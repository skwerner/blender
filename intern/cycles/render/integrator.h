/*
 * Copyright 2011-2013 Blender Foundation
 *
 * Licensed under the Apache License, Version 2.0 (the "License");
 * you may not use this file except in compliance with the License.
 * You may obtain a copy of the License at
 *
 * http://www.apache.org/licenses/LICENSE-2.0
 *
 * Unless required by applicable law or agreed to in writing, software
 * distributed under the License is distributed on an "AS IS" BASIS,
 * WITHOUT WARRANTIES OR CONDITIONS OF ANY KIND, either express or implied.
 * See the License for the specific language governing permissions and
 * limitations under the License.
 */

#ifndef __INTEGRATOR_H__
#define __INTEGRATOR_H__

#include "kernel/kernel_types.h"

#include "graph/node.h"

CCL_NAMESPACE_BEGIN

class Device;
class DeviceScene;
class Scene;

class Integrator : public Node {
 public:
  NODE_DECLARE

  int min_bounce;
  int max_bounce;

  int max_diffuse_bounce;
  int max_glossy_bounce;
  int max_transmission_bounce;
  int max_volume_bounce;

  int transparent_min_bounce;
  int transparent_max_bounce;

  int ao_bounces;

  int volume_max_steps;
<<<<<<< HEAD
  
=======

>>>>>>> bef72d48
  float volume_step_rate;
  float volume_max_density;

  bool caustics_reflective;
  bool caustics_refractive;
  float filter_glossy;

  int seed;

  float sample_clamp_direct;
  float sample_clamp_indirect;
  bool motion_blur;

  /* Maximum number of samples, beyond which we are likely to run into
   * precision issues for sampling patterns. */
  static const int MAX_SAMPLES = (1 << 24);

  int aa_samples;
  int diffuse_samples;
  int glossy_samples;
  int transmission_samples;
  int ao_samples;
  int mesh_light_samples;
  int subsurface_samples;
  int volume_samples;
  int start_sample;

  bool sample_all_lights_direct;
  bool sample_all_lights_indirect;
  float light_sampling_threshold;

  int adaptive_min_samples;
  float adaptive_threshold;

  enum Method {
    BRANCHED_PATH = 0,
    PATH = 1,

    NUM_METHODS,
  };

  Method method;

  SamplingPattern sampling_pattern;
  VolumeIntegrator volume_integrator;

  bool need_update;

  Integrator();
  ~Integrator();

  void device_update(Device *device, DeviceScene *dscene, Scene *scene);
  void device_free(Device *device, DeviceScene *dscene);

  bool modified(const Integrator &integrator);
  void tag_update(Scene *scene);
};

CCL_NAMESPACE_END

#endif /* __INTEGRATOR_H__ */<|MERGE_RESOLUTION|>--- conflicted
+++ resolved
@@ -45,11 +45,7 @@
   int ao_bounces;
 
   int volume_max_steps;
-<<<<<<< HEAD
-  
-=======
 
->>>>>>> bef72d48
   float volume_step_rate;
   float volume_max_density;
 
