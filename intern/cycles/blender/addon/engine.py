#
# Copyright 2011-2013 Blender Foundation
#
# Licensed under the Apache License, Version 2.0 (the "License");
# you may not use this file except in compliance with the License.
# You may obtain a copy of the License at
#
# http://www.apache.org/licenses/LICENSE-2.0
#
# Unless required by applicable law or agreed to in writing, software
# distributed under the License is distributed on an "AS IS" BASIS,
# WITHOUT WARRANTIES OR CONDITIONS OF ANY KIND, either express or implied.
# See the License for the specific language governing permissions and
# limitations under the License.
#

# <pep8 compliant>


def _is_using_buggy_driver():
    import bgl
    # We need to be conservative here because in multi-GPU systems display card
    # might be quite old, but others one might be just good.
    #
    # So We shouldn't disable possible good dedicated cards just because display
    # card seems weak. And instead we only blacklist configurations which are
    # proven to cause problems.
    if bgl.glGetString(bgl.GL_VENDOR) == "ATI Technologies Inc.":
        import re
        version = bgl.glGetString(bgl.GL_VERSION)
        if version.endswith("Compatibility Profile Context"):
            # Old HD 4xxx and 5xxx series drivers did not have driver version
            # in the version string, but those cards do not quite work and
            # causing crashes.
            return True
        regex = re.compile(".*Compatibility Profile Context ([0-9]+(\.[0-9]+)+)$")
        if not regex.match(version):
            # Skip cards like FireGL
            return False
        version = regex.sub("\\1", version).split('.')
        return int(version[0]) == 8
    return False


def _workaround_buggy_drivers():
    if _is_using_buggy_driver():
        import _cycles
        if hasattr(_cycles, "opencl_disable"):
            print("Cycles: OpenGL driver known to be buggy, disabling OpenCL platform.")
            _cycles.opencl_disable()


def _configure_argument_parser():
    import argparse
    # No help because it conflicts with general Python scripts argument parsing
    parser = argparse.ArgumentParser(description="Cycles Addon argument parser",
                                     add_help=False)
    parser.add_argument("--cycles-resumable-num-chunks",
                        help="Number of chunks to split sample range into",
                        default=None)
    parser.add_argument("--cycles-resumable-current-chunk",
                        help="Current chunk of samples range to render",
                        default=None)
    parser.add_argument("--cycles-resumable-start-chunk",
                        help="Start chunk to render",
                        default=None)
    parser.add_argument("--cycles-resumable-end-chunk",
                        help="End chunk to render",
                        default=None)
    parser.add_argument("--cycles-print-stats",
                        help="Print rendering statistics to stderr",
                        action='store_true')
    return parser


def _parse_command_line():
    import sys

    argv = sys.argv
    if "--" not in argv:
        return

    parser = _configure_argument_parser()
    args, _ = parser.parse_known_args(argv[argv.index("--") + 1:])

    if args.cycles_resumable_num_chunks is not None:
        if args.cycles_resumable_current_chunk is not None:
            import _cycles
            _cycles.set_resumable_chunk(
                int(args.cycles_resumable_num_chunks),
                int(args.cycles_resumable_current_chunk),
            )
        elif args.cycles_resumable_start_chunk is not None and \
                args.cycles_resumable_end_chunk:
            import _cycles
            _cycles.set_resumable_chunk_range(
                int(args.cycles_resumable_num_chunks),
                int(args.cycles_resumable_start_chunk),
                int(args.cycles_resumable_end_chunk),
            )
    if args.cycles_print_stats:
        import _cycles
        _cycles.enable_print_stats()


def init():
    import bpy
    import _cycles
    import os.path

    # Workaround possibly buggy legacy drivers which crashes on the OpenCL
    # device enumeration.
    #
    # This checks are not really correct because they might still fail
    # in the case of multiple GPUs. However, currently buggy drivers
    # are really old and likely to be used in single GPU systems only
    # anyway.
    #
    # Can't do it in the background mode, so we hope OpenCL is no enabled
    # in the user preferences.
    if not bpy.app.background:
        _workaround_buggy_drivers()

    path = os.path.dirname(__file__)
    user_path = os.path.dirname(os.path.abspath(bpy.utils.user_resource('CONFIG', '')))

    _cycles.init(path, user_path, bpy.app.background)
    _parse_command_line()


def exit():
    import _cycles
    _cycles.exit()


def create(engine, data, region=None, v3d=None, rv3d=None, preview_osl=False):
    import _cycles
    import bpy

    data = data.as_pointer()
    prefs = bpy.context.preferences.as_pointer()
    screen = 0
    if region:
        screen = region.id_data.as_pointer()
        region = region.as_pointer()
    if v3d:
        screen = screen or v3d.id_data.as_pointer()
        v3d = v3d.as_pointer()
    if rv3d:
        screen = screen or rv3d.id_data.as_pointer()
        rv3d = rv3d.as_pointer()

    engine.session = _cycles.create(
            engine.as_pointer(), prefs, data, screen, region, v3d, rv3d, preview_osl)


def free(engine):
    if hasattr(engine, "session"):
        if engine.session:
            import _cycles
            _cycles.free(engine.session)
        del engine.session


def render(engine, depsgraph):
    import _cycles
    if hasattr(engine, "session"):
        _cycles.render(engine.session, depsgraph.as_pointer())


def bake(engine, depsgraph, obj, pass_type, pass_filter, object_id, pixel_array, num_pixels, depth, result):
    import _cycles
    session = getattr(engine, "session", None)
    if session is not None:
        _cycles.bake(engine.session, depsgraph.as_pointer(), obj.as_pointer(), pass_type, pass_filter, object_id, pixel_array.as_pointer(), num_pixels, depth, result.as_pointer())


def reset(engine, data, depsgraph):
    import _cycles
    import bpy

    if bpy.app.debug_value == 256:
        _cycles.debug_flags_update(depsgraph.scene.as_pointer())
    else:
        _cycles.debug_flags_reset()

    data = data.as_pointer()
    depsgraph = depsgraph.as_pointer()
    _cycles.reset(engine.session, data, depsgraph)


def sync(engine, depsgraph, data):
    import _cycles
    _cycles.sync(engine.session, depsgraph.as_pointer())


def draw(engine, depsgraph, region, v3d, rv3d):
    import _cycles
    depsgraph = depsgraph.as_pointer()
    v3d = v3d.as_pointer()
    rv3d = rv3d.as_pointer()

    # draw render image
    _cycles.draw(engine.session, depsgraph, v3d, rv3d)


def available_devices():
    import _cycles
    return _cycles.available_devices()


def with_osl():
    import _cycles
    return _cycles.with_osl


def with_network():
    import _cycles
    return _cycles.with_network


def system_info():
    import _cycles
    return _cycles.system_info()

def list_render_passes(srl):
    # Builtin Blender passes.
    yield ("Combined", "RGBA", 'COLOR')

    if srl.use_pass_z:                     yield ("Depth",         "Z",    'VALUE')
    if srl.use_pass_mist:                  yield ("Mist",          "Z",    'VALUE')
    if srl.use_pass_normal:                yield ("Normal",        "XYZ",  'VECTOR')
    if srl.use_pass_vector:                yield ("Vector",        "XYZW", 'VECTOR')
    if srl.use_pass_uv:                    yield ("UV",            "UVA",  'VECTOR')
    if srl.use_pass_object_index:          yield ("IndexOB",       "X",    'VALUE')
    if srl.use_pass_material_index:        yield ("IndexMA",       "X",    'VALUE')
    if srl.use_pass_shadow:                yield ("Shadow",        "RGB",  'COLOR')
    if srl.use_pass_ambient_occlusion:     yield ("AO",            "RGB",  'COLOR')
    if srl.use_pass_diffuse_direct:        yield ("DiffDir",       "RGB",  'COLOR')
    if srl.use_pass_diffuse_indirect:      yield ("DiffInd",       "RGB",  'COLOR')
    if srl.use_pass_diffuse_color:         yield ("DiffCol",       "RGB",  'COLOR')
    if srl.use_pass_glossy_direct:         yield ("GlossDir",      "RGB",  'COLOR')
    if srl.use_pass_glossy_indirect:       yield ("GlossInd",      "RGB",  'COLOR')
    if srl.use_pass_glossy_color:          yield ("GlossCol",      "RGB",  'COLOR')
    if srl.use_pass_transmission_direct:   yield ("TransDir",      "RGB",  'COLOR')
    if srl.use_pass_transmission_indirect: yield ("TransInd",      "RGB",  'COLOR')
    if srl.use_pass_transmission_color:    yield ("TransCol",      "RGB",  'COLOR')
    if srl.use_pass_subsurface_direct:     yield ("SubsurfaceDir", "RGB",  'COLOR')
    if srl.use_pass_subsurface_indirect:   yield ("SubsurfaceInd", "RGB",  'COLOR')
    if srl.use_pass_subsurface_color:      yield ("SubsurfaceCol", "RGB",  'COLOR')
    if srl.use_pass_emit:                  yield ("Emit",          "RGB",  'COLOR')
    if srl.use_pass_environment:           yield ("Env",           "RGB",  'COLOR')

    # Cycles specific passes.
    crl = srl.cycles
<<<<<<< HEAD
    if crl.pass_debug_render_time:             engine.register_pass(scene, srl, "Debug Render Time",             1, "X",   'VALUE')
    if crl.pass_debug_bvh_traversed_nodes:     engine.register_pass(scene, srl, "Debug BVH Traversed Nodes",     1, "X",   'VALUE')
    if crl.pass_debug_bvh_traversed_instances: engine.register_pass(scene, srl, "Debug BVH Traversed Instances", 1, "X",   'VALUE')
    if crl.pass_debug_bvh_intersections:       engine.register_pass(scene, srl, "Debug BVH Intersections",       1, "X",   'VALUE')
    if crl.pass_debug_ray_bounces:             engine.register_pass(scene, srl, "Debug Ray Bounces",             1, "X",   'VALUE')
    if crl.pass_debug_sample_count:            engine.register_pass(scene, srl, "Debug Sample Count",            1, "X",   'VALUE')
    if crl.use_pass_volume_direct:             engine.register_pass(scene, srl, "VolumeDir",                     3, "RGB", 'COLOR')
    if crl.use_pass_volume_indirect:           engine.register_pass(scene, srl, "VolumeInd",                     3, "RGB", 'COLOR')

=======
    if crl.pass_debug_render_time:             yield ("Debug Render Time",             "X",   'VALUE')
    if crl.pass_debug_bvh_traversed_nodes:     yield ("Debug BVH Traversed Nodes",     "X",   'VALUE')
    if crl.pass_debug_bvh_traversed_instances: yield ("Debug BVH Traversed Instances", "X",   'VALUE')
    if crl.pass_debug_bvh_intersections:       yield ("Debug BVH Intersections",       "X",   'VALUE')
    if crl.pass_debug_ray_bounces:             yield ("Debug Ray Bounces",             "X",   'VALUE')
    if crl.use_pass_volume_direct:             yield ("VolumeDir",                     "RGB", 'COLOR')
    if crl.use_pass_volume_indirect:           yield ("VolumeInd",                     "RGB", 'COLOR')

    # Cryptomatte passes.
>>>>>>> 3fdc04d3
    if crl.use_pass_crypto_object:
        for i in range(0, crl.pass_crypto_depth, 2):
            yield ("CryptoObject" + '{:02d}'.format(i//2), "RGBA", 'COLOR')
    if crl.use_pass_crypto_material:
        for i in range(0, crl.pass_crypto_depth, 2):
            yield ("CryptoMaterial" + '{:02d}'.format(i//2), "RGBA", 'COLOR')
    if srl.cycles.use_pass_crypto_asset:
        for i in range(0, srl.cycles.pass_crypto_depth, 2):
            yield ("CryptoAsset" + '{:02d}'.format(i//2), "RGBA", 'COLOR')

    # Denoising passes.
    if crl.use_denoising or crl.denoising_store_passes:
        yield ("Noisy Image", "RGBA", 'COLOR')
        if crl.denoising_store_passes:
            yield ("Denoising Normal",          "XYZ", 'VECTOR')
            yield ("Denoising Albedo",          "RGB", 'COLOR')
            yield ("Denoising Depth",           "Z",   'VALUE')
            yield ("Denoising Shadowing",       "X",   'VALUE')
            yield ("Denoising Variance",        "RGB", 'COLOR')
            yield ("Denoising Intensity",       "X",   'VALUE')
            clean_options = ("denoising_diffuse_direct", "denoising_diffuse_indirect",
                             "denoising_glossy_direct", "denoising_glossy_indirect",
                             "denoising_transmission_direct", "denoising_transmission_indirect",
                             "denoising_subsurface_direct", "denoising_subsurface_indirect")
            if any(getattr(crl, option) for option in clean_options):
                yield ("Denoising Clean", "RGB", 'COLOR')

    # Custom AOV passes.
    for aov in crl.aovs:
        if aov.type == 'VALUE':
            yield (aov.name, "X", 'VALUE')
        else:
            yield (aov.name, "RGBA", 'COLOR')

def register_passes(engine, scene, view_layer):
    # Detect duplicate render pass names, first one wins.
    listed = set()
    for name, channelids, channeltype in list_render_passes(view_layer):
        if name not in listed:
            engine.register_pass(scene, view_layer, name, len(channelids), channelids, channeltype)
            listed.add(name)

def detect_conflicting_passes(view_layer):
    # Detect conflicting render pass names for UI.
    counter = {}
    for name, _, _ in list_render_passes(view_layer):
        counter[name] = counter.get(name, 0) + 1

    for aov in view_layer.cycles.aovs:
        if counter[aov.name] > 1:
            aov.conflict = "Conflicts with another render pass with the same name"
        else:
            aov.conflict = ""<|MERGE_RESOLUTION|>--- conflicted
+++ resolved
@@ -253,27 +253,16 @@
 
     # Cycles specific passes.
     crl = srl.cycles
-<<<<<<< HEAD
-    if crl.pass_debug_render_time:             engine.register_pass(scene, srl, "Debug Render Time",             1, "X",   'VALUE')
-    if crl.pass_debug_bvh_traversed_nodes:     engine.register_pass(scene, srl, "Debug BVH Traversed Nodes",     1, "X",   'VALUE')
-    if crl.pass_debug_bvh_traversed_instances: engine.register_pass(scene, srl, "Debug BVH Traversed Instances", 1, "X",   'VALUE')
-    if crl.pass_debug_bvh_intersections:       engine.register_pass(scene, srl, "Debug BVH Intersections",       1, "X",   'VALUE')
-    if crl.pass_debug_ray_bounces:             engine.register_pass(scene, srl, "Debug Ray Bounces",             1, "X",   'VALUE')
-    if crl.pass_debug_sample_count:            engine.register_pass(scene, srl, "Debug Sample Count",            1, "X",   'VALUE')
-    if crl.use_pass_volume_direct:             engine.register_pass(scene, srl, "VolumeDir",                     3, "RGB", 'COLOR')
-    if crl.use_pass_volume_indirect:           engine.register_pass(scene, srl, "VolumeInd",                     3, "RGB", 'COLOR')
-
-=======
     if crl.pass_debug_render_time:             yield ("Debug Render Time",             "X",   'VALUE')
     if crl.pass_debug_bvh_traversed_nodes:     yield ("Debug BVH Traversed Nodes",     "X",   'VALUE')
     if crl.pass_debug_bvh_traversed_instances: yield ("Debug BVH Traversed Instances", "X",   'VALUE')
     if crl.pass_debug_bvh_intersections:       yield ("Debug BVH Intersections",       "X",   'VALUE')
     if crl.pass_debug_ray_bounces:             yield ("Debug Ray Bounces",             "X",   'VALUE')
+    if crl.pass_debug_sample_count:            yield ("Debug Sample Count",            "X",   'VALUE')
     if crl.use_pass_volume_direct:             yield ("VolumeDir",                     "RGB", 'COLOR')
     if crl.use_pass_volume_indirect:           yield ("VolumeInd",                     "RGB", 'COLOR')
 
     # Cryptomatte passes.
->>>>>>> 3fdc04d3
     if crl.use_pass_crypto_object:
         for i in range(0, crl.pass_crypto_depth, 2):
             yield ("CryptoObject" + '{:02d}'.format(i//2), "RGBA", 'COLOR')
