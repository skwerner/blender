/*
 * Copyright 2011-2013 Blender Foundation
 *
 * Licensed under the Apache License, Version 2.0 (the "License");
 * you may not use this file except in compliance with the License.
 * You may obtain a copy of the License at
 *
 * http://www.apache.org/licenses/LICENSE-2.0
 *
 * Unless required by applicable law or agreed to in writing, software
 * distributed under the License is distributed on an "AS IS" BASIS,
 * WITHOUT WARRANTIES OR CONDITIONS OF ANY KIND, either express or implied.
 * See the License for the specific language governing permissions and
 * limitations under the License.
 */

#include "render/background.h"
#include "render/camera.h"
#include "render/film.h"
#include "render/graph.h"
#include "render/integrator.h"
#include "render/light.h"
#include "render/mesh.h"
#include "render/nodes.h"
#include "render/object.h"
#include "render/scene.h"
#include "render/shader.h"
#include "render/curves.h"

#include "device/device.h"

#include "blender/blender_device.h"
#include "blender/blender_sync.h"
#include "blender/blender_session.h"
#include "blender/blender_util.h"

#include "util/util_debug.h"
#include "util/util_foreach.h"
#include "util/util_opengl.h"
#include "util/util_hash.h"

CCL_NAMESPACE_BEGIN

static const char *cryptomatte_prefix = "Crypto";

/* Constructor */

BlenderSync::BlenderSync(BL::RenderEngine &b_engine,
                         BL::BlendData &b_data,
                         BL::Scene &b_scene,
                         Scene *scene,
                         bool preview,
                         Progress &progress)
    : b_engine(b_engine),
      b_data(b_data),
      b_scene(b_scene),
      shader_map(&scene->shaders),
      object_map(&scene->objects),
      mesh_map(&scene->meshes),
      light_map(&scene->lights),
      particle_system_map(&scene->particle_systems),
      world_map(NULL),
      world_recalc(false),
      scene(scene),
      preview(preview),
      experimental(false),
      dicing_rate(1.0f),
      max_subdivisions(12),
      progress(progress)
{
  PointerRNA cscene = RNA_pointer_get(&b_scene.ptr, "cycles");
  dicing_rate = preview ? RNA_float_get(&cscene, "preview_dicing_rate") :
                          RNA_float_get(&cscene, "dicing_rate");
  max_subdivisions = RNA_int_get(&cscene, "max_subdivisions");
}

BlenderSync::~BlenderSync()
{
}

/* Sync */

void BlenderSync::sync_recalc(BL::Depsgraph &b_depsgraph, BL::SpaceView3D &b_v3d)
{
  /* Sync recalc flags from blender to cycles. Actual update is done separate,
   * so we can do it later on if doing it immediate is not suitable. */

  bool has_updated_objects = b_depsgraph.id_type_updated(BL::DriverTarget::id_type_OBJECT);

  if (experimental) {
    /* Mark all meshes as needing to be exported again if dicing changed. */
    PointerRNA cscene = RNA_pointer_get(&b_scene.ptr, "cycles");
    bool dicing_prop_changed = false;

    float updated_dicing_rate = preview ? RNA_float_get(&cscene, "preview_dicing_rate") :
                                          RNA_float_get(&cscene, "dicing_rate");

    if (dicing_rate != updated_dicing_rate) {
      dicing_rate = updated_dicing_rate;
      dicing_prop_changed = true;
    }

    int updated_max_subdivisions = RNA_int_get(&cscene, "max_subdivisions");

    if (max_subdivisions != updated_max_subdivisions) {
      max_subdivisions = updated_max_subdivisions;
      dicing_prop_changed = true;
    }

    if (dicing_prop_changed) {
      for (const pair<void *, Mesh *> &iter : mesh_map.key_to_scene_data()) {
        Mesh *mesh = iter.second;
        if (mesh->subdivision_type != Mesh::SUBDIVISION_NONE) {
          mesh_map.set_recalc(iter.first);
        }
      }
    }
  }

  /* Iterate over all IDs in this depsgraph. */
  BL::Depsgraph::updates_iterator b_update;
  for (b_depsgraph.updates.begin(b_update); b_update != b_depsgraph.updates.end(); ++b_update) {
    BL::ID b_id(b_update->id());

    /* Material */
    if (b_id.is_a(&RNA_Material)) {
      BL::Material b_mat(b_id);
      shader_map.set_recalc(b_mat);
    }
    /* Light */
    else if (b_id.is_a(&RNA_Light)) {
      BL::Light b_light(b_id);
      shader_map.set_recalc(b_light);
    }
    /* Object */
    else if (b_id.is_a(&RNA_Object)) {
      BL::Object b_ob(b_id);
      const bool updated_geometry = b_update->is_updated_geometry();

      if (b_update->is_updated_transform()) {
        object_map.set_recalc(b_ob);
        light_map.set_recalc(b_ob);
      }

      if (object_is_mesh(b_ob)) {
        if (updated_geometry ||
            (object_subdivision_type(b_ob, preview, experimental) != Mesh::SUBDIVISION_NONE)) {
          BL::ID key = BKE_object_is_modified(b_ob) ? b_ob : b_ob.data();
          mesh_map.set_recalc(key);
        }
      }
      else if (object_is_light(b_ob)) {
        if (updated_geometry) {
          light_map.set_recalc(b_ob);
        }
      }

      if (updated_geometry) {
        BL::Object::particle_systems_iterator b_psys;
        for (b_ob.particle_systems.begin(b_psys); b_psys != b_ob.particle_systems.end(); ++b_psys)
          particle_system_map.set_recalc(b_ob);
      }
    }
    /* Mesh */
    else if (b_id.is_a(&RNA_Mesh)) {
      BL::Mesh b_mesh(b_id);
      mesh_map.set_recalc(b_mesh);
    }
    /* World */
    else if (b_id.is_a(&RNA_World)) {
      BL::World b_world(b_id);
      if (world_map == b_world.ptr.data) {
        world_recalc = true;
      }
    }
  }

  BlenderViewportParameters new_viewport_parameters(b_v3d);
  if (viewport_parameters.modified(new_viewport_parameters)) {
    world_recalc = true;
  }

  /* Updates shader with object dependency if objects changed. */
  if (has_updated_objects) {
    if (scene->default_background->has_object_dependency) {
      world_recalc = true;
    }

    foreach (Shader *shader, scene->shaders) {
      if (shader->has_object_dependency) {
        shader->need_sync_object = true;
      }
    }
  }
}

void BlenderSync::sync_data(BL::RenderSettings &b_render,
                            BL::Depsgraph &b_depsgraph,
                            BL::SpaceView3D &b_v3d,
                            BL::Object &b_override,
                            int width,
                            int height,
                            void **python_thread_state)
{
  BL::ViewLayer b_view_layer = b_depsgraph.view_layer_eval();

  sync_view_layer(b_v3d, b_view_layer);
  sync_integrator();
  sync_film(b_v3d);
  sync_shaders(b_depsgraph, b_v3d);
  sync_images();
  sync_curve_settings();

  mesh_synced.clear(); /* use for objects and motion sync */

  if (scene->need_motion() == Scene::MOTION_PASS || scene->need_motion() == Scene::MOTION_NONE ||
      scene->camera->motion_position == Camera::MOTION_POSITION_CENTER) {
    sync_objects(b_depsgraph, b_v3d);
  }
  sync_motion(b_render, b_depsgraph, b_v3d, b_override, width, height, python_thread_state);

  mesh_synced.clear();

  /* Shader sync done at the end, since object sync uses it.
   * false = don't delete unused shaders, not supported. */
  shader_map.post_sync(false);

  free_data_after_sync(b_depsgraph);
}

/* Integrator */

void BlenderSync::sync_integrator()
{
  BL::RenderSettings r = b_scene.render();
  PointerRNA cscene = RNA_pointer_get(&b_scene.ptr, "cycles");

  experimental = (get_enum(cscene, "feature_set") != 0);

  Integrator *integrator = scene->integrator;
  Integrator previntegrator = *integrator;

  integrator->min_bounce = get_int(cscene, "min_light_bounces");
  integrator->max_bounce = get_int(cscene, "max_bounces");

  integrator->max_diffuse_bounce = get_int(cscene, "diffuse_bounces");
  integrator->max_glossy_bounce = get_int(cscene, "glossy_bounces");
  integrator->max_transmission_bounce = get_int(cscene, "transmission_bounces");
  integrator->max_volume_bounce = get_int(cscene, "volume_bounces");

  integrator->transparent_min_bounce = get_int(cscene, "min_transparent_bounces");
  integrator->transparent_max_bounce = get_int(cscene, "transparent_max_bounces");

  integrator->volume_max_steps = get_int(cscene, "volume_max_steps");
  integrator->volume_step_size = get_float(cscene, "volume_step_size");

  integrator->caustics_reflective = get_boolean(cscene, "caustics_reflective");
  integrator->caustics_refractive = get_boolean(cscene, "caustics_refractive");
  integrator->filter_glossy = get_float(cscene, "blur_glossy");

  integrator->seed = get_int(cscene, "seed");
  if (get_boolean(cscene, "use_animated_seed")) {
    integrator->seed = hash_uint2(b_scene.frame_current(), get_int(cscene, "seed"));
    if (b_scene.frame_subframe() != 0.0f) {
      /* TODO(sergey): Ideally should be some sort of hash_merge,
       * but this is good enough for now.
       */
      integrator->seed += hash_uint2((int)(b_scene.frame_subframe() * (float)INT_MAX),
                                     get_int(cscene, "seed"));
    }
  }

  integrator->sampling_pattern = (SamplingPattern)get_enum(
      cscene, "sampling_pattern", SAMPLING_NUM_PATTERNS, SAMPLING_PATTERN_SOBOL);

  integrator->sample_clamp_direct = get_float(cscene, "sample_clamp_direct");
  integrator->sample_clamp_indirect = get_float(cscene, "sample_clamp_indirect");
  if (!preview) {
    if (integrator->motion_blur != r.use_motion_blur()) {
      scene->object_manager->tag_update(scene);
      scene->camera->tag_update();
    }

    integrator->motion_blur = r.use_motion_blur();
  }

  integrator->method = (Integrator::Method)get_enum(
      cscene, "progressive", Integrator::NUM_METHODS, Integrator::PATH);

  integrator->sample_all_lights_direct = get_boolean(cscene, "sample_all_lights_direct");
  integrator->sample_all_lights_indirect = get_boolean(cscene, "sample_all_lights_indirect");
  integrator->light_sampling_threshold = get_float(cscene, "light_sampling_threshold");

  if (RNA_boolean_get(&cscene, "use_adaptive_sampling")) {
    integrator->sampling_pattern = SAMPLING_PATTERN_PMJ;
    integrator->adaptive_min_samples = get_int(cscene, "adaptive_min_samples");
    integrator->adaptive_threshold = get_float(cscene, "adaptive_threshold");
  }
  else {
    integrator->adaptive_min_samples = INT_MAX;
    integrator->adaptive_threshold = 0.0f;
  }

  int diffuse_samples = get_int(cscene, "diffuse_samples");
  int glossy_samples = get_int(cscene, "glossy_samples");
  int transmission_samples = get_int(cscene, "transmission_samples");
  int ao_samples = get_int(cscene, "ao_samples");
  int mesh_light_samples = get_int(cscene, "mesh_light_samples");
  int subsurface_samples = get_int(cscene, "subsurface_samples");
  int volume_samples = get_int(cscene, "volume_samples");

  if (get_boolean(cscene, "use_square_samples")) {
    integrator->diffuse_samples = diffuse_samples * diffuse_samples;
    integrator->glossy_samples = glossy_samples * glossy_samples;
    integrator->transmission_samples = transmission_samples * transmission_samples;
    integrator->ao_samples = ao_samples * ao_samples;
    integrator->mesh_light_samples = mesh_light_samples * mesh_light_samples;
    integrator->subsurface_samples = subsurface_samples * subsurface_samples;
    integrator->volume_samples = volume_samples * volume_samples;
    integrator->adaptive_min_samples = min(
        integrator->adaptive_min_samples * integrator->adaptive_min_samples, INT_MAX);
  }
  else {
    integrator->diffuse_samples = diffuse_samples;
    integrator->glossy_samples = glossy_samples;
    integrator->transmission_samples = transmission_samples;
    integrator->ao_samples = ao_samples;
    integrator->mesh_light_samples = mesh_light_samples;
    integrator->subsurface_samples = subsurface_samples;
    integrator->volume_samples = volume_samples;
  }

  if (b_scene.render().use_simplify()) {
    if (preview) {
      integrator->ao_bounces = get_int(cscene, "ao_bounces");
    }
    else {
      integrator->ao_bounces = get_int(cscene, "ao_bounces_render");
    }
  }
  else {
    integrator->ao_bounces = 0;
  }

  if (integrator->modified(previntegrator))
    integrator->tag_update(scene);
}

/* Film */

void BlenderSync::sync_film(BL::SpaceView3D &b_v3d)
{
  PointerRNA cscene = RNA_pointer_get(&b_scene.ptr, "cycles");

  Film *film = scene->film;
  Film prevfilm = *film;

  if (b_v3d) {
    film->display_pass = update_viewport_display_passes(b_v3d, film->passes);
  }

  film->exposure = get_float(cscene, "film_exposure");
  film->filter_type = (FilterType)get_enum(
      cscene, "pixel_filter_type", FILTER_NUM_TYPES, FILTER_BLACKMAN_HARRIS);
  film->filter_width = (film->filter_type == FILTER_BOX) ? 1.0f :
                                                           get_float(cscene, "filter_width");

  if (b_scene.world()) {
    BL::WorldMistSettings b_mist = b_scene.world().mist_settings();

    film->mist_start = b_mist.start();
    film->mist_depth = b_mist.depth();

    switch (b_mist.falloff()) {
      case BL::WorldMistSettings::falloff_QUADRATIC:
        film->mist_falloff = 2.0f;
        break;
      case BL::WorldMistSettings::falloff_LINEAR:
        film->mist_falloff = 1.0f;
        break;
      case BL::WorldMistSettings::falloff_INVERSE_QUADRATIC:
        film->mist_falloff = 0.5f;
        break;
    }
  }

  if (film->modified(prevfilm)) {
    film->tag_update(scene);
    film->tag_passes_update(scene, prevfilm.passes, false);
  }
}

/* Render Layer */

void BlenderSync::sync_view_layer(BL::SpaceView3D & /*b_v3d*/, BL::ViewLayer &b_view_layer)
{
  /* render layer */
  view_layer.name = b_view_layer.name();
  view_layer.use_background_shader = b_view_layer.use_sky();
  view_layer.use_background_ao = b_view_layer.use_ao();
  view_layer.use_surfaces = b_view_layer.use_solid();
  view_layer.use_hair = b_view_layer.use_strand();

  /* Material override. */
  view_layer.material_override = b_view_layer.material_override();

  /* Sample override. */
  PointerRNA cscene = RNA_pointer_get(&b_scene.ptr, "cycles");
  int use_layer_samples = get_enum(cscene, "use_layer_samples");

  view_layer.bound_samples = (use_layer_samples == 1);
  view_layer.samples = 0;

  if (use_layer_samples != 2) {
    int samples = b_view_layer.samples();
    if (get_boolean(cscene, "use_square_samples"))
      view_layer.samples = samples * samples;
    else
      view_layer.samples = samples;
  }
}

/* Images */
void BlenderSync::sync_images()
{
  /* Sync is a convention for this API, but currently it frees unused buffers. */

  const bool is_interface_locked = b_engine.render() && b_engine.render().use_lock_interface();
  if (is_interface_locked == false && BlenderSession::headless == false) {
    /* If interface is not locked, it's possible image is needed for
     * the display.
     */
    return;
  }
  /* Free buffers used by images which are not needed for render. */
  BL::BlendData::images_iterator b_image;
  for (b_data.images.begin(b_image); b_image != b_data.images.end(); ++b_image) {
    /* TODO(sergey): Consider making it an utility function to check
     * whether image is considered builtin.
     */
    const bool is_builtin = b_image->packed_file() ||
                            b_image->source() == BL::Image::source_GENERATED ||
                            b_image->source() == BL::Image::source_MOVIE || b_engine.is_preview();
    if (is_builtin == false) {
      b_image->buffers_free();
    }
    /* TODO(sergey): Free builtin images not used by any shader. */
  }
}

/* Passes */
PassType BlenderSync::get_pass_type(BL::RenderPass &b_pass)
{
  string name = b_pass.name();
#define MAP_PASS(passname, passtype) \
  if (name == passname) \
    return passtype;
  /* NOTE: Keep in sync with defined names from DNA_scene_types.h */
  MAP_PASS("Combined", PASS_COMBINED);
  MAP_PASS("Depth", PASS_DEPTH);
  MAP_PASS("Mist", PASS_MIST);
  MAP_PASS("Normal", PASS_NORMAL);
  MAP_PASS("IndexOB", PASS_OBJECT_ID);
  MAP_PASS("UV", PASS_UV);
  MAP_PASS("Vector", PASS_MOTION);
  MAP_PASS("IndexMA", PASS_MATERIAL_ID);

  MAP_PASS("DiffDir", PASS_DIFFUSE_DIRECT);
  MAP_PASS("GlossDir", PASS_GLOSSY_DIRECT);
  MAP_PASS("TransDir", PASS_TRANSMISSION_DIRECT);
  MAP_PASS("SubsurfaceDir", PASS_SUBSURFACE_DIRECT);
  MAP_PASS("VolumeDir", PASS_VOLUME_DIRECT);

  MAP_PASS("DiffInd", PASS_DIFFUSE_INDIRECT);
  MAP_PASS("GlossInd", PASS_GLOSSY_INDIRECT);
  MAP_PASS("TransInd", PASS_TRANSMISSION_INDIRECT);
  MAP_PASS("SubsurfaceInd", PASS_SUBSURFACE_INDIRECT);
  MAP_PASS("VolumeInd", PASS_VOLUME_INDIRECT);

  MAP_PASS("DiffCol", PASS_DIFFUSE_COLOR);
  MAP_PASS("GlossCol", PASS_GLOSSY_COLOR);
  MAP_PASS("TransCol", PASS_TRANSMISSION_COLOR);
  MAP_PASS("SubsurfaceCol", PASS_SUBSURFACE_COLOR);

  MAP_PASS("Emit", PASS_EMISSION);
  MAP_PASS("Env", PASS_BACKGROUND);
  MAP_PASS("AO", PASS_AO);
  MAP_PASS("Shadow", PASS_SHADOW);

#ifdef __KERNEL_DEBUG__
  MAP_PASS("Debug BVH Traversed Nodes", PASS_BVH_TRAVERSED_NODES);
  MAP_PASS("Debug BVH Traversed Instances", PASS_BVH_TRAVERSED_INSTANCES);
  MAP_PASS("Debug BVH Intersections", PASS_BVH_INTERSECTIONS);
  MAP_PASS("Debug Ray Bounces", PASS_RAY_BOUNCES);
#endif
  MAP_PASS("Debug Render Time", PASS_RENDER_TIME);
  MAP_PASS("AdaptiveAuxBuffer", PASS_ADAPTIVE_AUX_BUFFER);
  MAP_PASS("Debug Sample Count", PASS_SAMPLE_COUNT);
  if (string_startswith(name, cryptomatte_prefix)) {
    return PASS_CRYPTOMATTE;
  }
#undef MAP_PASS

  return PASS_NONE;
}

int BlenderSync::get_denoising_pass(BL::RenderPass &b_pass)
{
  string name = b_pass.name();

  if (name == "Noisy Image")
    return DENOISING_PASS_PREFILTERED_COLOR;

  if (name.substr(0, 10) != "Denoising ") {
    return -1;
  }
  name = name.substr(10);

#define MAP_PASS(passname, offset) \
  if (name == passname) \
    return offset;
  MAP_PASS("Normal", DENOISING_PASS_PREFILTERED_NORMAL);
  MAP_PASS("Albedo", DENOISING_PASS_PREFILTERED_ALBEDO);
  MAP_PASS("Depth", DENOISING_PASS_PREFILTERED_DEPTH);
  MAP_PASS("Shadowing", DENOISING_PASS_PREFILTERED_SHADOWING);
  MAP_PASS("Variance", DENOISING_PASS_PREFILTERED_VARIANCE);
  MAP_PASS("Intensity", DENOISING_PASS_PREFILTERED_INTENSITY);
  MAP_PASS("Clean", DENOISING_PASS_CLEAN);
#undef MAP_PASS

  return -1;
}

vector<Pass> BlenderSync::sync_render_passes(BL::RenderLayer &b_rlay,
                                             BL::ViewLayer &b_view_layer,
                                             bool adaptive_sampling)
{
  vector<Pass> passes;

  /* loop over passes */
  BL::RenderLayer::passes_iterator b_pass_iter;

  for (b_rlay.passes.begin(b_pass_iter); b_pass_iter != b_rlay.passes.end(); ++b_pass_iter) {
    BL::RenderPass b_pass(*b_pass_iter);
    PassType pass_type = get_pass_type(b_pass);

    if (pass_type == PASS_MOTION && scene->integrator->motion_blur)
      continue;
    if (pass_type != PASS_NONE)
      Pass::add(pass_type, passes, b_pass.name().c_str());
  }

  PointerRNA crp = RNA_pointer_get(&b_view_layer.ptr, "cycles");
  bool use_denoising = get_boolean(crp, "use_denoising");
  bool use_optix_denoising = get_boolean(crp, "use_optix_denoising");
  bool write_denoising_passes = get_boolean(crp, "denoising_store_passes");

  scene->film->denoising_flags = 0;
  if (use_denoising || write_denoising_passes) {
    if (!use_optix_denoising) {
#define MAP_OPTION(name, flag) \
  if (!get_boolean(crp, name)) \
    scene->film->denoising_flags |= flag;
      MAP_OPTION("denoising_diffuse_direct", DENOISING_CLEAN_DIFFUSE_DIR);
      MAP_OPTION("denoising_diffuse_indirect", DENOISING_CLEAN_DIFFUSE_IND);
      MAP_OPTION("denoising_glossy_direct", DENOISING_CLEAN_GLOSSY_DIR);
      MAP_OPTION("denoising_glossy_indirect", DENOISING_CLEAN_GLOSSY_IND);
      MAP_OPTION("denoising_transmission_direct", DENOISING_CLEAN_TRANSMISSION_DIR);
      MAP_OPTION("denoising_transmission_indirect", DENOISING_CLEAN_TRANSMISSION_IND);
      MAP_OPTION("denoising_subsurface_direct", DENOISING_CLEAN_SUBSURFACE_DIR);
      MAP_OPTION("denoising_subsurface_indirect", DENOISING_CLEAN_SUBSURFACE_IND);
#undef MAP_OPTION
    }
    b_engine.add_pass("Noisy Image", 4, "RGBA", b_view_layer.name().c_str());
  }

  if (write_denoising_passes) {
    b_engine.add_pass("Denoising Normal", 3, "XYZ", b_view_layer.name().c_str());
    b_engine.add_pass("Denoising Albedo", 3, "RGB", b_view_layer.name().c_str());
    b_engine.add_pass("Denoising Depth", 1, "Z", b_view_layer.name().c_str());
    if (!use_optix_denoising) {
      b_engine.add_pass("Denoising Shadowing", 1, "X", b_view_layer.name().c_str());
      b_engine.add_pass("Denoising Variance", 3, "RGB", b_view_layer.name().c_str());
      b_engine.add_pass("Denoising Intensity", 1, "X", b_view_layer.name().c_str());
    }

    if (scene->film->denoising_flags & DENOISING_CLEAN_ALL_PASSES) {
      b_engine.add_pass("Denoising Clean", 3, "RGB", b_view_layer.name().c_str());
    }
  }

#ifdef __KERNEL_DEBUG__
  if (get_boolean(crp, "pass_debug_bvh_traversed_nodes")) {
    b_engine.add_pass("Debug BVH Traversed Nodes", 1, "X", b_view_layer.name().c_str());
    Pass::add(PASS_BVH_TRAVERSED_NODES, passes, "Debug BVH Traversed Nodes");
  }
  if (get_boolean(crp, "pass_debug_bvh_traversed_instances")) {
    b_engine.add_pass("Debug BVH Traversed Instances", 1, "X", b_view_layer.name().c_str());
    Pass::add(PASS_BVH_TRAVERSED_INSTANCES, passes, "Debug BVH Traversed Instances");
  }
  if (get_boolean(crp, "pass_debug_bvh_intersections")) {
    b_engine.add_pass("Debug BVH Intersections", 1, "X", b_view_layer.name().c_str());
    Pass::add(PASS_BVH_INTERSECTIONS, passes, "Debug BVH Intersections");
  }
  if (get_boolean(crp, "pass_debug_ray_bounces")) {
    b_engine.add_pass("Debug Ray Bounces", 1, "X", b_view_layer.name().c_str());
    Pass::add(PASS_RAY_BOUNCES, passes, "Debug Ray Bounces");
  }
#endif
  if (get_boolean(crp, "pass_debug_render_time")) {
    b_engine.add_pass("Debug Render Time", 1, "X", b_view_layer.name().c_str());
    Pass::add(PASS_RENDER_TIME, passes, "Debug Render Time");
  }
  if (get_boolean(crp, "pass_debug_sample_count")) {
    b_engine.add_pass("Debug Sample Count", 1, "X", b_view_layer.name().c_str());
    Pass::add(PASS_SAMPLE_COUNT, passes);
  }
  if (get_boolean(crp, "use_pass_volume_direct")) {
    b_engine.add_pass("VolumeDir", 3, "RGB", b_view_layer.name().c_str());
    Pass::add(PASS_VOLUME_DIRECT, passes, "VolumeDir");
  }
  if (get_boolean(crp, "use_pass_volume_indirect")) {
    b_engine.add_pass("VolumeInd", 3, "RGB", b_view_layer.name().c_str());
    Pass::add(PASS_VOLUME_INDIRECT, passes, "VolumeInd");
  }

  /* Cryptomatte stores two ID/weight pairs per RGBA layer.
   * User facing parameter is the number of pairs. */
  int crypto_depth = min(16, get_int(crp, "pass_crypto_depth")) / 2;
  scene->film->cryptomatte_depth = crypto_depth;
  scene->film->cryptomatte_passes = CRYPT_NONE;
  if (get_boolean(crp, "use_pass_crypto_object")) {
    for (int i = 0; i < crypto_depth; ++i) {
      string passname = cryptomatte_prefix + string_printf("Object%02d", i);
      b_engine.add_pass(passname.c_str(), 4, "RGBA", b_view_layer.name().c_str());
      Pass::add(PASS_CRYPTOMATTE, passes, passname.c_str());
    }
    scene->film->cryptomatte_passes = (CryptomatteType)(scene->film->cryptomatte_passes |
                                                        CRYPT_OBJECT);
  }
  if (get_boolean(crp, "use_pass_crypto_material")) {
    for (int i = 0; i < crypto_depth; ++i) {
      string passname = cryptomatte_prefix + string_printf("Material%02d", i);
      b_engine.add_pass(passname.c_str(), 4, "RGBA", b_view_layer.name().c_str());
      Pass::add(PASS_CRYPTOMATTE, passes, passname.c_str());
    }
    scene->film->cryptomatte_passes = (CryptomatteType)(scene->film->cryptomatte_passes |
                                                        CRYPT_MATERIAL);
  }
  if (get_boolean(crp, "use_pass_crypto_asset")) {
    for (int i = 0; i < crypto_depth; ++i) {
      string passname = cryptomatte_prefix + string_printf("Asset%02d", i);
      b_engine.add_pass(passname.c_str(), 4, "RGBA", b_view_layer.name().c_str());
      Pass::add(PASS_CRYPTOMATTE, passes, passname.c_str());
    }
    scene->film->cryptomatte_passes = (CryptomatteType)(scene->film->cryptomatte_passes |
                                                        CRYPT_ASSET);
  }
  if (get_boolean(crp, "pass_crypto_accurate") && scene->film->cryptomatte_passes != CRYPT_NONE) {
    scene->film->cryptomatte_passes = (CryptomatteType)(scene->film->cryptomatte_passes |
                                                        CRYPT_ACCURATE);
  }

<<<<<<< HEAD
  if (adaptive_sampling) {
    Pass::add(PASS_ADAPTIVE_AUX_BUFFER, passes);
    if (!get_boolean(crp, "pass_debug_sample_count")) {
      Pass::add(PASS_SAMPLE_COUNT, passes);
    }
  }
=======
  RNA_BEGIN (&crp, b_aov, "aovs") {
    bool is_color = (get_enum(b_aov, "type") == 1);
    string name = get_string(b_aov, "name");

    if (is_color) {
      b_engine.add_pass(name.c_str(), 4, "RGBA", b_view_layer.name().c_str());
      Pass::add(PASS_AOV_COLOR, passes, name.c_str());
    }
    else {
      b_engine.add_pass(name.c_str(), 1, "X", b_view_layer.name().c_str());
      Pass::add(PASS_AOV_VALUE, passes, name.c_str());
    }
  }
  RNA_END;
>>>>>>> 3fdc04d3

  return passes;
}

void BlenderSync::free_data_after_sync(BL::Depsgraph &b_depsgraph)
{
  /* When viewport display is not needed during render we can force some
   * caches to be releases from blender side in order to reduce peak memory
   * footprint during synchronization process.
   */
  const bool is_interface_locked = b_engine.render() && b_engine.render().use_lock_interface();
  const bool can_free_caches = BlenderSession::headless || is_interface_locked;
  if (!can_free_caches) {
    return;
  }
  /* TODO(sergey): We can actually remove the whole dependency graph,
   * but that will need some API support first.
   */
  BL::Depsgraph::objects_iterator b_ob;
  for (b_depsgraph.objects.begin(b_ob); b_ob != b_depsgraph.objects.end(); ++b_ob) {
    b_ob->cache_release();
  }
}

/* Scene Parameters */

SceneParams BlenderSync::get_scene_params(BL::Scene &b_scene, bool background)
{
  BL::RenderSettings r = b_scene.render();
  SceneParams params;
  PointerRNA cscene = RNA_pointer_get(&b_scene.ptr, "cycles");
  const bool shadingsystem = RNA_boolean_get(&cscene, "shading_system");

  if (shadingsystem == 0)
    params.shadingsystem = SHADINGSYSTEM_SVM;
  else if (shadingsystem == 1)
    params.shadingsystem = SHADINGSYSTEM_OSL;

  if (background || DebugFlags().viewport_static_bvh)
    params.bvh_type = SceneParams::BVH_STATIC;
  else
    params.bvh_type = SceneParams::BVH_DYNAMIC;

  params.use_bvh_spatial_split = RNA_boolean_get(&cscene, "debug_use_spatial_splits");
  params.use_bvh_unaligned_nodes = RNA_boolean_get(&cscene, "debug_use_hair_bvh");
  params.num_bvh_time_steps = RNA_int_get(&cscene, "debug_bvh_time_steps");

  if (background && params.shadingsystem != SHADINGSYSTEM_OSL)
    params.persistent_data = r.use_persistent_data();
  else
    params.persistent_data = false;

  int texture_limit;
  if (background) {
    texture_limit = RNA_enum_get(&cscene, "texture_limit_render");
  }
  else {
    texture_limit = RNA_enum_get(&cscene, "texture_limit");
  }
  if (texture_limit > 0 && b_scene.render().use_simplify()) {
    params.texture_limit = 1 << (texture_limit + 6);
  }
  else {
    params.texture_limit = 0;
  }

  /* TODO(sergey): Once OSL supports per-microarchitecture optimization get
   * rid of this.
   */
  if (params.shadingsystem == SHADINGSYSTEM_OSL) {
    params.bvh_layout = BVH_LAYOUT_BVH4;
  }
  else {
    params.bvh_layout = DebugFlags().cpu.bvh_layout;
  }

#ifdef WITH_EMBREE
  params.bvh_layout = RNA_boolean_get(&cscene, "use_bvh_embree") ? BVH_LAYOUT_EMBREE :
                                                                   params.bvh_layout;
#endif

  params.background = background;

  return params;
}

/* Session Parameters */

bool BlenderSync::get_session_pause(BL::Scene &b_scene, bool background)
{
  PointerRNA cscene = RNA_pointer_get(&b_scene.ptr, "cycles");
  return (background) ? false : get_boolean(cscene, "preview_pause");
}

SessionParams BlenderSync::get_session_params(BL::RenderEngine &b_engine,
                                              BL::Preferences &b_preferences,
                                              BL::Scene &b_scene,
                                              bool background)
{
  SessionParams params;
  PointerRNA cscene = RNA_pointer_get(&b_scene.ptr, "cycles");

  /* feature set */
  params.experimental = (get_enum(cscene, "feature_set") != 0);

  /* Background */
  params.background = background;

  /* Device */
  params.threads = blender_device_threads(b_scene);
  params.device = blender_device_info(b_preferences, b_scene, params.background);

  /* samples */
  int samples = get_int(cscene, "samples");
  int aa_samples = get_int(cscene, "aa_samples");
  int preview_samples = get_int(cscene, "preview_samples");
  int preview_aa_samples = get_int(cscene, "preview_aa_samples");

  if (get_boolean(cscene, "use_square_samples")) {
    aa_samples = aa_samples * aa_samples;
    preview_aa_samples = preview_aa_samples * preview_aa_samples;

    samples = samples * samples;
    preview_samples = preview_samples * preview_samples;
  }

  if (get_enum(cscene, "progressive") == 0 && (params.device.type != DEVICE_OPTIX)) {
    if (background) {
      params.samples = aa_samples;
    }
    else {
      params.samples = preview_aa_samples;
      if (params.samples == 0)
        params.samples = INT_MAX;
    }
  }
  else {
    if (background) {
      params.samples = samples;
    }
    else {
      params.samples = preview_samples;
      if (params.samples == 0)
        params.samples = INT_MAX;
    }
  }

  /* Clamp samples. */
  params.samples = min(params.samples, Integrator::MAX_SAMPLES);

  /* tiles */
  const bool is_cpu = (params.device.type == DEVICE_CPU);
  if (!is_cpu && !background) {
    /* currently GPU could be much slower than CPU when using tiles,
     * still need to be investigated, but meanwhile make it possible
     * to work in viewport smoothly
     */
    int debug_tile_size = get_int(cscene, "debug_tile_size");

    params.tile_size = make_int2(debug_tile_size, debug_tile_size);
  }
  else {
    int tile_x = b_engine.tile_x();
    int tile_y = b_engine.tile_y();

    params.tile_size = make_int2(tile_x, tile_y);
  }

  if ((BlenderSession::headless == false) && background) {
    params.tile_order = (TileOrder)get_enum(cscene, "tile_order");
  }
  else {
    params.tile_order = TILE_BOTTOM_TO_TOP;
  }

  /* other parameters */
  params.start_resolution = get_int(cscene, "preview_start_resolution");
  params.pixel_size = b_engine.get_preview_pixel_size(b_scene);

  /* other parameters */
  params.cancel_timeout = (double)get_float(cscene, "debug_cancel_timeout");
  params.reset_timeout = (double)get_float(cscene, "debug_reset_timeout");
  params.text_timeout = (double)get_float(cscene, "debug_text_timeout");

  /* progressive refine */
  BL::RenderSettings b_r = b_scene.render();
  params.progressive_refine = (b_engine.is_preview() ||
                               get_boolean(cscene, "use_progressive_refine")) &&
                              !b_r.use_save_buffers();

  if (params.progressive_refine) {
    BL::Scene::view_layers_iterator b_view_layer;
    for (b_scene.view_layers.begin(b_view_layer); b_view_layer != b_scene.view_layers.end();
         ++b_view_layer) {
      PointerRNA crl = RNA_pointer_get(&b_view_layer->ptr, "cycles");
      if (get_boolean(crl, "use_denoising")) {
        params.progressive_refine = false;
      }
    }
  }

  if (background) {
    if (params.progressive_refine)
      params.progressive = true;
    else
      params.progressive = false;

    params.start_resolution = INT_MAX;
    params.pixel_size = 1;
  }
  else
    params.progressive = true;

  /* shading system - scene level needs full refresh */
  const bool shadingsystem = RNA_boolean_get(&cscene, "shading_system");

  if (shadingsystem == 0)
    params.shadingsystem = SHADINGSYSTEM_SVM;
  else if (shadingsystem == 1)
    params.shadingsystem = SHADINGSYSTEM_OSL;

  /* color managagement */
  params.display_buffer_linear = b_engine.support_display_space_shader(b_scene);

  if (b_engine.is_preview()) {
    /* For preview rendering we're using same timeout as
     * blender's job update.
     */
    params.progressive_update_timeout = 0.1;
  }

  params.use_profiling = params.device.has_profiling && !b_engine.is_preview() && background &&
                         BlenderSession::print_render_stats;

  params.adaptive_sampling = RNA_boolean_get(&cscene, "use_adaptive_sampling");

  return params;
}

CCL_NAMESPACE_END<|MERGE_RESOLUTION|>--- conflicted
+++ resolved
@@ -661,14 +661,13 @@
                                                         CRYPT_ACCURATE);
   }
 
-<<<<<<< HEAD
   if (adaptive_sampling) {
     Pass::add(PASS_ADAPTIVE_AUX_BUFFER, passes);
     if (!get_boolean(crp, "pass_debug_sample_count")) {
       Pass::add(PASS_SAMPLE_COUNT, passes);
     }
   }
-=======
+  
   RNA_BEGIN (&crp, b_aov, "aovs") {
     bool is_color = (get_enum(b_aov, "type") == 1);
     string name = get_string(b_aov, "name");
@@ -683,7 +682,6 @@
     }
   }
   RNA_END;
->>>>>>> 3fdc04d3
 
   return passes;
 }
