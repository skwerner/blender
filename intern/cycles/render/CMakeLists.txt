--- conflicted
+++ resolved
@@ -65,11 +65,8 @@
 	session.h
 	shader.h
 	sobol.h
-<<<<<<< HEAD
 	stringprint.h
-=======
 	stats.h
->>>>>>> b98f76cd
 	svm.h
 	tables.h
 	tile.h
