--- conflicted
+++ resolved
@@ -116,14 +116,9 @@
 #define PTCACHE_VEL_PER_SEC 1
 
 enum {
-<<<<<<< HEAD
-	PTCACHE_FILE_PTCACHE = 0,
-	PTCACHE_FILE_OPENVDB = 1,
-	PTCACHE_FILE_OPENVDB_EXTERN = 2,
-=======
   PTCACHE_FILE_PTCACHE = 0,
   PTCACHE_FILE_OPENVDB = 1,
->>>>>>> 3076d95b
+  PTCACHE_FILE_OPENVDB_EXTERN = 2,
 };
 
 typedef struct PTCacheID {
@@ -288,7 +283,10 @@
 void BKE_ptcache_make_particle_key(struct ParticleKey *key, int index, void **data, float time);
 
 /* Filename functions */
-void BKE_ptcache_volume_extern_find_frame(const char *input, char *output, const int cfra, const short multi_import);
+void BKE_ptcache_volume_extern_find_frame(const char *input,
+                                          char *output,
+                                          const int cfra,
+                                          const short multi_import);
 
 /**************** Creating ID's ****************************/
 void BKE_ptcache_id_from_softbody(PTCacheID *pid, struct Object *ob, struct SoftBody *sb);
