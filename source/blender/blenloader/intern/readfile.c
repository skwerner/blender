/*
 * This program is free software; you can redistribute it and/or
 * modify it under the terms of the GNU General Public License
 * as published by the Free Software Foundation; either version 2
 * of the License, or (at your option) any later version.
 *
 * This program is distributed in the hope that it will be useful,
 * but WITHOUT ANY WARRANTY; without even the implied warranty of
 * MERCHANTABILITY or FITNESS FOR A PARTICULAR PURPOSE.  See the
 * GNU General Public License for more details.
 *
 * You should have received a copy of the GNU General Public License
 * along with this program; if not, write to the Free Software Foundation,
 * Inc., 51 Franklin Street, Fifth Floor, Boston, MA 02110-1301, USA.
 *
 * The Original Code is Copyright (C) 2001-2002 by NaN Holding BV.
 * All rights reserved.
 */

/** \file
 * \ingroup blenloader
 */

#include "zlib.h"

#include <limits.h>
#include <stdlib.h> /* for atoi. */
#include <stddef.h> /* for offsetof. */
#include <fcntl.h>  /* for open flags (O_BINARY, O_RDONLY). */
#include <stdarg.h> /* for va_start/end. */
#include <time.h>   /* for gmtime. */
#include <ctype.h>  /* for isdigit. */

#include "BLI_utildefines.h"
#ifndef WIN32
#  include <unistd.h>  // for read close
#else
#  include <io.h>  // for open close read
#  include "winsock2.h"
#  include "BLI_winstuff.h"
#endif

/* allow readfile to use deprecated functionality */
#define DNA_DEPRECATED_ALLOW

#include "DNA_anim_types.h"
#include "DNA_armature_types.h"
#include "DNA_brush_types.h"
#include "DNA_camera_types.h"
#include "DNA_cachefile_types.h"
#include "DNA_cloth_types.h"
#include "DNA_collection_types.h"
#include "DNA_constraint_types.h"
#include "DNA_dynamicpaint_types.h"
#include "DNA_effect_types.h"
#include "DNA_fileglobal_types.h"
#include "DNA_genfile.h"
#include "DNA_gpencil_types.h"
#include "DNA_gpencil_modifier_types.h"
#include "DNA_shader_fx_types.h"
#include "DNA_ipo_types.h"
#include "DNA_key_types.h"
#include "DNA_lattice_types.h"
#include "DNA_layer_types.h"
#include "DNA_light_types.h"
#include "DNA_linestyle_types.h"
#include "DNA_meta_types.h"
#include "DNA_material_types.h"
#include "DNA_mesh_types.h"
#include "DNA_meshdata_types.h"
#include "DNA_nla_types.h"
#include "DNA_node_types.h"
#include "DNA_object_fluidsim_types.h"
#include "DNA_object_types.h"
#include "DNA_packedFile_types.h"
#include "DNA_particle_types.h"
#include "DNA_curveprofile_types.h"
#include "DNA_lightprobe_types.h"
#include "DNA_rigidbody_types.h"
#include "DNA_text_types.h"
#include "DNA_view3d_types.h"
#include "DNA_screen_types.h"
#include "DNA_sdna_types.h"
#include "DNA_scene_types.h"
#include "DNA_sequence_types.h"
#include "DNA_fluid_types.h"
#include "DNA_speaker_types.h"
#include "DNA_sound_types.h"
#include "DNA_space_types.h"
#include "DNA_vfont_types.h"
#include "DNA_workspace_types.h"
#include "DNA_world_types.h"
#include "DNA_movieclip_types.h"
#include "DNA_mask_types.h"

#include "MEM_guardedalloc.h"

#include "BLI_endian_switch.h"
#include "BLI_blenlib.h"
#include "BLI_math.h"
#include "BLI_threads.h"
#include "BLI_mempool.h"
#include "BLI_ghash.h"

#include "BLT_translation.h"

#include "BKE_action.h"
#include "BKE_armature.h"
#include "BKE_brush.h"
#include "BKE_collection.h"
#include "BKE_colortools.h"
#include "BKE_constraint.h"
#include "BKE_curve.h"
#include "BKE_effect.h"
#include "BKE_fcurve.h"
#include "BKE_fluid.h"
#include "BKE_global.h"  // for G
#include "BKE_gpencil_modifier.h"
#include "BKE_idcode.h"
#include "BKE_idprop.h"
#include "BKE_layer.h"
#include "BKE_library.h"
#include "BKE_library_idmap.h"
#include "BKE_library_override.h"
#include "BKE_library_query.h"
#include "BKE_main.h"  // for Main
#include "BKE_material.h"
#include "BKE_mesh.h"  // for ME_ defines (patching)
#include "BKE_mesh_runtime.h"
#include "BKE_modifier.h"
#include "BKE_multires.h"
#include "BKE_node.h"  // for tree type defines
#include "BKE_object.h"
#include "BKE_paint.h"
#include "BKE_particle.h"
#include "BKE_pointcache.h"
#include "BKE_curveprofile.h"
#include "BKE_report.h"
#include "BKE_scene.h"
#include "BKE_screen.h"
#include "BKE_sequencer.h"
#include "BKE_shader_fx.h"
#include "BKE_sound.h"
#include "BKE_workspace.h"

#include "DRW_engine.h"

#include "DEG_depsgraph.h"

#include "NOD_socket.h"

#include "BLO_blend_defs.h"
#include "BLO_blend_validate.h"
#include "BLO_readfile.h"
#include "BLO_undofile.h"

#include "RE_engine.h"

#include "readfile.h"

#include <errno.h>

/* Make preferences read-only. */
#define U (*((const UserDef *)&U))

/**
 * READ
 * ====
 *
 * - Existing Library (#Main) push or free
 * - allocate new #Main
 * - load file
 * - read #SDNA
 * - for each LibBlock
 *   - read LibBlock
 *   - if a Library
 *     - make a new #Main
 *     - attach ID's to it
 *   - else
 *     - read associated 'direct data'
 *     - link direct data (internal and to LibBlock)
 * - read #FileGlobal
 * - read #USER data, only when indicated (file is `~/.config/blender/X.XX/config/userpref.blend`)
 * - free file
 * - per Library (per #Main)
 *   - read file
 *   - read #SDNA
 *   - find LibBlocks and attach #ID's to #Main
 *     - if external LibBlock
 *       - search all #Main's
 *         - or it's already read,
 *         - or not read yet
 *         - or make new #Main
 *   - per LibBlock
 *     - read recursive
 *     - read associated direct data
 *     - link direct data (internal and to LibBlock)
 *   - free file
 * - per Library with unread LibBlocks
 *   - read file
 *   - read #SDNA
 *   - per LibBlock
 *     - read recursive
 *     - read associated direct data
 *     - link direct data (internal and to LibBlock)
 *   - free file
 * - join all #Main's
 * - link all LibBlocks and indirect pointers to libblocks
 * - initialize #FileGlobal and copy pointers to #Global
 *
 * \note Still a weak point is the new-address function, that doesn't solve reading from
 * multiple files at the same time.
 * (added remark: oh, i thought that was solved? will look at that... (ton).
 */

/**
 * Delay reading blocks we might not use (especially applies to library linking).
 * which keeps large arrays in memory from data-blocks we may not even use.
 *
 * \note This is disabled when using compression,
 * while zlib supports seek it's unusably slow, see: T61880.
 */
#define USE_BHEAD_READ_ON_DEMAND

/* use GHash for BHead name-based lookups (speeds up linking) */
#define USE_GHASH_BHEAD

/* Use GHash for restoring pointers by name */
#define USE_GHASH_RESTORE_POINTER

/* Define this to have verbose debug prints. */
//#define USE_DEBUG_PRINT

#ifdef USE_DEBUG_PRINT
#  define DEBUG_PRINTF(...) printf(__VA_ARGS__)
#else
#  define DEBUG_PRINTF(...)
#endif

/* local prototypes */
static void read_libraries(FileData *basefd, ListBase *mainlist);
static void *read_struct(FileData *fd, BHead *bh, const char *blockname);
static void direct_link_modifiers(FileData *fd, ListBase *lb, Object *ob);
static BHead *find_bhead_from_code_name(FileData *fd, const short idcode, const char *name);
static BHead *find_bhead_from_idname(FileData *fd, const char *idname);

#ifdef USE_COLLECTION_COMPAT_28
static void expand_scene_collection(FileData *fd, Main *mainvar, SceneCollection *sc);
#endif
static void direct_link_animdata(FileData *fd, AnimData *adt);
static void lib_link_animdata(FileData *fd, ID *id, AnimData *adt);

typedef struct BHeadN {
  struct BHeadN *next, *prev;
#ifdef USE_BHEAD_READ_ON_DEMAND
  /** Use to read the data from the file directly into memory as needed. */
  off64_t file_offset;
  /** When set, the remainder of this allocation is the data, otherwise it needs to be read. */
  bool has_data;
#endif
  struct BHead bhead;
} BHeadN;

#define BHEADN_FROM_BHEAD(bh) ((BHeadN *)POINTER_OFFSET(bh, -offsetof(BHeadN, bhead)))

/* We could change this in the future, for now it's simplest if only data is delayed
 * because ID names are used in lookup tables. */
#define BHEAD_USE_READ_ON_DEMAND(bhead) ((bhead)->code == DATA)

/**
 * This function ensures that reports are printed,
 * in the case of library linking errors this is important!
 *
 * bit kludge but better then doubling up on prints,
 * we could alternatively have a versions of a report function which forces printing - campbell
 */
void blo_reportf_wrap(ReportList *reports, ReportType type, const char *format, ...)
{
  char fixed_buf[1024]; /* should be long enough */

  va_list args;

  va_start(args, format);
  vsnprintf(fixed_buf, sizeof(fixed_buf), format, args);
  va_end(args);

  fixed_buf[sizeof(fixed_buf) - 1] = '\0';

  BKE_report(reports, type, fixed_buf);

  if (G.background == 0) {
    printf("%s: %s\n", BKE_report_type_str(type), fixed_buf);
  }
}

/* for reporting linking messages */
static const char *library_parent_filepath(Library *lib)
{
  return lib->parent ? lib->parent->filepath : "<direct>";
}

/* -------------------------------------------------------------------- */
/** \name OldNewMap API
 * \{ */

typedef struct OldNew {
  const void *oldp;
  void *newp;
  /* `nr` is "user count" for data, and ID code for libdata. */
  int nr;
} OldNew;

typedef struct OldNewMap {
  /* Array that stores the actual entries. */
  OldNew *entries;
  int nentries;
  /* Hashmap that stores indices into the `entries` array. */
  int32_t *map;

  int capacity_exp;
} OldNewMap;

#define ENTRIES_CAPACITY(onm) (1ll << (onm)->capacity_exp)
#define MAP_CAPACITY(onm) (1ll << ((onm)->capacity_exp + 1))
#define SLOT_MASK(onm) (MAP_CAPACITY(onm) - 1)
#define DEFAULT_SIZE_EXP 6
#define PERTURB_SHIFT 5

/* based on the probing algorithm used in Python dicts. */
#define ITER_SLOTS(onm, KEY, SLOT_NAME, INDEX_NAME) \
  uint32_t hash = BLI_ghashutil_ptrhash(KEY); \
  uint32_t mask = SLOT_MASK(onm); \
  uint perturb = hash; \
  int SLOT_NAME = mask & hash; \
  int INDEX_NAME = onm->map[SLOT_NAME]; \
  for (;; SLOT_NAME = mask & ((5 * SLOT_NAME) + 1 + perturb), \
          perturb >>= PERTURB_SHIFT, \
          INDEX_NAME = onm->map[SLOT_NAME])

static void oldnewmap_insert_index_in_map(OldNewMap *onm, const void *ptr, int index)
{
  ITER_SLOTS (onm, ptr, slot, stored_index) {
    if (stored_index == -1) {
      onm->map[slot] = index;
      break;
    }
  }
}

static void oldnewmap_insert_or_replace(OldNewMap *onm, OldNew entry)
{
  ITER_SLOTS (onm, entry.oldp, slot, index) {
    if (index == -1) {
      onm->entries[onm->nentries] = entry;
      onm->map[slot] = onm->nentries;
      onm->nentries++;
      break;
    }
    else if (onm->entries[index].oldp == entry.oldp) {
      onm->entries[index] = entry;
      break;
    }
  }
}

static OldNew *oldnewmap_lookup_entry(const OldNewMap *onm, const void *addr)
{
  ITER_SLOTS (onm, addr, slot, index) {
    if (index >= 0) {
      OldNew *entry = &onm->entries[index];
      if (entry->oldp == addr) {
        return entry;
      }
    }
    else {
      return NULL;
    }
  }
}

static void oldnewmap_clear_map(OldNewMap *onm)
{
  memset(onm->map, 0xFF, MAP_CAPACITY(onm) * sizeof(*onm->map));
}

static void oldnewmap_increase_size(OldNewMap *onm)
{
  onm->capacity_exp++;
  onm->entries = MEM_reallocN(onm->entries, sizeof(*onm->entries) * ENTRIES_CAPACITY(onm));
  onm->map = MEM_reallocN(onm->map, sizeof(*onm->map) * MAP_CAPACITY(onm));
  oldnewmap_clear_map(onm);
  for (int i = 0; i < onm->nentries; i++) {
    oldnewmap_insert_index_in_map(onm, onm->entries[i].oldp, i);
  }
}

/* Public OldNewMap API */

static OldNewMap *oldnewmap_new(void)
{
  OldNewMap *onm = MEM_callocN(sizeof(*onm), "OldNewMap");

  onm->capacity_exp = DEFAULT_SIZE_EXP;
  onm->entries = MEM_malloc_arrayN(
      ENTRIES_CAPACITY(onm), sizeof(*onm->entries), "OldNewMap.entries");
  onm->map = MEM_malloc_arrayN(MAP_CAPACITY(onm), sizeof(*onm->map), "OldNewMap.map");
  oldnewmap_clear_map(onm);

  return onm;
}

static void oldnewmap_insert(OldNewMap *onm, const void *oldaddr, void *newaddr, int nr)
{
  if (oldaddr == NULL || newaddr == NULL) {
    return;
  }

  if (UNLIKELY(onm->nentries == ENTRIES_CAPACITY(onm))) {
    oldnewmap_increase_size(onm);
  }

  OldNew entry;
  entry.oldp = oldaddr;
  entry.newp = newaddr;
  entry.nr = nr;
  oldnewmap_insert_or_replace(onm, entry);
}

void blo_do_versions_oldnewmap_insert(OldNewMap *onm, const void *oldaddr, void *newaddr, int nr)
{
  oldnewmap_insert(onm, oldaddr, newaddr, nr);
}

static void *oldnewmap_lookup_and_inc(OldNewMap *onm, const void *addr, bool increase_users)
{
  OldNew *entry = oldnewmap_lookup_entry(onm, addr);
  if (entry == NULL) {
    return NULL;
  }
  if (increase_users) {
    entry->nr++;
  }
  return entry->newp;
}

/* for libdata, OldNew.nr has ID code, no increment */
static void *oldnewmap_liblookup(OldNewMap *onm, const void *addr, const void *lib)
{
  if (addr == NULL) {
    return NULL;
  }

  ID *id = oldnewmap_lookup_and_inc(onm, addr, false);
  if (id == NULL) {
    return NULL;
  }
  if (!lib || id->lib) {
    return id;
  }
  return NULL;
}

static void oldnewmap_free_unused(OldNewMap *onm)
{
  for (int i = 0; i < onm->nentries; i++) {
    OldNew *entry = &onm->entries[i];
    if (entry->nr == 0) {
      MEM_freeN(entry->newp);
      entry->newp = NULL;
    }
  }
}

static void oldnewmap_clear(OldNewMap *onm)
{
  onm->capacity_exp = DEFAULT_SIZE_EXP;
  oldnewmap_clear_map(onm);
  onm->nentries = 0;
}

static void oldnewmap_free(OldNewMap *onm)
{
  MEM_freeN(onm->entries);
  MEM_freeN(onm->map);
  MEM_freeN(onm);
}

#undef ENTRIES_CAPACITY
#undef MAP_CAPACITY
#undef SLOT_MASK
#undef DEFAULT_SIZE_EXP
#undef PERTURB_SHIFT
#undef ITER_SLOTS

/** \} */

/* -------------------------------------------------------------------- */
/** \name Helper Functions
 * \{ */

static void add_main_to_main(Main *mainvar, Main *from)
{
  ListBase *lbarray[MAX_LIBARRAY], *fromarray[MAX_LIBARRAY];
  int a;

  set_listbasepointers(mainvar, lbarray);
  a = set_listbasepointers(from, fromarray);
  while (a--) {
    BLI_movelisttolist(lbarray[a], fromarray[a]);
  }
}

void blo_join_main(ListBase *mainlist)
{
  Main *tojoin, *mainl;

  mainl = mainlist->first;
  while ((tojoin = mainl->next)) {
    add_main_to_main(mainl, tojoin);
    BLI_remlink(mainlist, tojoin);
    BKE_main_free(tojoin);
  }
}

static void split_libdata(ListBase *lb_src, Main **lib_main_array, const uint lib_main_array_len)
{
  for (ID *id = lb_src->first, *idnext; id; id = idnext) {
    idnext = id->next;

    if (id->lib) {
      if (((uint)id->lib->temp_index < lib_main_array_len) &&
          /* this check should never fail, just in case 'id->lib' is a dangling pointer. */
          (lib_main_array[id->lib->temp_index]->curlib == id->lib)) {
        Main *mainvar = lib_main_array[id->lib->temp_index];
        ListBase *lb_dst = which_libbase(mainvar, GS(id->name));
        BLI_remlink(lb_src, id);
        BLI_addtail(lb_dst, id);
      }
      else {
        printf("%s: invalid library for '%s'\n", __func__, id->name);
        BLI_assert(0);
      }
    }
  }
}

void blo_split_main(ListBase *mainlist, Main *main)
{
  mainlist->first = mainlist->last = main;
  main->next = NULL;

  if (BLI_listbase_is_empty(&main->libraries)) {
    return;
  }

  /* (Library.temp_index -> Main), lookup table */
  const uint lib_main_array_len = BLI_listbase_count(&main->libraries);
  Main **lib_main_array = MEM_malloc_arrayN(lib_main_array_len, sizeof(*lib_main_array), __func__);

  int i = 0;
  for (Library *lib = main->libraries.first; lib; lib = lib->id.next, i++) {
    Main *libmain = BKE_main_new();
    libmain->curlib = lib;
    libmain->versionfile = lib->versionfile;
    libmain->subversionfile = lib->subversionfile;
    BLI_addtail(mainlist, libmain);
    lib->temp_index = i;
    lib_main_array[i] = libmain;
  }

  ListBase *lbarray[MAX_LIBARRAY];
  i = set_listbasepointers(main, lbarray);
  while (i--) {
    ID *id = lbarray[i]->first;
    if (id == NULL || GS(id->name) == ID_LI) {
      /* No ID_LI data-lock should ever be linked anyway, but just in case, better be explicit. */
      continue;
    }
    split_libdata(lbarray[i], lib_main_array, lib_main_array_len);
  }

  MEM_freeN(lib_main_array);
}

static void read_file_version(FileData *fd, Main *main)
{
  BHead *bhead;

  for (bhead = blo_bhead_first(fd); bhead; bhead = blo_bhead_next(fd, bhead)) {
    if (bhead->code == GLOB) {
      FileGlobal *fg = read_struct(fd, bhead, "Global");
      if (fg) {
        main->subversionfile = fg->subversion;
        main->minversionfile = fg->minversion;
        main->minsubversionfile = fg->minsubversion;
        MEM_freeN(fg);
      }
      else if (bhead->code == ENDB) {
        break;
      }
    }
  }
  if (main->curlib) {
    main->curlib->versionfile = main->versionfile;
    main->curlib->subversionfile = main->subversionfile;
  }
}

#ifdef USE_GHASH_BHEAD
static void read_file_bhead_idname_map_create(FileData *fd)
{
  BHead *bhead;

  /* dummy values */
  bool is_link = false;
  int code_prev = ENDB;
  uint reserve = 0;

  for (bhead = blo_bhead_first(fd); bhead; bhead = blo_bhead_next(fd, bhead)) {
    if (code_prev != bhead->code) {
      code_prev = bhead->code;
      is_link = BKE_idcode_is_valid(code_prev) ? BKE_idcode_is_linkable(code_prev) : false;
    }

    if (is_link) {
      reserve += 1;
    }
  }

  BLI_assert(fd->bhead_idname_hash == NULL);

  fd->bhead_idname_hash = BLI_ghash_str_new_ex(__func__, reserve);

  for (bhead = blo_bhead_first(fd); bhead; bhead = blo_bhead_next(fd, bhead)) {
    if (code_prev != bhead->code) {
      code_prev = bhead->code;
      is_link = BKE_idcode_is_valid(code_prev) ? BKE_idcode_is_linkable(code_prev) : false;
    }

    if (is_link) {
      BLI_ghash_insert(fd->bhead_idname_hash, (void *)blo_bhead_id_name(fd, bhead), bhead);
    }
  }
}
#endif

static Main *blo_find_main(FileData *fd, const char *filepath, const char *relabase)
{
  ListBase *mainlist = fd->mainlist;
  Main *m;
  Library *lib;
  char name1[FILE_MAX];

  BLI_strncpy(name1, filepath, sizeof(name1));
  BLI_cleanup_path(relabase, name1);

  //  printf("blo_find_main: relabase  %s\n", relabase);
  //  printf("blo_find_main: original in  %s\n", filepath);
  //  printf("blo_find_main: converted to %s\n", name1);

  for (m = mainlist->first; m; m = m->next) {
    const char *libname = (m->curlib) ? m->curlib->filepath : m->name;

    if (BLI_path_cmp(name1, libname) == 0) {
      if (G.debug & G_DEBUG) {
        printf("blo_find_main: found library %s\n", libname);
      }
      return m;
    }
  }

  m = BKE_main_new();
  BLI_addtail(mainlist, m);

  /* Add library data-block itself to 'main' Main, since libraries are **never** linked data.
   * Fixes bug where you could end with all ID_LI data-blocks having the same name... */
  lib = BKE_libblock_alloc(mainlist->first, ID_LI, BLI_path_basename(filepath), 0);

  /* Important, consistency with main ID reading code from read_libblock(). */
  lib->id.us = ID_FAKE_USERS(lib);

  BLI_strncpy(lib->name, filepath, sizeof(lib->name));
  BLI_strncpy(lib->filepath, name1, sizeof(lib->filepath));

  m->curlib = lib;

  read_file_version(fd, m);

  if (G.debug & G_DEBUG) {
    printf("blo_find_main: added new lib %s\n", filepath);
  }
  return m;
}

/** \} */

/* -------------------------------------------------------------------- */
/** \name File Parsing
 * \{ */

static void switch_endian_bh4(BHead4 *bhead)
{
  /* the ID_.. codes */
  if ((bhead->code & 0xFFFF) == 0) {
    bhead->code >>= 16;
  }

  if (bhead->code != ENDB) {
    BLI_endian_switch_int32(&bhead->len);
    BLI_endian_switch_int32(&bhead->SDNAnr);
    BLI_endian_switch_int32(&bhead->nr);
  }
}

static void switch_endian_bh8(BHead8 *bhead)
{
  /* the ID_.. codes */
  if ((bhead->code & 0xFFFF) == 0) {
    bhead->code >>= 16;
  }

  if (bhead->code != ENDB) {
    BLI_endian_switch_int32(&bhead->len);
    BLI_endian_switch_int32(&bhead->SDNAnr);
    BLI_endian_switch_int32(&bhead->nr);
  }
}

static void bh4_from_bh8(BHead *bhead, BHead8 *bhead8, int do_endian_swap)
{
  BHead4 *bhead4 = (BHead4 *)bhead;
  int64_t old;

  bhead4->code = bhead8->code;
  bhead4->len = bhead8->len;

  if (bhead4->code != ENDB) {
    /* perform a endian swap on 64bit pointers, otherwise the pointer might map to zero
     * 0x0000000000000000000012345678 would become 0x12345678000000000000000000000000
     */
    if (do_endian_swap) {
      BLI_endian_switch_int64(&bhead8->old);
    }

    /* this patch is to avoid a long long being read from not-eight aligned positions
     * is necessary on any modern 64bit architecture) */
    memcpy(&old, &bhead8->old, 8);
    bhead4->old = (int)(old >> 3);

    bhead4->SDNAnr = bhead8->SDNAnr;
    bhead4->nr = bhead8->nr;
  }
}

static void bh8_from_bh4(BHead *bhead, BHead4 *bhead4)
{
  BHead8 *bhead8 = (BHead8 *)bhead;

  bhead8->code = bhead4->code;
  bhead8->len = bhead4->len;

  if (bhead8->code != ENDB) {
    bhead8->old = bhead4->old;
    bhead8->SDNAnr = bhead4->SDNAnr;
    bhead8->nr = bhead4->nr;
  }
}

static BHeadN *get_bhead(FileData *fd)
{
  BHeadN *new_bhead = NULL;
  int readsize;

  if (fd) {
    if (!fd->is_eof) {
      /* initializing to zero isn't strictly needed but shuts valgrind up
       * since uninitialized memory gets compared */
      BHead8 bhead8 = {0};
      BHead4 bhead4 = {0};
      BHead bhead = {0};

      /* First read the bhead structure.
       * Depending on the platform the file was written on this can
       * be a big or little endian BHead4 or BHead8 structure.
       *
       * As usual 'ENDB' (the last *partial* bhead of the file)
       * needs some special handling. We don't want to EOF just yet.
       */
      if (fd->flags & FD_FLAGS_FILE_POINTSIZE_IS_4) {
        bhead4.code = DATA;
        readsize = fd->read(fd, &bhead4, sizeof(bhead4));

        if (readsize == sizeof(bhead4) || bhead4.code == ENDB) {
          if (fd->flags & FD_FLAGS_SWITCH_ENDIAN) {
            switch_endian_bh4(&bhead4);
          }

          if (fd->flags & FD_FLAGS_POINTSIZE_DIFFERS) {
            bh8_from_bh4(&bhead, &bhead4);
          }
          else {
            /* MIN2 is only to quiet '-Warray-bounds' compiler warning. */
            BLI_assert(sizeof(bhead) == sizeof(bhead4));
            memcpy(&bhead, &bhead4, MIN2(sizeof(bhead), sizeof(bhead4)));
          }
        }
        else {
          fd->is_eof = true;
          bhead.len = 0;
        }
      }
      else {
        bhead8.code = DATA;
        readsize = fd->read(fd, &bhead8, sizeof(bhead8));

        if (readsize == sizeof(bhead8) || bhead8.code == ENDB) {
          if (fd->flags & FD_FLAGS_SWITCH_ENDIAN) {
            switch_endian_bh8(&bhead8);
          }

          if (fd->flags & FD_FLAGS_POINTSIZE_DIFFERS) {
            bh4_from_bh8(&bhead, &bhead8, (fd->flags & FD_FLAGS_SWITCH_ENDIAN));
          }
          else {
            /* MIN2 is only to quiet '-Warray-bounds' compiler warning. */
            BLI_assert(sizeof(bhead) == sizeof(bhead8));
            memcpy(&bhead, &bhead8, MIN2(sizeof(bhead), sizeof(bhead8)));
          }
        }
        else {
          fd->is_eof = true;
          bhead.len = 0;
        }
      }

      /* make sure people are not trying to pass bad blend files */
      if (bhead.len < 0) {
        fd->is_eof = true;
      }

      /* bhead now contains the (converted) bhead structure. Now read
       * the associated data and put everything in a BHeadN (creative naming !)
       */
      if (fd->is_eof) {
        /* pass */
      }
#ifdef USE_BHEAD_READ_ON_DEMAND
      else if (fd->seek != NULL && BHEAD_USE_READ_ON_DEMAND(&bhead)) {
        /* Delay reading bhead content. */
        new_bhead = MEM_mallocN(sizeof(BHeadN), "new_bhead");
        if (new_bhead) {
          new_bhead->next = new_bhead->prev = NULL;
          new_bhead->file_offset = fd->file_offset;
          new_bhead->has_data = false;
          new_bhead->bhead = bhead;
          off64_t seek_new = fd->seek(fd, bhead.len, SEEK_CUR);
          if (seek_new == -1) {
            fd->is_eof = true;
            MEM_freeN(new_bhead);
            new_bhead = NULL;
          }
          BLI_assert(fd->file_offset == seek_new);
        }
        else {
          fd->is_eof = true;
        }
      }
#endif
      else {
        new_bhead = MEM_mallocN(sizeof(BHeadN) + bhead.len, "new_bhead");
        if (new_bhead) {
          new_bhead->next = new_bhead->prev = NULL;
#ifdef USE_BHEAD_READ_ON_DEMAND
          new_bhead->file_offset = 0; /* don't seek. */
          new_bhead->has_data = true;
#endif
          new_bhead->bhead = bhead;

          readsize = fd->read(fd, new_bhead + 1, bhead.len);

          if (readsize != bhead.len) {
            fd->is_eof = true;
            MEM_freeN(new_bhead);
            new_bhead = NULL;
          }
        }
        else {
          fd->is_eof = true;
        }
      }
    }
  }

  /* We've read a new block. Now add it to the list
   * of blocks.
   */
  if (new_bhead) {
    BLI_addtail(&fd->bhead_list, new_bhead);
  }

  return new_bhead;
}

BHead *blo_bhead_first(FileData *fd)
{
  BHeadN *new_bhead;
  BHead *bhead = NULL;

  /* Rewind the file
   * Read in a new block if necessary
   */
  new_bhead = fd->bhead_list.first;
  if (new_bhead == NULL) {
    new_bhead = get_bhead(fd);
  }

  if (new_bhead) {
    bhead = &new_bhead->bhead;
  }

  return bhead;
}

BHead *blo_bhead_prev(FileData *UNUSED(fd), BHead *thisblock)
{
  BHeadN *bheadn = BHEADN_FROM_BHEAD(thisblock);
  BHeadN *prev = bheadn->prev;

  return (prev) ? &prev->bhead : NULL;
}

BHead *blo_bhead_next(FileData *fd, BHead *thisblock)
{
  BHeadN *new_bhead = NULL;
  BHead *bhead = NULL;

  if (thisblock) {
    /* bhead is actually a sub part of BHeadN
     * We calculate the BHeadN pointer from the BHead pointer below */
    new_bhead = BHEADN_FROM_BHEAD(thisblock);

    /* get the next BHeadN. If it doesn't exist we read in the next one */
    new_bhead = new_bhead->next;
    if (new_bhead == NULL) {
      new_bhead = get_bhead(fd);
    }
  }

  if (new_bhead) {
    /* here we do the reverse:
     * go from the BHeadN pointer to the BHead pointer */
    bhead = &new_bhead->bhead;
  }

  return bhead;
}

#ifdef USE_BHEAD_READ_ON_DEMAND
static bool blo_bhead_read_data(FileData *fd, BHead *thisblock, void *buf)
{
  bool success = true;
  BHeadN *new_bhead = BHEADN_FROM_BHEAD(thisblock);
  BLI_assert(new_bhead->has_data == false && new_bhead->file_offset != 0);
  off64_t offset_backup = fd->file_offset;
  if (UNLIKELY(fd->seek(fd, new_bhead->file_offset, SEEK_SET) == -1)) {
    success = false;
  }
  else {
    if (fd->read(fd, buf, new_bhead->bhead.len) != new_bhead->bhead.len) {
      success = false;
    }
  }
  if (fd->seek(fd, offset_backup, SEEK_SET) == -1) {
    success = false;
  }
  return success;
}

static BHead *blo_bhead_read_full(FileData *fd, BHead *thisblock)
{
  BHeadN *new_bhead = BHEADN_FROM_BHEAD(thisblock);
  BHeadN *new_bhead_data = MEM_mallocN(sizeof(BHeadN) + new_bhead->bhead.len, "new_bhead");
  new_bhead_data->bhead = new_bhead->bhead;
  new_bhead_data->file_offset = new_bhead->file_offset;
  new_bhead_data->has_data = true;
  if (!blo_bhead_read_data(fd, thisblock, new_bhead_data + 1)) {
    MEM_freeN(new_bhead_data);
    return NULL;
  }
  return &new_bhead_data->bhead;
}
#endif /* USE_BHEAD_READ_ON_DEMAND */

/* Warning! Caller's responsibility to ensure given bhead **is** and ID one! */
const char *blo_bhead_id_name(const FileData *fd, const BHead *bhead)
{
  return (const char *)POINTER_OFFSET(bhead, sizeof(*bhead) + fd->id_name_offs);
}

static void decode_blender_header(FileData *fd)
{
  char header[SIZEOFBLENDERHEADER], num[4];
  int readsize;

  /* read in the header data */
  readsize = fd->read(fd, header, sizeof(header));

  if (readsize == sizeof(header) && STREQLEN(header, "BLENDER", 7) && ELEM(header[7], '_', '-') &&
      ELEM(header[8], 'v', 'V') &&
      (isdigit(header[9]) && isdigit(header[10]) && isdigit(header[11]))) {
    fd->flags |= FD_FLAGS_FILE_OK;

    /* what size are pointers in the file ? */
    if (header[7] == '_') {
      fd->flags |= FD_FLAGS_FILE_POINTSIZE_IS_4;
      if (sizeof(void *) != 4) {
        fd->flags |= FD_FLAGS_POINTSIZE_DIFFERS;
      }
    }
    else {
      if (sizeof(void *) != 8) {
        fd->flags |= FD_FLAGS_POINTSIZE_DIFFERS;
      }
    }

    /* is the file saved in a different endian
     * than we need ?
     */
    if (((header[8] == 'v') ? L_ENDIAN : B_ENDIAN) != ENDIAN_ORDER) {
      fd->flags |= FD_FLAGS_SWITCH_ENDIAN;
    }

    /* get the version number */
    memcpy(num, header + 9, 3);
    num[3] = 0;
    fd->fileversion = atoi(num);
  }
}

/**
 * \return Success if the file is read correctly, else set \a r_error_message.
 */
static bool read_file_dna(FileData *fd, const char **r_error_message)
{
  BHead *bhead;
  int subversion = 0;

  for (bhead = blo_bhead_first(fd); bhead; bhead = blo_bhead_next(fd, bhead)) {
    if (bhead->code == GLOB) {
      /* Before this, the subversion didn't exist in 'FileGlobal' so the subversion
       * value isn't accessible for the purpose of DNA versioning in this case. */
      if (fd->fileversion <= 242) {
        continue;
      }
      /* We can't use read_global because this needs 'DNA1' to be decoded,
       * however the first 4 chars are _always_ the subversion. */
      FileGlobal *fg = (void *)&bhead[1];
      BLI_STATIC_ASSERT(offsetof(FileGlobal, subvstr) == 0, "Must be first: subvstr")
      char num[5];
      memcpy(num, fg->subvstr, 4);
      num[4] = 0;
      subversion = atoi(num);
    }
    else if (bhead->code == DNA1) {
      const bool do_endian_swap = (fd->flags & FD_FLAGS_SWITCH_ENDIAN) != 0;

      fd->filesdna = DNA_sdna_from_data(
          &bhead[1], bhead->len, do_endian_swap, true, r_error_message);
      if (fd->filesdna) {
        blo_do_versions_dna(fd->filesdna, fd->fileversion, subversion);
        fd->compflags = DNA_struct_get_compareflags(fd->filesdna, fd->memsdna);
        /* used to retrieve ID names from (bhead+1) */
        fd->id_name_offs = DNA_elem_offset(fd->filesdna, "ID", "char", "name[]");

        return true;
      }
      else {
        return false;
      }
    }
    else if (bhead->code == ENDB) {
      break;
    }
  }

  *r_error_message = "Missing DNA block";
  return false;
}

static int *read_file_thumbnail(FileData *fd)
{
  BHead *bhead;
  int *blend_thumb = NULL;

  for (bhead = blo_bhead_first(fd); bhead; bhead = blo_bhead_next(fd, bhead)) {
    if (bhead->code == TEST) {
      const bool do_endian_swap = (fd->flags & FD_FLAGS_SWITCH_ENDIAN) != 0;
      int *data = (int *)(bhead + 1);

      if (bhead->len < (2 * sizeof(int))) {
        break;
      }

      if (do_endian_swap) {
        BLI_endian_switch_int32(&data[0]);
        BLI_endian_switch_int32(&data[1]);
      }

      const int width = data[0];
      const int height = data[1];
      if (!BLEN_THUMB_MEMSIZE_IS_VALID(width, height)) {
        break;
      }
      if (bhead->len < BLEN_THUMB_MEMSIZE_FILE(width, height)) {
        break;
      }

      blend_thumb = data;
      break;
    }
    else if (bhead->code != REND) {
      /* Thumbnail is stored in TEST immediately after first REND... */
      break;
    }
  }

  return blend_thumb;
}

/** \} */

/* -------------------------------------------------------------------- */
/** \name File Data API
 * \{ */

/* Regular file reading. */

static int fd_read_data_from_file(FileData *filedata, void *buffer, uint size)
{
  int readsize = read(filedata->filedes, buffer, size);

  if (readsize < 0) {
    readsize = EOF;
  }
  else {
    filedata->file_offset += readsize;
  }

  return (readsize);
}

static off64_t fd_seek_data_from_file(FileData *filedata, off64_t offset, int whence)
{
  filedata->file_offset = lseek(filedata->filedes, offset, whence);
  return filedata->file_offset;
}

/* GZip file reading. */

static int fd_read_gzip_from_file(FileData *filedata, void *buffer, uint size)
{
  int readsize = gzread(filedata->gzfiledes, buffer, size);

  if (readsize < 0) {
    readsize = EOF;
  }
  else {
    filedata->file_offset += readsize;
  }

  return (readsize);
}

/* Memory reading. */

static int fd_read_from_memory(FileData *filedata, void *buffer, uint size)
{
  /* don't read more bytes then there are available in the buffer */
  int readsize = (int)MIN2(size, (uint)(filedata->buffersize - filedata->file_offset));

  memcpy(buffer, filedata->buffer + filedata->file_offset, readsize);
  filedata->file_offset += readsize;

  return (readsize);
}

/* MemFile reading. */

static int fd_read_from_memfile(FileData *filedata, void *buffer, uint size)
{
  static size_t seek = SIZE_MAX; /* the current position */
  static size_t offset = 0;      /* size of previous chunks */
  static MemFileChunk *chunk = NULL;
  size_t chunkoffset, readsize, totread;

  if (size == 0) {
    return 0;
  }

  if (seek != (size_t)filedata->file_offset) {
    chunk = filedata->memfile->chunks.first;
    seek = 0;

    while (chunk) {
      if (seek + chunk->size > (size_t)filedata->file_offset) {
        break;
      }
      seek += chunk->size;
      chunk = chunk->next;
    }
    offset = seek;
    seek = filedata->file_offset;
  }

  if (chunk) {
    totread = 0;

    do {
      /* first check if it's on the end if current chunk */
      if (seek - offset == chunk->size) {
        offset += chunk->size;
        chunk = chunk->next;
      }

      /* debug, should never happen */
      if (chunk == NULL) {
        printf("illegal read, chunk zero\n");
        return 0;
      }

      chunkoffset = seek - offset;
      readsize = size - totread;

      /* data can be spread over multiple chunks, so clamp size
       * to within this chunk, and then it will read further in
       * the next chunk */
      if (chunkoffset + readsize > chunk->size) {
        readsize = chunk->size - chunkoffset;
      }

      memcpy(POINTER_OFFSET(buffer, totread), chunk->buf + chunkoffset, readsize);
      totread += readsize;
      filedata->file_offset += readsize;
      seek += readsize;
    } while (totread < size);

    return totread;
  }

  return 0;
}

static FileData *filedata_new(void)
{
  FileData *fd = MEM_callocN(sizeof(FileData), "FileData");

  fd->filedes = -1;
  fd->gzfiledes = NULL;

  fd->memsdna = DNA_sdna_current_get();

  fd->datamap = oldnewmap_new();
  fd->globmap = oldnewmap_new();
  fd->libmap = oldnewmap_new();

  return fd;
}

static FileData *blo_decode_and_check(FileData *fd, ReportList *reports)
{
  decode_blender_header(fd);

  if (fd->flags & FD_FLAGS_FILE_OK) {
    const char *error_message = NULL;
    if (read_file_dna(fd, &error_message) == false) {
      BKE_reportf(
          reports, RPT_ERROR, "Failed to read blend file '%s': %s", fd->relabase, error_message);
      blo_filedata_free(fd);
      fd = NULL;
    }
  }
  else {
    BKE_reportf(
        reports, RPT_ERROR, "Failed to read blend file '%s', not a blend file", fd->relabase);
    blo_filedata_free(fd);
    fd = NULL;
  }

  return fd;
}

static FileData *blo_filedata_from_file_descriptor(const char *filepath,
                                                   ReportList *reports,
                                                   int file)
{
  FileDataReadFn *read_fn = NULL;
  FileDataSeekFn *seek_fn = NULL; /* Optional. */

  gzFile gzfile = (gzFile)Z_NULL;

  char header[7];

  /* Regular file. */
  errno = 0;
  if (read(file, header, sizeof(header)) != sizeof(header)) {
    BKE_reportf(reports,
                RPT_WARNING,
                "Unable to read '%s': %s",
                filepath,
                errno ? strerror(errno) : TIP_("insufficient content"));
    return NULL;
  }
  else {
    lseek(file, 0, SEEK_SET);
  }

  /* Regular file. */
  if (memcmp(header, "BLENDER", sizeof(header)) == 0) {
    read_fn = fd_read_data_from_file;
    seek_fn = fd_seek_data_from_file;
  }

  /* Gzip file. */
  errno = 0;
  if ((read_fn == NULL) &&
      /* Check header magic. */
      (header[0] == 0x1f && header[1] == 0x8b)) {
    gzfile = BLI_gzopen(filepath, "rb");
    if (gzfile == (gzFile)Z_NULL) {
      BKE_reportf(reports,
                  RPT_WARNING,
                  "Unable to open '%s': %s",
                  filepath,
                  errno ? strerror(errno) : TIP_("unknown error reading file"));
      return NULL;
    }
    else {
      /* 'seek_fn' is too slow for gzip, don't set it. */
      read_fn = fd_read_gzip_from_file;
      /* Caller must close. */
      file = -1;
    }
  }

  if (read_fn == NULL) {
    BKE_reportf(reports, RPT_WARNING, "Unrecognized file format '%s'", filepath);
    return NULL;
  }

  FileData *fd = filedata_new();

  fd->filedes = file;
  fd->gzfiledes = gzfile;

  fd->read = read_fn;
  fd->seek = seek_fn;

  return fd;
}

static FileData *blo_filedata_from_file_open(const char *filepath, ReportList *reports)
{
  errno = 0;
  const int file = BLI_open(filepath, O_BINARY | O_RDONLY, 0);
  if (file == -1) {
    BKE_reportf(reports,
                RPT_WARNING,
                "Unable to open '%s': %s",
                filepath,
                errno ? strerror(errno) : TIP_("unknown error reading file"));
    return NULL;
  }
  FileData *fd = blo_filedata_from_file_descriptor(filepath, reports, file);
  if ((fd == NULL) || (fd->filedes == -1)) {
    close(file);
  }
  return fd;
}

/* cannot be called with relative paths anymore! */
/* on each new library added, it now checks for the current FileData and expands relativeness */
FileData *blo_filedata_from_file(const char *filepath, ReportList *reports)
{
  FileData *fd = blo_filedata_from_file_open(filepath, reports);
  if (fd != NULL) {
    /* needed for library_append and read_libraries */
    BLI_strncpy(fd->relabase, filepath, sizeof(fd->relabase));

    return blo_decode_and_check(fd, reports);
  }
  return NULL;
}

/**
 * Same as blo_filedata_from_file(), but does not reads DNA data, only header.
 * Use it for light access (e.g. thumbnail reading).
 */
static FileData *blo_filedata_from_file_minimal(const char *filepath)
{
  FileData *fd = blo_filedata_from_file_open(filepath, NULL);
  if (fd != NULL) {
    decode_blender_header(fd);
    if (fd->flags & FD_FLAGS_FILE_OK) {
      return fd;
    }
    blo_filedata_free(fd);
  }
  return NULL;
}

static int fd_read_gzip_from_memory(FileData *filedata, void *buffer, uint size)
{
  int err;

  filedata->strm.next_out = (Bytef *)buffer;
  filedata->strm.avail_out = size;

  // Inflate another chunk.
  err = inflate(&filedata->strm, Z_SYNC_FLUSH);

  if (err == Z_STREAM_END) {
    return 0;
  }
  else if (err != Z_OK) {
    printf("fd_read_gzip_from_memory: zlib error\n");
    return 0;
  }

  filedata->file_offset += size;

  return (size);
}

static int fd_read_gzip_from_memory_init(FileData *fd)
{

  fd->strm.next_in = (Bytef *)fd->buffer;
  fd->strm.avail_in = fd->buffersize;
  fd->strm.total_out = 0;
  fd->strm.zalloc = Z_NULL;
  fd->strm.zfree = Z_NULL;

  if (inflateInit2(&fd->strm, (16 + MAX_WBITS)) != Z_OK) {
    return 0;
  }

  fd->read = fd_read_gzip_from_memory;

  return 1;
}

FileData *blo_filedata_from_memory(const void *mem, int memsize, ReportList *reports)
{
  if (!mem || memsize < SIZEOFBLENDERHEADER) {
    BKE_report(reports, RPT_WARNING, (mem) ? TIP_("Unable to read") : TIP_("Unable to open"));
    return NULL;
  }
  else {
    FileData *fd = filedata_new();
    const char *cp = mem;

    fd->buffer = mem;
    fd->buffersize = memsize;

    /* test if gzip */
    if (cp[0] == 0x1f && cp[1] == 0x8b) {
      if (0 == fd_read_gzip_from_memory_init(fd)) {
        blo_filedata_free(fd);
        return NULL;
      }
    }
    else {
      fd->read = fd_read_from_memory;
    }

    fd->flags |= FD_FLAGS_NOT_MY_BUFFER;

    return blo_decode_and_check(fd, reports);
  }
}

FileData *blo_filedata_from_memfile(MemFile *memfile, ReportList *reports)
{
  if (!memfile) {
    BKE_report(reports, RPT_WARNING, "Unable to open blend <memory>");
    return NULL;
  }
  else {
    FileData *fd = filedata_new();
    fd->memfile = memfile;

    fd->read = fd_read_from_memfile;
    fd->flags |= FD_FLAGS_NOT_MY_BUFFER;

    return blo_decode_and_check(fd, reports);
  }
}

void blo_filedata_free(FileData *fd)
{
  if (fd) {
    if (fd->filedes != -1) {
      close(fd->filedes);
    }

    if (fd->gzfiledes != NULL) {
      gzclose(fd->gzfiledes);
    }

    if (fd->strm.next_in) {
      if (inflateEnd(&fd->strm) != Z_OK) {
        printf("close gzip stream error\n");
      }
    }

    if (fd->buffer && !(fd->flags & FD_FLAGS_NOT_MY_BUFFER)) {
      MEM_freeN((void *)fd->buffer);
      fd->buffer = NULL;
    }

    /* Free all BHeadN data blocks */
#ifndef NDEBUG
    BLI_freelistN(&fd->bhead_list);
#else
    /* Sanity check we're not keeping memory we don't need. */
    LISTBASE_FOREACH_MUTABLE (BHeadN *, new_bhead, &fd->bhead_list) {
      if (fd->seek != NULL && BHEAD_USE_READ_ON_DEMAND(&new_bhead->bhead)) {
        BLI_assert(new_bhead->has_data == 0);
      }
      MEM_freeN(new_bhead);
    }
#endif

    if (fd->filesdna) {
      DNA_sdna_free(fd->filesdna);
    }
    if (fd->compflags) {
      MEM_freeN((void *)fd->compflags);
    }

    if (fd->datamap) {
      oldnewmap_free(fd->datamap);
    }
    if (fd->globmap) {
      oldnewmap_free(fd->globmap);
    }
    if (fd->imamap) {
      oldnewmap_free(fd->imamap);
    }
    if (fd->movieclipmap) {
      oldnewmap_free(fd->movieclipmap);
    }
    if (fd->scenemap) {
      oldnewmap_free(fd->scenemap);
    }
    if (fd->soundmap) {
      oldnewmap_free(fd->soundmap);
    }
    if (fd->packedmap) {
      oldnewmap_free(fd->packedmap);
    }
    if (fd->libmap && !(fd->flags & FD_FLAGS_NOT_MY_LIBMAP)) {
      oldnewmap_free(fd->libmap);
    }
    if (fd->bheadmap) {
      MEM_freeN(fd->bheadmap);
    }

#ifdef USE_GHASH_BHEAD
    if (fd->bhead_idname_hash) {
      BLI_ghash_free(fd->bhead_idname_hash, NULL, NULL);
    }
#endif

    MEM_freeN(fd);
  }
}

/** \} */

/* -------------------------------------------------------------------- */
/** \name Public Utilities
 * \{ */

/**
 * Check whether given path ends with a blend file compatible extension
 * (`.blend`, `.ble` or `.blend.gz`).
 *
 * \param str: The path to check.
 * \return true is this path ends with a blender file extension.
 */
bool BLO_has_bfile_extension(const char *str)
{
  const char *ext_test[4] = {".blend", ".ble", ".blend.gz", NULL};
  return BLI_path_extension_check_array(str, ext_test);
}

/**
 * Try to explode given path into its 'library components'
 * (i.e. a .blend file, id type/group, and data-block itself).
 *
 * \param path: the full path to explode.
 * \param r_dir: the string that'll contain path up to blend file itself ('library' path).
 * WARNING! Must be #FILE_MAX_LIBEXTRA long (it also stores group and name strings)!
 * \param r_group: the string that'll contain 'group' part of the path, if any. May be NULL.
 * \param r_name: the string that'll contain data's name part of the path, if any. May be NULL.
 * \return true if path contains a blend file.
 */
bool BLO_library_path_explode(const char *path, char *r_dir, char **r_group, char **r_name)
{
  /* We might get some data names with slashes,
   * so we have to go up in path until we find blend file itself,
   * then we now next path item is group, and everything else is data name. */
  char *slash = NULL, *prev_slash = NULL, c = '\0';

  r_dir[0] = '\0';
  if (r_group) {
    *r_group = NULL;
  }
  if (r_name) {
    *r_name = NULL;
  }

  /* if path leads to an existing directory, we can be sure we're not (in) a library */
  if (BLI_is_dir(path)) {
    return false;
  }

  strcpy(r_dir, path);

  while ((slash = (char *)BLI_last_slash(r_dir))) {
    char tc = *slash;
    *slash = '\0';
    if (BLO_has_bfile_extension(r_dir) && BLI_is_file(r_dir)) {
      break;
    }
    else if (STREQ(r_dir, BLO_EMBEDDED_STARTUP_BLEND)) {
      break;
    }

    if (prev_slash) {
      *prev_slash = c;
    }
    prev_slash = slash;
    c = tc;
  }

  if (!slash) {
    return false;
  }

  if (slash[1] != '\0') {
    BLI_assert(strlen(slash + 1) < BLO_GROUP_MAX);
    if (r_group) {
      *r_group = slash + 1;
    }
  }

  if (prev_slash && (prev_slash[1] != '\0')) {
    BLI_assert(strlen(prev_slash + 1) < MAX_ID_NAME - 2);
    if (r_name) {
      *r_name = prev_slash + 1;
    }
  }

  return true;
}

/**
 * Does a very light reading of given .blend file to extract its stored thumbnail.
 *
 * \param filepath: The path of the file to extract thumbnail from.
 * \return The raw thumbnail
 * (MEM-allocated, as stored in file, use #BKE_main_thumbnail_to_imbuf()
 * to convert it to ImBuf image).
 */
BlendThumbnail *BLO_thumbnail_from_file(const char *filepath)
{
  FileData *fd;
  BlendThumbnail *data = NULL;
  int *fd_data;

  fd = blo_filedata_from_file_minimal(filepath);
  fd_data = fd ? read_file_thumbnail(fd) : NULL;

  if (fd_data) {
    const int width = fd_data[0];
    const int height = fd_data[1];
    if (BLEN_THUMB_MEMSIZE_IS_VALID(width, height)) {
      const size_t sz = BLEN_THUMB_MEMSIZE(width, height);
      data = MEM_mallocN(sz, __func__);
      if (data) {
        BLI_assert((sz - sizeof(*data)) ==
                   (BLEN_THUMB_MEMSIZE_FILE(width, height) - (sizeof(*fd_data) * 2)));
        data->width = width;
        data->height = height;
        memcpy(data->rect, &fd_data[2], sz - sizeof(*data));
      }
    }
  }

  blo_filedata_free(fd);

  return data;
}

/** \} */

/* -------------------------------------------------------------------- */
/** \name Old/New Pointer Map
 * \{ */

/* only direct databocks */
static void *newdataadr(FileData *fd, const void *adr)
{
  return oldnewmap_lookup_and_inc(fd->datamap, adr, true);
}

/* only direct databocks */
static void *newdataadr_no_us(FileData *fd, const void *adr)
{
  return oldnewmap_lookup_and_inc(fd->datamap, adr, false);
}

/* direct datablocks with global linking */
static void *newglobadr(FileData *fd, const void *adr)
{
  return oldnewmap_lookup_and_inc(fd->globmap, adr, true);
}

/* used to restore image data after undo */
static void *newimaadr(FileData *fd, const void *adr)
{
  if (fd->imamap && adr) {
    return oldnewmap_lookup_and_inc(fd->imamap, adr, true);
  }
  return NULL;
}

/* used to restore scene data after undo */
static void *newsceadr(FileData *fd, const void *adr)
{
  if (fd->scenemap && adr) {
    return oldnewmap_lookup_and_inc(fd->scenemap, adr, true);
  }
  return NULL;
}

/* used to restore movie clip data after undo */
static void *newmclipadr(FileData *fd, const void *adr)
{
  if (fd->movieclipmap && adr) {
    return oldnewmap_lookup_and_inc(fd->movieclipmap, adr, true);
  }
  return NULL;
}

/* used to restore sound data after undo */
static void *newsoundadr(FileData *fd, const void *adr)
{
  if (fd->soundmap && adr) {
    return oldnewmap_lookup_and_inc(fd->soundmap, adr, true);
  }
  return NULL;
}

/* used to restore packed data after undo */
static void *newpackedadr(FileData *fd, const void *adr)
{
  if (fd->packedmap && adr) {
    return oldnewmap_lookup_and_inc(fd->packedmap, adr, true);
  }

  return oldnewmap_lookup_and_inc(fd->datamap, adr, true);
}

/* only lib data */
static void *newlibadr(FileData *fd, const void *lib, const void *adr)
{
  return oldnewmap_liblookup(fd->libmap, adr, lib);
}

/* only lib data */
void *blo_do_versions_newlibadr(FileData *fd, const void *lib, const void *adr)
{
  return newlibadr(fd, lib, adr);
}

/* increases user number */
static void *newlibadr_us(FileData *fd, const void *lib, const void *adr)
{
  ID *id = newlibadr(fd, lib, adr);

  id_us_plus_no_lib(id);

  return id;
}

/* increases user number */
void *blo_do_versions_newlibadr_us(FileData *fd, const void *lib, const void *adr)
{
  return newlibadr_us(fd, lib, adr);
}

/* ensures real user */
static void *newlibadr_real_us(FileData *fd, const void *lib, const void *adr)
{
  ID *id = newlibadr(fd, lib, adr);

  id_us_ensure_real(id);

  return id;
}

static void change_link_placeholder_to_real_ID_pointer_fd(FileData *fd, const void *old, void *new)
{
  for (int i = 0; i < fd->libmap->nentries; i++) {
    OldNew *entry = &fd->libmap->entries[i];

    if (old == entry->newp && entry->nr == ID_LINK_PLACEHOLDER) {
      entry->newp = new;
      if (new) {
        entry->nr = GS(((ID *)new)->name);
      }
    }
  }
}

static void change_link_placeholder_to_real_ID_pointer(ListBase *mainlist,
                                                       FileData *basefd,
                                                       void *old,
                                                       void *new)
{
  Main *mainptr;

  for (mainptr = mainlist->first; mainptr; mainptr = mainptr->next) {
    FileData *fd;

    if (mainptr->curlib) {
      fd = mainptr->curlib->filedata;
    }
    else {
      fd = basefd;
    }

    if (fd) {
      change_link_placeholder_to_real_ID_pointer_fd(fd, old, new);
    }
  }
}

/* lib linked proxy objects point to our local data, we need
 * to clear that pointer before reading the undo memfile since
 * the object might be removed, it is set again in reading
 * if the local object still exists.
 * This is only valid for local proxy objects though, linked ones should not be affected here.
 */
void blo_clear_proxy_pointers_from_lib(Main *oldmain)
{
  Object *ob = oldmain->objects.first;

  for (; ob; ob = ob->id.next) {
    if (ob->id.lib != NULL && ob->proxy_from != NULL && ob->proxy_from->id.lib == NULL) {
      ob->proxy_from = NULL;
    }
  }
}

void blo_make_scene_pointer_map(FileData *fd, Main *oldmain)
{
  Scene *sce = oldmain->scenes.first;

  fd->scenemap = oldnewmap_new();

  for (; sce; sce = sce->id.next) {
    if (sce->eevee.light_cache) {
      struct LightCache *light_cache = sce->eevee.light_cache;
      oldnewmap_insert(fd->scenemap, light_cache, light_cache, 0);
    }
  }
}

void blo_end_scene_pointer_map(FileData *fd, Main *oldmain)
{
  OldNew *entry = fd->scenemap->entries;
  Scene *sce = oldmain->scenes.first;
  int i;

  /* used entries were restored, so we put them to zero */
  for (i = 0; i < fd->scenemap->nentries; i++, entry++) {
    if (entry->nr > 0) {
      entry->newp = NULL;
    }
  }

  for (; sce; sce = sce->id.next) {
    sce->eevee.light_cache = newsceadr(fd, sce->eevee.light_cache);
  }
}

void blo_make_image_pointer_map(FileData *fd, Main *oldmain)
{
  Image *ima = oldmain->images.first;
  Scene *sce = oldmain->scenes.first;
  int a;

  fd->imamap = oldnewmap_new();

  for (; ima; ima = ima->id.next) {
    if (ima->cache) {
      oldnewmap_insert(fd->imamap, ima->cache, ima->cache, 0);
    }
    for (a = 0; a < TEXTARGET_COUNT; a++) {
      if (ima->gputexture[a] != NULL) {
        oldnewmap_insert(fd->imamap, ima->gputexture[a], ima->gputexture[a], 0);
      }
    }
    if (ima->rr) {
      oldnewmap_insert(fd->imamap, ima->rr, ima->rr, 0);
    }
    LISTBASE_FOREACH (RenderSlot *, slot, &ima->renderslots) {
      if (slot->render) {
        oldnewmap_insert(fd->imamap, slot->render, slot->render, 0);
      }
    }
  }
  for (; sce; sce = sce->id.next) {
    if (sce->nodetree && sce->nodetree->previews) {
      bNodeInstanceHashIterator iter;
      NODE_INSTANCE_HASH_ITER (iter, sce->nodetree->previews) {
        bNodePreview *preview = BKE_node_instance_hash_iterator_get_value(&iter);
        oldnewmap_insert(fd->imamap, preview, preview, 0);
      }
    }
  }
}

/* set old main image ibufs to zero if it has been restored */
/* this works because freeing old main only happens after this call */
void blo_end_image_pointer_map(FileData *fd, Main *oldmain)
{
  OldNew *entry = fd->imamap->entries;
  Image *ima = oldmain->images.first;
  Scene *sce = oldmain->scenes.first;
  int i;

  /* used entries were restored, so we put them to zero */
  for (i = 0; i < fd->imamap->nentries; i++, entry++) {
    if (entry->nr > 0) {
      entry->newp = NULL;
    }
  }

  for (; ima; ima = ima->id.next) {
    ima->cache = newimaadr(fd, ima->cache);
    if (ima->cache == NULL) {
      ima->gpuflag = 0;
      ima->gpuframenr = INT_MAX;
      for (i = 0; i < TEXTARGET_COUNT; i++) {
        ima->gputexture[i] = NULL;
      }
      ima->rr = NULL;
    }
    LISTBASE_FOREACH (RenderSlot *, slot, &ima->renderslots) {
      slot->render = newimaadr(fd, slot->render);
    }

    for (i = 0; i < TEXTARGET_COUNT; i++) {
      ima->gputexture[i] = newimaadr(fd, ima->gputexture[i]);
    }
    ima->rr = newimaadr(fd, ima->rr);
  }
  for (; sce; sce = sce->id.next) {
    if (sce->nodetree && sce->nodetree->previews) {
      bNodeInstanceHash *new_previews = BKE_node_instance_hash_new("node previews");
      bNodeInstanceHashIterator iter;

      /* reconstruct the preview hash, only using remaining pointers */
      NODE_INSTANCE_HASH_ITER (iter, sce->nodetree->previews) {
        bNodePreview *preview = BKE_node_instance_hash_iterator_get_value(&iter);
        if (preview) {
          bNodePreview *new_preview = newimaadr(fd, preview);
          if (new_preview) {
            bNodeInstanceKey key = BKE_node_instance_hash_iterator_get_key(&iter);
            BKE_node_instance_hash_insert(new_previews, key, new_preview);
          }
        }
      }
      BKE_node_instance_hash_free(sce->nodetree->previews, NULL);
      sce->nodetree->previews = new_previews;
    }
  }
}

void blo_make_movieclip_pointer_map(FileData *fd, Main *oldmain)
{
  MovieClip *clip = oldmain->movieclips.first;
  Scene *sce = oldmain->scenes.first;

  fd->movieclipmap = oldnewmap_new();

  for (; clip; clip = clip->id.next) {
    if (clip->cache) {
      oldnewmap_insert(fd->movieclipmap, clip->cache, clip->cache, 0);
    }

    if (clip->tracking.camera.intrinsics) {
      oldnewmap_insert(
          fd->movieclipmap, clip->tracking.camera.intrinsics, clip->tracking.camera.intrinsics, 0);
    }
  }

  for (; sce; sce = sce->id.next) {
    if (sce->nodetree) {
      bNode *node;
      for (node = sce->nodetree->nodes.first; node; node = node->next) {
        if (node->type == CMP_NODE_MOVIEDISTORTION) {
          oldnewmap_insert(fd->movieclipmap, node->storage, node->storage, 0);
        }
      }
    }
  }
}

/* set old main movie clips caches to zero if it has been restored */
/* this works because freeing old main only happens after this call */
void blo_end_movieclip_pointer_map(FileData *fd, Main *oldmain)
{
  OldNew *entry = fd->movieclipmap->entries;
  MovieClip *clip = oldmain->movieclips.first;
  Scene *sce = oldmain->scenes.first;
  int i;

  /* used entries were restored, so we put them to zero */
  for (i = 0; i < fd->movieclipmap->nentries; i++, entry++) {
    if (entry->nr > 0) {
      entry->newp = NULL;
    }
  }

  for (; clip; clip = clip->id.next) {
    clip->cache = newmclipadr(fd, clip->cache);
    clip->tracking.camera.intrinsics = newmclipadr(fd, clip->tracking.camera.intrinsics);
    BLI_freelistN(&clip->runtime.gputextures);
  }

  for (; sce; sce = sce->id.next) {
    if (sce->nodetree) {
      bNode *node;
      for (node = sce->nodetree->nodes.first; node; node = node->next) {
        if (node->type == CMP_NODE_MOVIEDISTORTION) {
          node->storage = newmclipadr(fd, node->storage);
        }
      }
    }
  }
}

void blo_make_sound_pointer_map(FileData *fd, Main *oldmain)
{
  bSound *sound = oldmain->sounds.first;

  fd->soundmap = oldnewmap_new();

  for (; sound; sound = sound->id.next) {
    if (sound->waveform) {
      oldnewmap_insert(fd->soundmap, sound->waveform, sound->waveform, 0);
    }
  }
}

/* set old main sound caches to zero if it has been restored */
/* this works because freeing old main only happens after this call */
void blo_end_sound_pointer_map(FileData *fd, Main *oldmain)
{
  OldNew *entry = fd->soundmap->entries;
  bSound *sound = oldmain->sounds.first;
  int i;

  /* used entries were restored, so we put them to zero */
  for (i = 0; i < fd->soundmap->nentries; i++, entry++) {
    if (entry->nr > 0) {
      entry->newp = NULL;
    }
  }

  for (; sound; sound = sound->id.next) {
    sound->waveform = newsoundadr(fd, sound->waveform);
  }
}

/* XXX disabled this feature - packed files also belong in temp saves and quit.blend,
 * to make restore work. */

static void insert_packedmap(FileData *fd, PackedFile *pf)
{
  oldnewmap_insert(fd->packedmap, pf, pf, 0);
  oldnewmap_insert(fd->packedmap, pf->data, pf->data, 0);
}

void blo_make_packed_pointer_map(FileData *fd, Main *oldmain)
{
  Image *ima;
  VFont *vfont;
  bSound *sound;
  Library *lib;

  fd->packedmap = oldnewmap_new();

  for (ima = oldmain->images.first; ima; ima = ima->id.next) {
    ImagePackedFile *imapf;

    if (ima->packedfile) {
      insert_packedmap(fd, ima->packedfile);
    }

    for (imapf = ima->packedfiles.first; imapf; imapf = imapf->next) {
      if (imapf->packedfile) {
        insert_packedmap(fd, imapf->packedfile);
      }
    }
  }

  for (vfont = oldmain->fonts.first; vfont; vfont = vfont->id.next) {
    if (vfont->packedfile) {
      insert_packedmap(fd, vfont->packedfile);
    }
  }

  for (sound = oldmain->sounds.first; sound; sound = sound->id.next) {
    if (sound->packedfile) {
      insert_packedmap(fd, sound->packedfile);
    }
  }

  for (lib = oldmain->libraries.first; lib; lib = lib->id.next) {
    if (lib->packedfile) {
      insert_packedmap(fd, lib->packedfile);
    }
  }
}

/* set old main packed data to zero if it has been restored */
/* this works because freeing old main only happens after this call */
void blo_end_packed_pointer_map(FileData *fd, Main *oldmain)
{
  Image *ima;
  VFont *vfont;
  bSound *sound;
  Library *lib;
  OldNew *entry = fd->packedmap->entries;
  int i;

  /* used entries were restored, so we put them to zero */
  for (i = 0; i < fd->packedmap->nentries; i++, entry++) {
    if (entry->nr > 0) {
      entry->newp = NULL;
    }
  }

  for (ima = oldmain->images.first; ima; ima = ima->id.next) {
    ImagePackedFile *imapf;

    ima->packedfile = newpackedadr(fd, ima->packedfile);

    for (imapf = ima->packedfiles.first; imapf; imapf = imapf->next) {
      imapf->packedfile = newpackedadr(fd, imapf->packedfile);
    }
  }

  for (vfont = oldmain->fonts.first; vfont; vfont = vfont->id.next) {
    vfont->packedfile = newpackedadr(fd, vfont->packedfile);
  }

  for (sound = oldmain->sounds.first; sound; sound = sound->id.next) {
    sound->packedfile = newpackedadr(fd, sound->packedfile);
  }

  for (lib = oldmain->libraries.first; lib; lib = lib->id.next) {
    lib->packedfile = newpackedadr(fd, lib->packedfile);
  }
}

/* undo file support: add all library pointers in lookup */
void blo_add_library_pointer_map(ListBase *old_mainlist, FileData *fd)
{
  Main *ptr = old_mainlist->first;
  ListBase *lbarray[MAX_LIBARRAY];

  for (ptr = ptr->next; ptr; ptr = ptr->next) {
    int i = set_listbasepointers(ptr, lbarray);
    while (i--) {
      ID *id;
      for (id = lbarray[i]->first; id; id = id->next) {
        oldnewmap_insert(fd->libmap, id, id, GS(id->name));
      }
    }
  }

  fd->old_mainlist = old_mainlist;
}

/** \} */

/* -------------------------------------------------------------------- */
/** \name DNA Struct Loading
 * \{ */

static void switch_endian_structs(const struct SDNA *filesdna, BHead *bhead)
{
  int blocksize, nblocks;
  char *data;

  data = (char *)(bhead + 1);
  blocksize = filesdna->types_size[filesdna->structs[bhead->SDNAnr][0]];

  nblocks = bhead->nr;
  while (nblocks--) {
    DNA_struct_switch_endian(filesdna, bhead->SDNAnr, data);

    data += blocksize;
  }
}

static void *read_struct(FileData *fd, BHead *bh, const char *blockname)
{
  void *temp = NULL;

  if (bh->len) {
#ifdef USE_BHEAD_READ_ON_DEMAND
    BHead *bh_orig = bh;
#endif

    /* switch is based on file dna */
    if (bh->SDNAnr && (fd->flags & FD_FLAGS_SWITCH_ENDIAN)) {
#ifdef USE_BHEAD_READ_ON_DEMAND
      if (BHEADN_FROM_BHEAD(bh)->has_data == false) {
        bh = blo_bhead_read_full(fd, bh);
        if (UNLIKELY(bh == NULL)) {
          fd->flags &= ~FD_FLAGS_FILE_OK;
          return NULL;
        }
      }
#endif
      switch_endian_structs(fd->filesdna, bh);
    }

    if (fd->compflags[bh->SDNAnr] != SDNA_CMP_REMOVED) {
      if (fd->compflags[bh->SDNAnr] == SDNA_CMP_NOT_EQUAL) {
#ifdef USE_BHEAD_READ_ON_DEMAND
        if (BHEADN_FROM_BHEAD(bh)->has_data == false) {
          bh = blo_bhead_read_full(fd, bh);
          if (UNLIKELY(bh == NULL)) {
            fd->flags &= ~FD_FLAGS_FILE_OK;
            return NULL;
          }
        }
#endif
        temp = DNA_struct_reconstruct(
            fd->memsdna, fd->filesdna, fd->compflags, bh->SDNAnr, bh->nr, (bh + 1));
      }
      else {
        /* SDNA_CMP_EQUAL */
        temp = MEM_mallocN(bh->len, blockname);
#ifdef USE_BHEAD_READ_ON_DEMAND
        if (BHEADN_FROM_BHEAD(bh)->has_data) {
          memcpy(temp, (bh + 1), bh->len);
        }
        else {
          /* Instead of allocating the bhead, then copying it,
           * read the data from the file directly into the memory. */
          if (UNLIKELY(!blo_bhead_read_data(fd, bh, temp))) {
            fd->flags &= ~FD_FLAGS_FILE_OK;
            MEM_freeN(temp);
            temp = NULL;
          }
        }
#else
        memcpy(temp, (bh + 1), bh->len);
#endif
      }
    }
#ifdef USE_BHEAD_READ_ON_DEMAND
    if (bh_orig != bh) {
      MEM_freeN(BHEADN_FROM_BHEAD(bh));
    }
#endif
  }

  return temp;
}

typedef void (*link_list_cb)(FileData *fd, void *data);

static void link_list_ex(FileData *fd, ListBase *lb, link_list_cb callback) /* only direct data */
{
  Link *ln, *prev;

  if (BLI_listbase_is_empty(lb)) {
    return;
  }

  lb->first = newdataadr(fd, lb->first);
  if (callback != NULL) {
    callback(fd, lb->first);
  }
  ln = lb->first;
  prev = NULL;
  while (ln) {
    ln->next = newdataadr(fd, ln->next);
    if (ln->next != NULL && callback != NULL) {
      callback(fd, ln->next);
    }
    ln->prev = prev;
    prev = ln;
    ln = ln->next;
  }
  lb->last = prev;
}

static void link_list(FileData *fd, ListBase *lb) /* only direct data */
{
  link_list_ex(fd, lb, NULL);
}

static void link_glob_list(FileData *fd, ListBase *lb) /* for glob data */
{
  Link *ln, *prev;
  void *poin;

  if (BLI_listbase_is_empty(lb)) {
    return;
  }
  poin = newdataadr(fd, lb->first);
  if (lb->first) {
    oldnewmap_insert(fd->globmap, lb->first, poin, 0);
  }
  lb->first = poin;

  ln = lb->first;
  prev = NULL;
  while (ln) {
    poin = newdataadr(fd, ln->next);
    if (ln->next) {
      oldnewmap_insert(fd->globmap, ln->next, poin, 0);
    }
    ln->next = poin;
    ln->prev = prev;
    prev = ln;
    ln = ln->next;
  }
  lb->last = prev;
}

static void test_pointer_array(FileData *fd, void **mat)
{
  int64_t *lpoin, *lmat;
  int *ipoin, *imat;
  size_t len;

  /* manually convert the pointer array in
   * the old dna format to a pointer array in
   * the new dna format.
   */
  if (*mat) {
    len = MEM_allocN_len(*mat) / fd->filesdna->pointer_size;

    if (fd->filesdna->pointer_size == 8 && fd->memsdna->pointer_size == 4) {
      ipoin = imat = MEM_malloc_arrayN(len, 4, "newmatar");
      lpoin = *mat;

      while (len-- > 0) {
        if ((fd->flags & FD_FLAGS_SWITCH_ENDIAN)) {
          BLI_endian_switch_int64(lpoin);
        }
        *ipoin = (int)((*lpoin) >> 3);
        ipoin++;
        lpoin++;
      }
      MEM_freeN(*mat);
      *mat = imat;
    }

    if (fd->filesdna->pointer_size == 4 && fd->memsdna->pointer_size == 8) {
      lpoin = lmat = MEM_malloc_arrayN(len, 8, "newmatar");
      ipoin = *mat;

      while (len-- > 0) {
        *lpoin = *ipoin;
        ipoin++;
        lpoin++;
      }
      MEM_freeN(*mat);
      *mat = lmat;
    }
  }
}

/** \} */

/* -------------------------------------------------------------------- */
/** \name Read ID Properties
 * \{ */

static void IDP_DirectLinkProperty(IDProperty *prop, int switch_endian, FileData *fd);
static void IDP_LibLinkProperty(IDProperty *prop, FileData *fd);

static void IDP_DirectLinkIDPArray(IDProperty *prop, int switch_endian, FileData *fd)
{
  IDProperty *array;
  int i;

  /* since we didn't save the extra buffer, set totallen to len */
  prop->totallen = prop->len;
  prop->data.pointer = newdataadr(fd, prop->data.pointer);

  array = (IDProperty *)prop->data.pointer;

  /* note!, idp-arrays didn't exist in 2.4x, so the pointer will be cleared
   * there's not really anything we can do to correct this, at least don't crash */
  if (array == NULL) {
    prop->len = 0;
    prop->totallen = 0;
  }

  for (i = 0; i < prop->len; i++) {
    IDP_DirectLinkProperty(&array[i], switch_endian, fd);
  }
}

static void IDP_DirectLinkArray(IDProperty *prop, int switch_endian, FileData *fd)
{
  IDProperty **array;
  int i;

  /* since we didn't save the extra buffer, set totallen to len */
  prop->totallen = prop->len;
  prop->data.pointer = newdataadr(fd, prop->data.pointer);

  if (prop->subtype == IDP_GROUP) {
    test_pointer_array(fd, prop->data.pointer);
    array = prop->data.pointer;

    for (i = 0; i < prop->len; i++) {
      IDP_DirectLinkProperty(array[i], switch_endian, fd);
    }
  }
  else if (prop->subtype == IDP_DOUBLE) {
    if (switch_endian) {
      BLI_endian_switch_double_array(prop->data.pointer, prop->len);
    }
  }
  else {
    if (switch_endian) {
      /* also used for floats */
      BLI_endian_switch_int32_array(prop->data.pointer, prop->len);
    }
  }
}

static void IDP_DirectLinkString(IDProperty *prop, FileData *fd)
{
  /*since we didn't save the extra string buffer, set totallen to len.*/
  prop->totallen = prop->len;
  prop->data.pointer = newdataadr(fd, prop->data.pointer);
}

static void IDP_DirectLinkGroup(IDProperty *prop, int switch_endian, FileData *fd)
{
  ListBase *lb = &prop->data.group;
  IDProperty *loop;

  link_list(fd, lb);

  /*Link child id properties now*/
  for (loop = prop->data.group.first; loop; loop = loop->next) {
    IDP_DirectLinkProperty(loop, switch_endian, fd);
  }
}

static void IDP_DirectLinkProperty(IDProperty *prop, int switch_endian, FileData *fd)
{
  switch (prop->type) {
    case IDP_GROUP:
      IDP_DirectLinkGroup(prop, switch_endian, fd);
      break;
    case IDP_STRING:
      IDP_DirectLinkString(prop, fd);
      break;
    case IDP_ARRAY:
      IDP_DirectLinkArray(prop, switch_endian, fd);
      break;
    case IDP_IDPARRAY:
      IDP_DirectLinkIDPArray(prop, switch_endian, fd);
      break;
    case IDP_DOUBLE:
      /* Workaround for doubles.
       * They are stored in the same field as `int val, val2` in the IDPropertyData struct,
       * they have to deal with endianness specifically.
       *
       * In theory, val and val2 would've already been swapped
       * if switch_endian is true, so we have to first unswap
       * them then re-swap them as a single 64-bit entity. */
      if (switch_endian) {
        BLI_endian_switch_int32(&prop->data.val);
        BLI_endian_switch_int32(&prop->data.val2);
        BLI_endian_switch_int64((int64_t *)&prop->data.val);
      }
      break;
    case IDP_INT:
    case IDP_FLOAT:
    case IDP_ID:
      break; /* Nothing special to do here. */
    default:
      /* Unknown IDP type, nuke it (we cannot handle unknown types everywhere in code,
       * IDP are way too polymorphic to do it safely. */
      printf(
          "%s: found unknown IDProperty type %d, reset to Integer one !\n", __func__, prop->type);
      /* Note: we do not attempt to free unknown prop, we have no way to know how to do that! */
      prop->type = IDP_INT;
      prop->subtype = 0;
      IDP_Int(prop) = 0;
  }
}

#define IDP_DirectLinkGroup_OrFree(prop, switch_endian, fd) \
  _IDP_DirectLinkGroup_OrFree(prop, switch_endian, fd, __func__)

static void _IDP_DirectLinkGroup_OrFree(IDProperty **prop,
                                        int switch_endian,
                                        FileData *fd,
                                        const char *caller_func_id)
{
  if (*prop) {
    if ((*prop)->type == IDP_GROUP) {
      IDP_DirectLinkGroup(*prop, switch_endian, fd);
    }
    else {
      /* corrupt file! */
      printf("%s: found non group data, freeing type %d!\n", caller_func_id, (*prop)->type);
      /* don't risk id, data's likely corrupt. */
      // IDP_FreePropertyContent(*prop);
      *prop = NULL;
    }
  }
}

static void IDP_LibLinkProperty(IDProperty *prop, FileData *fd)
{
  if (!prop) {
    return;
  }

  switch (prop->type) {
    case IDP_ID: /* PointerProperty */
    {
      void *newaddr = newlibadr_us(fd, NULL, IDP_Id(prop));
      if (IDP_Id(prop) && !newaddr && G.debug) {
        printf("Error while loading \"%s\". Data not found in file!\n", prop->name);
      }
      prop->data.pointer = newaddr;
      break;
    }
    case IDP_IDPARRAY: /* CollectionProperty */
    {
      IDProperty *idp_array = IDP_IDPArray(prop);
      for (int i = 0; i < prop->len; i++) {
        IDP_LibLinkProperty(&(idp_array[i]), fd);
      }
      break;
    }
    case IDP_GROUP: /* PointerProperty */
    {
      for (IDProperty *loop = prop->data.group.first; loop; loop = loop->next) {
        IDP_LibLinkProperty(loop, fd);
      }
      break;
    }
    default:
      break; /* Nothing to do for other IDProps. */
  }
}

/** \} */

/* -------------------------------------------------------------------- */
/** \name Read Image Preview
 * \{ */

static PreviewImage *direct_link_preview_image(FileData *fd, PreviewImage *old_prv)
{
  PreviewImage *prv = newdataadr(fd, old_prv);

  if (prv) {
    int i;
    for (i = 0; i < NUM_ICON_SIZES; i++) {
      if (prv->rect[i]) {
        prv->rect[i] = newdataadr(fd, prv->rect[i]);
      }
      prv->gputexture[i] = NULL;
    }
    prv->icon_id = 0;
    prv->tag = 0;
  }

  return prv;
}

/** \} */

/* -------------------------------------------------------------------- */
/** \name Read ID
 * \{ */

static void lib_link_id(FileData *fd, Main *main)
{
  ListBase *lbarray[MAX_LIBARRAY];
  int base_count, i;

  base_count = set_listbasepointers(main, lbarray);

  for (i = 0; i < base_count; i++) {
    ListBase *lb = lbarray[i];
    ID *id;

    for (id = lb->first; id; id = id->next) {
      if (id->tag & LIB_TAG_NEED_LINK) {
        if (id->override_library) {
          id->override_library->reference = newlibadr_us(
              fd, id->lib, id->override_library->reference);
          id->override_library->storage = newlibadr_us(fd, id->lib, id->override_library->storage);
        }
        /* DO NOT clear LIB_TAG_NEED_LINK here, it is used again by per-ID-type linkers. */
      }
    }
  }
}

static void direct_link_id_override_property_operation_cb(FileData *fd, void *data)
{
  IDOverrideLibraryPropertyOperation *opop = data;

  opop->subitem_reference_name = newdataadr(fd, opop->subitem_reference_name);
  opop->subitem_local_name = newdataadr(fd, opop->subitem_local_name);
}

static void direct_link_id_override_property_cb(FileData *fd, void *data)
{
  IDOverrideLibraryProperty *op = data;

  op->rna_path = newdataadr(fd, op->rna_path);
  link_list_ex(fd, &op->operations, direct_link_id_override_property_operation_cb);
}

static void direct_link_id(FileData *fd, ID *id)
{
  /*link direct data of ID properties*/
  if (id->properties) {
    id->properties = newdataadr(fd, id->properties);
    /* this case means the data was written incorrectly, it should not happen */
    IDP_DirectLinkGroup_OrFree(&id->properties, (fd->flags & FD_FLAGS_SWITCH_ENDIAN), fd);
  }
  id->py_instance = NULL;

  /* That way data-lock reading not going through main read_libblock()
   * function are still in a clear tag state.
   * (glowering at certain nodetree fake data-lock here...). */
  id->tag = 0;
  id->flag &= ~LIB_INDIRECT_WEAK_LINK;

  /* Link direct data of overrides. */
  if (id->override_library) {
    id->override_library = newdataadr(fd, id->override_library);
    link_list_ex(fd, &id->override_library->properties, direct_link_id_override_property_cb);
    id->override_library->runtime = NULL;
  }

  DrawDataList *drawdata = DRW_drawdatalist_from_id(id);
  if (drawdata) {
    BLI_listbase_clear((ListBase *)drawdata);
  }
}

/** \} */

/* -------------------------------------------------------------------- */
/** \name Read CurveMapping
 * \{ */

/* cuma itself has been read! */
static void direct_link_curvemapping(FileData *fd, CurveMapping *cumap)
{
  int a;

  /* flag seems to be able to hang? Maybe old files... not bad to clear anyway */
  cumap->flag &= ~CUMA_PREMULLED;

  for (a = 0; a < CM_TOT; a++) {
    cumap->cm[a].curve = newdataadr(fd, cumap->cm[a].curve);
    cumap->cm[a].table = NULL;
    cumap->cm[a].premultable = NULL;
  }
}

/** \} */

/* -------------------------------------------------------------------- */
/** \name Read CurveProfile
 * \{ */

static void direct_link_curveprofile(FileData *fd, CurveProfile *profile)
{
  profile->path = newdataadr(fd, profile->path);
  profile->table = NULL;
  profile->segments = NULL;
}

/** \} */

/* -------------------------------------------------------------------- */
/** \name Read ID: Brush
 * \{ */

/* library brush linking after fileread */
static void lib_link_brush(FileData *fd, Main *main)
{
  /* only link ID pointers */
  for (Brush *brush = main->brushes.first; brush; brush = brush->id.next) {
    if (brush->id.tag & LIB_TAG_NEED_LINK) {
      IDP_LibLinkProperty(brush->id.properties, fd);

      /* brush->(mask_)mtex.obj is ignored on purpose? */
      brush->mtex.tex = newlibadr_us(fd, brush->id.lib, brush->mtex.tex);
      brush->mask_mtex.tex = newlibadr_us(fd, brush->id.lib, brush->mask_mtex.tex);
      brush->clone.image = newlibadr(fd, brush->id.lib, brush->clone.image);
      brush->toggle_brush = newlibadr(fd, brush->id.lib, brush->toggle_brush);
      brush->paint_curve = newlibadr_us(fd, brush->id.lib, brush->paint_curve);

      /* link default grease pencil palette */
      if (brush->gpencil_settings != NULL) {
        if (brush->gpencil_settings->flag & GP_BRUSH_MATERIAL_PINNED) {
          brush->gpencil_settings->material = newlibadr_us(
              fd, brush->id.lib, brush->gpencil_settings->material);

          if (!brush->gpencil_settings->material) {
            brush->gpencil_settings->flag &= ~GP_BRUSH_MATERIAL_PINNED;
          }
        }
        else {
          brush->gpencil_settings->material = NULL;
        }
      }

      brush->id.tag &= ~LIB_TAG_NEED_LINK;
    }
  }
}

static void direct_link_brush(FileData *fd, Brush *brush)
{
  /* brush itself has been read */

  /* fallof curve */
  brush->curve = newdataadr(fd, brush->curve);

  brush->gradient = newdataadr(fd, brush->gradient);

  if (brush->curve) {
    direct_link_curvemapping(fd, brush->curve);
  }
  else {
    BKE_brush_curve_preset(brush, CURVE_PRESET_SHARP);
  }

  /* grease pencil */
  brush->gpencil_settings = newdataadr(fd, brush->gpencil_settings);
  if (brush->gpencil_settings != NULL) {
    brush->gpencil_settings->curve_sensitivity = newdataadr(
        fd, brush->gpencil_settings->curve_sensitivity);
    brush->gpencil_settings->curve_strength = newdataadr(fd,
                                                         brush->gpencil_settings->curve_strength);
    brush->gpencil_settings->curve_jitter = newdataadr(fd, brush->gpencil_settings->curve_jitter);

    if (brush->gpencil_settings->curve_sensitivity) {
      direct_link_curvemapping(fd, brush->gpencil_settings->curve_sensitivity);
    }

    if (brush->gpencil_settings->curve_strength) {
      direct_link_curvemapping(fd, brush->gpencil_settings->curve_strength);
    }

    if (brush->gpencil_settings->curve_jitter) {
      direct_link_curvemapping(fd, brush->gpencil_settings->curve_jitter);
    }
  }

  brush->preview = NULL;
  brush->icon_imbuf = NULL;
}

/** \} */

/* -------------------------------------------------------------------- */
/** \name Read ID: Palette
 * \{ */

static void lib_link_palette(FileData *fd, Main *main)
{
  /* only link ID pointers */
  for (Palette *palette = main->palettes.first; palette; palette = palette->id.next) {
    if (palette->id.tag & LIB_TAG_NEED_LINK) {
      IDP_LibLinkProperty(palette->id.properties, fd);

      palette->id.tag &= ~LIB_TAG_NEED_LINK;
    }
  }
}

static void direct_link_palette(FileData *fd, Palette *palette)
{

  /* palette itself has been read */
  link_list(fd, &palette->colors);
}

static void lib_link_paint_curve(FileData *fd, Main *main)
{
  /* only link ID pointers */
  for (PaintCurve *pc = main->paintcurves.first; pc; pc = pc->id.next) {
    if (pc->id.tag & LIB_TAG_NEED_LINK) {
      IDP_LibLinkProperty(pc->id.properties, fd);

      pc->id.tag &= ~LIB_TAG_NEED_LINK;
    }
  }
}

static void direct_link_paint_curve(FileData *fd, PaintCurve *pc)
{
  pc->points = newdataadr(fd, pc->points);
}

/** \} */

/* -------------------------------------------------------------------- */
/** \name Read PackedFile
 * \{ */

static PackedFile *direct_link_packedfile(FileData *fd, PackedFile *oldpf)
{
  PackedFile *pf = newpackedadr(fd, oldpf);

  if (pf) {
    pf->data = newpackedadr(fd, pf->data);
    if (pf->data == NULL) {
      /* We cannot allow a PackedFile with a NULL data field,
       * the whole code assumes this is not possible. See T70315. */
      printf("%s: NULL packedfile data, cleaning up...\n", __func__);
      MEM_SAFE_FREE(pf);
    }
  }

  return pf;
}

/** \} */

/* -------------------------------------------------------------------- */
/** \name Read Animation (legacy for version patching)
 * \{ */

// XXX deprecated - old animation system
static void lib_link_ipo(FileData *fd, Main *main)
{
  Ipo *ipo;

  for (ipo = main->ipo.first; ipo; ipo = ipo->id.next) {
    if (ipo->id.tag & LIB_TAG_NEED_LINK) {
      IpoCurve *icu;
      for (icu = ipo->curve.first; icu; icu = icu->next) {
        if (icu->driver) {
          icu->driver->ob = newlibadr(fd, ipo->id.lib, icu->driver->ob);
        }
      }
      ipo->id.tag &= ~LIB_TAG_NEED_LINK;
    }
  }
}

// XXX deprecated - old animation system
static void direct_link_ipo(FileData *fd, Ipo *ipo)
{
  IpoCurve *icu;

  link_list(fd, &(ipo->curve));

  for (icu = ipo->curve.first; icu; icu = icu->next) {
    icu->bezt = newdataadr(fd, icu->bezt);
    icu->bp = newdataadr(fd, icu->bp);
    icu->driver = newdataadr(fd, icu->driver);
  }
}

// XXX deprecated - old animation system
static void lib_link_nlastrips(FileData *fd, ID *id, ListBase *striplist)
{
  bActionStrip *strip;
  bActionModifier *amod;

  for (strip = striplist->first; strip; strip = strip->next) {
    strip->object = newlibadr(fd, id->lib, strip->object);
    strip->act = newlibadr_us(fd, id->lib, strip->act);
    strip->ipo = newlibadr(fd, id->lib, strip->ipo);
    for (amod = strip->modifiers.first; amod; amod = amod->next) {
      amod->ob = newlibadr(fd, id->lib, amod->ob);
    }
  }
}

// XXX deprecated - old animation system
static void direct_link_nlastrips(FileData *fd, ListBase *strips)
{
  bActionStrip *strip;

  link_list(fd, strips);

  for (strip = strips->first; strip; strip = strip->next) {
    link_list(fd, &strip->modifiers);
  }
}

// XXX deprecated - old animation system
static void lib_link_constraint_channels(FileData *fd, ID *id, ListBase *chanbase)
{
  bConstraintChannel *chan;

  for (chan = chanbase->first; chan; chan = chan->next) {
    chan->ipo = newlibadr_us(fd, id->lib, chan->ipo);
  }
}

/** \} */

/* -------------------------------------------------------------------- */
/** \name Read ID: Action
 * \{ */

static void lib_link_fmodifiers(FileData *fd, ID *id, ListBase *list)
{
  FModifier *fcm;

  for (fcm = list->first; fcm; fcm = fcm->next) {
    /* data for specific modifiers */
    switch (fcm->type) {
      case FMODIFIER_TYPE_PYTHON: {
        FMod_Python *data = (FMod_Python *)fcm->data;
        data->script = newlibadr(fd, id->lib, data->script);

        break;
      }
    }
  }
}

static void lib_link_fcurves(FileData *fd, ID *id, ListBase *list)
{
  FCurve *fcu;

  if (list == NULL) {
    return;
  }

  /* relink ID-block references... */
  for (fcu = list->first; fcu; fcu = fcu->next) {
    /* driver data */
    if (fcu->driver) {
      ChannelDriver *driver = fcu->driver;
      DriverVar *dvar;

      for (dvar = driver->variables.first; dvar; dvar = dvar->next) {
        DRIVER_TARGETS_LOOPER_BEGIN (dvar) {
          /* only relink if still used */
          if (tarIndex < dvar->num_targets) {
            dtar->id = newlibadr(fd, id->lib, dtar->id);
          }
          else {
            dtar->id = NULL;
          }
        }
        DRIVER_TARGETS_LOOPER_END;
      }
    }

    /* modifiers */
    lib_link_fmodifiers(fd, id, &fcu->modifiers);
  }
}

/* NOTE: this assumes that link_list has already been called on the list */
static void direct_link_fmodifiers(FileData *fd, ListBase *list, FCurve *curve)
{
  FModifier *fcm;

  for (fcm = list->first; fcm; fcm = fcm->next) {
    /* relink general data */
    fcm->data = newdataadr(fd, fcm->data);
    fcm->curve = curve;

    /* do relinking of data for specific types */
    switch (fcm->type) {
      case FMODIFIER_TYPE_GENERATOR: {
        FMod_Generator *data = (FMod_Generator *)fcm->data;

        data->coefficients = newdataadr(fd, data->coefficients);

        if (fd->flags & FD_FLAGS_SWITCH_ENDIAN) {
          BLI_endian_switch_float_array(data->coefficients, data->arraysize);
        }

        break;
      }
      case FMODIFIER_TYPE_ENVELOPE: {
        FMod_Envelope *data = (FMod_Envelope *)fcm->data;

        data->data = newdataadr(fd, data->data);

        break;
      }
      case FMODIFIER_TYPE_PYTHON: {
        FMod_Python *data = (FMod_Python *)fcm->data;

        data->prop = newdataadr(fd, data->prop);
        IDP_DirectLinkGroup_OrFree(&data->prop, (fd->flags & FD_FLAGS_SWITCH_ENDIAN), fd);

        break;
      }
    }
  }
}

/* NOTE: this assumes that link_list has already been called on the list */
static void direct_link_fcurves(FileData *fd, ListBase *list)
{
  FCurve *fcu;

  /* link F-Curve data to F-Curve again (non ID-libs) */
  for (fcu = list->first; fcu; fcu = fcu->next) {
    /* curve data */
    fcu->bezt = newdataadr(fd, fcu->bezt);
    fcu->fpt = newdataadr(fd, fcu->fpt);

    /* rna path */
    fcu->rna_path = newdataadr(fd, fcu->rna_path);

    /* group */
    fcu->grp = newdataadr(fd, fcu->grp);

    /* clear disabled flag - allows disabled drivers to be tried again ([#32155]),
     * but also means that another method for "reviving disabled F-Curves" exists
     */
    fcu->flag &= ~FCURVE_DISABLED;

    /* driver */
    fcu->driver = newdataadr(fd, fcu->driver);
    if (fcu->driver) {
      ChannelDriver *driver = fcu->driver;
      DriverVar *dvar;

      /* Compiled expression data will need to be regenerated
       * (old pointer may still be set here). */
      driver->expr_comp = NULL;
      driver->expr_simple = NULL;

      /* give the driver a fresh chance - the operating environment may be different now
       * (addons, etc. may be different) so the driver namespace may be sane now [#32155]
       */
      driver->flag &= ~DRIVER_FLAG_INVALID;

      /* relink variables, targets and their paths */
      link_list(fd, &driver->variables);
      for (dvar = driver->variables.first; dvar; dvar = dvar->next) {
        DRIVER_TARGETS_LOOPER_BEGIN (dvar) {
          /* only relink the targets being used */
          if (tarIndex < dvar->num_targets) {
            dtar->rna_path = newdataadr(fd, dtar->rna_path);
          }
          else {
            dtar->rna_path = NULL;
          }
        }
        DRIVER_TARGETS_LOOPER_END;
      }
    }

    /* modifiers */
    link_list(fd, &fcu->modifiers);
    direct_link_fmodifiers(fd, &fcu->modifiers, fcu);
  }
}

static void lib_link_action(FileData *fd, Main *main)
{
  for (bAction *act = main->actions.first; act; act = act->id.next) {
    if (act->id.tag & LIB_TAG_NEED_LINK) {
      IDP_LibLinkProperty(act->id.properties, fd);

      // XXX deprecated - old animation system <<<
      for (bActionChannel *chan = act->chanbase.first; chan; chan = chan->next) {
        chan->ipo = newlibadr_us(fd, act->id.lib, chan->ipo);
        lib_link_constraint_channels(fd, &act->id, &chan->constraintChannels);
      }
      // >>> XXX deprecated - old animation system

      lib_link_fcurves(fd, &act->id, &act->curves);

      for (TimeMarker *marker = act->markers.first; marker; marker = marker->next) {
        if (marker->camera) {
          marker->camera = newlibadr(fd, act->id.lib, marker->camera);
        }
      }

      act->id.tag &= ~LIB_TAG_NEED_LINK;
    }
  }
}

static void direct_link_action(FileData *fd, bAction *act)
{
  bActionChannel *achan;  // XXX deprecated - old animation system
  bActionGroup *agrp;

  link_list(fd, &act->curves);
  link_list(fd, &act->chanbase);  // XXX deprecated - old animation system
  link_list(fd, &act->groups);
  link_list(fd, &act->markers);

  // XXX deprecated - old animation system <<<
  for (achan = act->chanbase.first; achan; achan = achan->next) {
    achan->grp = newdataadr(fd, achan->grp);

    link_list(fd, &achan->constraintChannels);
  }
  // >>> XXX deprecated - old animation system

  direct_link_fcurves(fd, &act->curves);

  for (agrp = act->groups.first; agrp; agrp = agrp->next) {
    agrp->channels.first = newdataadr(fd, agrp->channels.first);
    agrp->channels.last = newdataadr(fd, agrp->channels.last);
  }
}

static void lib_link_nladata_strips(FileData *fd, ID *id, ListBase *list)
{
  NlaStrip *strip;

  for (strip = list->first; strip; strip = strip->next) {
    /* check strip's children */
    lib_link_nladata_strips(fd, id, &strip->strips);

    /* check strip's F-Curves */
    lib_link_fcurves(fd, id, &strip->fcurves);

    /* reassign the counted-reference to action */
    strip->act = newlibadr_us(fd, id->lib, strip->act);

    /* fix action id-root (i.e. if it comes from a pre 2.57 .blend file) */
    if ((strip->act) && (strip->act->idroot == 0)) {
      strip->act->idroot = GS(id->name);
    }
  }
}

static void lib_link_nladata(FileData *fd, ID *id, ListBase *list)
{
  NlaTrack *nlt;

  /* we only care about the NLA strips inside the tracks */
  for (nlt = list->first; nlt; nlt = nlt->next) {
    lib_link_nladata_strips(fd, id, &nlt->strips);
  }
}

/* This handles Animato NLA-Strips linking
 * NOTE: this assumes that link_list has already been called on the list
 */
static void direct_link_nladata_strips(FileData *fd, ListBase *list)
{
  NlaStrip *strip;

  for (strip = list->first; strip; strip = strip->next) {
    /* strip's child strips */
    link_list(fd, &strip->strips);
    direct_link_nladata_strips(fd, &strip->strips);

    /* strip's F-Curves */
    link_list(fd, &strip->fcurves);
    direct_link_fcurves(fd, &strip->fcurves);

    /* strip's F-Modifiers */
    link_list(fd, &strip->modifiers);
    direct_link_fmodifiers(fd, &strip->modifiers, NULL);
  }
}

/* NOTE: this assumes that link_list has already been called on the list */
static void direct_link_nladata(FileData *fd, ListBase *list)
{
  NlaTrack *nlt;

  for (nlt = list->first; nlt; nlt = nlt->next) {
    /* relink list of strips */
    link_list(fd, &nlt->strips);

    /* relink strip data */
    direct_link_nladata_strips(fd, &nlt->strips);
  }
}

/* ------- */

static void lib_link_keyingsets(FileData *fd, ID *id, ListBase *list)
{
  KeyingSet *ks;
  KS_Path *ksp;

  /* here, we're only interested in the ID pointer stored in some of the paths */
  for (ks = list->first; ks; ks = ks->next) {
    for (ksp = ks->paths.first; ksp; ksp = ksp->next) {
      ksp->id = newlibadr(fd, id->lib, ksp->id);
    }
  }
}

/* NOTE: this assumes that link_list has already been called on the list */
static void direct_link_keyingsets(FileData *fd, ListBase *list)
{
  KeyingSet *ks;
  KS_Path *ksp;

  /* link KeyingSet data to KeyingSet again (non ID-libs) */
  for (ks = list->first; ks; ks = ks->next) {
    /* paths */
    link_list(fd, &ks->paths);

    for (ksp = ks->paths.first; ksp; ksp = ksp->next) {
      /* rna path */
      ksp->rna_path = newdataadr(fd, ksp->rna_path);
    }
  }
}

/* ------- */

static void lib_link_animdata(FileData *fd, ID *id, AnimData *adt)
{
  if (adt == NULL) {
    return;
  }

  /* link action data */
  adt->action = newlibadr_us(fd, id->lib, adt->action);
  adt->tmpact = newlibadr_us(fd, id->lib, adt->tmpact);

  /* fix action id-roots (i.e. if they come from a pre 2.57 .blend file) */
  if ((adt->action) && (adt->action->idroot == 0)) {
    adt->action->idroot = GS(id->name);
  }
  if ((adt->tmpact) && (adt->tmpact->idroot == 0)) {
    adt->tmpact->idroot = GS(id->name);
  }

  /* link drivers */
  lib_link_fcurves(fd, id, &adt->drivers);

  /* overrides don't have lib-link for now, so no need to do anything */

  /* link NLA-data */
  lib_link_nladata(fd, id, &adt->nla_tracks);
}

static void direct_link_animdata(FileData *fd, AnimData *adt)
{
  /* NOTE: must have called newdataadr already before doing this... */
  if (adt == NULL) {
    return;
  }

  /* link drivers */
  link_list(fd, &adt->drivers);
  direct_link_fcurves(fd, &adt->drivers);
  adt->driver_array = NULL;

  /* link overrides */
  // TODO...

  /* link NLA-data */
  link_list(fd, &adt->nla_tracks);
  direct_link_nladata(fd, &adt->nla_tracks);

  /* relink active track/strip - even though strictly speaking this should only be used
   * if we're in 'tweaking mode', we need to be able to have this loaded back for
   * undo, but also since users may not exit tweakmode before saving (#24535)
   */
  // TODO: it's not really nice that anyone should be able to save the file in this
  //      state, but it's going to be too hard to enforce this single case...
  adt->act_track = newdataadr(fd, adt->act_track);
  adt->actstrip = newdataadr(fd, adt->actstrip);
}

/** \} */

/* -------------------------------------------------------------------- */
/** \name Read ID: CacheFiles
 * \{ */

static void lib_link_cachefiles(FileData *fd, Main *bmain)
{
  /* only link ID pointers */
  for (CacheFile *cache_file = bmain->cachefiles.first; cache_file;
       cache_file = cache_file->id.next) {
    if (cache_file->id.tag & LIB_TAG_NEED_LINK) {
      IDP_LibLinkProperty(cache_file->id.properties, fd);
      lib_link_animdata(fd, &cache_file->id, cache_file->adt);

      cache_file->id.tag &= ~LIB_TAG_NEED_LINK;
    }
  }
}

static void direct_link_cachefile(FileData *fd, CacheFile *cache_file)
{
  BLI_listbase_clear(&cache_file->object_paths);
  cache_file->handle = NULL;
  cache_file->handle_filepath[0] = '\0';
  cache_file->handle_readers = NULL;

  /* relink animdata */
  cache_file->adt = newdataadr(fd, cache_file->adt);
  direct_link_animdata(fd, cache_file->adt);
}

/** \} */

/* -------------------------------------------------------------------- */
/** \name Read ID: WorkSpace
 * \{ */

static void lib_link_workspaces(FileData *fd, Main *bmain)
{
  for (WorkSpace *workspace = bmain->workspaces.first; workspace; workspace = workspace->id.next) {
    ListBase *layouts = BKE_workspace_layouts_get(workspace);
    ID *id = (ID *)workspace;

    if ((id->tag & LIB_TAG_NEED_LINK) == 0) {
      continue;
    }
    IDP_LibLinkProperty(id->properties, fd);
    id_us_ensure_real(id);

    for (WorkSpaceLayout *layout = layouts->first, *layout_next; layout; layout = layout_next) {
      layout->screen = newlibadr_us(fd, id->lib, layout->screen);

      layout_next = layout->next;
      if (layout->screen) {
        if (ID_IS_LINKED(id)) {
          layout->screen->winid = 0;
          if (layout->screen->temp) {
            /* delete temp layouts when appending */
            BKE_workspace_layout_remove(bmain, workspace, layout);
          }
        }
      }
      else {
        /* If we're reading a layout without screen stored, it's useless and we shouldn't keep it
         * around. */
        BKE_workspace_layout_remove(bmain, workspace, layout);
      }
    }

    id->tag &= ~LIB_TAG_NEED_LINK;
  }
}

static void direct_link_workspace(FileData *fd, WorkSpace *workspace, const Main *main)
{
  link_list(fd, BKE_workspace_layouts_get(workspace));
  link_list(fd, &workspace->hook_layout_relations);
  link_list(fd, &workspace->owner_ids);
  link_list(fd, &workspace->tools);

  for (WorkSpaceDataRelation *relation = workspace->hook_layout_relations.first; relation;
       relation = relation->next) {

    /* data from window - need to access through global oldnew-map */
    relation->parent = newglobadr(fd, relation->parent);

    relation->value = newdataadr(fd, relation->value);
  }

  /* Same issue/fix as in direct_link_workspace_link_scene_data: Can't read workspace data
   * when reading windows, so have to update windows after/when reading workspaces. */
  for (wmWindowManager *wm = main->wm.first; wm; wm = wm->id.next) {
    for (wmWindow *win = wm->windows.first; win; win = win->next) {
      WorkSpaceLayout *act_layout = newdataadr(
          fd, BKE_workspace_active_layout_get(win->workspace_hook));
      if (act_layout) {
        BKE_workspace_active_layout_set(win->workspace_hook, act_layout);
      }
    }
  }

  for (bToolRef *tref = workspace->tools.first; tref; tref = tref->next) {
    tref->runtime = NULL;
    tref->properties = newdataadr(fd, tref->properties);
    IDP_DirectLinkGroup_OrFree(&tref->properties, (fd->flags & FD_FLAGS_SWITCH_ENDIAN), fd);
  }

  workspace->status_text = NULL;
}

static void lib_link_workspace_instance_hook(FileData *fd, WorkSpaceInstanceHook *hook, ID *id)
{
  WorkSpace *workspace = BKE_workspace_active_get(hook);
  BKE_workspace_active_set(hook, newlibadr(fd, id->lib, workspace));
}

/** \} */

/* -------------------------------------------------------------------- */
/** \name Read ID: Node Tree
 * \{ */

/* Single node tree (also used for material/scene trees), ntree is not NULL */
static void lib_link_ntree(FileData *fd, ID *id, bNodeTree *ntree)
{
  IDP_LibLinkProperty(ntree->id.properties, fd);
  lib_link_animdata(fd, &ntree->id, ntree->adt);

  ntree->gpd = newlibadr_us(fd, id->lib, ntree->gpd);

  for (bNode *node = ntree->nodes.first; node; node = node->next) {
    /* Link ID Properties -- and copy this comment EXACTLY for easy finding
     * of library blocks that implement this.*/
    IDP_LibLinkProperty(node->prop, fd);

    node->id = newlibadr_us(fd, id->lib, node->id);

    for (bNodeSocket *sock = node->inputs.first; sock; sock = sock->next) {
      IDP_LibLinkProperty(sock->prop, fd);
    }
    for (bNodeSocket *sock = node->outputs.first; sock; sock = sock->next) {
      IDP_LibLinkProperty(sock->prop, fd);
    }
  }

  for (bNodeSocket *sock = ntree->inputs.first; sock; sock = sock->next) {
    IDP_LibLinkProperty(sock->prop, fd);
  }
  for (bNodeSocket *sock = ntree->outputs.first; sock; sock = sock->next) {
    IDP_LibLinkProperty(sock->prop, fd);
  }

  /* Set node->typeinfo pointers. This is done in lib linking, after the
   * first versioning that can change types still without functions that
   * update the typeinfo pointers. Versioning after lib linking needs
   * these top be valid. */
  ntreeSetTypes(NULL, ntree);

  /* For nodes with static socket layout, add/remove sockets as needed
   * to match the static layout. */
  if (fd->memfile == NULL) {
    for (bNode *node = ntree->nodes.first; node; node = node->next) {
      node_verify_socket_templates(ntree, node);
    }
  }
}

/* library ntree linking after fileread */
static void lib_link_nodetree(FileData *fd, Main *main)
{
  /* only link ID pointers */
  for (bNodeTree *ntree = main->nodetrees.first; ntree; ntree = ntree->id.next) {
    if (ntree->id.tag & LIB_TAG_NEED_LINK) {
      lib_link_ntree(fd, &ntree->id, ntree);

      ntree->id.tag &= ~LIB_TAG_NEED_LINK;
    }
  }
}

static void direct_link_node_socket(FileData *fd, bNodeSocket *sock)
{
  sock->prop = newdataadr(fd, sock->prop);
  IDP_DirectLinkGroup_OrFree(&sock->prop, (fd->flags & FD_FLAGS_SWITCH_ENDIAN), fd);

  sock->link = newdataadr(fd, sock->link);
  sock->typeinfo = NULL;
  sock->storage = newdataadr(fd, sock->storage);
  sock->default_value = newdataadr(fd, sock->default_value);
  sock->cache = NULL;
}

/* ntree itself has been read! */
static void direct_link_nodetree(FileData *fd, bNodeTree *ntree)
{
  /* note: writing and reading goes in sync, for speed */
  bNode *node;
  bNodeSocket *sock;
  bNodeLink *link;

  ntree->init = 0; /* to set callbacks and force setting types */
  ntree->is_updating = false;
  ntree->typeinfo = NULL;
  ntree->interface_type = NULL;

  ntree->progress = NULL;
  ntree->execdata = NULL;

  ntree->adt = newdataadr(fd, ntree->adt);
  direct_link_animdata(fd, ntree->adt);

  ntree->id.recalc &= ~ID_RECALC_ALL;

  link_list(fd, &ntree->nodes);
  for (node = ntree->nodes.first; node; node = node->next) {
    node->typeinfo = NULL;

    link_list(fd, &node->inputs);
    link_list(fd, &node->outputs);

    node->prop = newdataadr(fd, node->prop);
    IDP_DirectLinkGroup_OrFree(&node->prop, (fd->flags & FD_FLAGS_SWITCH_ENDIAN), fd);

    link_list(fd, &node->internal_links);
    for (link = node->internal_links.first; link; link = link->next) {
      link->fromnode = newdataadr(fd, link->fromnode);
      link->fromsock = newdataadr(fd, link->fromsock);
      link->tonode = newdataadr(fd, link->tonode);
      link->tosock = newdataadr(fd, link->tosock);
    }

    if (node->type == CMP_NODE_MOVIEDISTORTION) {
      node->storage = newmclipadr(fd, node->storage);
    }
    else {
      node->storage = newdataadr(fd, node->storage);
    }

    if (node->storage) {
      /* could be handlerized at some point */
      switch (node->type) {
        case SH_NODE_CURVE_VEC:
        case SH_NODE_CURVE_RGB:
        case CMP_NODE_TIME:
        case CMP_NODE_CURVE_VEC:
        case CMP_NODE_CURVE_RGB:
        case CMP_NODE_HUECORRECT:
        case TEX_NODE_CURVE_RGB:
        case TEX_NODE_CURVE_TIME: {
          direct_link_curvemapping(fd, node->storage);
          break;
        }
        case SH_NODE_SCRIPT: {
          NodeShaderScript *nss = (NodeShaderScript *)node->storage;
          nss->bytecode = newdataadr(fd, nss->bytecode);
          break;
        }
        case SH_NODE_TEX_POINTDENSITY: {
          NodeShaderTexPointDensity *npd = (NodeShaderTexPointDensity *)node->storage;
          memset(&npd->pd, 0, sizeof(npd->pd));
          break;
        }
        case SH_NODE_TEX_IMAGE: {
          NodeTexImage *tex = (NodeTexImage *)node->storage;
          tex->iuser.ok = 1;
          tex->iuser.scene = NULL;
          break;
        }
        case SH_NODE_TEX_ENVIRONMENT: {
          NodeTexEnvironment *tex = (NodeTexEnvironment *)node->storage;
          tex->iuser.ok = 1;
          tex->iuser.scene = NULL;
          break;
        }
        case CMP_NODE_IMAGE:
        case CMP_NODE_R_LAYERS:
        case CMP_NODE_VIEWER:
        case CMP_NODE_SPLITVIEWER: {
          ImageUser *iuser = node->storage;
          iuser->ok = 1;
          iuser->scene = NULL;
          break;
        }
        case CMP_NODE_CRYPTOMATTE: {
          NodeCryptomatte *nc = (NodeCryptomatte *)node->storage;
          nc->matte_id = newdataadr(fd, nc->matte_id);
          break;
        }
        case TEX_NODE_IMAGE: {
          ImageUser *iuser = node->storage;
          iuser->ok = 1;
          iuser->scene = NULL;
          break;
        }
        default:
          break;
      }
    }
  }
  link_list(fd, &ntree->links);

  /* and we connect the rest */
  for (node = ntree->nodes.first; node; node = node->next) {
    node->parent = newdataadr(fd, node->parent);
    node->lasty = 0;

    for (sock = node->inputs.first; sock; sock = sock->next) {
      direct_link_node_socket(fd, sock);
    }
    for (sock = node->outputs.first; sock; sock = sock->next) {
      direct_link_node_socket(fd, sock);
    }
  }

  /* interface socket lists */
  link_list(fd, &ntree->inputs);
  link_list(fd, &ntree->outputs);
  for (sock = ntree->inputs.first; sock; sock = sock->next) {
    direct_link_node_socket(fd, sock);
  }
  for (sock = ntree->outputs.first; sock; sock = sock->next) {
    direct_link_node_socket(fd, sock);
  }

  for (link = ntree->links.first; link; link = link->next) {
    link->fromnode = newdataadr(fd, link->fromnode);
    link->tonode = newdataadr(fd, link->tonode);
    link->fromsock = newdataadr(fd, link->fromsock);
    link->tosock = newdataadr(fd, link->tosock);
  }

#if 0
  if (ntree->previews) {
    bNodeInstanceHash *new_previews = BKE_node_instance_hash_new("node previews");
    bNodeInstanceHashIterator iter;

    NODE_INSTANCE_HASH_ITER(iter, ntree->previews) {
      bNodePreview *preview = BKE_node_instance_hash_iterator_get_value(&iter);
      if (preview) {
        bNodePreview *new_preview = newimaadr(fd, preview);
        if (new_preview) {
          bNodeInstanceKey key = BKE_node_instance_hash_iterator_get_key(&iter);
          BKE_node_instance_hash_insert(new_previews, key, new_preview);
        }
      }
    }
    BKE_node_instance_hash_free(ntree->previews, NULL);
    ntree->previews = new_previews;
  }
#else
  /* XXX TODO */
  ntree->previews = NULL;
#endif

  /* type verification is in lib-link */
}

/** \} */

/* -------------------------------------------------------------------- */
/** \name Read ID: Armature
 * \{ */

/* temp struct used to transport needed info to lib_link_constraint_cb() */
typedef struct tConstraintLinkData {
  FileData *fd;
  ID *id;
} tConstraintLinkData;
/* callback function used to relink constraint ID-links */
static void lib_link_constraint_cb(bConstraint *UNUSED(con),
                                   ID **idpoin,
                                   bool is_reference,
                                   void *userdata)
{
  tConstraintLinkData *cld = (tConstraintLinkData *)userdata;

  /* for reference types, we need to increment the usercounts on load... */
  if (is_reference) {
    /* reference type - with usercount */
    *idpoin = newlibadr_us(cld->fd, cld->id->lib, *idpoin);
  }
  else {
    /* target type - no usercount needed */
    *idpoin = newlibadr(cld->fd, cld->id->lib, *idpoin);
  }
}

static void lib_link_constraints(FileData *fd, ID *id, ListBase *conlist)
{
  tConstraintLinkData cld;
  bConstraint *con;

  /* legacy fixes */
  for (con = conlist->first; con; con = con->next) {
    /* patch for error introduced by changing constraints (dunno how) */
    /* if con->data type changes, dna cannot resolve the pointer! (ton) */
    if (con->data == NULL) {
      con->type = CONSTRAINT_TYPE_NULL;
    }
    /* own ipo, all constraints have it */
    con->ipo = newlibadr_us(fd, id->lib, con->ipo);  // XXX deprecated - old animation system

    /* If linking from a library, clear 'local' library override flag. */
    if (id->lib != NULL) {
      con->flag &= ~CONSTRAINT_OVERRIDE_LIBRARY_LOCAL;
    }
  }

  /* relink all ID-blocks used by the constraints */
  cld.fd = fd;
  cld.id = id;

  BKE_constraints_id_loop(conlist, lib_link_constraint_cb, &cld);
}

static void direct_link_constraints(FileData *fd, ListBase *lb)
{
  bConstraint *con;

  link_list(fd, lb);
  for (con = lb->first; con; con = con->next) {
    con->data = newdataadr(fd, con->data);

    switch (con->type) {
      case CONSTRAINT_TYPE_PYTHON: {
        bPythonConstraint *data = con->data;

        link_list(fd, &data->targets);

        data->prop = newdataadr(fd, data->prop);
        IDP_DirectLinkGroup_OrFree(&data->prop, (fd->flags & FD_FLAGS_SWITCH_ENDIAN), fd);
        break;
      }
      case CONSTRAINT_TYPE_ARMATURE: {
        bArmatureConstraint *data = con->data;

        link_list(fd, &data->targets);

        break;
      }
      case CONSTRAINT_TYPE_SPLINEIK: {
        bSplineIKConstraint *data = con->data;

        data->points = newdataadr(fd, data->points);
        break;
      }
      case CONSTRAINT_TYPE_KINEMATIC: {
        bKinematicConstraint *data = con->data;

        con->lin_error = 0.f;
        con->rot_error = 0.f;

        /* version patch for runtime flag, was not cleared in some case */
        data->flag &= ~CONSTRAINT_IK_AUTO;
        break;
      }
      case CONSTRAINT_TYPE_CHILDOF: {
        /* XXX version patch, in older code this flag wasn't always set, and is inherent to type */
        if (con->ownspace == CONSTRAINT_SPACE_POSE) {
          con->flag |= CONSTRAINT_SPACEONCE;
        }
        break;
      }
      case CONSTRAINT_TYPE_TRANSFORM_CACHE: {
        bTransformCacheConstraint *data = con->data;
        data->reader = NULL;
        data->reader_object_path[0] = '\0';
      }
    }
  }
}

static void lib_link_pose(FileData *fd, Main *bmain, Object *ob, bPose *pose)
{
  bArmature *arm = ob->data;

  if (!pose || !arm) {
    return;
  }

  /* always rebuild to match proxy or lib changes, but on Undo */
  bool rebuild = false;

  if (fd->memfile == NULL) {
    if (ob->proxy || ob->id.lib != arm->id.lib) {
      rebuild = true;
    }
  }

  if (ob->proxy) {
    /* sync proxy layer */
    if (pose->proxy_layer) {
      arm->layer = pose->proxy_layer;
    }

    /* sync proxy active bone */
    if (pose->proxy_act_bone[0]) {
      Bone *bone = BKE_armature_find_bone_name(arm, pose->proxy_act_bone);
      if (bone) {
        arm->act_bone = bone;
      }
    }
  }

  for (bPoseChannel *pchan = pose->chanbase.first; pchan; pchan = pchan->next) {
    lib_link_constraints(fd, (ID *)ob, &pchan->constraints);

    pchan->bone = BKE_armature_find_bone_name(arm, pchan->name);

    IDP_LibLinkProperty(pchan->prop, fd);

    pchan->custom = newlibadr_us(fd, arm->id.lib, pchan->custom);
    if (UNLIKELY(pchan->bone == NULL)) {
      rebuild = true;
    }
    else if ((ob->id.lib == NULL) && arm->id.lib) {
      /* local pose selection copied to armature, bit hackish */
      pchan->bone->flag &= ~BONE_SELECTED;
      pchan->bone->flag |= pchan->selectflag;
    }
  }

  if (rebuild) {
    DEG_id_tag_update_ex(
        bmain, &ob->id, ID_RECALC_TRANSFORM | ID_RECALC_GEOMETRY | ID_RECALC_ANIMATION);
    BKE_pose_tag_recalc(bmain, pose);
  }
}

static void lib_link_bones(FileData *fd, Bone *bone)
{
  IDP_LibLinkProperty(bone->prop, fd);

  for (Bone *curbone = bone->childbase.first; curbone; curbone = curbone->next) {
    lib_link_bones(fd, curbone);
  }
}

static void lib_link_armature(FileData *fd, Main *main)
{
  for (bArmature *arm = main->armatures.first; arm; arm = arm->id.next) {
    if (arm->id.tag & LIB_TAG_NEED_LINK) {
      IDP_LibLinkProperty(arm->id.properties, fd);
      lib_link_animdata(fd, &arm->id, arm->adt);

      for (Bone *curbone = arm->bonebase.first; curbone; curbone = curbone->next) {
        lib_link_bones(fd, curbone);
      }

      arm->id.tag &= ~LIB_TAG_NEED_LINK;
    }
  }
}

static void direct_link_bones(FileData *fd, Bone *bone)
{
  Bone *child;

  bone->parent = newdataadr(fd, bone->parent);
  bone->prop = newdataadr(fd, bone->prop);
  IDP_DirectLinkGroup_OrFree(&bone->prop, (fd->flags & FD_FLAGS_SWITCH_ENDIAN), fd);

  bone->bbone_next = newdataadr(fd, bone->bbone_next);
  bone->bbone_prev = newdataadr(fd, bone->bbone_prev);

  bone->flag &= ~BONE_DRAW_ACTIVE;

  link_list(fd, &bone->childbase);

  for (child = bone->childbase.first; child; child = child->next) {
    direct_link_bones(fd, child);
  }
}

static void direct_link_armature(FileData *fd, bArmature *arm)
{
  Bone *bone;

  link_list(fd, &arm->bonebase);
  arm->bonehash = NULL;
  arm->edbo = NULL;
  /* Must always be cleared (armatures don't have their own edit-data). */
  arm->needs_flush_to_id = 0;

  arm->adt = newdataadr(fd, arm->adt);
  direct_link_animdata(fd, arm->adt);

  for (bone = arm->bonebase.first; bone; bone = bone->next) {
    direct_link_bones(fd, bone);
  }

  arm->act_bone = newdataadr(fd, arm->act_bone);
  arm->act_edbone = NULL;

  BKE_armature_bone_hash_make(arm);
}

/** \} */

/* -------------------------------------------------------------------- */
/** \name Read ID: Camera
 * \{ */

static void lib_link_camera(FileData *fd, Main *main)
{
  for (Camera *ca = main->cameras.first; ca; ca = ca->id.next) {
    if (ca->id.tag & LIB_TAG_NEED_LINK) {
      IDP_LibLinkProperty(ca->id.properties, fd);
      lib_link_animdata(fd, &ca->id, ca->adt);

      ca->ipo = newlibadr_us(fd, ca->id.lib, ca->ipo); /* deprecated, for versioning */

      ca->dof_ob = newlibadr(fd, ca->id.lib, ca->dof_ob); /* deprecated, for versioning */
      ca->dof.focus_object = newlibadr(fd, ca->id.lib, ca->dof.focus_object);

      for (CameraBGImage *bgpic = ca->bg_images.first; bgpic; bgpic = bgpic->next) {
        bgpic->ima = newlibadr_us(fd, ca->id.lib, bgpic->ima);
        bgpic->clip = newlibadr_us(fd, ca->id.lib, bgpic->clip);
      }

      ca->id.tag &= ~LIB_TAG_NEED_LINK;
    }
  }
}

static void direct_link_camera(FileData *fd, Camera *ca)
{
  ca->adt = newdataadr(fd, ca->adt);
  direct_link_animdata(fd, ca->adt);

  link_list(fd, &ca->bg_images);

  for (CameraBGImage *bgpic = ca->bg_images.first; bgpic; bgpic = bgpic->next) {
    bgpic->iuser.ok = 1;
    bgpic->iuser.scene = NULL;
  }
}

/** \} */

/* -------------------------------------------------------------------- */
/** \name Read ID: Light
 * \{ */

static void lib_link_light(FileData *fd, Main *main)
{
  for (Light *la = main->lights.first; la; la = la->id.next) {
    if (la->id.tag & LIB_TAG_NEED_LINK) {
      IDP_LibLinkProperty(la->id.properties, fd);
      lib_link_animdata(fd, &la->id, la->adt);

      la->ipo = newlibadr_us(fd, la->id.lib, la->ipo);  // XXX deprecated - old animation system

      if (la->nodetree) {
        lib_link_ntree(fd, &la->id, la->nodetree);
        la->nodetree->id.lib = la->id.lib;
      }

      la->id.tag &= ~LIB_TAG_NEED_LINK;
    }
  }
}

static void direct_link_light(FileData *fd, Light *la)
{
  la->adt = newdataadr(fd, la->adt);
  direct_link_animdata(fd, la->adt);

  la->curfalloff = newdataadr(fd, la->curfalloff);
  if (la->curfalloff) {
    direct_link_curvemapping(fd, la->curfalloff);
  }

  la->nodetree = newdataadr(fd, la->nodetree);
  if (la->nodetree) {
    direct_link_id(fd, &la->nodetree->id);
    direct_link_nodetree(fd, la->nodetree);
  }

  la->preview = direct_link_preview_image(fd, la->preview);
}

/** \} */

/* -------------------------------------------------------------------- */
/** \name Read ID: Shape Keys
 * \{ */

void blo_do_versions_key_uidgen(Key *key)
{
  KeyBlock *block;

  key->uidgen = 1;
  for (block = key->block.first; block; block = block->next) {
    block->uid = key->uidgen++;
  }
}

static void lib_link_key(FileData *fd, Main *main)
{
  for (Key *key = main->shapekeys.first; key; key = key->id.next) {
    BLI_assert((key->id.tag & LIB_TAG_EXTERN) == 0);

    if (key->id.tag & LIB_TAG_NEED_LINK) {
      IDP_LibLinkProperty(key->id.properties, fd);
      lib_link_animdata(fd, &key->id, key->adt);

      key->ipo = newlibadr_us(fd, key->id.lib, key->ipo);  // XXX deprecated - old animation system
      key->from = newlibadr(fd, key->id.lib, key->from);

      key->id.tag &= ~LIB_TAG_NEED_LINK;
    }
  }
}

static void switch_endian_keyblock(Key *key, KeyBlock *kb)
{
  int elemsize, a, b;
  char *data;

  elemsize = key->elemsize;
  data = kb->data;

  for (a = 0; a < kb->totelem; a++) {
    const char *cp = key->elemstr;
    char *poin = data;

    while (cp[0]) {    /* cp[0] == amount */
      switch (cp[1]) { /* cp[1] = type */
        case IPO_FLOAT:
        case IPO_BPOINT:
        case IPO_BEZTRIPLE:
          b = cp[0];
          BLI_endian_switch_float_array((float *)poin, b);
          poin += sizeof(float) * b;
          break;
      }

      cp += 2;
    }
    data += elemsize;
  }
}

static void direct_link_key(FileData *fd, Key *key)
{
  KeyBlock *kb;

  link_list(fd, &(key->block));

  key->adt = newdataadr(fd, key->adt);
  direct_link_animdata(fd, key->adt);

  key->refkey = newdataadr(fd, key->refkey);

  for (kb = key->block.first; kb; kb = kb->next) {
    kb->data = newdataadr(fd, kb->data);

    if (fd->flags & FD_FLAGS_SWITCH_ENDIAN) {
      switch_endian_keyblock(key, kb);
    }
  }
}

/** \} */

/* -------------------------------------------------------------------- */
/** \name Read ID: Meta Ball
 * \{ */

static void lib_link_mball(FileData *fd, Main *main)
{
  for (MetaBall *mb = main->metaballs.first; mb; mb = mb->id.next) {
    if (mb->id.tag & LIB_TAG_NEED_LINK) {
      IDP_LibLinkProperty(mb->id.properties, fd);
      lib_link_animdata(fd, &mb->id, mb->adt);

      for (int a = 0; a < mb->totcol; a++) {
        mb->mat[a] = newlibadr_us(fd, mb->id.lib, mb->mat[a]);
      }

      mb->ipo = newlibadr_us(fd, mb->id.lib, mb->ipo);  // XXX deprecated - old animation system

      mb->id.tag &= ~LIB_TAG_NEED_LINK;
    }
  }
}

static void direct_link_mball(FileData *fd, MetaBall *mb)
{
  mb->adt = newdataadr(fd, mb->adt);
  direct_link_animdata(fd, mb->adt);

  mb->mat = newdataadr(fd, mb->mat);
  test_pointer_array(fd, (void **)&mb->mat);

  link_list(fd, &(mb->elems));

  BLI_listbase_clear(&mb->disp);
  mb->editelems = NULL;
  /* Must always be cleared (meta's don't have their own edit-data). */
  mb->needs_flush_to_id = 0;
  /*  mb->edit_elems.first= mb->edit_elems.last= NULL;*/
  mb->lastelem = NULL;
  mb->batch_cache = NULL;
}

/** \} */

/* -------------------------------------------------------------------- */
/** \name Read ID: World
 * \{ */

static void lib_link_world(FileData *fd, Main *main)
{
  for (World *wrld = main->worlds.first; wrld; wrld = wrld->id.next) {
    if (wrld->id.tag & LIB_TAG_NEED_LINK) {
      IDP_LibLinkProperty(wrld->id.properties, fd);
      lib_link_animdata(fd, &wrld->id, wrld->adt);

      wrld->ipo = newlibadr_us(
          fd, wrld->id.lib, wrld->ipo);  // XXX deprecated - old animation system

      if (wrld->nodetree) {
        lib_link_ntree(fd, &wrld->id, wrld->nodetree);
        wrld->nodetree->id.lib = wrld->id.lib;
      }

      wrld->id.tag &= ~LIB_TAG_NEED_LINK;
    }
  }
}

static void direct_link_world(FileData *fd, World *wrld)
{
  wrld->adt = newdataadr(fd, wrld->adt);
  direct_link_animdata(fd, wrld->adt);

  wrld->nodetree = newdataadr(fd, wrld->nodetree);
  if (wrld->nodetree) {
    direct_link_id(fd, &wrld->nodetree->id);
    direct_link_nodetree(fd, wrld->nodetree);
  }

  wrld->preview = direct_link_preview_image(fd, wrld->preview);
  BLI_listbase_clear(&wrld->gpumaterial);
}

/** \} */

/* -------------------------------------------------------------------- */
/** \name Read ID: VFont
 * \{ */

static void lib_link_vfont(FileData *fd, Main *main)
{
  for (VFont *vf = main->fonts.first; vf; vf = vf->id.next) {
    if (vf->id.tag & LIB_TAG_NEED_LINK) {
      IDP_LibLinkProperty(vf->id.properties, fd);

      vf->id.tag &= ~LIB_TAG_NEED_LINK;
    }
  }
}

static void direct_link_vfont(FileData *fd, VFont *vf)
{
  vf->data = NULL;
  vf->temp_pf = NULL;
  vf->packedfile = direct_link_packedfile(fd, vf->packedfile);
}

/** \} */

/* -------------------------------------------------------------------- */
/** \name Read ID: Text
 * \{ */

static void lib_link_text(FileData *fd, Main *main)
{
  for (Text *text = main->texts.first; text; text = text->id.next) {
    if (text->id.tag & LIB_TAG_NEED_LINK) {
      IDP_LibLinkProperty(text->id.properties, fd);

      text->id.tag &= ~LIB_TAG_NEED_LINK;
    }
  }
}

static void direct_link_text(FileData *fd, Text *text)
{
  TextLine *ln;

  text->name = newdataadr(fd, text->name);

  text->compiled = NULL;

#if 0
  if (text->flags & TXT_ISEXT) {
    BKE_text_reload(text);
  }
  /* else { */
#endif

  link_list(fd, &text->lines);

  text->curl = newdataadr(fd, text->curl);
  text->sell = newdataadr(fd, text->sell);

  for (ln = text->lines.first; ln; ln = ln->next) {
    ln->line = newdataadr(fd, ln->line);
    ln->format = NULL;

    if (ln->len != (int)strlen(ln->line)) {
      printf("Error loading text, line lengths differ\n");
      ln->len = strlen(ln->line);
    }
  }

  text->flags = (text->flags) & ~TXT_ISEXT;

  id_us_ensure_real(&text->id);
}

/** \} */

/* -------------------------------------------------------------------- */
/** \name Read ID: Image
 * \{ */

static void lib_link_image(FileData *fd, Main *main)
{
  for (Image *ima = main->images.first; ima; ima = ima->id.next) {
    if (ima->id.tag & LIB_TAG_NEED_LINK) {
      IDP_LibLinkProperty(ima->id.properties, fd);

      ima->id.tag &= ~LIB_TAG_NEED_LINK;
    }
  }
}

static void direct_link_image(FileData *fd, Image *ima)
{
  ImagePackedFile *imapf;

  /* for undo system, pointers could be restored */
  if (fd->imamap) {
    ima->cache = newimaadr(fd, ima->cache);
  }
  else {
    ima->cache = NULL;
  }

  link_list(fd, &ima->tiles);

  /* if not restored, we keep the binded opengl index */
  if (!ima->cache) {
    ima->gpuflag = 0;
    ima->gpuframenr = INT_MAX;
    for (int i = 0; i < TEXTARGET_COUNT; i++) {
      ima->gputexture[i] = NULL;
    }
    ima->rr = NULL;
  }
  else {
    for (int i = 0; i < TEXTARGET_COUNT; i++) {
      ima->gputexture[i] = newimaadr(fd, ima->gputexture[i]);
    }
    ima->rr = newimaadr(fd, ima->rr);
  }

  /* undo system, try to restore render buffers */
  link_list(fd, &(ima->renderslots));
  if (fd->imamap) {
    LISTBASE_FOREACH (RenderSlot *, slot, &ima->renderslots) {
      slot->render = newimaadr(fd, slot->render);
    }
  }
  else {
    LISTBASE_FOREACH (RenderSlot *, slot, &ima->renderslots) {
      slot->render = NULL;
    }
    ima->last_render_slot = ima->render_slot;
  }

  link_list(fd, &(ima->views));
  link_list(fd, &(ima->packedfiles));

  if (ima->packedfiles.first) {
    for (imapf = ima->packedfiles.first; imapf; imapf = imapf->next) {
      imapf->packedfile = direct_link_packedfile(fd, imapf->packedfile);
    }
    ima->packedfile = NULL;
  }
  else {
    ima->packedfile = direct_link_packedfile(fd, ima->packedfile);
  }

  BLI_listbase_clear(&ima->anims);
  ima->preview = direct_link_preview_image(fd, ima->preview);
  ima->stereo3d_format = newdataadr(fd, ima->stereo3d_format);
  LISTBASE_FOREACH (ImageTile *, tile, &ima->tiles) {
    tile->ok = 1;
  }
}

/** \} */

/* -------------------------------------------------------------------- */
/** \name Read ID: Curve
 * \{ */

static void lib_link_curve(FileData *fd, Main *main)
{
  for (Curve *cu = main->curves.first; cu; cu = cu->id.next) {
    if (cu->id.tag & LIB_TAG_NEED_LINK) {
      IDP_LibLinkProperty(cu->id.properties, fd);
      lib_link_animdata(fd, &cu->id, cu->adt);

      for (int a = 0; a < cu->totcol; a++) {
        cu->mat[a] = newlibadr_us(fd, cu->id.lib, cu->mat[a]);
      }

      cu->bevobj = newlibadr(fd, cu->id.lib, cu->bevobj);
      cu->taperobj = newlibadr(fd, cu->id.lib, cu->taperobj);
      cu->textoncurve = newlibadr(fd, cu->id.lib, cu->textoncurve);
      cu->vfont = newlibadr_us(fd, cu->id.lib, cu->vfont);
      cu->vfontb = newlibadr_us(fd, cu->id.lib, cu->vfontb);
      cu->vfonti = newlibadr_us(fd, cu->id.lib, cu->vfonti);
      cu->vfontbi = newlibadr_us(fd, cu->id.lib, cu->vfontbi);

      cu->ipo = newlibadr_us(fd, cu->id.lib, cu->ipo);  // XXX deprecated - old animation system
      cu->key = newlibadr_us(fd, cu->id.lib, cu->key);

      cu->id.tag &= ~LIB_TAG_NEED_LINK;
    }
  }
}

static void switch_endian_knots(Nurb *nu)
{
  if (nu->knotsu) {
    BLI_endian_switch_float_array(nu->knotsu, KNOTSU(nu));
  }
  if (nu->knotsv) {
    BLI_endian_switch_float_array(nu->knotsv, KNOTSV(nu));
  }
}

static void direct_link_curve(FileData *fd, Curve *cu)
{
  Nurb *nu;
  TextBox *tb;

  cu->adt = newdataadr(fd, cu->adt);
  direct_link_animdata(fd, cu->adt);

  /* Protect against integer overflow vulnerability. */
  CLAMP(cu->len_wchar, 0, INT_MAX - 4);

  cu->mat = newdataadr(fd, cu->mat);
  test_pointer_array(fd, (void **)&cu->mat);
  cu->str = newdataadr(fd, cu->str);
  cu->strinfo = newdataadr(fd, cu->strinfo);
  cu->tb = newdataadr(fd, cu->tb);

  if (cu->vfont == NULL) {
    link_list(fd, &(cu->nurb));
  }
  else {
    cu->nurb.first = cu->nurb.last = NULL;

    tb = MEM_calloc_arrayN(MAXTEXTBOX, sizeof(TextBox), "TextBoxread");
    if (cu->tb) {
      memcpy(tb, cu->tb, cu->totbox * sizeof(TextBox));
      MEM_freeN(cu->tb);
      cu->tb = tb;
    }
    else {
      cu->totbox = 1;
      cu->actbox = 1;
      cu->tb = tb;
      cu->tb[0].w = cu->linewidth;
    }
    if (cu->wordspace == 0.0f) {
      cu->wordspace = 1.0f;
    }
  }

  cu->editnurb = NULL;
  cu->editfont = NULL;
  cu->batch_cache = NULL;

  for (nu = cu->nurb.first; nu; nu = nu->next) {
    nu->bezt = newdataadr(fd, nu->bezt);
    nu->bp = newdataadr(fd, nu->bp);
    nu->knotsu = newdataadr(fd, nu->knotsu);
    nu->knotsv = newdataadr(fd, nu->knotsv);
    if (cu->vfont == NULL) {
      nu->charidx = 0;
    }

    if (fd->flags & FD_FLAGS_SWITCH_ENDIAN) {
      switch_endian_knots(nu);
    }
  }
  cu->texflag &= ~CU_AUTOSPACE_EVALUATED;
}

/** \} */

/* -------------------------------------------------------------------- */
/** \name Read ID: Texture
 * \{ */

static void lib_link_texture(FileData *fd, Main *main)
{
  for (Tex *tex = main->textures.first; tex; tex = tex->id.next) {
    if (tex->id.tag & LIB_TAG_NEED_LINK) {
      IDP_LibLinkProperty(tex->id.properties, fd);
      lib_link_animdata(fd, &tex->id, tex->adt);

      tex->ima = newlibadr_us(fd, tex->id.lib, tex->ima);
      tex->ipo = newlibadr_us(fd, tex->id.lib, tex->ipo);  // XXX deprecated - old animation system

      if (tex->nodetree) {
        lib_link_ntree(fd, &tex->id, tex->nodetree);
        tex->nodetree->id.lib = tex->id.lib;
      }

      tex->id.tag &= ~LIB_TAG_NEED_LINK;
    }
  }
}

static void direct_link_texture(FileData *fd, Tex *tex)
{
  tex->adt = newdataadr(fd, tex->adt);
  direct_link_animdata(fd, tex->adt);

  tex->coba = newdataadr(fd, tex->coba);

  tex->nodetree = newdataadr(fd, tex->nodetree);
  if (tex->nodetree) {
    direct_link_id(fd, &tex->nodetree->id);
    direct_link_nodetree(fd, tex->nodetree);
  }

  tex->preview = direct_link_preview_image(fd, tex->preview);

  tex->iuser.ok = 1;
  tex->iuser.scene = NULL;
}

/** \} */

/* -------------------------------------------------------------------- */
/** \name Read ID: Material
 * \{ */

static void lib_link_material(FileData *fd, Main *main)
{
  for (Material *ma = main->materials.first; ma; ma = ma->id.next) {
    if (ma->id.tag & LIB_TAG_NEED_LINK) {
      IDP_LibLinkProperty(ma->id.properties, fd);
      lib_link_animdata(fd, &ma->id, ma->adt);

      ma->ipo = newlibadr_us(fd, ma->id.lib, ma->ipo);  // XXX deprecated - old animation system

      if (ma->nodetree) {
        lib_link_ntree(fd, &ma->id, ma->nodetree);
        ma->nodetree->id.lib = ma->id.lib;
      }

      /* relink grease pencil settings */
      if (ma->gp_style != NULL) {
        MaterialGPencilStyle *gp_style = ma->gp_style;
        if (gp_style->sima != NULL) {
          gp_style->sima = newlibadr_us(fd, ma->id.lib, gp_style->sima);
        }
        if (gp_style->ima != NULL) {
          gp_style->ima = newlibadr_us(fd, ma->id.lib, gp_style->ima);
        }
      }

      ma->id.tag &= ~LIB_TAG_NEED_LINK;
    }
  }
}

static void direct_link_material(FileData *fd, Material *ma)
{
  ma->adt = newdataadr(fd, ma->adt);
  direct_link_animdata(fd, ma->adt);

  ma->texpaintslot = NULL;

  ma->nodetree = newdataadr(fd, ma->nodetree);
  if (ma->nodetree) {
    direct_link_id(fd, &ma->nodetree->id);
    direct_link_nodetree(fd, ma->nodetree);
  }

  ma->preview = direct_link_preview_image(fd, ma->preview);
  BLI_listbase_clear(&ma->gpumaterial);

  ma->gp_style = newdataadr(fd, ma->gp_style);
}

/** \} */

/* -------------------------------------------------------------------- */
/** \name Read ID: Particle Settings
 * \{ */

/* update this also to writefile.c */
static const char *ptcache_data_struct[] = {
    "",          // BPHYS_DATA_INDEX
    "",          // BPHYS_DATA_LOCATION
    "",          // BPHYS_DATA_VELOCITY
    "",          // BPHYS_DATA_ROTATION
    "",          // BPHYS_DATA_AVELOCITY / BPHYS_DATA_XCONST */
    "",          // BPHYS_DATA_SIZE:
    "",          // BPHYS_DATA_TIMES:
    "BoidData",  // case BPHYS_DATA_BOIDS:
};

static void direct_link_pointcache_cb(FileData *fd, void *data)
{
  PTCacheMem *pm = data;
  PTCacheExtra *extra;
  int i;
  for (i = 0; i < BPHYS_TOT_DATA; i++) {
    pm->data[i] = newdataadr(fd, pm->data[i]);

    /* the cache saves non-struct data without DNA */
    if (pm->data[i] && ptcache_data_struct[i][0] == '\0' && (fd->flags & FD_FLAGS_SWITCH_ENDIAN)) {
      /* data_size returns bytes. */
      int tot = (BKE_ptcache_data_size(i) * pm->totpoint) / sizeof(int);

      int *poin = pm->data[i];

      BLI_endian_switch_int32_array(poin, tot);
    }
  }

  link_list(fd, &pm->extradata);

  for (extra = pm->extradata.first; extra; extra = extra->next) {
    extra->data = newdataadr(fd, extra->data);
  }
}

static void direct_link_pointcache(FileData *fd, PointCache *cache)
{
  if ((cache->flag & PTCACHE_DISK_CACHE) == 0) {
    link_list_ex(fd, &cache->mem_cache, direct_link_pointcache_cb);
  }
  else {
    BLI_listbase_clear(&cache->mem_cache);
  }

  cache->flag &= ~PTCACHE_SIMULATION_VALID;
  cache->simframe = 0;
  cache->edit = NULL;
  cache->free_edit = NULL;
  cache->cached_frames = NULL;
  cache->cached_frames_len = 0;
}

static void direct_link_pointcache_list(FileData *fd,
                                        ListBase *ptcaches,
                                        PointCache **ocache,
                                        int force_disk)
{
  if (ptcaches->first) {
    PointCache *cache = NULL;
    link_list(fd, ptcaches);
    for (cache = ptcaches->first; cache; cache = cache->next) {
      direct_link_pointcache(fd, cache);
      if (force_disk) {
        cache->flag |= PTCACHE_DISK_CACHE;
        cache->step = 1;
      }
    }

    *ocache = newdataadr(fd, *ocache);
  }
  else if (*ocache) {
    /* old "single" caches need to be linked too */
    *ocache = newdataadr(fd, *ocache);
    direct_link_pointcache(fd, *ocache);
    if (force_disk) {
      (*ocache)->flag |= PTCACHE_DISK_CACHE;
      (*ocache)->step = 1;
    }

    ptcaches->first = ptcaches->last = *ocache;
  }
}

static void lib_link_partdeflect(FileData *fd, ID *id, PartDeflect *pd)
{
  if (pd && pd->tex) {
    pd->tex = newlibadr_us(fd, id->lib, pd->tex);
  }
  if (pd && pd->f_source) {
    pd->f_source = newlibadr(fd, id->lib, pd->f_source);
  }
}

static void lib_link_particlesettings(FileData *fd, Main *main)
{
  for (ParticleSettings *part = main->particles.first; part; part = part->id.next) {
    if (part->id.tag & LIB_TAG_NEED_LINK) {
      IDP_LibLinkProperty(part->id.properties, fd);
      lib_link_animdata(fd, &part->id, part->adt);

      part->ipo = newlibadr_us(
          fd, part->id.lib, part->ipo);  // XXX deprecated - old animation system

      part->instance_object = newlibadr(fd, part->id.lib, part->instance_object);
      part->instance_collection = newlibadr_us(fd, part->id.lib, part->instance_collection);
      part->force_group = newlibadr(fd, part->id.lib, part->force_group);
      part->bb_ob = newlibadr(fd, part->id.lib, part->bb_ob);
      part->collision_group = newlibadr(fd, part->id.lib, part->collision_group);

      lib_link_partdeflect(fd, &part->id, part->pd);
      lib_link_partdeflect(fd, &part->id, part->pd2);

      if (part->effector_weights) {
        part->effector_weights->group = newlibadr(fd, part->id.lib, part->effector_weights->group);
      }
      else {
        part->effector_weights = BKE_effector_add_weights(part->force_group);
      }

      if (part->instance_weights.first && part->instance_collection) {
        for (ParticleDupliWeight *dw = part->instance_weights.first; dw; dw = dw->next) {
          dw->ob = newlibadr(fd, part->id.lib, dw->ob);
        }
      }
      else {
        BLI_listbase_clear(&part->instance_weights);
      }

      if (part->boids) {
        BoidState *state = part->boids->states.first;
        BoidRule *rule;
        for (; state; state = state->next) {
          rule = state->rules.first;
          for (; rule; rule = rule->next) {
            switch (rule->type) {
              case eBoidRuleType_Goal:
              case eBoidRuleType_Avoid: {
                BoidRuleGoalAvoid *brga = (BoidRuleGoalAvoid *)rule;
                brga->ob = newlibadr(fd, part->id.lib, brga->ob);
                break;
              }
              case eBoidRuleType_FollowLeader: {
                BoidRuleFollowLeader *brfl = (BoidRuleFollowLeader *)rule;
                brfl->ob = newlibadr(fd, part->id.lib, brfl->ob);
                break;
              }
            }
          }
        }
      }

      for (int a = 0; a < MAX_MTEX; a++) {
        MTex *mtex = part->mtex[a];
        if (mtex) {
          mtex->tex = newlibadr_us(fd, part->id.lib, mtex->tex);
          mtex->object = newlibadr(fd, part->id.lib, mtex->object);
        }
      }

      part->id.tag &= ~LIB_TAG_NEED_LINK;
    }
  }
}

static void direct_link_partdeflect(PartDeflect *pd)
{
  if (pd) {
    pd->rng = NULL;
  }
}

static void direct_link_particlesettings(FileData *fd, ParticleSettings *part)
{
  int a;

  part->adt = newdataadr(fd, part->adt);
  part->pd = newdataadr(fd, part->pd);
  part->pd2 = newdataadr(fd, part->pd2);

  direct_link_animdata(fd, part->adt);
  direct_link_partdeflect(part->pd);
  direct_link_partdeflect(part->pd2);

  part->clumpcurve = newdataadr(fd, part->clumpcurve);
  if (part->clumpcurve) {
    direct_link_curvemapping(fd, part->clumpcurve);
  }
  part->roughcurve = newdataadr(fd, part->roughcurve);
  if (part->roughcurve) {
    direct_link_curvemapping(fd, part->roughcurve);
  }
  part->twistcurve = newdataadr(fd, part->twistcurve);
  if (part->twistcurve) {
    direct_link_curvemapping(fd, part->twistcurve);
  }

  part->effector_weights = newdataadr(fd, part->effector_weights);
  if (!part->effector_weights) {
    part->effector_weights = BKE_effector_add_weights(part->force_group);
  }

  link_list(fd, &part->instance_weights);

  part->boids = newdataadr(fd, part->boids);
  part->fluid = newdataadr(fd, part->fluid);

  if (part->boids) {
    BoidState *state;
    link_list(fd, &part->boids->states);

    for (state = part->boids->states.first; state; state = state->next) {
      link_list(fd, &state->rules);
      link_list(fd, &state->conditions);
      link_list(fd, &state->actions);
    }
  }
  for (a = 0; a < MAX_MTEX; a++) {
    part->mtex[a] = newdataadr(fd, part->mtex[a]);
  }

  /* Protect against integer overflow vulnerability. */
  CLAMP(part->trail_count, 1, 100000);
}

static void lib_link_particlesystems(FileData *fd, Object *ob, ID *id, ListBase *particles)
{
  ParticleSystem *psys, *psysnext;

  for (psys = particles->first; psys; psys = psysnext) {
    psysnext = psys->next;

    psys->part = newlibadr_us(fd, id->lib, psys->part);
    if (psys->part) {
      ParticleTarget *pt = psys->targets.first;

      for (; pt; pt = pt->next) {
        pt->ob = newlibadr(fd, id->lib, pt->ob);
      }

      psys->parent = newlibadr(fd, id->lib, psys->parent);
      psys->target_ob = newlibadr(fd, id->lib, psys->target_ob);

      if (psys->clmd) {
        /* XXX - from reading existing code this seems correct but intended usage of
         * pointcache /w cloth should be added in 'ParticleSystem' - campbell */
        psys->clmd->point_cache = psys->pointcache;
        psys->clmd->ptcaches.first = psys->clmd->ptcaches.last = NULL;
        psys->clmd->coll_parms->group = newlibadr(fd, id->lib, psys->clmd->coll_parms->group);
        psys->clmd->modifier.error = NULL;
      }
    }
    else {
      /* particle modifier must be removed before particle system */
      ParticleSystemModifierData *psmd = psys_get_modifier(ob, psys);
      BLI_remlink(&ob->modifiers, psmd);
      modifier_free((ModifierData *)psmd);

      BLI_remlink(particles, psys);
      MEM_freeN(psys);
    }
  }
}
static void direct_link_particlesystems(FileData *fd, ListBase *particles)
{
  ParticleSystem *psys;
  ParticleData *pa;
  int a;

  for (psys = particles->first; psys; psys = psys->next) {
    psys->particles = newdataadr(fd, psys->particles);

    if (psys->particles && psys->particles->hair) {
      for (a = 0, pa = psys->particles; a < psys->totpart; a++, pa++) {
        pa->hair = newdataadr(fd, pa->hair);
      }
    }

    if (psys->particles && psys->particles->keys) {
      for (a = 0, pa = psys->particles; a < psys->totpart; a++, pa++) {
        pa->keys = NULL;
        pa->totkey = 0;
      }

      psys->flag &= ~PSYS_KEYED;
    }

    if (psys->particles && psys->particles->boid) {
      pa = psys->particles;
      pa->boid = newdataadr(fd, pa->boid);

      /* This is purely runtime data, but still can be an issue if left dangling. */
      pa->boid->ground = NULL;

      for (a = 1, pa++; a < psys->totpart; a++, pa++) {
        pa->boid = (pa - 1)->boid + 1;
        pa->boid->ground = NULL;
      }
    }
    else if (psys->particles) {
      for (a = 0, pa = psys->particles; a < psys->totpart; a++, pa++) {
        pa->boid = NULL;
      }
    }

    psys->fluid_springs = newdataadr(fd, psys->fluid_springs);

    psys->child = newdataadr(fd, psys->child);
    psys->effectors = NULL;

    link_list(fd, &psys->targets);

    psys->edit = NULL;
    psys->free_edit = NULL;
    psys->pathcache = NULL;
    psys->childcache = NULL;
    BLI_listbase_clear(&psys->pathcachebufs);
    BLI_listbase_clear(&psys->childcachebufs);
    psys->pdd = NULL;

    if (psys->clmd) {
      psys->clmd = newdataadr(fd, psys->clmd);
      psys->clmd->clothObject = NULL;
      psys->clmd->hairdata = NULL;

      psys->clmd->sim_parms = newdataadr(fd, psys->clmd->sim_parms);
      psys->clmd->coll_parms = newdataadr(fd, psys->clmd->coll_parms);

      if (psys->clmd->sim_parms) {
        psys->clmd->sim_parms->effector_weights = NULL;
        if (psys->clmd->sim_parms->presets > 10) {
          psys->clmd->sim_parms->presets = 0;
        }
      }

      psys->hair_in_mesh = psys->hair_out_mesh = NULL;
      psys->clmd->solver_result = NULL;
    }

    direct_link_pointcache_list(fd, &psys->ptcaches, &psys->pointcache, 0);
    if (psys->clmd) {
      psys->clmd->point_cache = psys->pointcache;
    }

    psys->tree = NULL;
    psys->bvhtree = NULL;

    psys->orig_psys = NULL;
    psys->batch_cache = NULL;
  }
  return;
}

/** \} */

/* -------------------------------------------------------------------- */
/** \name Read ID: Mesh
 * \{ */

static void lib_link_mesh(FileData *fd, Main *main)
{
  Mesh *me;

  for (me = main->meshes.first; me; me = me->id.next) {
    if (me->id.tag & LIB_TAG_NEED_LINK) {
      int i;

      /* Link ID Properties -- and copy this comment EXACTLY for easy finding
       * of library blocks that implement this.*/
      IDP_LibLinkProperty(me->id.properties, fd);
      lib_link_animdata(fd, &me->id, me->adt);

      /* this check added for python created meshes */
      if (me->mat) {
        for (i = 0; i < me->totcol; i++) {
          me->mat[i] = newlibadr_us(fd, me->id.lib, me->mat[i]);
        }
      }
      else {
        me->totcol = 0;
      }

      me->ipo = newlibadr_us(fd, me->id.lib, me->ipo);  // XXX: deprecated: old anim sys
      me->key = newlibadr_us(fd, me->id.lib, me->key);
      me->texcomesh = newlibadr_us(fd, me->id.lib, me->texcomesh);
    }
  }

  for (me = main->meshes.first; me; me = me->id.next) {
    if (me->id.tag & LIB_TAG_NEED_LINK) {
      /*check if we need to convert mfaces to mpolys*/
      if (me->totface && !me->totpoly) {
        /* temporarily switch main so that reading from
         * external CustomData works */
        Main *gmain = G_MAIN;
        G_MAIN = main;

        BKE_mesh_do_versions_convert_mfaces_to_mpolys(me);

        G_MAIN = gmain;
      }

      /* Deprecated, only kept for conversion. */
      BKE_mesh_tessface_clear(me);

      /* Moved from do_versions because we need updated polygons for calculating normals. */
      if (MAIN_VERSION_OLDER(main, 256, 6)) {
        BKE_mesh_calc_normals(me);
      }

      me->id.tag &= ~LIB_TAG_NEED_LINK;
    }
  }
}

static void direct_link_dverts(FileData *fd, int count, MDeformVert *mdverts)
{
  int i;

  if (mdverts == NULL) {
    return;
  }

  for (i = count; i > 0; i--, mdverts++) {
    /*convert to vgroup allocation system*/
    MDeformWeight *dw;
    if (mdverts->dw && (dw = newdataadr(fd, mdverts->dw))) {
      const ssize_t dw_len = mdverts->totweight * sizeof(MDeformWeight);
      void *dw_tmp = MEM_mallocN(dw_len, "direct_link_dverts");
      memcpy(dw_tmp, dw, dw_len);
      mdverts->dw = dw_tmp;
      MEM_freeN(dw);
    }
    else {
      mdverts->dw = NULL;
      mdverts->totweight = 0;
    }
  }
}

static void direct_link_mdisps(FileData *fd, int count, MDisps *mdisps, int external)
{
  if (mdisps) {
    int i;

    for (i = 0; i < count; i++) {
      mdisps[i].disps = newdataadr(fd, mdisps[i].disps);
      mdisps[i].hidden = newdataadr(fd, mdisps[i].hidden);

      if (mdisps[i].totdisp && !mdisps[i].level) {
        /* this calculation is only correct for loop mdisps;
         * if loading pre-BMesh face mdisps this will be
         * overwritten with the correct value in
         * bm_corners_to_loops() */
        float gridsize = sqrtf(mdisps[i].totdisp);
        mdisps[i].level = (int)(logf(gridsize - 1.0f) / (float)M_LN2) + 1;
      }

      if ((fd->flags & FD_FLAGS_SWITCH_ENDIAN) && (mdisps[i].disps)) {
        /* DNA_struct_switch_endian doesn't do endian swap for (*disps)[] */
        /* this does swap for data written at write_mdisps() - readfile.c */
        BLI_endian_switch_float_array(*mdisps[i].disps, mdisps[i].totdisp * 3);
      }
      if (!external && !mdisps[i].disps) {
        mdisps[i].totdisp = 0;
      }
    }
  }
}

static void direct_link_grid_paint_mask(FileData *fd, int count, GridPaintMask *grid_paint_mask)
{
  if (grid_paint_mask) {
    int i;

    for (i = 0; i < count; i++) {
      GridPaintMask *gpm = &grid_paint_mask[i];
      if (gpm->data) {
        gpm->data = newdataadr(fd, gpm->data);
      }
    }
  }
}

/*this isn't really a public api function, so prototyped here*/
static void direct_link_customdata(FileData *fd, CustomData *data, int count)
{
  int i = 0;

  data->layers = newdataadr(fd, data->layers);

  /* annoying workaround for bug [#31079] loading legacy files with
   * no polygons _but_ have stale customdata */
  if (UNLIKELY(count == 0 && data->layers == NULL && data->totlayer != 0)) {
    CustomData_reset(data);
    return;
  }

  data->external = newdataadr(fd, data->external);

  while (i < data->totlayer) {
    CustomDataLayer *layer = &data->layers[i];

    if (layer->flag & CD_FLAG_EXTERNAL) {
      layer->flag &= ~CD_FLAG_IN_MEMORY;
    }

    layer->flag &= ~CD_FLAG_NOFREE;

    if (CustomData_verify_versions(data, i)) {
      layer->data = newdataadr(fd, layer->data);
      if (layer->type == CD_MDISPS) {
        direct_link_mdisps(fd, count, layer->data, layer->flag & CD_FLAG_EXTERNAL);
      }
      else if (layer->type == CD_GRID_PAINT_MASK) {
        direct_link_grid_paint_mask(fd, count, layer->data);
      }
      i++;
    }
  }

  CustomData_update_typemap(data);
}

static void direct_link_mesh(FileData *fd, Mesh *mesh)
{
  mesh->mat = newdataadr(fd, mesh->mat);
  test_pointer_array(fd, (void **)&mesh->mat);

  mesh->mvert = newdataadr(fd, mesh->mvert);
  mesh->medge = newdataadr(fd, mesh->medge);
  mesh->mface = newdataadr(fd, mesh->mface);
  mesh->mloop = newdataadr(fd, mesh->mloop);
  mesh->mpoly = newdataadr(fd, mesh->mpoly);
  mesh->tface = newdataadr(fd, mesh->tface);
  mesh->mtface = newdataadr(fd, mesh->mtface);
  mesh->mcol = newdataadr(fd, mesh->mcol);
  mesh->dvert = newdataadr(fd, mesh->dvert);
  mesh->mloopcol = newdataadr(fd, mesh->mloopcol);
  mesh->mloopuv = newdataadr(fd, mesh->mloopuv);
  mesh->mselect = newdataadr(fd, mesh->mselect);

  /* animdata */
  mesh->adt = newdataadr(fd, mesh->adt);
  direct_link_animdata(fd, mesh->adt);

  /* Normally direct_link_dverts should be called in direct_link_customdata,
   * but for backwards compatibility in do_versions to work we do it here. */
  direct_link_dverts(fd, mesh->totvert, mesh->dvert);

  direct_link_customdata(fd, &mesh->vdata, mesh->totvert);
  direct_link_customdata(fd, &mesh->edata, mesh->totedge);
  direct_link_customdata(fd, &mesh->fdata, mesh->totface);
  direct_link_customdata(fd, &mesh->ldata, mesh->totloop);
  direct_link_customdata(fd, &mesh->pdata, mesh->totpoly);

  mesh->texflag &= ~ME_AUTOSPACE_EVALUATED;
  mesh->edit_mesh = NULL;
  BKE_mesh_runtime_reset(mesh);

  /* happens with old files */
  if (mesh->mselect == NULL) {
    mesh->totselect = 0;
  }

  /* Multires data */
  mesh->mr = newdataadr(fd, mesh->mr);
  if (mesh->mr) {
    MultiresLevel *lvl;

    link_list(fd, &mesh->mr->levels);
    lvl = mesh->mr->levels.first;

    direct_link_customdata(fd, &mesh->mr->vdata, lvl->totvert);
    direct_link_dverts(fd, lvl->totvert, CustomData_get(&mesh->mr->vdata, 0, CD_MDEFORMVERT));
    direct_link_customdata(fd, &mesh->mr->fdata, lvl->totface);

    mesh->mr->edge_flags = newdataadr(fd, mesh->mr->edge_flags);
    mesh->mr->edge_creases = newdataadr(fd, mesh->mr->edge_creases);

    mesh->mr->verts = newdataadr(fd, mesh->mr->verts);

    /* If mesh has the same number of vertices as the
     * highest multires level, load the current mesh verts
     * into multires and discard the old data. Needed
     * because some saved files either do not have a verts
     * array, or the verts array contains out-of-date
     * data. */
    if (mesh->totvert == ((MultiresLevel *)mesh->mr->levels.last)->totvert) {
      if (mesh->mr->verts) {
        MEM_freeN(mesh->mr->verts);
      }
      mesh->mr->verts = MEM_dupallocN(mesh->mvert);
    }

    for (; lvl; lvl = lvl->next) {
      lvl->verts = newdataadr(fd, lvl->verts);
      lvl->faces = newdataadr(fd, lvl->faces);
      lvl->edges = newdataadr(fd, lvl->edges);
      lvl->colfaces = newdataadr(fd, lvl->colfaces);
    }
  }

  /* if multires is present but has no valid vertex data,
   * there's no way to recover it; silently remove multires */
  if (mesh->mr && !mesh->mr->verts) {
    multires_free(mesh->mr);
    mesh->mr = NULL;
  }

  if ((fd->flags & FD_FLAGS_SWITCH_ENDIAN) && mesh->tface) {
    TFace *tf = mesh->tface;
    int i;

    for (i = 0; i < mesh->totface; i++, tf++) {
      BLI_endian_switch_uint32_array(tf->col, 4);
    }
  }
}

/** \} */

/* -------------------------------------------------------------------- */
/** \name Read ID: Lattice
 * \{ */

static void lib_link_latt(FileData *fd, Main *main)
{
  for (Lattice *lt = main->lattices.first; lt; lt = lt->id.next) {
    if (lt->id.tag & LIB_TAG_NEED_LINK) {
      IDP_LibLinkProperty(lt->id.properties, fd);
      lib_link_animdata(fd, &lt->id, lt->adt);

      lt->ipo = newlibadr_us(fd, lt->id.lib, lt->ipo);  // XXX deprecated - old animation system
      lt->key = newlibadr_us(fd, lt->id.lib, lt->key);

      lt->id.tag &= ~LIB_TAG_NEED_LINK;
    }
  }
}

static void direct_link_latt(FileData *fd, Lattice *lt)
{
  lt->def = newdataadr(fd, lt->def);

  lt->dvert = newdataadr(fd, lt->dvert);
  direct_link_dverts(fd, lt->pntsu * lt->pntsv * lt->pntsw, lt->dvert);

  lt->editlatt = NULL;
  lt->batch_cache = NULL;

  lt->adt = newdataadr(fd, lt->adt);
  direct_link_animdata(fd, lt->adt);
}

/** \} */

/* -------------------------------------------------------------------- */
/** \name Read ID: Object
 * \{ */

static void lib_link_modifiers_common(void *userData, Object *ob, ID **idpoin, int cb_flag)
{
  FileData *fd = userData;

  *idpoin = newlibadr(fd, ob->id.lib, *idpoin);
  if (*idpoin != NULL && (cb_flag & IDWALK_CB_USER) != 0) {
    id_us_plus_no_lib(*idpoin);
  }
}

static void lib_link_modifiers(FileData *fd, Object *ob)
{
  modifiers_foreachIDLink(ob, lib_link_modifiers_common, fd);

  /* If linking from a library, clear 'local' library override flag. */
  if (ob->id.lib != NULL) {
    for (ModifierData *mod = ob->modifiers.first; mod != NULL; mod = mod->next) {
      mod->flag &= ~eModifierFlag_OverrideLibrary_Local;
    }
  }
}

static void lib_link_gpencil_modifiers(FileData *fd, Object *ob)
{
  BKE_gpencil_modifiers_foreachIDLink(ob, lib_link_modifiers_common, fd);

  /* If linking from a library, clear 'local' library override flag. */
  if (ob->id.lib != NULL) {
    for (GpencilModifierData *mod = ob->greasepencil_modifiers.first; mod != NULL;
         mod = mod->next) {
      mod->flag &= ~eGpencilModifierFlag_OverrideLibrary_Local;
    }
  }
}

static void lib_link_shaderfxs(FileData *fd, Object *ob)
{
  BKE_shaderfx_foreachIDLink(ob, lib_link_modifiers_common, fd);

  /* If linking from a library, clear 'local' library override flag. */
  if (ob->id.lib != NULL) {
    for (ShaderFxData *fx = ob->shader_fx.first; fx != NULL; fx = fx->next) {
      fx->flag &= ~eShaderFxFlag_OverrideLibrary_Local;
    }
  }
}

static void lib_link_object(FileData *fd, Main *main)
{
  bool warn = false;

  for (Object *ob = main->objects.first; ob; ob = ob->id.next) {
    if (ob->id.tag & LIB_TAG_NEED_LINK) {
      int a;

      IDP_LibLinkProperty(ob->id.properties, fd);
      lib_link_animdata(fd, &ob->id, ob->adt);

      // XXX deprecated - old animation system <<<
      ob->ipo = newlibadr_us(fd, ob->id.lib, ob->ipo);
      ob->action = newlibadr_us(fd, ob->id.lib, ob->action);
      // >>> XXX deprecated - old animation system

      ob->parent = newlibadr(fd, ob->id.lib, ob->parent);
      ob->track = newlibadr(fd, ob->id.lib, ob->track);
      ob->poselib = newlibadr_us(fd, ob->id.lib, ob->poselib);

      /* 2.8x drops support for non-empty dupli instances. */
      if (ob->type == OB_EMPTY) {
        ob->instance_collection = newlibadr_us(fd, ob->id.lib, ob->instance_collection);
      }
      else {
        if (ob->instance_collection != NULL) {
          ID *id = newlibadr(fd, ob->id.lib, ob->instance_collection);
          blo_reportf_wrap(fd->reports,
                           RPT_WARNING,
                           TIP_("Non-Empty object '%s' cannot duplicate collection '%s' "
                                "anymore in Blender 2.80, removed instancing"),
                           ob->id.name + 2,
                           id->name + 2);
        }
        ob->instance_collection = NULL;
        ob->transflag &= ~OB_DUPLICOLLECTION;
      }

      ob->proxy = newlibadr_us(fd, ob->id.lib, ob->proxy);
      if (ob->proxy) {
        /* paranoia check, actually a proxy_from pointer should never be written... */
        if (ob->proxy->id.lib == NULL) {
          ob->proxy->proxy_from = NULL;
          ob->proxy = NULL;

          if (ob->id.lib) {
            printf("Proxy lost from  object %s lib %s\n", ob->id.name + 2, ob->id.lib->name);
          }
          else {
            printf("Proxy lost from  object %s lib <NONE>\n", ob->id.name + 2);
          }
        }
        else {
          /* this triggers object_update to always use a copy */
          ob->proxy->proxy_from = ob;
        }
      }
      ob->proxy_group = newlibadr(fd, ob->id.lib, ob->proxy_group);

      void *poin = ob->data;
      ob->data = newlibadr_us(fd, ob->id.lib, ob->data);

      if (ob->data == NULL && poin != NULL) {
        if (ob->id.lib) {
          printf("Can't find obdata of %s lib %s\n", ob->id.name + 2, ob->id.lib->name);
        }
        else {
          printf("Object %s lost data.\n", ob->id.name + 2);
        }

        ob->type = OB_EMPTY;
        warn = true;

        if (ob->pose) {
          /* we can't call #BKE_pose_free() here because of library linking
           * freeing will recurse down into every pose constraints ID pointers
           * which are not always valid, so for now free directly and suffer
           * some leaked memory rather then crashing immediately
           * while bad this _is_ an exceptional case - campbell */
#if 0
          BKE_pose_free(ob->pose);
#else
          MEM_freeN(ob->pose);
#endif
          ob->pose = NULL;
          ob->mode &= ~OB_MODE_POSE;
        }
      }
      for (a = 0; a < ob->totcol; a++) {
        ob->mat[a] = newlibadr_us(fd, ob->id.lib, ob->mat[a]);
      }

      /* When the object is local and the data is library its possible
       * the material list size gets out of sync. [#22663] */
      if (ob->data && ob->id.lib != ((ID *)ob->data)->lib) {
        const short *totcol_data = give_totcolp(ob);
        /* Only expand so as not to loose any object materials that might be set. */
        if (totcol_data && (*totcol_data > ob->totcol)) {
          /* printf("'%s' %d -> %d\n", ob->id.name, ob->totcol, *totcol_data); */
          BKE_material_resize_object(main, ob, *totcol_data, false);
        }
      }

      ob->gpd = newlibadr_us(fd, ob->id.lib, ob->gpd);

      ob->id.tag &= ~LIB_TAG_NEED_LINK;
      /* if id.us==0 a new base will be created later on */

      /* WARNING! Also check expand_object(), should reflect the stuff below. */
      lib_link_pose(fd, main, ob, ob->pose);
      lib_link_constraints(fd, &ob->id, &ob->constraints);

      // XXX deprecated - old animation system <<<
      lib_link_constraint_channels(fd, &ob->id, &ob->constraintChannels);
      lib_link_nlastrips(fd, &ob->id, &ob->nlastrips);
      // >>> XXX deprecated - old animation system

      for (PartEff *paf = ob->effect.first; paf; paf = paf->next) {
        if (paf->type == EFF_PARTICLE) {
          paf->group = newlibadr_us(fd, ob->id.lib, paf->group);
        }
      }

      {
        FluidsimModifierData *fluidmd = (FluidsimModifierData *)modifiers_findByType(
            ob, eModifierType_Fluidsim);

        if (fluidmd && fluidmd->fss) {
          fluidmd->fss->ipo = newlibadr_us(
              fd, ob->id.lib, fluidmd->fss->ipo);  // XXX deprecated - old animation system
        }
      }

      {
        FluidModifierData *mmd = (FluidModifierData *)modifiers_findByType(ob,
                                                                           eModifierType_Fluid);

        if (mmd && (mmd->type == MOD_FLUID_TYPE_DOMAIN) && mmd->domain) {
          /* Flag for refreshing the simulation after loading */
          mmd->domain->flags |= FLUID_DOMAIN_FILE_LOAD;
        }
      }

      /* texture field */
      if (ob->pd) {
        lib_link_partdeflect(fd, &ob->id, ob->pd);
      }

      if (ob->soft) {
        ob->soft->collision_group = newlibadr(fd, ob->id.lib, ob->soft->collision_group);

        ob->soft->effector_weights->group = newlibadr(
            fd, ob->id.lib, ob->soft->effector_weights->group);
      }

      lib_link_particlesystems(fd, ob, &ob->id, &ob->particlesystem);
      lib_link_modifiers(fd, ob);
      lib_link_gpencil_modifiers(fd, ob);
      lib_link_shaderfxs(fd, ob);

      if (ob->rigidbody_constraint) {
        ob->rigidbody_constraint->ob1 = newlibadr(fd, ob->id.lib, ob->rigidbody_constraint->ob1);
        ob->rigidbody_constraint->ob2 = newlibadr(fd, ob->id.lib, ob->rigidbody_constraint->ob2);
      }

      {
        LodLevel *level;
        for (level = ob->lodlevels.first; level; level = level->next) {
          level->source = newlibadr(fd, ob->id.lib, level->source);

          if (!level->source && level == ob->lodlevels.first) {
            level->source = ob;
          }
        }
      }
    }
  }

  if (warn) {
    BKE_report(fd->reports, RPT_WARNING, "Warning in console");
  }
}

/* direct data for cache */
static void direct_link_motionpath(FileData *fd, bMotionPath *mpath)
{
  /* sanity check */
  if (mpath == NULL) {
    return;
  }

  /* relink points cache */
  mpath->points = newdataadr(fd, mpath->points);

  mpath->points_vbo = NULL;
  mpath->batch_line = NULL;
  mpath->batch_points = NULL;
}

static void direct_link_pose(FileData *fd, bPose *pose)
{
  bPoseChannel *pchan;

  if (!pose) {
    return;
  }

  link_list(fd, &pose->chanbase);
  link_list(fd, &pose->agroups);

  pose->chanhash = NULL;
  pose->chan_array = NULL;

  for (pchan = pose->chanbase.first; pchan; pchan = pchan->next) {
    pchan->bone = NULL;
    pchan->parent = newdataadr(fd, pchan->parent);
    pchan->child = newdataadr(fd, pchan->child);
    pchan->custom_tx = newdataadr(fd, pchan->custom_tx);

    pchan->bbone_prev = newdataadr(fd, pchan->bbone_prev);
    pchan->bbone_next = newdataadr(fd, pchan->bbone_next);

    direct_link_constraints(fd, &pchan->constraints);

    pchan->prop = newdataadr(fd, pchan->prop);
    IDP_DirectLinkGroup_OrFree(&pchan->prop, (fd->flags & FD_FLAGS_SWITCH_ENDIAN), fd);

    pchan->mpath = newdataadr(fd, pchan->mpath);
    if (pchan->mpath) {
      direct_link_motionpath(fd, pchan->mpath);
    }

    BLI_listbase_clear(&pchan->iktree);
    BLI_listbase_clear(&pchan->siktree);

    /* in case this value changes in future, clamp else we get undefined behavior */
    CLAMP(pchan->rotmode, ROT_MODE_MIN, ROT_MODE_MAX);

    pchan->draw_data = NULL;
    BKE_pose_channel_runtime_reset(&pchan->runtime);
  }
  pose->ikdata = NULL;
  if (pose->ikparam != NULL) {
    pose->ikparam = newdataadr(fd, pose->ikparam);
  }
}

/* TODO(sergey): Find a better place for this.
 *
 * Unfortunately, this can not be done as a regular do_versions() since the modifier type is
 * set to NONE, so the do_versions code wouldn't know where the modifier came from.
 *
 * The best approach seems to have the functionality in versioning_280.c but still call the
 * function from #direct_link_modifiers().
 */

/* Domain, inflow, ... */
static void modifier_ensure_type(FluidModifierData *fluid_modifier_data, int type)
{
  fluid_modifier_data->type = type;
  BKE_fluid_modifier_free(fluid_modifier_data);
  BKE_fluid_modifier_create_type_data(fluid_modifier_data);
}

/**
 * \note The old_modifier_data is NOT linked.
 * This means that in order to access sub-data pointers #newdataadr is to be used.
 */
static ModifierData *modifier_replace_with_fluid(FileData *fd,
                                                 Object *object,
                                                 ListBase *modifiers,
                                                 ModifierData *old_modifier_data)
{
  ModifierData *new_modifier_data = modifier_new(eModifierType_Fluid);
  FluidModifierData *fluid_modifier_data = (FluidModifierData *)new_modifier_data;

  if (old_modifier_data->type == eModifierType_Fluidsim) {
    FluidsimModifierData *old_fluidsim_modifier_data = (FluidsimModifierData *)old_modifier_data;
    FluidsimSettings *old_fluidsim_settings = newdataadr(fd, old_fluidsim_modifier_data->fss);
    switch (old_fluidsim_settings->type) {
      case OB_FLUIDSIM_ENABLE:
        modifier_ensure_type(fluid_modifier_data, 0);
        break;
      case OB_FLUIDSIM_DOMAIN:
        modifier_ensure_type(fluid_modifier_data, MOD_FLUID_TYPE_DOMAIN);
        BKE_fluid_domain_type_set(object, fluid_modifier_data->domain, FLUID_DOMAIN_TYPE_LIQUID);
        break;
      case OB_FLUIDSIM_FLUID:
        modifier_ensure_type(fluid_modifier_data, MOD_FLUID_TYPE_FLOW);
        BKE_fluid_flow_type_set(object, fluid_modifier_data->flow, FLUID_FLOW_TYPE_LIQUID);
        /* No need to emit liquid far away from surface. */
        fluid_modifier_data->flow->surface_distance = 0.0f;
        break;
      case OB_FLUIDSIM_OBSTACLE:
        modifier_ensure_type(fluid_modifier_data, MOD_FLUID_TYPE_EFFEC);
        BKE_fluid_effector_type_set(
            object, fluid_modifier_data->effector, FLUID_EFFECTOR_TYPE_COLLISION);
        break;
      case OB_FLUIDSIM_INFLOW:
        modifier_ensure_type(fluid_modifier_data, MOD_FLUID_TYPE_FLOW);
        BKE_fluid_flow_type_set(object, fluid_modifier_data->flow, FLUID_FLOW_TYPE_LIQUID);
        BKE_fluid_flow_behavior_set(object, fluid_modifier_data->flow, FLUID_FLOW_BEHAVIOR_INFLOW);
        /* No need to emit liquid far away from surface. */
        fluid_modifier_data->flow->surface_distance = 0.0f;
        break;
      case OB_FLUIDSIM_OUTFLOW:
        modifier_ensure_type(fluid_modifier_data, MOD_FLUID_TYPE_FLOW);
        BKE_fluid_flow_type_set(object, fluid_modifier_data->flow, FLUID_FLOW_TYPE_LIQUID);
        BKE_fluid_flow_behavior_set(
            object, fluid_modifier_data->flow, FLUID_FLOW_BEHAVIOR_OUTFLOW);
        break;
      case OB_FLUIDSIM_PARTICLE:
        /* "Particle" type objects not being used by Mantaflow fluid simulations.
         * Skip this object, secondary particles can only be enabled through the domain object. */
        break;
      case OB_FLUIDSIM_CONTROL:
        /* "Control" type objects not being used by Mantaflow fluid simulations.
         * Use guiding type instead which is similar. */
        modifier_ensure_type(fluid_modifier_data, MOD_FLUID_TYPE_EFFEC);
        BKE_fluid_effector_type_set(
            object, fluid_modifier_data->effector, FLUID_EFFECTOR_TYPE_GUIDE);
        break;
    }
  }
  else if (old_modifier_data->type == eModifierType_Smoke) {
    SmokeModifierData *old_smoke_modifier_data = (SmokeModifierData *)old_modifier_data;
    modifier_ensure_type(fluid_modifier_data, old_smoke_modifier_data->type);
    if (fluid_modifier_data->type == MOD_FLUID_TYPE_DOMAIN) {
      BKE_fluid_domain_type_set(object, fluid_modifier_data->domain, FLUID_DOMAIN_TYPE_GAS);
    }
    else if (fluid_modifier_data->type == MOD_FLUID_TYPE_FLOW) {
      BKE_fluid_flow_type_set(object, fluid_modifier_data->flow, FLUID_FLOW_TYPE_SMOKE);
    }
    else if (fluid_modifier_data->type == MOD_FLUID_TYPE_EFFEC) {
      BKE_fluid_effector_type_set(
          object, fluid_modifier_data->effector, FLUID_EFFECTOR_TYPE_COLLISION);
    }
  }

  /* Replace modifier data in the stack. */
  new_modifier_data->next = old_modifier_data->next;
  new_modifier_data->prev = old_modifier_data->prev;
  if (new_modifier_data->prev != NULL) {
    new_modifier_data->prev->next = new_modifier_data;
  }
  if (new_modifier_data->next != NULL) {
    new_modifier_data->next->prev = new_modifier_data;
  }
  if (modifiers->first == old_modifier_data) {
    modifiers->first = new_modifier_data;
  }
  if (modifiers->last == old_modifier_data) {
    modifiers->last = new_modifier_data;
  }

  /* Free old modifier data. */
  MEM_freeN(old_modifier_data);

  return new_modifier_data;
}

static void direct_link_modifiers(FileData *fd, ListBase *lb, Object *ob)
{
  ModifierData *md;

  link_list(fd, lb);

  for (md = lb->first; md; md = md->next) {
    md->error = NULL;
    md->runtime = NULL;

    /* Modifier data has been allocated as a part of data migration process and
     * no reading of nested fields from file is needed. */
    bool is_allocated = false;

    if (md->type == eModifierType_Fluidsim) {
      blo_reportf_wrap(
          fd->reports,
          RPT_WARNING,
          TIP_(
              "Possible data loss when saving this file! %s modifier is deprecated (Object: %s)."),
          md->name,
          ob->id.name + 2);
      md = modifier_replace_with_fluid(fd, ob, lb, md);
      is_allocated = true;
    }
    else if (md->type == eModifierType_Smoke) {
      blo_reportf_wrap(
          fd->reports,
          RPT_WARNING,
          TIP_(
              "Possible data loss when saving this file! %s modifier is deprecated (Object: %s)."),
          md->name,
          ob->id.name + 2);
      md = modifier_replace_with_fluid(fd, ob, lb, md);
      is_allocated = true;
    }
    /* if modifiers disappear, or for upward compatibility */
    if (NULL == modifierType_getInfo(md->type)) {
      md->type = eModifierType_None;
    }

    if (is_allocated) {
      /* All the fields has been properly allocated. */
    }
    else if (md->type == eModifierType_Subsurf) {
      SubsurfModifierData *smd = (SubsurfModifierData *)md;

      smd->emCache = smd->mCache = NULL;
    }
    else if (md->type == eModifierType_Armature) {
      ArmatureModifierData *amd = (ArmatureModifierData *)md;

      amd->prevCos = NULL;
    }
    else if (md->type == eModifierType_Cloth) {
      ClothModifierData *clmd = (ClothModifierData *)md;

      clmd->clothObject = NULL;
      clmd->hairdata = NULL;

      clmd->sim_parms = newdataadr(fd, clmd->sim_parms);
      clmd->coll_parms = newdataadr(fd, clmd->coll_parms);

      direct_link_pointcache_list(fd, &clmd->ptcaches, &clmd->point_cache, 0);

      if (clmd->sim_parms) {
        if (clmd->sim_parms->presets > 10) {
          clmd->sim_parms->presets = 0;
        }

        clmd->sim_parms->reset = 0;

        clmd->sim_parms->effector_weights = newdataadr(fd, clmd->sim_parms->effector_weights);

        if (!clmd->sim_parms->effector_weights) {
          clmd->sim_parms->effector_weights = BKE_effector_add_weights(NULL);
        }
      }

      clmd->solver_result = NULL;
    }
    else if (md->type == eModifierType_Fluid) {

      FluidModifierData *mmd = (FluidModifierData *)md;

      if (mmd->type == MOD_FLUID_TYPE_DOMAIN) {
        mmd->flow = NULL;
        mmd->effector = NULL;
        mmd->domain = newdataadr(fd, mmd->domain);
        mmd->domain->mmd = mmd;

        mmd->domain->fluid = NULL;
        mmd->domain->fluid_mutex = BLI_rw_mutex_alloc();
        mmd->domain->tex = NULL;
        mmd->domain->tex_shadow = NULL;
        mmd->domain->tex_flame = NULL;
        mmd->domain->tex_flame_coba = NULL;
        mmd->domain->tex_coba = NULL;
        mmd->domain->tex_field = NULL;
        mmd->domain->tex_velocity_x = NULL;
        mmd->domain->tex_velocity_y = NULL;
        mmd->domain->tex_velocity_z = NULL;
        mmd->domain->tex_wt = NULL;
        mmd->domain->mesh_velocities = NULL;
        mmd->domain->coba = newdataadr(fd, mmd->domain->coba);

        mmd->domain->effector_weights = newdataadr(fd, mmd->domain->effector_weights);
        if (!mmd->domain->effector_weights) {
          mmd->domain->effector_weights = BKE_effector_add_weights(NULL);
        }

        direct_link_pointcache_list(
            fd, &(mmd->domain->ptcaches[0]), &(mmd->domain->point_cache[0]), 1);

        /* Manta sim uses only one cache from now on, so store pointer convert */
        if (mmd->domain->ptcaches[1].first || mmd->domain->point_cache[1]) {
          if (mmd->domain->point_cache[1]) {
            PointCache *cache = newdataadr(fd, mmd->domain->point_cache[1]);
            if (cache->flag & PTCACHE_FAKE_SMOKE) {
              /* Manta-sim/smoke was already saved in "new format" and this cache is a fake one. */
            }
            else {
              printf(
                  "High resolution manta cache not available due to pointcache update. Please "
                  "reset the simulation.\n");
            }
            BKE_ptcache_free(cache);
          }
          BLI_listbase_clear(&mmd->domain->ptcaches[1]);
          mmd->domain->point_cache[1] = NULL;
        }
      }
      else if (mmd->type == MOD_FLUID_TYPE_FLOW) {
        mmd->domain = NULL;
        mmd->effector = NULL;
        mmd->flow = newdataadr(fd, mmd->flow);
        mmd->flow->mmd = mmd;
        mmd->flow->mesh = NULL;
        mmd->flow->verts_old = NULL;
        mmd->flow->numverts = 0;
        mmd->flow->psys = newdataadr(fd, mmd->flow->psys);
      }
      else if (mmd->type == MOD_FLUID_TYPE_EFFEC) {
        mmd->flow = NULL;
        mmd->domain = NULL;
        mmd->effector = newdataadr(fd, mmd->effector);
        if (mmd->effector) {
          mmd->effector->mmd = mmd;
          mmd->effector->verts_old = NULL;
          mmd->effector->numverts = 0;
          mmd->effector->mesh = NULL;
        }
        else {
          mmd->type = 0;
          mmd->flow = NULL;
          mmd->domain = NULL;
          mmd->effector = NULL;
        }
      }
    }
    else if (md->type == eModifierType_DynamicPaint) {
      DynamicPaintModifierData *pmd = (DynamicPaintModifierData *)md;

      if (pmd->canvas) {
        pmd->canvas = newdataadr(fd, pmd->canvas);
        pmd->canvas->pmd = pmd;
        pmd->canvas->flags &= ~MOD_DPAINT_BAKING; /* just in case */

        if (pmd->canvas->surfaces.first) {
          DynamicPaintSurface *surface;
          link_list(fd, &pmd->canvas->surfaces);

          for (surface = pmd->canvas->surfaces.first; surface; surface = surface->next) {
            surface->canvas = pmd->canvas;
            surface->data = NULL;
            direct_link_pointcache_list(fd, &(surface->ptcaches), &(surface->pointcache), 1);

            if (!(surface->effector_weights = newdataadr(fd, surface->effector_weights))) {
              surface->effector_weights = BKE_effector_add_weights(NULL);
            }
          }
        }
      }
      if (pmd->brush) {
        pmd->brush = newdataadr(fd, pmd->brush);
        pmd->brush->pmd = pmd;
        pmd->brush->psys = newdataadr(fd, pmd->brush->psys);
        pmd->brush->paint_ramp = newdataadr(fd, pmd->brush->paint_ramp);
        pmd->brush->vel_ramp = newdataadr(fd, pmd->brush->vel_ramp);
      }
    }
    else if (md->type == eModifierType_Collision) {
      CollisionModifierData *collmd = (CollisionModifierData *)md;
#if 0
      // TODO: CollisionModifier should use pointcache
      // + have proper reset events before enabling this
      collmd->x = newdataadr(fd, collmd->x);
      collmd->xnew = newdataadr(fd, collmd->xnew);
      collmd->mfaces = newdataadr(fd, collmd->mfaces);

      collmd->current_x = MEM_calloc_arrayN(collmd->numverts, sizeof(MVert), "current_x");
      collmd->current_xnew = MEM_calloc_arrayN(collmd->numverts, sizeof(MVert), "current_xnew");
      collmd->current_v = MEM_calloc_arrayN(collmd->numverts, sizeof(MVert), "current_v");
#endif

      collmd->x = NULL;
      collmd->xnew = NULL;
      collmd->current_x = NULL;
      collmd->current_xnew = NULL;
      collmd->current_v = NULL;
      collmd->time_x = collmd->time_xnew = -1000;
      collmd->mvert_num = 0;
      collmd->tri_num = 0;
      collmd->is_static = false;
      collmd->bvhtree = NULL;
      collmd->tri = NULL;
    }
    else if (md->type == eModifierType_Surface) {
      SurfaceModifierData *surmd = (SurfaceModifierData *)md;

      surmd->mesh = NULL;
      surmd->bvhtree = NULL;
      surmd->x = NULL;
      surmd->v = NULL;
      surmd->numverts = 0;
    }
    else if (md->type == eModifierType_Hook) {
      HookModifierData *hmd = (HookModifierData *)md;

      hmd->indexar = newdataadr(fd, hmd->indexar);
      if (fd->flags & FD_FLAGS_SWITCH_ENDIAN) {
        BLI_endian_switch_int32_array(hmd->indexar, hmd->totindex);
      }

      hmd->curfalloff = newdataadr(fd, hmd->curfalloff);
      if (hmd->curfalloff) {
        direct_link_curvemapping(fd, hmd->curfalloff);
      }
    }
    else if (md->type == eModifierType_ParticleSystem) {
      ParticleSystemModifierData *psmd = (ParticleSystemModifierData *)md;

      psmd->mesh_final = NULL;
      psmd->mesh_original = NULL;
      psmd->psys = newdataadr(fd, psmd->psys);
      psmd->flag &= ~eParticleSystemFlag_psys_updated;
      psmd->flag |= eParticleSystemFlag_file_loaded;
    }
    else if (md->type == eModifierType_Explode) {
      ExplodeModifierData *psmd = (ExplodeModifierData *)md;

      psmd->facepa = NULL;
    }
    else if (md->type == eModifierType_MeshDeform) {
      MeshDeformModifierData *mmd = (MeshDeformModifierData *)md;

      mmd->bindinfluences = newdataadr(fd, mmd->bindinfluences);
      mmd->bindoffsets = newdataadr(fd, mmd->bindoffsets);
      mmd->bindcagecos = newdataadr(fd, mmd->bindcagecos);
      mmd->dyngrid = newdataadr(fd, mmd->dyngrid);
      mmd->dyninfluences = newdataadr(fd, mmd->dyninfluences);
      mmd->dynverts = newdataadr(fd, mmd->dynverts);

      mmd->bindweights = newdataadr(fd, mmd->bindweights);
      mmd->bindcos = newdataadr(fd, mmd->bindcos);

      if (fd->flags & FD_FLAGS_SWITCH_ENDIAN) {
        if (mmd->bindoffsets) {
          BLI_endian_switch_int32_array(mmd->bindoffsets, mmd->totvert + 1);
        }
        if (mmd->bindcagecos) {
          BLI_endian_switch_float_array(mmd->bindcagecos, mmd->totcagevert * 3);
        }
        if (mmd->dynverts) {
          BLI_endian_switch_int32_array(mmd->dynverts, mmd->totvert);
        }
        if (mmd->bindweights) {
          BLI_endian_switch_float_array(mmd->bindweights, mmd->totvert);
        }
        if (mmd->bindcos) {
          BLI_endian_switch_float_array(mmd->bindcos, mmd->totcagevert * 3);
        }
      }
    }
    else if (md->type == eModifierType_Ocean) {
      OceanModifierData *omd = (OceanModifierData *)md;
      omd->oceancache = NULL;
      omd->ocean = NULL;
    }
    else if (md->type == eModifierType_Warp) {
      WarpModifierData *tmd = (WarpModifierData *)md;

      tmd->curfalloff = newdataadr(fd, tmd->curfalloff);
      if (tmd->curfalloff) {
        direct_link_curvemapping(fd, tmd->curfalloff);
      }
    }
    else if (md->type == eModifierType_WeightVGEdit) {
      WeightVGEditModifierData *wmd = (WeightVGEditModifierData *)md;

      wmd->cmap_curve = newdataadr(fd, wmd->cmap_curve);
      if (wmd->cmap_curve) {
        direct_link_curvemapping(fd, wmd->cmap_curve);
      }
    }
    else if (md->type == eModifierType_LaplacianDeform) {
      LaplacianDeformModifierData *lmd = (LaplacianDeformModifierData *)md;

      lmd->vertexco = newdataadr(fd, lmd->vertexco);
      if (fd->flags & FD_FLAGS_SWITCH_ENDIAN) {
        BLI_endian_switch_float_array(lmd->vertexco, lmd->total_verts * 3);
      }
      lmd->cache_system = NULL;
    }
    else if (md->type == eModifierType_CorrectiveSmooth) {
      CorrectiveSmoothModifierData *csmd = (CorrectiveSmoothModifierData *)md;

      if (csmd->bind_coords) {
        csmd->bind_coords = newdataadr(fd, csmd->bind_coords);
        if (fd->flags & FD_FLAGS_SWITCH_ENDIAN) {
          BLI_endian_switch_float_array((float *)csmd->bind_coords, csmd->bind_coords_num * 3);
        }
      }

      /* runtime only */
      csmd->delta_cache.deltas = NULL;
      csmd->delta_cache.totverts = 0;
    }
    else if (md->type == eModifierType_MeshSequenceCache) {
      MeshSeqCacheModifierData *msmcd = (MeshSeqCacheModifierData *)md;
      msmcd->reader = NULL;
      msmcd->reader_object_path[0] = '\0';
    }
    else if (md->type == eModifierType_SurfaceDeform) {
      SurfaceDeformModifierData *smd = (SurfaceDeformModifierData *)md;

      smd->verts = newdataadr(fd, smd->verts);

      if (smd->verts) {
        for (int i = 0; i < smd->numverts; i++) {
          smd->verts[i].binds = newdataadr(fd, smd->verts[i].binds);

          if (smd->verts[i].binds) {
            for (int j = 0; j < smd->verts[i].numbinds; j++) {
              smd->verts[i].binds[j].vert_inds = newdataadr(fd, smd->verts[i].binds[j].vert_inds);
              smd->verts[i].binds[j].vert_weights = newdataadr(
                  fd, smd->verts[i].binds[j].vert_weights);

              if (fd->flags & FD_FLAGS_SWITCH_ENDIAN) {
                if (smd->verts[i].binds[j].vert_inds) {
                  BLI_endian_switch_uint32_array(smd->verts[i].binds[j].vert_inds,
                                                 smd->verts[i].binds[j].numverts);
                }

                if (smd->verts[i].binds[j].vert_weights) {
                  if (smd->verts[i].binds[j].mode == MOD_SDEF_MODE_CENTROID ||
                      smd->verts[i].binds[j].mode == MOD_SDEF_MODE_LOOPTRI) {
                    BLI_endian_switch_float_array(smd->verts[i].binds[j].vert_weights, 3);
                  }
                  else {
                    BLI_endian_switch_float_array(smd->verts[i].binds[j].vert_weights,
                                                  smd->verts[i].binds[j].numverts);
                  }
                }
              }
            }
          }
        }
      }
    }
    else if (md->type == eModifierType_Bevel) {
      BevelModifierData *bmd = (BevelModifierData *)md;
      bmd->custom_profile = newdataadr(fd, bmd->custom_profile);
      if (bmd->custom_profile) {
        direct_link_curveprofile(fd, bmd->custom_profile);
      }
    }
  }
}

static void direct_link_gpencil_modifiers(FileData *fd, ListBase *lb)
{
  GpencilModifierData *md;

  link_list(fd, lb);

  for (md = lb->first; md; md = md->next) {
    md->error = NULL;

    /* if modifiers disappear, or for upward compatibility */
    if (NULL == BKE_gpencil_modifierType_getInfo(md->type)) {
      md->type = eModifierType_None;
    }

    if (md->type == eGpencilModifierType_Lattice) {
      LatticeGpencilModifierData *gpmd = (LatticeGpencilModifierData *)md;
      gpmd->cache_data = NULL;
    }
    else if (md->type == eGpencilModifierType_Hook) {
      HookGpencilModifierData *hmd = (HookGpencilModifierData *)md;

      hmd->curfalloff = newdataadr(fd, hmd->curfalloff);
      if (hmd->curfalloff) {
        direct_link_curvemapping(fd, hmd->curfalloff);
      }
    }
    else if (md->type == eGpencilModifierType_Thick) {
      ThickGpencilModifierData *gpmd = (ThickGpencilModifierData *)md;

      gpmd->curve_thickness = newdataadr(fd, gpmd->curve_thickness);
      if (gpmd->curve_thickness) {
        direct_link_curvemapping(fd, gpmd->curve_thickness);
        /* initialize the curve. Maybe this could be moved to modififer logic */
        BKE_curvemapping_initialize(gpmd->curve_thickness);
      }
    }
  }
}

static void direct_link_shaderfxs(FileData *fd, ListBase *lb)
{
  ShaderFxData *fx;

  link_list(fd, lb);

  for (fx = lb->first; fx; fx = fx->next) {
    fx->error = NULL;

    /* if shader disappear, or for upward compatibility */
    if (NULL == BKE_shaderfxType_getInfo(fx->type)) {
      fx->type = eShaderFxType_None;
    }
  }
}

static void direct_link_object(FileData *fd, Object *ob)
{
  PartEff *paf;

  /* XXX This should not be needed - but seems like it can happen in some cases,
   * so for now play safe. */
  ob->proxy_from = NULL;

  /* loading saved files with editmode enabled works, but for undo we like
   * to stay in object mode during undo presses so keep editmode disabled.
   *
   * Also when linking in a file don't allow edit and pose modes.
   * See [#34776, #42780] for more information.
   */
  if (fd->memfile || (ob->id.tag & (LIB_TAG_EXTERN | LIB_TAG_INDIRECT))) {
    ob->mode &= ~(OB_MODE_EDIT | OB_MODE_PARTICLE_EDIT);
    if (!fd->memfile) {
      ob->mode &= ~OB_MODE_POSE;
    }
  }

  ob->adt = newdataadr(fd, ob->adt);
  direct_link_animdata(fd, ob->adt);

  ob->pose = newdataadr(fd, ob->pose);
  direct_link_pose(fd, ob->pose);

  ob->mpath = newdataadr(fd, ob->mpath);
  if (ob->mpath) {
    direct_link_motionpath(fd, ob->mpath);
  }

  link_list(fd, &ob->defbase);
  link_list(fd, &ob->fmaps);
  // XXX deprecated - old animation system <<<
  direct_link_nlastrips(fd, &ob->nlastrips);
  link_list(fd, &ob->constraintChannels);
  // >>> XXX deprecated - old animation system

  ob->mat = newdataadr(fd, ob->mat);
  test_pointer_array(fd, (void **)&ob->mat);
  ob->matbits = newdataadr(fd, ob->matbits);

  /* do it here, below old data gets converted */
  direct_link_modifiers(fd, &ob->modifiers, ob);
  direct_link_gpencil_modifiers(fd, &ob->greasepencil_modifiers);
  direct_link_shaderfxs(fd, &ob->shader_fx);

  link_list(fd, &ob->effect);
  paf = ob->effect.first;
  while (paf) {
    if (paf->type == EFF_PARTICLE) {
      paf->keys = NULL;
    }
    if (paf->type == EFF_WAVE) {
      WaveEff *wav = (WaveEff *)paf;
      PartEff *next = paf->next;
      WaveModifierData *wmd = (WaveModifierData *)modifier_new(eModifierType_Wave);

      wmd->damp = wav->damp;
      wmd->flag = wav->flag;
      wmd->height = wav->height;
      wmd->lifetime = wav->lifetime;
      wmd->narrow = wav->narrow;
      wmd->speed = wav->speed;
      wmd->startx = wav->startx;
      wmd->starty = wav->startx;
      wmd->timeoffs = wav->timeoffs;
      wmd->width = wav->width;

      BLI_addtail(&ob->modifiers, wmd);

      BLI_remlink(&ob->effect, paf);
      MEM_freeN(paf);

      paf = next;
      continue;
    }
    if (paf->type == EFF_BUILD) {
      BuildEff *baf = (BuildEff *)paf;
      PartEff *next = paf->next;
      BuildModifierData *bmd = (BuildModifierData *)modifier_new(eModifierType_Build);

      bmd->start = baf->sfra;
      bmd->length = baf->len;
      bmd->randomize = 0;
      bmd->seed = 1;

      BLI_addtail(&ob->modifiers, bmd);

      BLI_remlink(&ob->effect, paf);
      MEM_freeN(paf);

      paf = next;
      continue;
    }
    paf = paf->next;
  }

  ob->pd = newdataadr(fd, ob->pd);
  direct_link_partdeflect(ob->pd);
  ob->soft = newdataadr(fd, ob->soft);
  if (ob->soft) {
    SoftBody *sb = ob->soft;

    sb->bpoint = NULL;  // init pointers so it gets rebuilt nicely
    sb->bspring = NULL;
    sb->scratch = NULL;
    /* although not used anymore */
    /* still have to be loaded to be compatible with old files */
    sb->keys = newdataadr(fd, sb->keys);
    test_pointer_array(fd, (void **)&sb->keys);
    if (sb->keys) {
      int a;
      for (a = 0; a < sb->totkey; a++) {
        sb->keys[a] = newdataadr(fd, sb->keys[a]);
      }
    }

    sb->effector_weights = newdataadr(fd, sb->effector_weights);
    if (!sb->effector_weights) {
      sb->effector_weights = BKE_effector_add_weights(NULL);
    }

    sb->shared = newdataadr(fd, sb->shared);
    if (sb->shared == NULL) {
      /* Link deprecated caches if they exist, so we can use them for versioning.
       * We should only do this when sb->shared == NULL, because those pointers
       * are always set (for compatibility with older Blenders). We mustn't link
       * the same pointcache twice. */
      direct_link_pointcache_list(fd, &sb->ptcaches, &sb->pointcache, false);
    }
    else {
      /* link caches */
      direct_link_pointcache_list(fd, &sb->shared->ptcaches, &sb->shared->pointcache, false);
    }
  }
  ob->fluidsimSettings = newdataadr(fd, ob->fluidsimSettings); /* NT */

  ob->rigidbody_object = newdataadr(fd, ob->rigidbody_object);
  if (ob->rigidbody_object) {
    RigidBodyOb *rbo = ob->rigidbody_object;
    /* Allocate runtime-only struct */
    rbo->shared = MEM_callocN(sizeof(*rbo->shared), "RigidBodyObShared");
  }
  ob->rigidbody_constraint = newdataadr(fd, ob->rigidbody_constraint);
  if (ob->rigidbody_constraint) {
    ob->rigidbody_constraint->physics_constraint = NULL;
  }

  link_list(fd, &ob->particlesystem);
  direct_link_particlesystems(fd, &ob->particlesystem);

  direct_link_constraints(fd, &ob->constraints);

  link_list(fd, &ob->hooks);
  while (ob->hooks.first) {
    ObHook *hook = ob->hooks.first;
    HookModifierData *hmd = (HookModifierData *)modifier_new(eModifierType_Hook);

    hook->indexar = newdataadr(fd, hook->indexar);
    if (fd->flags & FD_FLAGS_SWITCH_ENDIAN) {
      BLI_endian_switch_int32_array(hook->indexar, hook->totindex);
    }

    /* Do conversion here because if we have loaded
     * a hook we need to make sure it gets converted
     * and freed, regardless of version.
     */
    copy_v3_v3(hmd->cent, hook->cent);
    hmd->falloff = hook->falloff;
    hmd->force = hook->force;
    hmd->indexar = hook->indexar;
    hmd->object = hook->parent;
    memcpy(hmd->parentinv, hook->parentinv, sizeof(hmd->parentinv));
    hmd->totindex = hook->totindex;

    BLI_addhead(&ob->modifiers, hmd);
    BLI_remlink(&ob->hooks, hook);

    modifier_unique_name(&ob->modifiers, (ModifierData *)hmd);

    MEM_freeN(hook);
  }

  ob->iuser = newdataadr(fd, ob->iuser);
  if (ob->type == OB_EMPTY && ob->empty_drawtype == OB_EMPTY_IMAGE && !ob->iuser) {
    BKE_object_empty_draw_type_set(ob, ob->empty_drawtype);
  }

  ob->derivedDeform = NULL;
  ob->derivedFinal = NULL;
  BKE_object_runtime_reset(ob);
  link_list(fd, &ob->pc_ids);

  /* in case this value changes in future, clamp else we get undefined behavior */
  CLAMP(ob->rotmode, ROT_MODE_MIN, ROT_MODE_MAX);

  if (ob->sculpt) {
    ob->sculpt = NULL;
    /* Only create data on undo, otherwise rely on editor mode switching. */
    if (fd->memfile && (ob->mode & OB_MODE_ALL_SCULPT)) {
      BKE_object_sculpt_data_create(ob);
    }
  }

  link_list(fd, &ob->lodlevels);
  ob->currentlod = ob->lodlevels.first;

  ob->preview = direct_link_preview_image(fd, ob->preview);
}

static void direct_link_view_settings(FileData *fd, ColorManagedViewSettings *view_settings)
{
  view_settings->curve_mapping = newdataadr(fd, view_settings->curve_mapping);

  if (view_settings->curve_mapping) {
    direct_link_curvemapping(fd, view_settings->curve_mapping);
  }
}

/** \} */

/* -------------------------------------------------------------------- */
/** \name Read View Layer (Collection Data)
 * \{ */

static void direct_link_layer_collections(FileData *fd, ListBase *lb, bool master)
{
  link_list(fd, lb);
  for (LayerCollection *lc = lb->first; lc; lc = lc->next) {
#ifdef USE_COLLECTION_COMPAT_28
    lc->scene_collection = newdataadr(fd, lc->scene_collection);
#endif

    /* Master collection is not a real data-lock. */
    if (master) {
      lc->collection = newdataadr(fd, lc->collection);
    }

    direct_link_layer_collections(fd, &lc->layer_collections, false);
  }
}

static void direct_link_view_layer(FileData *fd, ViewLayer *view_layer)
{
  view_layer->stats = NULL;
  link_list(fd, &view_layer->object_bases);
  view_layer->basact = newdataadr(fd, view_layer->basact);

  direct_link_layer_collections(fd, &view_layer->layer_collections, true);
  view_layer->active_collection = newdataadr(fd, view_layer->active_collection);

  view_layer->id_properties = newdataadr(fd, view_layer->id_properties);
  IDP_DirectLinkGroup_OrFree(&view_layer->id_properties, (fd->flags & FD_FLAGS_SWITCH_ENDIAN), fd);

  link_list(fd, &(view_layer->freestyle_config.modules));
  link_list(fd, &(view_layer->freestyle_config.linesets));

  BLI_listbase_clear(&view_layer->drawdata);
  view_layer->object_bases_array = NULL;
  view_layer->object_bases_hash = NULL;
}

static void lib_link_layer_collection(FileData *fd,
                                      Library *lib,
                                      LayerCollection *layer_collection,
                                      bool master)
{
  /* Master collection is not a real data-lock. */
  if (!master) {
    layer_collection->collection = newlibadr(fd, lib, layer_collection->collection);
  }

  for (LayerCollection *layer_collection_nested = layer_collection->layer_collections.first;
       layer_collection_nested != NULL;
       layer_collection_nested = layer_collection_nested->next) {
    lib_link_layer_collection(fd, lib, layer_collection_nested, false);
  }
}

static void lib_link_view_layer(FileData *fd, Library *lib, ViewLayer *view_layer)
{
  for (FreestyleModuleConfig *fmc = view_layer->freestyle_config.modules.first; fmc;
       fmc = fmc->next) {
    fmc->script = newlibadr(fd, lib, fmc->script);
  }

  for (FreestyleLineSet *fls = view_layer->freestyle_config.linesets.first; fls; fls = fls->next) {
    fls->linestyle = newlibadr_us(fd, lib, fls->linestyle);
    fls->group = newlibadr_us(fd, lib, fls->group);
  }

  for (Base *base = view_layer->object_bases.first, *base_next = NULL; base; base = base_next) {
    base_next = base->next;

    /* we only bump the use count for the collection objects */
    base->object = newlibadr(fd, lib, base->object);

    if (base->object == NULL) {
      /* Free in case linked object got lost. */
      BLI_freelinkN(&view_layer->object_bases, base);
      if (view_layer->basact == base) {
        view_layer->basact = NULL;
      }
    }
  }

  for (LayerCollection *layer_collection = view_layer->layer_collections.first;
       layer_collection != NULL;
       layer_collection = layer_collection->next) {
    lib_link_layer_collection(fd, lib, layer_collection, true);
  }

  view_layer->mat_override = newlibadr_us(fd, lib, view_layer->mat_override);

  IDP_LibLinkProperty(view_layer->id_properties, fd);
}

/** \} */

/* -------------------------------------------------------------------- */
/** \name Read ID: Collection
 * \{ */

#ifdef USE_COLLECTION_COMPAT_28
static void direct_link_scene_collection(FileData *fd, SceneCollection *sc)
{
  link_list(fd, &sc->objects);
  link_list(fd, &sc->scene_collections);

  for (SceneCollection *nsc = sc->scene_collections.first; nsc; nsc = nsc->next) {
    direct_link_scene_collection(fd, nsc);
  }
}

static void lib_link_scene_collection(FileData *fd, Library *lib, SceneCollection *sc)
{
  for (LinkData *link = sc->objects.first; link; link = link->next) {
    link->data = newlibadr_us(fd, lib, link->data);
    BLI_assert(link->data);
  }

  for (SceneCollection *nsc = sc->scene_collections.first; nsc; nsc = nsc->next) {
    lib_link_scene_collection(fd, lib, nsc);
  }
}
#endif

static void direct_link_collection(FileData *fd, Collection *collection)
{
  link_list(fd, &collection->gobject);
  link_list(fd, &collection->children);

  collection->preview = direct_link_preview_image(fd, collection->preview);

  collection->flag &= ~COLLECTION_HAS_OBJECT_CACHE;
  collection->tag = 0;
  BLI_listbase_clear(&collection->object_cache);
  BLI_listbase_clear(&collection->parents);

#ifdef USE_COLLECTION_COMPAT_28
  /* This runs before the very first doversion. */
  collection->collection = newdataadr(fd, collection->collection);
  if (collection->collection != NULL) {
    direct_link_scene_collection(fd, collection->collection);
  }

  collection->view_layer = newdataadr(fd, collection->view_layer);
  if (collection->view_layer != NULL) {
    direct_link_view_layer(fd, collection->view_layer);
  }
#endif
}

static void lib_link_collection_data(FileData *fd, Library *lib, Collection *collection)
{
  for (CollectionObject *cob = collection->gobject.first, *cob_next = NULL; cob; cob = cob_next) {
    cob_next = cob->next;
    cob->ob = newlibadr_us(fd, lib, cob->ob);

    if (cob->ob == NULL) {
      BLI_freelinkN(&collection->gobject, cob);
    }
  }

  for (CollectionChild *child = collection->children.first; child != NULL; child = child->next) {
    child->collection = newlibadr_us(fd, lib, child->collection);
  }

  BKE_collection_parent_relations_rebuild(collection);
}

static void lib_link_collection(FileData *fd, Main *main)
{
  for (Collection *collection = main->collections.first; collection;
       collection = collection->id.next) {
    if (collection->id.tag & LIB_TAG_NEED_LINK) {
      collection->id.tag &= ~LIB_TAG_NEED_LINK;
      IDP_LibLinkProperty(collection->id.properties, fd);

#ifdef USE_COLLECTION_COMPAT_28
      if (collection->collection) {
        lib_link_scene_collection(fd, collection->id.lib, collection->collection);
      }

      if (collection->view_layer) {
        lib_link_view_layer(fd, collection->id.lib, collection->view_layer);
      }
#endif

      lib_link_collection_data(fd, collection->id.lib, collection);
    }
  }
}

/** \} */

/* -------------------------------------------------------------------- */
/** \name Read ID: Scene
 * \{ */

/* patch for missing scene IDs, can't be in do-versions */
static void composite_patch(bNodeTree *ntree, Scene *scene)
{
  bNode *node;

  for (node = ntree->nodes.first; node; node = node->next) {
    if (node->id == NULL && node->type == CMP_NODE_R_LAYERS) {
      node->id = &scene->id;
    }
  }
}

static void link_paint(FileData *fd, Scene *sce, Paint *p)
{
  if (p) {
    p->brush = newlibadr_us(fd, sce->id.lib, p->brush);
    for (int i = 0; i < p->tool_slots_len; i++) {
      if (p->tool_slots[i].brush != NULL) {
        p->tool_slots[i].brush = newlibadr_us(fd, sce->id.lib, p->tool_slots[i].brush);
      }
    }
    p->palette = newlibadr_us(fd, sce->id.lib, p->palette);
    p->paint_cursor = NULL;

    BKE_paint_runtime_init(sce->toolsettings, p);
  }
}

static void lib_link_sequence_modifiers(FileData *fd, Scene *scene, ListBase *lb)
{
  SequenceModifierData *smd;

  for (smd = lb->first; smd; smd = smd->next) {
    if (smd->mask_id) {
      smd->mask_id = newlibadr_us(fd, scene->id.lib, smd->mask_id);
    }
  }
}

static void direct_link_lightcache_texture(FileData *fd, LightCacheTexture *lctex)
{
  lctex->tex = NULL;

  if (lctex->data) {
    lctex->data = newdataadr(fd, lctex->data);
    if (fd->flags & FD_FLAGS_SWITCH_ENDIAN) {
      int data_size = lctex->components * lctex->tex_size[0] * lctex->tex_size[1] *
                      lctex->tex_size[2];

      if (lctex->data_type == LIGHTCACHETEX_FLOAT) {
        BLI_endian_switch_float_array((float *)lctex->data, data_size * sizeof(float));
      }
      else if (lctex->data_type == LIGHTCACHETEX_UINT) {
        BLI_endian_switch_uint32_array((uint *)lctex->data, data_size * sizeof(uint));
      }
    }
  }
}

static void direct_link_lightcache(FileData *fd, LightCache *cache)
{
  direct_link_lightcache_texture(fd, &cache->cube_tx);
  direct_link_lightcache_texture(fd, &cache->grid_tx);

  if (cache->cube_mips) {
    cache->cube_mips = newdataadr(fd, cache->cube_mips);
    for (int i = 0; i < cache->mips_len; i++) {
      direct_link_lightcache_texture(fd, &cache->cube_mips[i]);
    }
  }

  cache->cube_data = newdataadr(fd, cache->cube_data);
  cache->grid_data = newdataadr(fd, cache->grid_data);
}

static void direct_link_view3dshading(FileData *fd, View3DShading *shading)
{
  if (shading->prop) {
    shading->prop = newdataadr(fd, shading->prop);
    IDP_DirectLinkGroup_OrFree(&shading->prop, (fd->flags & FD_FLAGS_SWITCH_ENDIAN), fd);
  }
}

/* check for cyclic set-scene,
 * libs can cause this case which is normally prevented, see (T#####) */
#define USE_SETSCENE_CHECK

#ifdef USE_SETSCENE_CHECK
/**
 * A version of #BKE_scene_validate_setscene with special checks for linked libs.
 */
static bool scene_validate_setscene__liblink(Scene *sce, const int totscene)
{
  Scene *sce_iter;
  int a;

  if (sce->set == NULL) {
    return 1;
  }

  for (a = 0, sce_iter = sce; sce_iter->set; sce_iter = sce_iter->set, a++) {
    if (sce_iter->id.tag & LIB_TAG_NEED_LINK) {
      return 1;
    }

    if (a > totscene) {
      sce->set = NULL;
      return 0;
    }
  }

  return 1;
}
#endif

static void lib_link_scene(FileData *fd, Main *main)
{
#ifdef USE_SETSCENE_CHECK
  bool need_check_set = false;
  int totscene = 0;
#endif

  for (Scene *sce = main->scenes.first; sce; sce = sce->id.next) {
    if (sce->id.tag & LIB_TAG_NEED_LINK) {
      /* Link ID Properties -- and copy this comment EXACTLY for easy finding
       * of library blocks that implement this.*/
      IDP_LibLinkProperty(sce->id.properties, fd);
      lib_link_animdata(fd, &sce->id, sce->adt);

      lib_link_keyingsets(fd, &sce->id, &sce->keyingsets);

      sce->camera = newlibadr(fd, sce->id.lib, sce->camera);
      sce->world = newlibadr_us(fd, sce->id.lib, sce->world);
      sce->set = newlibadr(fd, sce->id.lib, sce->set);
      sce->gpd = newlibadr_us(fd, sce->id.lib, sce->gpd);

      link_paint(fd, sce, &sce->toolsettings->imapaint.paint);
      if (sce->toolsettings->sculpt) {
        link_paint(fd, sce, &sce->toolsettings->sculpt->paint);
      }
      if (sce->toolsettings->vpaint) {
        link_paint(fd, sce, &sce->toolsettings->vpaint->paint);
      }
      if (sce->toolsettings->wpaint) {
        link_paint(fd, sce, &sce->toolsettings->wpaint->paint);
      }
      if (sce->toolsettings->uvsculpt) {
        link_paint(fd, sce, &sce->toolsettings->uvsculpt->paint);
      }
      if (sce->toolsettings->gp_paint) {
        link_paint(fd, sce, &sce->toolsettings->gp_paint->paint);
      }

      if (sce->toolsettings->sculpt) {
        sce->toolsettings->sculpt->gravity_object = newlibadr(
            fd, sce->id.lib, sce->toolsettings->sculpt->gravity_object);
      }

      if (sce->toolsettings->imapaint.stencil) {
        sce->toolsettings->imapaint.stencil = newlibadr_us(
            fd, sce->id.lib, sce->toolsettings->imapaint.stencil);
      }

      if (sce->toolsettings->imapaint.clone) {
        sce->toolsettings->imapaint.clone = newlibadr_us(
            fd, sce->id.lib, sce->toolsettings->imapaint.clone);
      }

      if (sce->toolsettings->imapaint.canvas) {
        sce->toolsettings->imapaint.canvas = newlibadr_us(
            fd, sce->id.lib, sce->toolsettings->imapaint.canvas);
      }

      sce->toolsettings->particle.shape_object = newlibadr(
          fd, sce->id.lib, sce->toolsettings->particle.shape_object);

      sce->toolsettings->gp_sculpt.guide.reference_object = newlibadr(
          fd, sce->id.lib, sce->toolsettings->gp_sculpt.guide.reference_object);

      for (Base *base_legacy_next, *base_legacy = sce->base.first; base_legacy;
           base_legacy = base_legacy_next) {
        base_legacy_next = base_legacy->next;

        base_legacy->object = newlibadr_us(fd, sce->id.lib, base_legacy->object);

        if (base_legacy->object == NULL) {
          blo_reportf_wrap(fd->reports,
                           RPT_WARNING,
                           TIP_("LIB: object lost from scene: '%s'"),
                           sce->id.name + 2);
          BLI_remlink(&sce->base, base_legacy);
          if (base_legacy == sce->basact) {
            sce->basact = NULL;
          }
          MEM_freeN(base_legacy);
        }
      }

      Sequence *seq;
      SEQ_BEGIN (sce->ed, seq) {
        IDP_LibLinkProperty(seq->prop, fd);

        if (seq->ipo) {
          seq->ipo = newlibadr_us(
              fd, sce->id.lib, seq->ipo);  // XXX deprecated - old animation system
        }
        seq->scene_sound = NULL;
        if (seq->scene) {
          seq->scene = newlibadr(fd, sce->id.lib, seq->scene);
          seq->scene_sound = NULL;
        }
        if (seq->clip) {
          seq->clip = newlibadr_us(fd, sce->id.lib, seq->clip);
        }
        if (seq->mask) {
          seq->mask = newlibadr_us(fd, sce->id.lib, seq->mask);
        }
        if (seq->scene_camera) {
          seq->scene_camera = newlibadr(fd, sce->id.lib, seq->scene_camera);
        }
        if (seq->sound) {
          seq->scene_sound = NULL;
          if (seq->type == SEQ_TYPE_SOUND_HD) {
            seq->type = SEQ_TYPE_SOUND_RAM;
          }
          else {
            seq->sound = newlibadr(fd, sce->id.lib, seq->sound);
          }
          if (seq->sound) {
            id_us_plus_no_lib((ID *)seq->sound);
            seq->scene_sound = NULL;
          }
        }
        if (seq->type == SEQ_TYPE_TEXT) {
          TextVars *t = seq->effectdata;
          t->text_font = newlibadr_us(fd, sce->id.lib, t->text_font);
        }
        BLI_listbase_clear(&seq->anims);

        lib_link_sequence_modifiers(fd, sce, &seq->modifiers);
      }
      SEQ_END;

      for (TimeMarker *marker = sce->markers.first; marker; marker = marker->next) {
        if (marker->camera) {
          marker->camera = newlibadr(fd, sce->id.lib, marker->camera);
        }
      }

      /* rigidbody world relies on it's linked collections */
      if (sce->rigidbody_world) {
        RigidBodyWorld *rbw = sce->rigidbody_world;
        if (rbw->group) {
          rbw->group = newlibadr(fd, sce->id.lib, rbw->group);
        }
        if (rbw->constraints) {
          rbw->constraints = newlibadr(fd, sce->id.lib, rbw->constraints);
        }
        if (rbw->effector_weights) {
          rbw->effector_weights->group = newlibadr(fd, sce->id.lib, rbw->effector_weights->group);
        }
      }

      if (sce->nodetree) {
        lib_link_ntree(fd, &sce->id, sce->nodetree);
        sce->nodetree->id.lib = sce->id.lib;
        composite_patch(sce->nodetree, sce);
      }

      for (SceneRenderLayer *srl = sce->r.layers.first; srl; srl = srl->next) {
        srl->mat_override = newlibadr_us(fd, sce->id.lib, srl->mat_override);
        for (FreestyleModuleConfig *fmc = srl->freestyleConfig.modules.first; fmc;
             fmc = fmc->next) {
          fmc->script = newlibadr(fd, sce->id.lib, fmc->script);
        }
        for (FreestyleLineSet *fls = srl->freestyleConfig.linesets.first; fls; fls = fls->next) {
          fls->linestyle = newlibadr_us(fd, sce->id.lib, fls->linestyle);
          fls->group = newlibadr_us(fd, sce->id.lib, fls->group);
        }
      }
      /* Motion Tracking */
      sce->clip = newlibadr_us(fd, sce->id.lib, sce->clip);

#ifdef USE_COLLECTION_COMPAT_28
      if (sce->collection) {
        lib_link_scene_collection(fd, sce->id.lib, sce->collection);
      }
#endif

      if (sce->master_collection) {
        lib_link_collection_data(fd, sce->id.lib, sce->master_collection);
      }

      for (ViewLayer *view_layer = sce->view_layers.first; view_layer;
           view_layer = view_layer->next) {
        lib_link_view_layer(fd, sce->id.lib, view_layer);
      }

      if (sce->r.bake.cage_object) {
        sce->r.bake.cage_object = newlibadr(fd, sce->id.lib, sce->r.bake.cage_object);
      }

#ifdef USE_SETSCENE_CHECK
      if (sce->set != NULL) {
        /* link flag for scenes with set would be reset later,
         * so this way we only check cyclic for newly linked scenes.
         */
        need_check_set = true;
      }
      else {
        /* postpone un-setting the flag until we've checked the set-scene */
        sce->id.tag &= ~LIB_TAG_NEED_LINK;
      }
#else
      sce->id.tag &= ~LIB_TAG_NEED_LINK;
#endif
    }

#ifdef USE_SETSCENE_CHECK
    totscene++;
#endif
  }

#ifdef USE_SETSCENE_CHECK
  if (need_check_set) {
    for (Scene *sce = main->scenes.first; sce; sce = sce->id.next) {
      if (sce->id.tag & LIB_TAG_NEED_LINK) {
        sce->id.tag &= ~LIB_TAG_NEED_LINK;
        if (!scene_validate_setscene__liblink(sce, totscene)) {
          printf("Found cyclic background scene when linking %s\n", sce->id.name + 2);
        }
      }
    }
  }
#endif
}

#undef USE_SETSCENE_CHECK

static void link_recurs_seq(FileData *fd, ListBase *lb)
{
  Sequence *seq;

  link_list(fd, lb);

  for (seq = lb->first; seq; seq = seq->next) {
    if (seq->seqbase.first) {
      link_recurs_seq(fd, &seq->seqbase);
    }
  }
}

static void direct_link_paint(FileData *fd, const Scene *scene, Paint *p)
{
  if (p->num_input_samples < 1) {
    p->num_input_samples = 1;
  }

  p->cavity_curve = newdataadr(fd, p->cavity_curve);
  if (p->cavity_curve) {
    direct_link_curvemapping(fd, p->cavity_curve);
  }
  else {
    BKE_paint_cavity_curve_preset(p, CURVE_PRESET_LINE);
  }

  p->tool_slots = newdataadr(fd, p->tool_slots);

  /* Workaround for invalid data written in older versions. */
  const size_t expected_size = sizeof(PaintToolSlot) * p->tool_slots_len;
  if (p->tool_slots && MEM_allocN_len(p->tool_slots) < expected_size) {
    MEM_freeN(p->tool_slots);
    p->tool_slots = MEM_callocN(expected_size, "PaintToolSlot");
  }

  BKE_paint_runtime_init(scene->toolsettings, p);
}

static void direct_link_paint_helper(FileData *fd, const Scene *scene, Paint **paint)
{
  /* TODO. is this needed */
  (*paint) = newdataadr(fd, (*paint));

  if (*paint) {
    direct_link_paint(fd, scene, *paint);
  }
}

static void direct_link_sequence_modifiers(FileData *fd, ListBase *lb)
{
  SequenceModifierData *smd;

  link_list(fd, lb);

  for (smd = lb->first; smd; smd = smd->next) {
    if (smd->mask_sequence) {
      smd->mask_sequence = newdataadr(fd, smd->mask_sequence);
    }

    if (smd->type == seqModifierType_Curves) {
      CurvesModifierData *cmd = (CurvesModifierData *)smd;

      direct_link_curvemapping(fd, &cmd->curve_mapping);
    }
    else if (smd->type == seqModifierType_HueCorrect) {
      HueCorrectModifierData *hcmd = (HueCorrectModifierData *)smd;

      direct_link_curvemapping(fd, &hcmd->curve_mapping);
    }
  }
}

static void direct_link_scene(FileData *fd, Scene *sce)
{
  Editing *ed;
  Sequence *seq;
  MetaStack *ms;
  RigidBodyWorld *rbw;
  ViewLayer *view_layer;
  SceneRenderLayer *srl;

  sce->depsgraph_hash = NULL;
  sce->fps_info = NULL;

  memset(&sce->customdata_mask, 0, sizeof(sce->customdata_mask));
  memset(&sce->customdata_mask_modal, 0, sizeof(sce->customdata_mask_modal));

  BKE_sound_reset_scene_runtime(sce);

  /* set users to one by default, not in lib-link, this will increase it for compo nodes */
  id_us_ensure_real(&sce->id);

  link_list(fd, &(sce->base));

  sce->adt = newdataadr(fd, sce->adt);
  direct_link_animdata(fd, sce->adt);

  link_list(fd, &sce->keyingsets);
  direct_link_keyingsets(fd, &sce->keyingsets);

  sce->basact = newdataadr(fd, sce->basact);

  sce->toolsettings = newdataadr(fd, sce->toolsettings);
  if (sce->toolsettings) {
    direct_link_paint_helper(fd, sce, (Paint **)&sce->toolsettings->sculpt);
    direct_link_paint_helper(fd, sce, (Paint **)&sce->toolsettings->vpaint);
    direct_link_paint_helper(fd, sce, (Paint **)&sce->toolsettings->wpaint);
    direct_link_paint_helper(fd, sce, (Paint **)&sce->toolsettings->uvsculpt);
    direct_link_paint_helper(fd, sce, (Paint **)&sce->toolsettings->gp_paint);

    direct_link_paint(fd, sce, &sce->toolsettings->imapaint.paint);

    sce->toolsettings->imapaint.paintcursor = NULL;
    sce->toolsettings->particle.paintcursor = NULL;
    sce->toolsettings->particle.scene = NULL;
    sce->toolsettings->particle.object = NULL;
    sce->toolsettings->gp_sculpt.paintcursor = NULL;

    /* relink grease pencil interpolation curves */
    sce->toolsettings->gp_interpolate.custom_ipo = newdataadr(
        fd, sce->toolsettings->gp_interpolate.custom_ipo);
    if (sce->toolsettings->gp_interpolate.custom_ipo) {
      direct_link_curvemapping(fd, sce->toolsettings->gp_interpolate.custom_ipo);
    }
    /* relink grease pencil multiframe falloff curve */
    sce->toolsettings->gp_sculpt.cur_falloff = newdataadr(
        fd, sce->toolsettings->gp_sculpt.cur_falloff);
    if (sce->toolsettings->gp_sculpt.cur_falloff) {
      direct_link_curvemapping(fd, sce->toolsettings->gp_sculpt.cur_falloff);
    }
    /* relink grease pencil primitive curve */
    sce->toolsettings->gp_sculpt.cur_primitive = newdataadr(
        fd, sce->toolsettings->gp_sculpt.cur_primitive);
    if (sce->toolsettings->gp_sculpt.cur_primitive) {
      direct_link_curvemapping(fd, sce->toolsettings->gp_sculpt.cur_primitive);
    }

    /* Relink toolsettings curve profile */
    sce->toolsettings->custom_bevel_profile_preset = newdataadr(
        fd, sce->toolsettings->custom_bevel_profile_preset);
    if (sce->toolsettings->custom_bevel_profile_preset) {
      direct_link_curveprofile(fd, sce->toolsettings->custom_bevel_profile_preset);
    }
  }

  if (sce->ed) {
    ListBase *old_seqbasep = &sce->ed->seqbase;

    ed = sce->ed = newdataadr(fd, sce->ed);

    ed->act_seq = newdataadr(fd, ed->act_seq);
    ed->cache = NULL;
    ed->prefetch_job = NULL;

    /* recursive link sequences, lb will be correctly initialized */
    link_recurs_seq(fd, &ed->seqbase);

    SEQ_BEGIN (ed, seq) {
      seq->seq1 = newdataadr(fd, seq->seq1);
      seq->seq2 = newdataadr(fd, seq->seq2);
      seq->seq3 = newdataadr(fd, seq->seq3);

      /* a patch: after introduction of effects with 3 input strips */
      if (seq->seq3 == NULL) {
        seq->seq3 = seq->seq2;
      }

      seq->effectdata = newdataadr(fd, seq->effectdata);
      seq->stereo3d_format = newdataadr(fd, seq->stereo3d_format);

      if (seq->type & SEQ_TYPE_EFFECT) {
        seq->flag |= SEQ_EFFECT_NOT_LOADED;
      }

      if (seq->type == SEQ_TYPE_SPEED) {
        SpeedControlVars *s = seq->effectdata;
        s->frameMap = NULL;
      }

      if (seq->type == SEQ_TYPE_TEXT) {
        TextVars *t = seq->effectdata;
        t->text_blf_id = SEQ_FONT_NOT_LOADED;
      }

      seq->prop = newdataadr(fd, seq->prop);
      IDP_DirectLinkGroup_OrFree(&seq->prop, (fd->flags & FD_FLAGS_SWITCH_ENDIAN), fd);

      seq->strip = newdataadr(fd, seq->strip);
      if (seq->strip && seq->strip->done == 0) {
        seq->strip->done = true;

        if (ELEM(seq->type,
                 SEQ_TYPE_IMAGE,
                 SEQ_TYPE_MOVIE,
                 SEQ_TYPE_SOUND_RAM,
                 SEQ_TYPE_SOUND_HD)) {
          seq->strip->stripdata = newdataadr(fd, seq->strip->stripdata);
        }
        else {
          seq->strip->stripdata = NULL;
        }
        seq->strip->crop = newdataadr(fd, seq->strip->crop);
        seq->strip->transform = newdataadr(fd, seq->strip->transform);
        seq->strip->proxy = newdataadr(fd, seq->strip->proxy);
        if (seq->strip->proxy) {
          seq->strip->proxy->anim = NULL;
        }
        else if (seq->flag & SEQ_USE_PROXY) {
          BKE_sequencer_proxy_set(seq, true);
        }

        /* need to load color balance to it could be converted to modifier */
        seq->strip->color_balance = newdataadr(fd, seq->strip->color_balance);
      }

      direct_link_sequence_modifiers(fd, &seq->modifiers);
    }
    SEQ_END;

    /* link metastack, slight abuse of structs here,
     * have to restore pointer to internal part in struct */
    {
      Sequence temp;
      void *poin;
      intptr_t offset;

      offset = ((intptr_t) & (temp.seqbase)) - ((intptr_t)&temp);

      /* root pointer */
      if (ed->seqbasep == old_seqbasep) {
        ed->seqbasep = &ed->seqbase;
      }
      else {
        poin = POINTER_OFFSET(ed->seqbasep, -offset);

        poin = newdataadr(fd, poin);
        if (poin) {
          ed->seqbasep = (ListBase *)POINTER_OFFSET(poin, offset);
        }
        else {
          ed->seqbasep = &ed->seqbase;
        }
      }
      /* stack */
      link_list(fd, &(ed->metastack));

      for (ms = ed->metastack.first; ms; ms = ms->next) {
        ms->parseq = newdataadr(fd, ms->parseq);

        if (ms->oldbasep == old_seqbasep) {
          ms->oldbasep = &ed->seqbase;
        }
        else {
          poin = POINTER_OFFSET(ms->oldbasep, -offset);
          poin = newdataadr(fd, poin);
          if (poin) {
            ms->oldbasep = (ListBase *)POINTER_OFFSET(poin, offset);
          }
          else {
            ms->oldbasep = &ed->seqbase;
          }
        }
      }
    }
  }

#ifdef DURIAN_CAMERA_SWITCH
  /* Runtime */
  sce->r.mode &= ~R_NO_CAMERA_SWITCH;
#endif

  sce->r.avicodecdata = newdataadr(fd, sce->r.avicodecdata);
  if (sce->r.avicodecdata) {
    sce->r.avicodecdata->lpFormat = newdataadr(fd, sce->r.avicodecdata->lpFormat);
    sce->r.avicodecdata->lpParms = newdataadr(fd, sce->r.avicodecdata->lpParms);
  }
  if (sce->r.ffcodecdata.properties) {
    sce->r.ffcodecdata.properties = newdataadr(fd, sce->r.ffcodecdata.properties);
    IDP_DirectLinkGroup_OrFree(
        &sce->r.ffcodecdata.properties, (fd->flags & FD_FLAGS_SWITCH_ENDIAN), fd);
  }

  link_list(fd, &(sce->markers));
  link_list(fd, &(sce->transform_spaces));
  link_list(fd, &(sce->r.layers));
  link_list(fd, &(sce->r.views));

  for (srl = sce->r.layers.first; srl; srl = srl->next) {
    srl->prop = newdataadr(fd, srl->prop);
    IDP_DirectLinkGroup_OrFree(&srl->prop, (fd->flags & FD_FLAGS_SWITCH_ENDIAN), fd);
    link_list(fd, &(srl->freestyleConfig.modules));
    link_list(fd, &(srl->freestyleConfig.linesets));
  }

  sce->nodetree = newdataadr(fd, sce->nodetree);
  if (sce->nodetree) {
    direct_link_id(fd, &sce->nodetree->id);
    direct_link_nodetree(fd, sce->nodetree);
  }

  direct_link_view_settings(fd, &sce->view_settings);

  sce->rigidbody_world = newdataadr(fd, sce->rigidbody_world);
  rbw = sce->rigidbody_world;
  if (rbw) {
    rbw->shared = newdataadr(fd, rbw->shared);

    if (rbw->shared == NULL) {
      /* Link deprecated caches if they exist, so we can use them for versioning.
       * We should only do this when rbw->shared == NULL, because those pointers
       * are always set (for compatibility with older Blenders). We mustn't link
       * the same pointcache twice. */
      direct_link_pointcache_list(fd, &rbw->ptcaches, &rbw->pointcache, false);

      /* make sure simulation starts from the beginning after loading file */
      if (rbw->pointcache) {
        rbw->ltime = (float)rbw->pointcache->startframe;
      }
    }
    else {
      /* must nullify the reference to physics sim object, since it no-longer exist
       * (and will need to be recalculated)
       */
      rbw->shared->physics_world = NULL;

      /* link caches */
      direct_link_pointcache_list(fd, &rbw->shared->ptcaches, &rbw->shared->pointcache, false);

      /* make sure simulation starts from the beginning after loading file */
      if (rbw->shared->pointcache) {
        rbw->ltime = (float)rbw->shared->pointcache->startframe;
      }
    }
    rbw->objects = NULL;
    rbw->numbodies = 0;

    /* set effector weights */
    rbw->effector_weights = newdataadr(fd, rbw->effector_weights);
    if (!rbw->effector_weights) {
      rbw->effector_weights = BKE_effector_add_weights(NULL);
    }
  }

  sce->preview = direct_link_preview_image(fd, sce->preview);

  direct_link_curvemapping(fd, &sce->r.mblur_shutter_curve);

#ifdef USE_COLLECTION_COMPAT_28
  /* this runs before the very first doversion */
  if (sce->collection) {
    sce->collection = newdataadr(fd, sce->collection);
    direct_link_scene_collection(fd, sce->collection);
  }
#endif

  if (sce->master_collection) {
    sce->master_collection = newdataadr(fd, sce->master_collection);
    /* Needed because this is an ID outside of Main. */
    direct_link_id(fd, &sce->master_collection->id);
    direct_link_collection(fd, sce->master_collection);
  }

  /* insert into global old-new map for reading without UI (link_global accesses it again) */
  link_glob_list(fd, &sce->view_layers);
  for (view_layer = sce->view_layers.first; view_layer; view_layer = view_layer->next) {
    direct_link_view_layer(fd, view_layer);
  }

  if (fd->memfile) {
    /* If it's undo try to recover the cache. */
    if (fd->scenemap) {
      sce->eevee.light_cache = newsceadr(fd, sce->eevee.light_cache);
    }
    else {
      sce->eevee.light_cache = NULL;
    }
  }
  else {
    /* else try to read the cache from file. */
    sce->eevee.light_cache = newdataadr(fd, sce->eevee.light_cache);
    if (sce->eevee.light_cache) {
      direct_link_lightcache(fd, sce->eevee.light_cache);
    }
  }

  direct_link_view3dshading(fd, &sce->display.shading);

  sce->layer_properties = newdataadr(fd, sce->layer_properties);
  IDP_DirectLinkGroup_OrFree(&sce->layer_properties, (fd->flags & FD_FLAGS_SWITCH_ENDIAN), fd);
}

/** \} */

/* -------------------------------------------------------------------- */
/** \name Read ID: Grease Pencil
 * \{ */

/* relink's grease pencil data's refs */
static void lib_link_gpencil(FileData *fd, Main *main)
{
  /* Relink all data-lock linked by GP data-lock */
  for (bGPdata *gpd = main->gpencils.first; gpd; gpd = gpd->id.next) {
    if (gpd->id.tag & LIB_TAG_NEED_LINK) {
      /* Layers */
      for (bGPDlayer *gpl = gpd->layers.first; gpl; gpl = gpl->next) {
        /* Layer -> Parent References */
        gpl->parent = newlibadr(fd, gpd->id.lib, gpl->parent);
      }

      /* Data-block Stuff */
      IDP_LibLinkProperty(gpd->id.properties, fd);
      lib_link_animdata(fd, &gpd->id, gpd->adt);

      /* materials */
      for (int a = 0; a < gpd->totcol; a++) {
        gpd->mat[a] = newlibadr_us(fd, gpd->id.lib, gpd->mat[a]);
      }

      gpd->id.tag &= ~LIB_TAG_NEED_LINK;
    }
  }
}

/* relinks grease-pencil data - used for direct_link and old file linkage */
static void direct_link_gpencil(FileData *fd, bGPdata *gpd)
{
  bGPDlayer *gpl;
  bGPDframe *gpf;
  bGPDstroke *gps;
  bGPDpalette *palette;

  /* we must firstly have some grease-pencil data to link! */
  if (gpd == NULL) {
    return;
  }

  /* relink animdata */
  gpd->adt = newdataadr(fd, gpd->adt);
  direct_link_animdata(fd, gpd->adt);

  /* init stroke buffer */
  gpd->runtime.sbuffer = NULL;
  gpd->runtime.sbuffer_used = 0;
  gpd->runtime.sbuffer_size = 0;
  gpd->runtime.tot_cp_points = 0;

  /* relink palettes (old palettes deprecated, only to convert old files) */
  link_list(fd, &gpd->palettes);
  if (gpd->palettes.first != NULL) {
    for (palette = gpd->palettes.first; palette; palette = palette->next) {
      link_list(fd, &palette->colors);
    }
  }

  /* materials */
  gpd->mat = newdataadr(fd, gpd->mat);
  test_pointer_array(fd, (void **)&gpd->mat);

  /* relink layers */
  link_list(fd, &gpd->layers);

  for (gpl = gpd->layers.first; gpl; gpl = gpl->next) {
    /* relink frames */
    link_list(fd, &gpl->frames);

    gpl->actframe = newdataadr(fd, gpl->actframe);

    gpl->runtime.icon_id = 0;

    for (gpf = gpl->frames.first; gpf; gpf = gpf->next) {
      /* relink strokes (and their points) */
      link_list(fd, &gpf->strokes);

      for (gps = gpf->strokes.first; gps; gps = gps->next) {
        /* relink stroke points array */
        gps->points = newdataadr(fd, gps->points);

        /* relink weight data */
        if (gps->dvert) {
          gps->dvert = newdataadr(fd, gps->dvert);
          direct_link_dverts(fd, gps->totpoints, gps->dvert);
        }

        /* the triangulation is not saved, so need to be recalculated */
        gps->triangles = NULL;
        gps->tot_triangles = 0;
        gps->flag |= GP_STROKE_RECALC_GEOMETRY;
      }
    }
  }
}

/** \} */

/* -------------------------------------------------------------------- */
/** \name Read Screen Area/Region (Screen Data)
 * \{ */

static void direct_link_panel_list(FileData *fd, ListBase *lb)
{
  link_list(fd, lb);

  for (Panel *pa = lb->first; pa; pa = pa->next) {
    pa->runtime_flag = 0;
    pa->activedata = NULL;
    pa->type = NULL;
    direct_link_panel_list(fd, &pa->children);
  }
}

static void direct_link_region(FileData *fd, ARegion *ar, int spacetype)
{
  uiList *ui_list;

  direct_link_panel_list(fd, &ar->panels);

  link_list(fd, &ar->panels_category_active);

  link_list(fd, &ar->ui_lists);

  for (ui_list = ar->ui_lists.first; ui_list; ui_list = ui_list->next) {
    ui_list->type = NULL;
    ui_list->dyn_data = NULL;
    ui_list->properties = newdataadr(fd, ui_list->properties);
    IDP_DirectLinkGroup_OrFree(&ui_list->properties, (fd->flags & FD_FLAGS_SWITCH_ENDIAN), fd);
  }

  link_list(fd, &ar->ui_previews);

  if (spacetype == SPACE_EMPTY) {
    /* unknown space type, don't leak regiondata */
    ar->regiondata = NULL;
  }
  else if (ar->flag & RGN_FLAG_TEMP_REGIONDATA) {
    /* Runtime data, don't use. */
    ar->regiondata = NULL;
  }
  else {
    ar->regiondata = newdataadr(fd, ar->regiondata);
    if (ar->regiondata) {
      if (spacetype == SPACE_VIEW3D) {
        RegionView3D *rv3d = ar->regiondata;

        rv3d->localvd = newdataadr(fd, rv3d->localvd);
        rv3d->clipbb = newdataadr(fd, rv3d->clipbb);

        rv3d->depths = NULL;
        rv3d->render_engine = NULL;
        rv3d->sms = NULL;
        rv3d->smooth_timer = NULL;

        rv3d->rflag &= ~(RV3D_NAVIGATING | RV3D_PAINTING);
      }
    }
  }

  ar->v2d.tab_offset = NULL;
  ar->v2d.tab_num = 0;
  ar->v2d.tab_cur = 0;
  ar->v2d.sms = NULL;
  ar->v2d.alpha_hor = ar->v2d.alpha_vert = 255; /* visible by default */
  BLI_listbase_clear(&ar->panels_category);
  BLI_listbase_clear(&ar->handlers);
  BLI_listbase_clear(&ar->uiblocks);
  ar->headerstr = NULL;
  ar->visible = 0;
  ar->type = NULL;
  ar->do_draw = 0;
  ar->gizmo_map = NULL;
  ar->regiontimer = NULL;
  ar->draw_buffer = NULL;
  memset(&ar->drawrct, 0, sizeof(ar->drawrct));
}

static void direct_link_area(FileData *fd, ScrArea *area)
{
  SpaceLink *sl;
  ARegion *ar;

  link_list(fd, &(area->spacedata));
  link_list(fd, &(area->regionbase));

  BLI_listbase_clear(&area->handlers);
  area->type = NULL; /* spacetype callbacks */

  /* Should always be unset so that rna_Area_type_get works correctly. */
  area->butspacetype = SPACE_EMPTY;

  area->region_active_win = -1;

  area->flag &= ~AREA_FLAG_ACTIVE_TOOL_UPDATE;

  area->global = newdataadr(fd, area->global);

  /* if we do not have the spacetype registered we cannot
   * free it, so don't allocate any new memory for such spacetypes. */
  if (!BKE_spacetype_exists(area->spacetype)) {
    /* Hint for versioning code to replace deprecated space types. */
    area->butspacetype = area->spacetype;

    area->spacetype = SPACE_EMPTY;
  }

  for (ar = area->regionbase.first; ar; ar = ar->next) {
    direct_link_region(fd, ar, area->spacetype);
  }

  /* accident can happen when read/save new file with older version */
  /* 2.50: we now always add spacedata for info */
  if (area->spacedata.first == NULL) {
    SpaceInfo *sinfo = MEM_callocN(sizeof(SpaceInfo), "spaceinfo");
    area->spacetype = sinfo->spacetype = SPACE_INFO;
    BLI_addtail(&area->spacedata, sinfo);
  }
  /* add local view3d too */
  else if (area->spacetype == SPACE_VIEW3D) {
    blo_do_versions_view3d_split_250(area->spacedata.first, &area->regionbase);
  }

  for (sl = area->spacedata.first; sl; sl = sl->next) {
    link_list(fd, &(sl->regionbase));

    /* if we do not have the spacetype registered we cannot
     * free it, so don't allocate any new memory for such spacetypes. */
    if (!BKE_spacetype_exists(sl->spacetype)) {
      sl->spacetype = SPACE_EMPTY;
    }

    for (ar = sl->regionbase.first; ar; ar = ar->next) {
      direct_link_region(fd, ar, sl->spacetype);
    }

    if (sl->spacetype == SPACE_VIEW3D) {
      View3D *v3d = (View3D *)sl;

      v3d->flag |= V3D_INVALID_BACKBUF;

      if (v3d->gpd) {
        v3d->gpd = newdataadr(fd, v3d->gpd);
        direct_link_gpencil(fd, v3d->gpd);
      }
      v3d->localvd = newdataadr(fd, v3d->localvd);
      v3d->runtime.properties_storage = NULL;

      /* render can be quite heavy, set to solid on load */
      if (v3d->shading.type == OB_RENDER) {
        v3d->shading.type = OB_SOLID;
      }
      v3d->shading.prev_type = OB_SOLID;

      direct_link_view3dshading(fd, &v3d->shading);

      blo_do_versions_view3d_split_250(v3d, &sl->regionbase);
    }
    else if (sl->spacetype == SPACE_GRAPH) {
      SpaceGraph *sipo = (SpaceGraph *)sl;

      sipo->ads = newdataadr(fd, sipo->ads);
      BLI_listbase_clear(&sipo->runtime.ghost_curves);
    }
    else if (sl->spacetype == SPACE_NLA) {
      SpaceNla *snla = (SpaceNla *)sl;

      snla->ads = newdataadr(fd, snla->ads);
    }
    else if (sl->spacetype == SPACE_OUTLINER) {
      SpaceOutliner *soops = (SpaceOutliner *)sl;

      /* use newdataadr_no_us and do not free old memory avoiding double
       * frees and use of freed memory. this could happen because of a
       * bug fixed in revision 58959 where the treestore memory address
       * was not unique */
      TreeStore *ts = newdataadr_no_us(fd, soops->treestore);
      soops->treestore = NULL;
      if (ts) {
        TreeStoreElem *elems = newdataadr_no_us(fd, ts->data);

        soops->treestore = BLI_mempool_create(
            sizeof(TreeStoreElem), ts->usedelem, 512, BLI_MEMPOOL_ALLOW_ITER);
        if (ts->usedelem && elems) {
          int i;
          for (i = 0; i < ts->usedelem; i++) {
            TreeStoreElem *new_elem = BLI_mempool_alloc(soops->treestore);
            *new_elem = elems[i];
          }
        }
        /* we only saved what was used */
        soops->storeflag |= SO_TREESTORE_CLEANUP;  // at first draw
      }
      soops->treehash = NULL;
      soops->tree.first = soops->tree.last = NULL;
    }
    else if (sl->spacetype == SPACE_IMAGE) {
      SpaceImage *sima = (SpaceImage *)sl;

      sima->iuser.scene = NULL;
      sima->iuser.ok = 1;
      sima->scopes.waveform_1 = NULL;
      sima->scopes.waveform_2 = NULL;
      sima->scopes.waveform_3 = NULL;
      sima->scopes.vecscope = NULL;
      sima->scopes.ok = 0;

      /* WARNING: gpencil data is no longer stored directly in sima after 2.5
       * so sacrifice a few old files for now to avoid crashes with new files!
       * committed: r28002 */
#if 0
      sima->gpd = newdataadr(fd, sima->gpd);
      if (sima->gpd) {
        direct_link_gpencil(fd, sima->gpd);
      }
#endif
    }
    else if (sl->spacetype == SPACE_NODE) {
      SpaceNode *snode = (SpaceNode *)sl;

      if (snode->gpd) {
        snode->gpd = newdataadr(fd, snode->gpd);
        direct_link_gpencil(fd, snode->gpd);
      }

      link_list(fd, &snode->treepath);
      snode->edittree = NULL;
      snode->iofsd = NULL;
      BLI_listbase_clear(&snode->linkdrag);
    }
    else if (sl->spacetype == SPACE_TEXT) {
      SpaceText *st = (SpaceText *)sl;
      memset(&st->runtime, 0, sizeof(st->runtime));
    }
    else if (sl->spacetype == SPACE_SEQ) {
      SpaceSeq *sseq = (SpaceSeq *)sl;

      /* grease pencil data is not a direct data and can't be linked from direct_link*
       * functions, it should be linked from lib_link* functions instead
       *
       * otherwise it'll lead to lost grease data on open because it'll likely be
       * read from file after all other users of grease pencil and newdataadr would
       * simple return NULL here (sergey)
       */
#if 0
      if (sseq->gpd) {
        sseq->gpd = newdataadr(fd, sseq->gpd);
        direct_link_gpencil(fd, sseq->gpd);
      }
#endif
      sseq->scopes.reference_ibuf = NULL;
      sseq->scopes.zebra_ibuf = NULL;
      sseq->scopes.waveform_ibuf = NULL;
      sseq->scopes.sep_waveform_ibuf = NULL;
      sseq->scopes.vector_ibuf = NULL;
      sseq->scopes.histogram_ibuf = NULL;
      sseq->compositor = NULL;
    }
    else if (sl->spacetype == SPACE_PROPERTIES) {
      SpaceProperties *sbuts = (SpaceProperties *)sl;

      sbuts->path = NULL;
      sbuts->texuser = NULL;
      sbuts->mainbo = sbuts->mainb;
      sbuts->mainbuser = sbuts->mainb;
    }
    else if (sl->spacetype == SPACE_CONSOLE) {
      SpaceConsole *sconsole = (SpaceConsole *)sl;
      ConsoleLine *cl, *cl_next;

      link_list(fd, &sconsole->scrollback);
      link_list(fd, &sconsole->history);

      // for (cl= sconsole->scrollback.first; cl; cl= cl->next)
      //  cl->line= newdataadr(fd, cl->line);

      /* comma expressions, (e.g. expr1, expr2, expr3) evaluate each expression,
       * from left to right.  the right-most expression sets the result of the comma
       * expression as a whole*/
      for (cl = sconsole->history.first; cl; cl = cl_next) {
        cl_next = cl->next;
        cl->line = newdataadr(fd, cl->line);
        if (cl->line) {
          /* the allocted length is not written, so reset here */
          cl->len_alloc = cl->len + 1;
        }
        else {
          BLI_remlink(&sconsole->history, cl);
          MEM_freeN(cl);
        }
      }
    }
    else if (sl->spacetype == SPACE_FILE) {
      SpaceFile *sfile = (SpaceFile *)sl;

      /* this sort of info is probably irrelevant for reloading...
       * plus, it isn't saved to files yet!
       */
      sfile->folders_prev = sfile->folders_next = NULL;
      sfile->files = NULL;
      sfile->layout = NULL;
      sfile->op = NULL;
      sfile->previews_timer = NULL;
      sfile->params = newdataadr(fd, sfile->params);
    }
    else if (sl->spacetype == SPACE_CLIP) {
      SpaceClip *sclip = (SpaceClip *)sl;

      sclip->scopes.track_search = NULL;
      sclip->scopes.track_preview = NULL;
      sclip->scopes.ok = 0;
    }
  }

  BLI_listbase_clear(&area->actionzones);

  area->v1 = newdataadr(fd, area->v1);
  area->v2 = newdataadr(fd, area->v2);
  area->v3 = newdataadr(fd, area->v3);
  area->v4 = newdataadr(fd, area->v4);
}

static void lib_link_area(FileData *fd, ID *parent_id, ScrArea *area)
{
  area->full = newlibadr(fd, parent_id->lib, area->full);

  memset(&area->runtime, 0x0, sizeof(area->runtime));

  for (SpaceLink *sl = area->spacedata.first; sl; sl = sl->next) {
    switch (sl->spacetype) {
      case SPACE_VIEW3D: {
        View3D *v3d = (View3D *)sl;

        v3d->camera = newlibadr(fd, parent_id->lib, v3d->camera);
        v3d->ob_centre = newlibadr(fd, parent_id->lib, v3d->ob_centre);

        if (v3d->localvd) {
          v3d->localvd->camera = newlibadr(fd, parent_id->lib, v3d->localvd->camera);
        }
        break;
      }
      case SPACE_GRAPH: {
        SpaceGraph *sipo = (SpaceGraph *)sl;
        bDopeSheet *ads = sipo->ads;

        if (ads) {
          ads->source = newlibadr(fd, parent_id->lib, ads->source);
          ads->filter_grp = newlibadr(fd, parent_id->lib, ads->filter_grp);
        }
        break;
      }
      case SPACE_PROPERTIES: {
        SpaceProperties *sbuts = (SpaceProperties *)sl;
        sbuts->pinid = newlibadr(fd, parent_id->lib, sbuts->pinid);
        if (sbuts->pinid == NULL) {
          sbuts->flag &= ~SB_PIN_CONTEXT;
        }
        break;
      }
      case SPACE_FILE:
        break;
      case SPACE_ACTION: {
        SpaceAction *saction = (SpaceAction *)sl;
        bDopeSheet *ads = &saction->ads;

        if (ads) {
          ads->source = newlibadr(fd, parent_id->lib, ads->source);
          ads->filter_grp = newlibadr(fd, parent_id->lib, ads->filter_grp);
        }

        saction->action = newlibadr(fd, parent_id->lib, saction->action);
        break;
      }
      case SPACE_IMAGE: {
        SpaceImage *sima = (SpaceImage *)sl;

        sima->image = newlibadr_real_us(fd, parent_id->lib, sima->image);
        sima->mask_info.mask = newlibadr_real_us(fd, parent_id->lib, sima->mask_info.mask);

        /* NOTE: pre-2.5, this was local data not lib data, but now we need this as lib data
         * so fingers crossed this works fine!
         */
        sima->gpd = newlibadr_us(fd, parent_id->lib, sima->gpd);
        break;
      }
      case SPACE_SEQ: {
        SpaceSeq *sseq = (SpaceSeq *)sl;

        /* NOTE: pre-2.5, this was local data not lib data, but now we need this as lib data
         * so fingers crossed this works fine!
         */
        sseq->gpd = newlibadr_us(fd, parent_id->lib, sseq->gpd);
        break;
      }
      case SPACE_NLA: {
        SpaceNla *snla = (SpaceNla *)sl;
        bDopeSheet *ads = snla->ads;

        if (ads) {
          ads->source = newlibadr(fd, parent_id->lib, ads->source);
          ads->filter_grp = newlibadr(fd, parent_id->lib, ads->filter_grp);
        }
        break;
      }
      case SPACE_TEXT: {
        SpaceText *st = (SpaceText *)sl;

        st->text = newlibadr(fd, parent_id->lib, st->text);
        break;
      }
      case SPACE_SCRIPT: {
        SpaceScript *scpt = (SpaceScript *)sl;
        /*scpt->script = NULL; - 2.45 set to null, better re-run the script */
        if (scpt->script) {
          scpt->script = newlibadr(fd, parent_id->lib, scpt->script);
          if (scpt->script) {
            SCRIPT_SET_NULL(scpt->script);
          }
        }
        break;
      }
      case SPACE_OUTLINER: {
        SpaceOutliner *so = (SpaceOutliner *)sl;
        so->search_tse.id = newlibadr(fd, NULL, so->search_tse.id);

        if (so->treestore) {
          TreeStoreElem *tselem;
          BLI_mempool_iter iter;

          BLI_mempool_iternew(so->treestore, &iter);
          while ((tselem = BLI_mempool_iterstep(&iter))) {
            tselem->id = newlibadr(fd, NULL, tselem->id);
          }
          if (so->treehash) {
            /* rebuild hash table, because it depends on ids too */
            so->storeflag |= SO_TREESTORE_REBUILD;
          }
        }
        break;
      }
      case SPACE_NODE: {
        SpaceNode *snode = (SpaceNode *)sl;
        bNodeTreePath *path, *path_next;
        bNodeTree *ntree;

        /* node tree can be stored locally in id too, link this first */
        snode->id = newlibadr(fd, parent_id->lib, snode->id);
        snode->from = newlibadr(fd, parent_id->lib, snode->from);

        ntree = snode->id ? ntreeFromID(snode->id) : NULL;
        snode->nodetree = ntree ? ntree : newlibadr_us(fd, parent_id->lib, snode->nodetree);

        for (path = snode->treepath.first; path; path = path->next) {
          if (path == snode->treepath.first) {
            /* first nodetree in path is same as snode->nodetree */
            path->nodetree = snode->nodetree;
          }
          else {
            path->nodetree = newlibadr_us(fd, parent_id->lib, path->nodetree);
          }

          if (!path->nodetree) {
            break;
          }
        }

        /* remaining path entries are invalid, remove */
        for (; path; path = path_next) {
          path_next = path->next;

          BLI_remlink(&snode->treepath, path);
          MEM_freeN(path);
        }

        /* edittree is just the last in the path,
         * set this directly since the path may have been shortened above */
        if (snode->treepath.last) {
          path = snode->treepath.last;
          snode->edittree = path->nodetree;
        }
        else {
          snode->edittree = NULL;
        }
        break;
      }
      case SPACE_CLIP: {
        SpaceClip *sclip = (SpaceClip *)sl;
        sclip->clip = newlibadr_real_us(fd, parent_id->lib, sclip->clip);
        sclip->mask_info.mask = newlibadr_real_us(fd, parent_id->lib, sclip->mask_info.mask);
        break;
      }
      default:
        break;
    }
  }
}

/**
 * \return false on error.
 */
static bool direct_link_area_map(FileData *fd, ScrAreaMap *area_map)
{
  link_list(fd, &area_map->vertbase);
  link_list(fd, &area_map->edgebase);
  link_list(fd, &area_map->areabase);
  for (ScrArea *area = area_map->areabase.first; area; area = area->next) {
    direct_link_area(fd, area);
  }

  /* edges */
  for (ScrEdge *se = area_map->edgebase.first; se; se = se->next) {
    se->v1 = newdataadr(fd, se->v1);
    se->v2 = newdataadr(fd, se->v2);
    BKE_screen_sort_scrvert(&se->v1, &se->v2);

    if (se->v1 == NULL) {
      BLI_remlink(&area_map->edgebase, se);

      return false;
    }
  }

  return true;
}

/** \} */

/* -------------------------------------------------------------------- */
/** \name Read ID: Window Manager
 * \{ */

static void direct_link_windowmanager(FileData *fd, wmWindowManager *wm)
{
  wmWindow *win;

  id_us_ensure_real(&wm->id);
  link_list(fd, &wm->windows);

  for (win = wm->windows.first; win; win = win->next) {
    win->parent = newdataadr(fd, win->parent);

    WorkSpaceInstanceHook *hook = win->workspace_hook;
    win->workspace_hook = newdataadr(fd, hook);

    /* we need to restore a pointer to this later when reading workspaces,
     * so store in global oldnew-map. */
    oldnewmap_insert(fd->globmap, hook, win->workspace_hook, 0);

    direct_link_area_map(fd, &win->global_areas);

    win->ghostwin = NULL;
    win->gpuctx = NULL;
    win->eventstate = NULL;
    win->cursor_keymap_status = NULL;
    win->tweak = NULL;
#ifdef WIN32
    win->ime_data = NULL;
#endif

    BLI_listbase_clear(&win->queue);
    BLI_listbase_clear(&win->handlers);
    BLI_listbase_clear(&win->modalhandlers);
    BLI_listbase_clear(&win->gesture);

    win->active = 0;

    win->cursor = 0;
    win->lastcursor = 0;
    win->modalcursor = 0;
    win->grabcursor = 0;
    win->addmousemove = true;
    win->stereo3d_format = newdataadr(fd, win->stereo3d_format);

    /* Multi-view always fallback to anaglyph at file opening
     * otherwise quad-buffer saved files can break Blender. */
    if (win->stereo3d_format) {
      win->stereo3d_format->display_mode = S3D_DISPLAY_ANAGLYPH;
    }
  }

  BLI_listbase_clear(&wm->timers);
  BLI_listbase_clear(&wm->operators);
  BLI_listbase_clear(&wm->paintcursors);
  BLI_listbase_clear(&wm->queue);
  BKE_reports_init(&wm->reports, RPT_STORE);

  BLI_listbase_clear(&wm->keyconfigs);
  wm->defaultconf = NULL;
  wm->addonconf = NULL;
  wm->userconf = NULL;
  wm->undo_stack = NULL;

  wm->message_bus = NULL;

  BLI_listbase_clear(&wm->jobs);
  BLI_listbase_clear(&wm->drags);

  wm->windrawable = NULL;
  wm->winactive = NULL;
  wm->initialized = 0;
  wm->op_undo_depth = 0;
  wm->is_interface_locked = 0;
}

static void lib_link_windowmanager(FileData *fd, Main *main)
{
  wmWindowManager *wm;
  wmWindow *win;

  for (wm = main->wm.first; wm; wm = wm->id.next) {
    if (wm->id.tag & LIB_TAG_NEED_LINK) {
      /* Note: WM IDProperties are never written to file, hence no need to read/link them here. */
      for (win = wm->windows.first; win; win = win->next) {
        if (win->workspace_hook) { /* NULL for old files */
          lib_link_workspace_instance_hook(fd, win->workspace_hook, &wm->id);
        }
        win->scene = newlibadr(fd, wm->id.lib, win->scene);
        /* deprecated, but needed for versioning (will be NULL'ed then) */
        win->screen = newlibadr(fd, NULL, win->screen);

        for (ScrArea *area = win->global_areas.areabase.first; area; area = area->next) {
          lib_link_area(fd, &wm->id, area);
        }
      }

      wm->id.tag &= ~LIB_TAG_NEED_LINK;
    }
  }
}

/** \} */

/* -------------------------------------------------------------------- */
/** \name Read ID: Screen
 * \{ */

/* note: file read without screens option G_FILE_NO_UI;
 * check lib pointers in call below */
static void lib_link_screen(FileData *fd, Main *main)
{
  for (bScreen *sc = main->screens.first; sc; sc = sc->id.next) {
    if (sc->id.tag & LIB_TAG_NEED_LINK) {
      IDP_LibLinkProperty(sc->id.properties, fd);

      /* deprecated, but needed for versioning (will be NULL'ed then) */
      sc->scene = newlibadr(fd, sc->id.lib, sc->scene);

      sc->animtimer = NULL; /* saved in rare cases */
      sc->tool_tip = NULL;
      sc->scrubbing = false;

      for (ScrArea *area = sc->areabase.first; area; area = area->next) {
        lib_link_area(fd, &sc->id, area);
      }
      sc->id.tag &= ~LIB_TAG_NEED_LINK;
    }
  }
}

/* how to handle user count on pointer restore */
typedef enum ePointerUserMode {
  USER_IGNORE = 0, /* ignore user count */
  USER_REAL = 1,   /* ensure at least one real user (fake user ignored) */
} ePointerUserMode;

static void restore_pointer_user(ID *id, ID *newid, ePointerUserMode user)
{
  BLI_assert(STREQ(newid->name + 2, id->name + 2));
  BLI_assert(newid->lib == id->lib);
  UNUSED_VARS_NDEBUG(id);

  if (user == USER_REAL) {
    id_us_ensure_real(newid);
  }
}

#ifndef USE_GHASH_RESTORE_POINTER
/**
 * A version of #restore_pointer_by_name that performs a full search (slow!).
 * Use only for limited lookups, when the overhead of
 * creating a #IDNameLib_Map for a single lookup isn't worthwhile.
 */
static void *restore_pointer_by_name_main(Main *mainp, ID *id, ePointerUserMode user)
{
  if (id) {
    ListBase *lb = which_libbase(mainp, GS(id->name));
    if (lb) { /* there's still risk of checking corrupt mem (freed Ids in oops) */
      ID *idn = lb->first;
      for (; idn; idn = idn->next) {
        if (STREQ(idn->name + 2, id->name + 2)) {
          if (idn->lib == id->lib) {
            restore_pointer_user(id, idn, user);
            break;
          }
        }
      }
      return idn;
    }
  }
  return NULL;
}
#endif

/**
 * Only for undo files, or to restore a screen after reading without UI...
 *
 * \param user:
 * - USER_IGNORE: no usercount change
 * - USER_REAL: ensure a real user (even if a fake one is set)
 * \param id_map: lookup table, use when performing many lookups.
 * this could be made an optional argument (falling back to a full lookup),
 * however at the moment it's always available.
 */
static void *restore_pointer_by_name(struct IDNameLib_Map *id_map, ID *id, ePointerUserMode user)
{
#ifdef USE_GHASH_RESTORE_POINTER
  if (id) {
    /* use fast lookup when available */
    ID *idn = BKE_main_idmap_lookup_id(id_map, id);
    if (idn) {
      restore_pointer_user(id, idn, user);
    }
    return idn;
  }
  return NULL;
#else
  Main *mainp = BKE_main_idmap_main_get(id_map);
  return restore_pointer_by_name_main(mainp, id, user);
#endif
}

static void lib_link_seq_clipboard_pt_restore(ID *id, struct IDNameLib_Map *id_map)
{
  if (id) {
    /* clipboard must ensure this */
    BLI_assert(id->newid != NULL);
    id->newid = restore_pointer_by_name(id_map, id->newid, USER_REAL);
  }
}
static int lib_link_seq_clipboard_cb(Sequence *seq, void *arg_pt)
{
  struct IDNameLib_Map *id_map = arg_pt;

  lib_link_seq_clipboard_pt_restore((ID *)seq->scene, id_map);
  lib_link_seq_clipboard_pt_restore((ID *)seq->scene_camera, id_map);
  lib_link_seq_clipboard_pt_restore((ID *)seq->clip, id_map);
  lib_link_seq_clipboard_pt_restore((ID *)seq->mask, id_map);
  lib_link_seq_clipboard_pt_restore((ID *)seq->sound, id_map);
  return 1;
}

static void lib_link_clipboard_restore(struct IDNameLib_Map *id_map)
{
  /* update IDs stored in sequencer clipboard */
  BKE_sequencer_base_recursive_apply(&seqbase_clipboard, lib_link_seq_clipboard_cb, id_map);
}

static int lib_link_main_data_restore_cb(void *user_data,
                                         ID *UNUSED(id_self),
                                         ID **id_pointer,
                                         int cb_flag)
{
  if (cb_flag & IDWALK_CB_PRIVATE || *id_pointer == NULL) {
    return IDWALK_RET_NOP;
  }

  /* Special ugly case here, thanks again for those non-IDs IDs... */
  /* We probably need to add more cases here (hint: nodetrees),
   * but will wait for changes from D5559 to get in first. */
  if (GS((*id_pointer)->name) == ID_GR) {
    Collection *collection = (Collection *)*id_pointer;
    if (collection->flag & COLLECTION_IS_MASTER) {
      return IDWALK_RET_NOP;
    }
  }

  struct IDNameLib_Map *id_map = user_data;

  /* Note: Handling of usercount here is really bad, defining its own system...
   * Will have to be refactored at some point, but that is not top priority task for now.
   * And all usercounts are properly recomputed at the end of the undo management code anyway. */
  *id_pointer = restore_pointer_by_name(
      id_map, *id_pointer, (cb_flag & IDWALK_CB_USER_ONE) ? USER_REAL : USER_IGNORE);

  return IDWALK_RET_NOP;
}

static void lib_link_main_data_restore(struct IDNameLib_Map *id_map, Main *newmain)
{
  ID *id;
  FOREACH_MAIN_ID_BEGIN (newmain, id) {
    BKE_library_foreach_ID_link(newmain, id, lib_link_main_data_restore_cb, id_map, IDWALK_NOP);
  }
  FOREACH_MAIN_ID_END;
}

static void lib_link_window_scene_data_restore(wmWindow *win, Scene *scene, ViewLayer *view_layer)
{
  bScreen *screen = BKE_workspace_active_screen_get(win->workspace_hook);

  for (ScrArea *area = screen->areabase.first; area; area = area->next) {
    for (SpaceLink *sl = area->spacedata.first; sl; sl = sl->next) {
      if (sl->spacetype == SPACE_VIEW3D) {
        View3D *v3d = (View3D *)sl;

        if (v3d->camera == NULL || v3d->scenelock) {
          v3d->camera = scene->camera;
        }

        if (v3d->localvd) {
          Base *base = NULL;

          v3d->localvd->camera = scene->camera;

          /* Localview can become invalid during undo/redo steps,
           * so we exit it when no could be found. */
          for (base = view_layer->object_bases.first; base; base = base->next) {
            if (base->local_view_bits & v3d->local_view_uuid) {
              break;
            }
          }
          if (base == NULL) {
            MEM_freeN(v3d->localvd);
            v3d->localvd = NULL;
            v3d->local_view_uuid = 0;

            /* Regionbase storage is different depending if the space is active. */
            ListBase *regionbase = (sl == area->spacedata.first) ? &area->regionbase :
                                                                   &sl->regionbase;
            for (ARegion *ar = regionbase->first; ar; ar = ar->next) {
              if (ar->regiontype == RGN_TYPE_WINDOW) {
                RegionView3D *rv3d = ar->regiondata;
                if (rv3d->localvd) {
                  MEM_freeN(rv3d->localvd);
                  rv3d->localvd = NULL;
                }
              }
            }
          }
        }
      }
    }
  }
}

static void lib_link_workspace_layout_restore(struct IDNameLib_Map *id_map,
                                              Main *newmain,
                                              WorkSpaceLayout *layout)
{
  bScreen *screen = BKE_workspace_layout_screen_get(layout);

  /* avoid conflicts with 2.8x branch */
  {
    for (ScrArea *sa = screen->areabase.first; sa; sa = sa->next) {
      for (SpaceLink *sl = sa->spacedata.first; sl; sl = sl->next) {
        if (sl->spacetype == SPACE_VIEW3D) {
          View3D *v3d = (View3D *)sl;
          ARegion *ar;

          v3d->camera = restore_pointer_by_name(id_map, (ID *)v3d->camera, USER_REAL);
          v3d->ob_centre = restore_pointer_by_name(id_map, (ID *)v3d->ob_centre, USER_REAL);

          /* Free render engines for now. */
          ListBase *regionbase = (sl == sa->spacedata.first) ? &sa->regionbase : &sl->regionbase;
          for (ar = regionbase->first; ar; ar = ar->next) {
            if (ar->regiontype == RGN_TYPE_WINDOW) {
              RegionView3D *rv3d = ar->regiondata;
              if (rv3d && rv3d->render_engine) {
                RE_engine_free(rv3d->render_engine);
                rv3d->render_engine = NULL;
              }
            }
          }
        }
        else if (sl->spacetype == SPACE_GRAPH) {
          SpaceGraph *sipo = (SpaceGraph *)sl;
          bDopeSheet *ads = sipo->ads;

          if (ads) {
            ads->source = restore_pointer_by_name(id_map, (ID *)ads->source, USER_REAL);

            if (ads->filter_grp) {
              ads->filter_grp = restore_pointer_by_name(
                  id_map, (ID *)ads->filter_grp, USER_IGNORE);
            }
          }

          /* force recalc of list of channels (i.e. includes calculating F-Curve colors)
           * thus preventing the "black curves" problem post-undo
           */
          sipo->runtime.flag |= SIPO_RUNTIME_FLAG_NEED_CHAN_SYNC_COLOR;
        }
        else if (sl->spacetype == SPACE_PROPERTIES) {
          SpaceProperties *sbuts = (SpaceProperties *)sl;
          sbuts->pinid = restore_pointer_by_name(id_map, sbuts->pinid, USER_IGNORE);
          if (sbuts->pinid == NULL) {
            sbuts->flag &= ~SB_PIN_CONTEXT;
          }

          /* TODO: restore path pointers: T40046
           * (complicated because this contains data pointers too, not just ID)*/
          MEM_SAFE_FREE(sbuts->path);
        }
        else if (sl->spacetype == SPACE_FILE) {
          SpaceFile *sfile = (SpaceFile *)sl;
          sfile->op = NULL;
          sfile->previews_timer = NULL;
        }
        else if (sl->spacetype == SPACE_ACTION) {
          SpaceAction *saction = (SpaceAction *)sl;

          saction->action = restore_pointer_by_name(id_map, (ID *)saction->action, USER_REAL);
          saction->ads.source = restore_pointer_by_name(
              id_map, (ID *)saction->ads.source, USER_REAL);

          if (saction->ads.filter_grp) {
            saction->ads.filter_grp = restore_pointer_by_name(
                id_map, (ID *)saction->ads.filter_grp, USER_IGNORE);
          }

          /* force recalc of list of channels, potentially updating the active action
           * while we're at it (as it can only be updated that way) [#28962]
           */
          saction->runtime.flag |= SACTION_RUNTIME_FLAG_NEED_CHAN_SYNC;
        }
        else if (sl->spacetype == SPACE_IMAGE) {
          SpaceImage *sima = (SpaceImage *)sl;

          sima->image = restore_pointer_by_name(id_map, (ID *)sima->image, USER_REAL);

          /* this will be freed, not worth attempting to find same scene,
           * since it gets initialized later */
          sima->iuser.scene = NULL;

#if 0
          /* Those are allocated and freed by space code, no need to handle them here. */
          MEM_SAFE_FREE(sima->scopes.waveform_1);
          MEM_SAFE_FREE(sima->scopes.waveform_2);
          MEM_SAFE_FREE(sima->scopes.waveform_3);
          MEM_SAFE_FREE(sima->scopes.vecscope);
#endif
          sima->scopes.ok = 0;

          /* NOTE: pre-2.5, this was local data not lib data, but now we need this as lib data
           * so assume that here we're doing for undo only...
           */
          sima->gpd = restore_pointer_by_name(id_map, (ID *)sima->gpd, USER_REAL);
          sima->mask_info.mask = restore_pointer_by_name(
              id_map, (ID *)sima->mask_info.mask, USER_REAL);
        }
        else if (sl->spacetype == SPACE_SEQ) {
          SpaceSeq *sseq = (SpaceSeq *)sl;

          /* NOTE: pre-2.5, this was local data not lib data, but now we need this as lib data
           * so assume that here we're doing for undo only...
           */
          sseq->gpd = restore_pointer_by_name(id_map, (ID *)sseq->gpd, USER_REAL);
        }
        else if (sl->spacetype == SPACE_NLA) {
          SpaceNla *snla = (SpaceNla *)sl;
          bDopeSheet *ads = snla->ads;

          if (ads) {
            ads->source = restore_pointer_by_name(id_map, (ID *)ads->source, USER_REAL);

            if (ads->filter_grp) {
              ads->filter_grp = restore_pointer_by_name(
                  id_map, (ID *)ads->filter_grp, USER_IGNORE);
            }
          }
        }
        else if (sl->spacetype == SPACE_TEXT) {
          SpaceText *st = (SpaceText *)sl;

          st->text = restore_pointer_by_name(id_map, (ID *)st->text, USER_REAL);
          if (st->text == NULL) {
            st->text = newmain->texts.first;
          }
        }
        else if (sl->spacetype == SPACE_SCRIPT) {
          SpaceScript *scpt = (SpaceScript *)sl;

          scpt->script = restore_pointer_by_name(id_map, (ID *)scpt->script, USER_REAL);

          /*sc->script = NULL; - 2.45 set to null, better re-run the script */
          if (scpt->script) {
            SCRIPT_SET_NULL(scpt->script);
          }
        }
        else if (sl->spacetype == SPACE_OUTLINER) {
          SpaceOutliner *so = (SpaceOutliner *)sl;

          so->search_tse.id = restore_pointer_by_name(id_map, so->search_tse.id, USER_IGNORE);

          if (so->treestore) {
            TreeStoreElem *tselem;
            BLI_mempool_iter iter;

            BLI_mempool_iternew(so->treestore, &iter);
            while ((tselem = BLI_mempool_iterstep(&iter))) {
              /* Do not try to restore pointers to drivers/sequence/etc.,
               * can crash in undo case! */
              if (TSE_IS_REAL_ID(tselem)) {
                tselem->id = restore_pointer_by_name(id_map, tselem->id, USER_IGNORE);
              }
              else {
                tselem->id = NULL;
              }
            }
            if (so->treehash) {
              /* rebuild hash table, because it depends on ids too */
              so->storeflag |= SO_TREESTORE_REBUILD;
            }
          }
        }
        else if (sl->spacetype == SPACE_NODE) {
          SpaceNode *snode = (SpaceNode *)sl;
          bNodeTreePath *path, *path_next;
          bNodeTree *ntree;

          /* node tree can be stored locally in id too, link this first */
          snode->id = restore_pointer_by_name(id_map, snode->id, USER_REAL);
          snode->from = restore_pointer_by_name(id_map, snode->from, USER_IGNORE);

          ntree = snode->id ? ntreeFromID(snode->id) : NULL;
          snode->nodetree = ntree ?
                                ntree :
                                restore_pointer_by_name(id_map, (ID *)snode->nodetree, USER_REAL);

          for (path = snode->treepath.first; path; path = path->next) {
            if (path == snode->treepath.first) {
              /* first nodetree in path is same as snode->nodetree */
              path->nodetree = snode->nodetree;
            }
            else {
              path->nodetree = restore_pointer_by_name(id_map, (ID *)path->nodetree, USER_REAL);
            }

            if (!path->nodetree) {
              break;
            }
          }

          /* remaining path entries are invalid, remove */
          for (; path; path = path_next) {
            path_next = path->next;

            BLI_remlink(&snode->treepath, path);
            MEM_freeN(path);
          }

          /* edittree is just the last in the path,
           * set this directly since the path may have been shortened above */
          if (snode->treepath.last) {
            path = snode->treepath.last;
            snode->edittree = path->nodetree;
          }
          else {
            snode->edittree = NULL;
          }
        }
        else if (sl->spacetype == SPACE_CLIP) {
          SpaceClip *sclip = (SpaceClip *)sl;

          sclip->clip = restore_pointer_by_name(id_map, (ID *)sclip->clip, USER_REAL);
          sclip->mask_info.mask = restore_pointer_by_name(
              id_map, (ID *)sclip->mask_info.mask, USER_REAL);

          sclip->scopes.ok = 0;
        }
      }
    }
  }
}

/**
 * Used to link a file (without UI) to the current UI.
 * Note that it assumes the old pointers in UI are still valid, so old Main is not freed.
 */
void blo_lib_link_restore(Main *oldmain,
                          Main *newmain,
                          wmWindowManager *curwm,
                          Scene *curscene,
                          ViewLayer *cur_view_layer)
{
  struct IDNameLib_Map *id_map = BKE_main_idmap_create(newmain, true, oldmain);

  for (WorkSpace *workspace = newmain->workspaces.first; workspace;
       workspace = workspace->id.next) {
    ListBase *layouts = BKE_workspace_layouts_get(workspace);

    for (WorkSpaceLayout *layout = layouts->first; layout; layout = layout->next) {
      lib_link_workspace_layout_restore(id_map, newmain, layout);
    }
  }

  for (wmWindow *win = curwm->windows.first; win; win = win->next) {
    WorkSpace *workspace = BKE_workspace_active_get(win->workspace_hook);
    ID *workspace_id = (ID *)workspace;
    Scene *oldscene = win->scene;

    workspace = restore_pointer_by_name(id_map, workspace_id, USER_REAL);
    BKE_workspace_active_set(win->workspace_hook, workspace);
    win->scene = restore_pointer_by_name(id_map, (ID *)win->scene, USER_REAL);
    if (win->scene == NULL) {
      win->scene = curscene;
    }
    if (BKE_view_layer_find(win->scene, win->view_layer_name) == NULL) {
      STRNCPY(win->view_layer_name, cur_view_layer->name);
    }
    BKE_workspace_active_set(win->workspace_hook, workspace);

    /* keep cursor location through undo */
    memcpy(&win->scene->cursor, &oldscene->cursor, sizeof(win->scene->cursor));

    /* Note: even though that function seems to redo part of what is done by
     * `lib_link_workspace_layout_restore()` above, it seems to have a slightly different scope:
     * while the former updates the whole UI pointers from Main db (going over all layouts of
     * all workspaces), that one only focuses one current active screen, takes care of
     * potential local view, and needs window's scene pointer to be final... */
    lib_link_window_scene_data_restore(win, win->scene, cur_view_layer);

    BLI_assert(win->screen == NULL);
  }

  /* Restore all ID pointers in Main database itself
   * (especially IDProperties might point to some word-space of other 'weirdly unchanged' ID
   * pointers, see T69146).
   * Note that this will re-apply again a few pointers in workspaces or so,
   * but since we are remapping final ones already set above,
   * that is just some minor harmless double-processing. */
  lib_link_main_data_restore(id_map, newmain);

  /* update IDs stored in all possible clipboards */
  lib_link_clipboard_restore(id_map);

  BKE_main_idmap_destroy(id_map);
}

/* for the saved 2.50 files without regiondata */
/* and as patch for 2.48 and older */
void blo_do_versions_view3d_split_250(View3D *v3d, ListBase *regions)
{
  ARegion *ar;

  for (ar = regions->first; ar; ar = ar->next) {
    if (ar->regiontype == RGN_TYPE_WINDOW && ar->regiondata == NULL) {
      RegionView3D *rv3d;

      rv3d = ar->regiondata = MEM_callocN(sizeof(RegionView3D), "region v3d patch");
      rv3d->persp = (char)v3d->persp;
      rv3d->view = (char)v3d->view;
      rv3d->dist = v3d->dist;
      copy_v3_v3(rv3d->ofs, v3d->ofs);
      copy_qt_qt(rv3d->viewquat, v3d->viewquat);
    }
  }

  /* this was not initialized correct always */
  if (v3d->gridsubdiv == 0) {
    v3d->gridsubdiv = 10;
  }
}

static bool direct_link_screen(FileData *fd, bScreen *sc)
{
  bool wrong_id = false;

  sc->regionbase.first = sc->regionbase.last = NULL;
  sc->context = NULL;
  sc->active_region = NULL;

  sc->preview = direct_link_preview_image(fd, sc->preview);

  if (!direct_link_area_map(fd, AREAMAP_FROM_SCREEN(sc))) {
    printf("Error reading Screen %s... removing it.\n", sc->id.name + 2);
    wrong_id = true;
  }

  return wrong_id;
}

/** \} */

/* -------------------------------------------------------------------- */
/** \name Read ID: Library
 * \{ */

static void direct_link_library(FileData *fd, Library *lib, Main *main)
{
  Main *newmain;

  /* check if the library was already read */
  for (newmain = fd->mainlist->first; newmain; newmain = newmain->next) {
    if (newmain->curlib) {
      if (BLI_path_cmp(newmain->curlib->filepath, lib->filepath) == 0) {
        blo_reportf_wrap(fd->reports,
                         RPT_WARNING,
                         TIP_("Library '%s', '%s' had multiple instances, save and reload!"),
                         lib->name,
                         lib->filepath);

        change_link_placeholder_to_real_ID_pointer(fd->mainlist, fd, lib, newmain->curlib);
        /*              change_link_placeholder_to_real_ID_pointer_fd(fd, lib, newmain->curlib); */

        BLI_remlink(&main->libraries, lib);
        MEM_freeN(lib);

        /* Now, since Blender always expect **latest** Main pointer from fd->mainlist
         * to be the active library Main pointer,
         * where to add all non-library data-blocks found in file next, we have to switch that
         * 'dupli' found Main to latest position in the list!
         * Otherwise, you get weird disappearing linked data on a rather inconsistent basis.
         * See also T53977 for reproducible case. */
        BLI_remlink(fd->mainlist, newmain);
        BLI_addtail(fd->mainlist, newmain);

        return;
      }
    }
  }

  /* make sure we have full path in lib->filepath */
  BLI_strncpy(lib->filepath, lib->name, sizeof(lib->name));
  BLI_cleanup_path(fd->relabase, lib->filepath);

  //  printf("direct_link_library: name %s\n", lib->name);
  //  printf("direct_link_library: filepath %s\n", lib->filepath);

  lib->packedfile = direct_link_packedfile(fd, lib->packedfile);

  /* new main */
  newmain = BKE_main_new();
  BLI_addtail(fd->mainlist, newmain);
  newmain->curlib = lib;

  lib->parent = NULL;
}

static void lib_link_library(FileData *UNUSED(fd), Main *main)
{
  Library *lib;
  for (lib = main->libraries.first; lib; lib = lib->id.next) {
    id_us_ensure_real(&lib->id);
  }
}

/* Always call this once you have loaded new library data to set the relative paths correctly
 * in relation to the blend file. */
static void fix_relpaths_library(const char *basepath, Main *main)
{
  Library *lib;
  /* BLO_read_from_memory uses a blank filename */
  if (basepath == NULL || basepath[0] == '\0') {
    for (lib = main->libraries.first; lib; lib = lib->id.next) {
      /* when loading a linked lib into a file which has not been saved,
       * there is nothing we can be relative to, so instead we need to make
       * it absolute. This can happen when appending an object with a relative
       * link into an unsaved blend file. See [#27405].
       * The remap relative option will make it relative again on save - campbell */
      if (BLI_path_is_rel(lib->name)) {
        BLI_strncpy(lib->name, lib->filepath, sizeof(lib->name));
      }
    }
  }
  else {
    for (lib = main->libraries.first; lib; lib = lib->id.next) {
      /* Libraries store both relative and abs paths, recreate relative paths,
       * relative to the blend file since indirectly linked libs will be
       * relative to their direct linked library. */
      if (BLI_path_is_rel(lib->name)) { /* if this is relative to begin with? */
        BLI_strncpy(lib->name, lib->filepath, sizeof(lib->name));
        BLI_path_rel(lib->name, basepath);
      }
    }
  }
}

/** \} */

/* -------------------------------------------------------------------- */
/** \name Read ID: Light Probe
 * \{ */

static void lib_link_lightprobe(FileData *fd, Main *main)
{
  for (LightProbe *prb = main->lightprobes.first; prb; prb = prb->id.next) {
    if (prb->id.tag & LIB_TAG_NEED_LINK) {
      IDP_LibLinkProperty(prb->id.properties, fd);
      lib_link_animdata(fd, &prb->id, prb->adt);

      prb->visibility_grp = newlibadr(fd, prb->id.lib, prb->visibility_grp);

      prb->id.tag &= ~LIB_TAG_NEED_LINK;
    }
  }
}

static void direct_link_lightprobe(FileData *fd, LightProbe *prb)
{
  prb->adt = newdataadr(fd, prb->adt);
  direct_link_animdata(fd, prb->adt);
}

/** \} */

/* -------------------------------------------------------------------- */
/** \name Read ID: Speaker
 * \{ */

static void lib_link_speaker(FileData *fd, Main *main)
{
  for (Speaker *spk = main->speakers.first; spk; spk = spk->id.next) {
    if (spk->id.tag & LIB_TAG_NEED_LINK) {
      IDP_LibLinkProperty(spk->id.properties, fd);
      lib_link_animdata(fd, &spk->id, spk->adt);

      spk->sound = newlibadr_us(fd, spk->id.lib, spk->sound);

      spk->id.tag &= ~LIB_TAG_NEED_LINK;
    }
  }
}

static void direct_link_speaker(FileData *fd, Speaker *spk)
{
  spk->adt = newdataadr(fd, spk->adt);
  direct_link_animdata(fd, spk->adt);

#if 0
  spk->sound = newdataadr(fd, spk->sound);
  direct_link_sound(fd, spk->sound);
#endif
}

/** \} */

/* -------------------------------------------------------------------- */
/** \name Read ID: Sound
 * \{ */

static void direct_link_sound(FileData *fd, bSound *sound)
{
  sound->tags = 0;
  sound->handle = NULL;
  sound->playback_handle = NULL;

  /* versioning stuff, if there was a cache, then we enable caching: */
  if (sound->cache) {
    sound->flags |= SOUND_FLAGS_CACHING;
    sound->cache = NULL;
  }

  if (fd->soundmap) {
    sound->waveform = newsoundadr(fd, sound->waveform);
    sound->tags |= SOUND_TAGS_WAVEFORM_NO_RELOAD;
  }
  else {
    sound->waveform = NULL;
  }

  sound->spinlock = MEM_mallocN(sizeof(SpinLock), "sound_spinlock");
  BLI_spin_init(sound->spinlock);

  /* clear waveform loading flag */
  sound->tags &= ~SOUND_TAGS_WAVEFORM_LOADING;

  sound->packedfile = direct_link_packedfile(fd, sound->packedfile);
  sound->newpackedfile = direct_link_packedfile(fd, sound->newpackedfile);
}

static void lib_link_sound(FileData *fd, Main *main)
{
  for (bSound *sound = main->sounds.first; sound; sound = sound->id.next) {
    if (sound->id.tag & LIB_TAG_NEED_LINK) {
      IDP_LibLinkProperty(sound->id.properties, fd);

      sound->ipo = newlibadr_us(
          fd, sound->id.lib, sound->ipo);  // XXX deprecated - old animation system

      BKE_sound_reset_runtime(sound);

      sound->id.tag &= ~LIB_TAG_NEED_LINK;
    }
  }
}

/** \} */

/* -------------------------------------------------------------------- */
/** \name Read ID: Movie Clip
 * \{ */

static void direct_link_movieReconstruction(FileData *fd,
                                            MovieTrackingReconstruction *reconstruction)
{
  reconstruction->cameras = newdataadr(fd, reconstruction->cameras);
}

static void direct_link_movieTracks(FileData *fd, ListBase *tracksbase)
{
  MovieTrackingTrack *track;

  link_list(fd, tracksbase);

  for (track = tracksbase->first; track; track = track->next) {
    track->markers = newdataadr(fd, track->markers);
  }
}

static void direct_link_moviePlaneTracks(FileData *fd, ListBase *plane_tracks_base)
{
  MovieTrackingPlaneTrack *plane_track;

  link_list(fd, plane_tracks_base);

  for (plane_track = plane_tracks_base->first; plane_track; plane_track = plane_track->next) {
    int i;

    plane_track->point_tracks = newdataadr(fd, plane_track->point_tracks);
    test_pointer_array(fd, (void **)&plane_track->point_tracks);
    for (i = 0; i < plane_track->point_tracksnr; i++) {
      plane_track->point_tracks[i] = newdataadr(fd, plane_track->point_tracks[i]);
    }

    plane_track->markers = newdataadr(fd, plane_track->markers);
  }
}

static void direct_link_movieclip(FileData *fd, MovieClip *clip)
{
  MovieTracking *tracking = &clip->tracking;
  MovieTrackingObject *object;

  clip->adt = newdataadr(fd, clip->adt);

  if (fd->movieclipmap) {
    clip->cache = newmclipadr(fd, clip->cache);
  }
  else {
    clip->cache = NULL;
  }

  if (fd->movieclipmap) {
    clip->tracking.camera.intrinsics = newmclipadr(fd, clip->tracking.camera.intrinsics);
  }
  else {
    clip->tracking.camera.intrinsics = NULL;
  }

  direct_link_movieTracks(fd, &tracking->tracks);
  direct_link_moviePlaneTracks(fd, &tracking->plane_tracks);
  direct_link_movieReconstruction(fd, &tracking->reconstruction);

  clip->tracking.act_track = newdataadr(fd, clip->tracking.act_track);
  clip->tracking.act_plane_track = newdataadr(fd, clip->tracking.act_plane_track);

  clip->anim = NULL;
  clip->tracking_context = NULL;
  clip->tracking.stats = NULL;

  /* Needed for proper versioning, will be NULL for all newer files anyway. */
  clip->tracking.stabilization.rot_track = newdataadr(fd, clip->tracking.stabilization.rot_track);

  clip->tracking.dopesheet.ok = 0;
  BLI_listbase_clear(&clip->tracking.dopesheet.channels);
  BLI_listbase_clear(&clip->tracking.dopesheet.coverage_segments);

  link_list(fd, &tracking->objects);

  for (object = tracking->objects.first; object; object = object->next) {
    direct_link_movieTracks(fd, &object->tracks);
    direct_link_moviePlaneTracks(fd, &object->plane_tracks);
    direct_link_movieReconstruction(fd, &object->reconstruction);
  }
}

static void lib_link_movieTracks(FileData *fd, MovieClip *clip, ListBase *tracksbase)
{
  MovieTrackingTrack *track;

  for (track = tracksbase->first; track; track = track->next) {
    track->gpd = newlibadr_us(fd, clip->id.lib, track->gpd);
  }
}

static void lib_link_moviePlaneTracks(FileData *fd, MovieClip *clip, ListBase *tracksbase)
{
  MovieTrackingPlaneTrack *plane_track;

  for (plane_track = tracksbase->first; plane_track; plane_track = plane_track->next) {
    plane_track->image = newlibadr_us(fd, clip->id.lib, plane_track->image);
  }
}

static void lib_link_movieclip(FileData *fd, Main *main)
{
  for (MovieClip *clip = main->movieclips.first; clip; clip = clip->id.next) {
    if (clip->id.tag & LIB_TAG_NEED_LINK) {
      MovieTracking *tracking = &clip->tracking;

      IDP_LibLinkProperty(clip->id.properties, fd);
      lib_link_animdata(fd, &clip->id, clip->adt);

      clip->gpd = newlibadr_us(fd, clip->id.lib, clip->gpd);

      lib_link_movieTracks(fd, clip, &tracking->tracks);
      lib_link_moviePlaneTracks(fd, clip, &tracking->plane_tracks);

      for (MovieTrackingObject *object = tracking->objects.first; object; object = object->next) {
        lib_link_movieTracks(fd, clip, &object->tracks);
        lib_link_moviePlaneTracks(fd, clip, &object->plane_tracks);
      }

      clip->id.tag &= ~LIB_TAG_NEED_LINK;
    }
  }
}

/** \} */

/* -------------------------------------------------------------------- */
/** \name Read ID: Masks
 * \{ */

static void direct_link_mask(FileData *fd, Mask *mask)
{
  MaskLayer *masklay;

  mask->adt = newdataadr(fd, mask->adt);

  link_list(fd, &mask->masklayers);

  for (masklay = mask->masklayers.first; masklay; masklay = masklay->next) {
    MaskSpline *spline;
    MaskLayerShape *masklay_shape;

    /* can't use newdataadr since it's a pointer within an array */
    MaskSplinePoint *act_point_search = NULL;

    link_list(fd, &masklay->splines);

    for (spline = masklay->splines.first; spline; spline = spline->next) {
      MaskSplinePoint *points_old = spline->points;
      int i;

      spline->points = newdataadr(fd, spline->points);

      for (i = 0; i < spline->tot_point; i++) {
        MaskSplinePoint *point = &spline->points[i];

        if (point->tot_uw) {
          point->uw = newdataadr(fd, point->uw);
        }
      }

      /* detect active point */
      if ((act_point_search == NULL) && (masklay->act_point >= points_old) &&
          (masklay->act_point < points_old + spline->tot_point)) {
        act_point_search = &spline->points[masklay->act_point - points_old];
      }
    }

    link_list(fd, &masklay->splines_shapes);

    for (masklay_shape = masklay->splines_shapes.first; masklay_shape;
         masklay_shape = masklay_shape->next) {
      masklay_shape->data = newdataadr(fd, masklay_shape->data);

      if (masklay_shape->tot_vert) {
        if (fd->flags & FD_FLAGS_SWITCH_ENDIAN) {
          BLI_endian_switch_float_array(masklay_shape->data,
                                        masklay_shape->tot_vert * sizeof(float) *
                                            MASK_OBJECT_SHAPE_ELEM_SIZE);
        }
      }
    }

    masklay->act_spline = newdataadr(fd, masklay->act_spline);
    masklay->act_point = act_point_search;
  }
}

static void lib_link_mask_parent(FileData *fd, Mask *mask, MaskParent *parent)
{
  parent->id = newlibadr_us(fd, mask->id.lib, parent->id);
}

static void lib_link_mask(FileData *fd, Main *main)
{
  for (Mask *mask = main->masks.first; mask; mask = mask->id.next) {
    if (mask->id.tag & LIB_TAG_NEED_LINK) {
      IDP_LibLinkProperty(mask->id.properties, fd);
      lib_link_animdata(fd, &mask->id, mask->adt);

      for (MaskLayer *masklay = mask->masklayers.first; masklay; masklay = masklay->next) {
        MaskSpline *spline;

        spline = masklay->splines.first;
        while (spline) {
          int i;

          for (i = 0; i < spline->tot_point; i++) {
            MaskSplinePoint *point = &spline->points[i];

            lib_link_mask_parent(fd, mask, &point->parent);
          }

          lib_link_mask_parent(fd, mask, &spline->parent);

          spline = spline->next;
        }
      }

      mask->id.tag &= ~LIB_TAG_NEED_LINK;
    }
  }
}

/** \} */

/* -------------------------------------------------------------------- */
/** \name Read ID: Line Style
 * \{ */

static void lib_link_linestyle(FileData *fd, Main *main)
{
  for (FreestyleLineStyle *linestyle = main->linestyles.first; linestyle;
       linestyle = linestyle->id.next) {
    if (linestyle->id.tag & LIB_TAG_NEED_LINK) {
      LineStyleModifier *m;

      IDP_LibLinkProperty(linestyle->id.properties, fd);
      lib_link_animdata(fd, &linestyle->id, linestyle->adt);

      for (m = linestyle->color_modifiers.first; m; m = m->next) {
        switch (m->type) {
          case LS_MODIFIER_DISTANCE_FROM_OBJECT: {
            LineStyleColorModifier_DistanceFromObject *cm =
                (LineStyleColorModifier_DistanceFromObject *)m;
            cm->target = newlibadr(fd, linestyle->id.lib, cm->target);
            break;
          }
        }
      }
      for (m = linestyle->alpha_modifiers.first; m; m = m->next) {
        switch (m->type) {
          case LS_MODIFIER_DISTANCE_FROM_OBJECT: {
            LineStyleAlphaModifier_DistanceFromObject *am =
                (LineStyleAlphaModifier_DistanceFromObject *)m;
            am->target = newlibadr(fd, linestyle->id.lib, am->target);
            break;
          }
        }
      }
      for (m = linestyle->thickness_modifiers.first; m; m = m->next) {
        switch (m->type) {
          case LS_MODIFIER_DISTANCE_FROM_OBJECT: {
            LineStyleThicknessModifier_DistanceFromObject *tm =
                (LineStyleThicknessModifier_DistanceFromObject *)m;
            tm->target = newlibadr(fd, linestyle->id.lib, tm->target);
            break;
          }
        }
      }
      for (int a = 0; a < MAX_MTEX; a++) {
        MTex *mtex = linestyle->mtex[a];
        if (mtex) {
          mtex->tex = newlibadr_us(fd, linestyle->id.lib, mtex->tex);
          mtex->object = newlibadr(fd, linestyle->id.lib, mtex->object);
        }
      }
      if (linestyle->nodetree) {
        lib_link_ntree(fd, &linestyle->id, linestyle->nodetree);
        linestyle->nodetree->id.lib = linestyle->id.lib;
      }

      linestyle->id.tag &= ~LIB_TAG_NEED_LINK;
    }
  }
}

static void direct_link_linestyle_color_modifier(FileData *fd, LineStyleModifier *modifier)
{
  switch (modifier->type) {
    case LS_MODIFIER_ALONG_STROKE: {
      LineStyleColorModifier_AlongStroke *m = (LineStyleColorModifier_AlongStroke *)modifier;
      m->color_ramp = newdataadr(fd, m->color_ramp);
      break;
    }
    case LS_MODIFIER_DISTANCE_FROM_CAMERA: {
      LineStyleColorModifier_DistanceFromCamera *m = (LineStyleColorModifier_DistanceFromCamera *)
          modifier;
      m->color_ramp = newdataadr(fd, m->color_ramp);
      break;
    }
    case LS_MODIFIER_DISTANCE_FROM_OBJECT: {
      LineStyleColorModifier_DistanceFromObject *m = (LineStyleColorModifier_DistanceFromObject *)
          modifier;
      m->color_ramp = newdataadr(fd, m->color_ramp);
      break;
    }
    case LS_MODIFIER_MATERIAL: {
      LineStyleColorModifier_Material *m = (LineStyleColorModifier_Material *)modifier;
      m->color_ramp = newdataadr(fd, m->color_ramp);
      break;
    }
    case LS_MODIFIER_TANGENT: {
      LineStyleColorModifier_Tangent *m = (LineStyleColorModifier_Tangent *)modifier;
      m->color_ramp = newdataadr(fd, m->color_ramp);
      break;
    }
    case LS_MODIFIER_NOISE: {
      LineStyleColorModifier_Noise *m = (LineStyleColorModifier_Noise *)modifier;
      m->color_ramp = newdataadr(fd, m->color_ramp);
      break;
    }
    case LS_MODIFIER_CREASE_ANGLE: {
      LineStyleColorModifier_CreaseAngle *m = (LineStyleColorModifier_CreaseAngle *)modifier;
      m->color_ramp = newdataadr(fd, m->color_ramp);
      break;
    }
    case LS_MODIFIER_CURVATURE_3D: {
      LineStyleColorModifier_Curvature_3D *m = (LineStyleColorModifier_Curvature_3D *)modifier;
      m->color_ramp = newdataadr(fd, m->color_ramp);
      break;
    }
  }
}

static void direct_link_linestyle_alpha_modifier(FileData *fd, LineStyleModifier *modifier)
{
  switch (modifier->type) {
    case LS_MODIFIER_ALONG_STROKE: {
      LineStyleAlphaModifier_AlongStroke *m = (LineStyleAlphaModifier_AlongStroke *)modifier;
      m->curve = newdataadr(fd, m->curve);
      direct_link_curvemapping(fd, m->curve);
      break;
    }
    case LS_MODIFIER_DISTANCE_FROM_CAMERA: {
      LineStyleAlphaModifier_DistanceFromCamera *m = (LineStyleAlphaModifier_DistanceFromCamera *)
          modifier;
      m->curve = newdataadr(fd, m->curve);
      direct_link_curvemapping(fd, m->curve);
      break;
    }
    case LS_MODIFIER_DISTANCE_FROM_OBJECT: {
      LineStyleAlphaModifier_DistanceFromObject *m = (LineStyleAlphaModifier_DistanceFromObject *)
          modifier;
      m->curve = newdataadr(fd, m->curve);
      direct_link_curvemapping(fd, m->curve);
      break;
    }
    case LS_MODIFIER_MATERIAL: {
      LineStyleAlphaModifier_Material *m = (LineStyleAlphaModifier_Material *)modifier;
      m->curve = newdataadr(fd, m->curve);
      direct_link_curvemapping(fd, m->curve);
      break;
    }
    case LS_MODIFIER_TANGENT: {
      LineStyleAlphaModifier_Tangent *m = (LineStyleAlphaModifier_Tangent *)modifier;
      m->curve = newdataadr(fd, m->curve);
      direct_link_curvemapping(fd, m->curve);
      break;
    }
    case LS_MODIFIER_NOISE: {
      LineStyleAlphaModifier_Noise *m = (LineStyleAlphaModifier_Noise *)modifier;
      m->curve = newdataadr(fd, m->curve);
      direct_link_curvemapping(fd, m->curve);
      break;
    }
    case LS_MODIFIER_CREASE_ANGLE: {
      LineStyleAlphaModifier_CreaseAngle *m = (LineStyleAlphaModifier_CreaseAngle *)modifier;
      m->curve = newdataadr(fd, m->curve);
      direct_link_curvemapping(fd, m->curve);
      break;
    }
    case LS_MODIFIER_CURVATURE_3D: {
      LineStyleAlphaModifier_Curvature_3D *m = (LineStyleAlphaModifier_Curvature_3D *)modifier;
      m->curve = newdataadr(fd, m->curve);
      direct_link_curvemapping(fd, m->curve);
      break;
    }
  }
}

static void direct_link_linestyle_thickness_modifier(FileData *fd, LineStyleModifier *modifier)
{
  switch (modifier->type) {
    case LS_MODIFIER_ALONG_STROKE: {
      LineStyleThicknessModifier_AlongStroke *m = (LineStyleThicknessModifier_AlongStroke *)
          modifier;
      m->curve = newdataadr(fd, m->curve);
      direct_link_curvemapping(fd, m->curve);
      break;
    }
    case LS_MODIFIER_DISTANCE_FROM_CAMERA: {
      LineStyleThicknessModifier_DistanceFromCamera *m =
          (LineStyleThicknessModifier_DistanceFromCamera *)modifier;
      m->curve = newdataadr(fd, m->curve);
      direct_link_curvemapping(fd, m->curve);
      break;
    }
    case LS_MODIFIER_DISTANCE_FROM_OBJECT: {
      LineStyleThicknessModifier_DistanceFromObject *m =
          (LineStyleThicknessModifier_DistanceFromObject *)modifier;
      m->curve = newdataadr(fd, m->curve);
      direct_link_curvemapping(fd, m->curve);
      break;
    }
    case LS_MODIFIER_MATERIAL: {
      LineStyleThicknessModifier_Material *m = (LineStyleThicknessModifier_Material *)modifier;
      m->curve = newdataadr(fd, m->curve);
      direct_link_curvemapping(fd, m->curve);
      break;
    }
    case LS_MODIFIER_TANGENT: {
      LineStyleThicknessModifier_Tangent *m = (LineStyleThicknessModifier_Tangent *)modifier;
      m->curve = newdataadr(fd, m->curve);
      direct_link_curvemapping(fd, m->curve);
      break;
    }
    case LS_MODIFIER_CREASE_ANGLE: {
      LineStyleThicknessModifier_CreaseAngle *m = (LineStyleThicknessModifier_CreaseAngle *)
          modifier;
      m->curve = newdataadr(fd, m->curve);
      direct_link_curvemapping(fd, m->curve);
      break;
    }
    case LS_MODIFIER_CURVATURE_3D: {
      LineStyleThicknessModifier_Curvature_3D *m = (LineStyleThicknessModifier_Curvature_3D *)
          modifier;
      m->curve = newdataadr(fd, m->curve);
      direct_link_curvemapping(fd, m->curve);
      break;
    }
  }
}

static void direct_link_linestyle_geometry_modifier(FileData *UNUSED(fd),
                                                    LineStyleModifier *UNUSED(modifier))
{
}

static void direct_link_linestyle(FileData *fd, FreestyleLineStyle *linestyle)
{
  int a;
  LineStyleModifier *modifier;

  linestyle->adt = newdataadr(fd, linestyle->adt);
  direct_link_animdata(fd, linestyle->adt);
  link_list(fd, &linestyle->color_modifiers);
  for (modifier = linestyle->color_modifiers.first; modifier; modifier = modifier->next) {
    direct_link_linestyle_color_modifier(fd, modifier);
  }
  link_list(fd, &linestyle->alpha_modifiers);
  for (modifier = linestyle->alpha_modifiers.first; modifier; modifier = modifier->next) {
    direct_link_linestyle_alpha_modifier(fd, modifier);
  }
  link_list(fd, &linestyle->thickness_modifiers);
  for (modifier = linestyle->thickness_modifiers.first; modifier; modifier = modifier->next) {
    direct_link_linestyle_thickness_modifier(fd, modifier);
  }
  link_list(fd, &linestyle->geometry_modifiers);
  for (modifier = linestyle->geometry_modifiers.first; modifier; modifier = modifier->next) {
    direct_link_linestyle_geometry_modifier(fd, modifier);
  }
  for (a = 0; a < MAX_MTEX; a++) {
    linestyle->mtex[a] = newdataadr(fd, linestyle->mtex[a]);
  }
  linestyle->nodetree = newdataadr(fd, linestyle->nodetree);
  if (linestyle->nodetree) {
    direct_link_id(fd, &linestyle->nodetree->id);
    direct_link_nodetree(fd, linestyle->nodetree);
  }
}

/** \} */

/* -------------------------------------------------------------------- */
/** \name Read Library Data Block
 * \{ */

static ID *create_placeholder(Main *mainvar, const short idcode, const char *idname, const int tag)
{
  ListBase *lb = which_libbase(mainvar, idcode);
  ID *ph_id = BKE_libblock_alloc_notest(idcode);

  *((short *)ph_id->name) = idcode;
  BLI_strncpy(ph_id->name + 2, idname, sizeof(ph_id->name) - 2);
  BKE_libblock_init_empty(ph_id);
  ph_id->lib = mainvar->curlib;
  ph_id->tag = tag | LIB_TAG_MISSING;
  ph_id->us = ID_FAKE_USERS(ph_id);
  ph_id->icon_id = 0;

  BLI_addtail(lb, ph_id);
<<<<<<< HEAD
  id_sort_by_name(lb, ph_id);
=======
  id_sort_by_name(lb, ph_id, NULL);
>>>>>>> e17b075a

  return ph_id;
}

static void placeholders_ensure_valid(Main *bmain)
{
  /* Placeholder ObData IDs won't have any material, we have to update their objects for that,
   * otherwise the inconsistency between both will lead to crashes (especially in Eevee?). */
  for (Object *ob = bmain->objects.first; ob != NULL; ob = ob->id.next) {
    ID *obdata = ob->data;
    if (obdata != NULL && obdata->tag & LIB_TAG_MISSING) {
      test_object_materials(bmain, ob, obdata);
    }
  }
}

static const char *dataname(short id_code)
{
  switch (id_code) {
    case ID_OB:
      return "Data from OB";
    case ID_ME:
      return "Data from ME";
    case ID_IP:
      return "Data from IP";
    case ID_SCE:
      return "Data from SCE";
    case ID_MA:
      return "Data from MA";
    case ID_TE:
      return "Data from TE";
    case ID_CU:
      return "Data from CU";
    case ID_GR:
      return "Data from GR";
    case ID_AR:
      return "Data from AR";
    case ID_AC:
      return "Data from AC";
    case ID_LI:
      return "Data from LI";
    case ID_MB:
      return "Data from MB";
    case ID_IM:
      return "Data from IM";
    case ID_LT:
      return "Data from LT";
    case ID_LA:
      return "Data from LA";
    case ID_CA:
      return "Data from CA";
    case ID_KE:
      return "Data from KE";
    case ID_WO:
      return "Data from WO";
    case ID_SCR:
      return "Data from SCR";
    case ID_VF:
      return "Data from VF";
    case ID_TXT:
      return "Data from TXT";
    case ID_SPK:
      return "Data from SPK";
    case ID_LP:
      return "Data from LP";
    case ID_SO:
      return "Data from SO";
    case ID_NT:
      return "Data from NT";
    case ID_BR:
      return "Data from BR";
    case ID_PA:
      return "Data from PA";
    case ID_PAL:
      return "Data from PAL";
    case ID_PC:
      return "Data from PCRV";
    case ID_GD:
      return "Data from GD";
    case ID_WM:
      return "Data from WM";
    case ID_MC:
      return "Data from MC";
    case ID_MSK:
      return "Data from MSK";
    case ID_LS:
      return "Data from LS";
    case ID_CF:
      return "Data from CF";
    case ID_WS:
      return "Data from WS";
  }
  return "Data from Lib Block";
}

static BHead *read_data_into_oldnewmap(FileData *fd, BHead *bhead, const char *allocname)
{
  bhead = blo_bhead_next(fd, bhead);

  while (bhead && bhead->code == DATA) {
    void *data;
#if 0
    /* XXX DUMB DEBUGGING OPTION TO GIVE NAMES for guarded malloc errors */
    short *sp = fd->filesdna->structs[bhead->SDNAnr];
    char *tmp = malloc(100);
    allocname = fd->filesdna->types[sp[0]];
    strcpy(tmp, allocname);
    data = read_struct(fd, bhead, tmp);
#else
    data = read_struct(fd, bhead, allocname);
#endif

    if (data) {
      oldnewmap_insert(fd->datamap, bhead->old, data, 0);
    }

    bhead = blo_bhead_next(fd, bhead);
  }

  return bhead;
}

static BHead *read_libblock(FileData *fd,
                            Main *main,
                            BHead *bhead,
                            const int tag,
                            const bool placeholder_set_indirect_extern,
                            ID **r_id)
{
  /* this routine reads a libblock and its direct data. Use link functions to connect it all
   */
  ID *id;
  ListBase *lb;
  const char *allocname;
  bool wrong_id = false;

  /* In undo case, most libs and linked data should be kept as is from previous state
   * (see BLO_read_from_memfile).
   * However, some needed by the snapshot being read may have been removed in previous one,
   * and would go missing.
   * This leads e.g. to disappearing objects in some undo/redo case, see T34446.
   * That means we have to carefully check whether current lib or
   * libdata already exits in old main, if it does we merely copy it over into new main area,
   * otherwise we have to do a full read of that bhead... */
  if (fd->memfile && ELEM(bhead->code, ID_LI, ID_LINK_PLACEHOLDER)) {
    const char *idname = blo_bhead_id_name(fd, bhead);

    DEBUG_PRINTF("Checking %s...\n", idname);

    if (bhead->code == ID_LI) {
      Main *libmain = fd->old_mainlist->first;
      /* Skip oldmain itself... */
      for (libmain = libmain->next; libmain; libmain = libmain->next) {
        DEBUG_PRINTF("... against %s: ", libmain->curlib ? libmain->curlib->id.name : "<NULL>");
        if (libmain->curlib && STREQ(idname, libmain->curlib->id.name)) {
          Main *oldmain = fd->old_mainlist->first;
          DEBUG_PRINTF("FOUND!\n");
          /* In case of a library, we need to re-add its main to fd->mainlist,
           * because if we have later a missing ID_LINK_PLACEHOLDER,
           * we need to get the correct lib it is linked to!
           * Order is crucial, we cannot bulk-add it in BLO_read_from_memfile()
           * like it used to be. */
          BLI_remlink(fd->old_mainlist, libmain);
          BLI_remlink_safe(&oldmain->libraries, libmain->curlib);
          BLI_addtail(fd->mainlist, libmain);
          BLI_addtail(&main->libraries, libmain->curlib);

          if (r_id) {
            *r_id = NULL; /* Just in case... */
          }
          return blo_bhead_next(fd, bhead);
        }
        DEBUG_PRINTF("nothing...\n");
      }
    }
    else {
      DEBUG_PRINTF("... in %s (%s): ",
                   main->curlib ? main->curlib->id.name : "<NULL>",
                   main->curlib ? main->curlib->name : "<NULL>");
      if ((id = BKE_libblock_find_name(main, GS(idname), idname + 2))) {
        DEBUG_PRINTF("FOUND!\n");
        /* Even though we found our linked ID,
         * there is no guarantee its address is still the same. */
        if (id != bhead->old) {
          oldnewmap_insert(fd->libmap, bhead->old, id, GS(id->name));
        }

        /* No need to do anything else for ID_LINK_PLACEHOLDER,
         * it's assumed already present in its lib's main. */
        if (r_id) {
          *r_id = NULL; /* Just in case... */
        }
        return blo_bhead_next(fd, bhead);
      }
      DEBUG_PRINTF("nothing...\n");
    }
  }

  /* read libblock */
  id = read_struct(fd, bhead, "lib block");

  if (id) {
    const short idcode = GS(id->name);
    /* do after read_struct, for dna reconstruct */
    lb = which_libbase(main, idcode);
    if (lb) {
      /* for ID_LINK_PLACEHOLDER check */
      oldnewmap_insert(fd->libmap, bhead->old, id, bhead->code);

      BLI_addtail(lb, id);
    }
    else {
      /* unknown ID type */
      printf("%s: unknown id code '%c%c'\n", __func__, (idcode & 0xff), (idcode >> 8));
      MEM_freeN(id);
      id = NULL;
    }
  }

  if (r_id) {
    *r_id = id;
  }
  if (!id) {
    return blo_bhead_next(fd, bhead);
  }

  id->lib = main->curlib;
  id->us = ID_FAKE_USERS(id);
  id->icon_id = 0;
  id->newid = NULL; /* Needed because .blend may have been saved with crap value here... */
  id->orig_id = NULL;

  /* NOTE: It is important to not clear the recalc flags for undo/redo.
   * Preserving recalc flags on redo/undo is the only way to make dependency graph detect
   * that animation is to be evaluated on undo/redo. If this is not enforced by the recalc
   * flags dependency graph does not do animation update to avoid loss of unkeyed changes.,
   * which conflicts with undo/redo of changes to animation data itself.
   *
   * But for regular file load we clear the flag, since the flags might have been changed since
   * the version the file has been saved with. */
  if (!fd->memfile) {
    id->recalc = 0;
  }

  /* this case cannot be direct_linked: it's just the ID part */
  if (bhead->code == ID_LINK_PLACEHOLDER) {
    /* That way, we know which data-lock needs do_versions (required currently for linking). */
    id->tag = tag | LIB_TAG_ID_LINK_PLACEHOLDER | LIB_TAG_NEED_LINK | LIB_TAG_NEW;

    if (placeholder_set_indirect_extern) {
      if (id->flag & LIB_INDIRECT_WEAK_LINK) {
        id->tag |= LIB_TAG_INDIRECT;
      }
      else {
        id->tag |= LIB_TAG_EXTERN;
      }
    }

    return blo_bhead_next(fd, bhead);
  }

  /* need a name for the mallocN, just for debugging and sane prints on leaks */
  allocname = dataname(GS(id->name));

  /* read all data into fd->datamap */
  bhead = read_data_into_oldnewmap(fd, bhead, allocname);

  /* init pointers direct data */
  direct_link_id(fd, id);

  /* That way, we know which data-lock needs do_versions (required currently for linking). */
  /* Note: doing this after driect_link_id(), which resets that field. */
  id->tag = tag | LIB_TAG_NEED_LINK | LIB_TAG_NEW;

  switch (GS(id->name)) {
    case ID_WM:
      direct_link_windowmanager(fd, (wmWindowManager *)id);
      break;
    case ID_SCR:
      wrong_id = direct_link_screen(fd, (bScreen *)id);
      break;
    case ID_SCE:
      direct_link_scene(fd, (Scene *)id);
      break;
    case ID_OB:
      direct_link_object(fd, (Object *)id);
      break;
    case ID_ME:
      direct_link_mesh(fd, (Mesh *)id);
      break;
    case ID_CU:
      direct_link_curve(fd, (Curve *)id);
      break;
    case ID_MB:
      direct_link_mball(fd, (MetaBall *)id);
      break;
    case ID_MA:
      direct_link_material(fd, (Material *)id);
      break;
    case ID_TE:
      direct_link_texture(fd, (Tex *)id);
      break;
    case ID_IM:
      direct_link_image(fd, (Image *)id);
      break;
    case ID_LA:
      direct_link_light(fd, (Light *)id);
      break;
    case ID_VF:
      direct_link_vfont(fd, (VFont *)id);
      break;
    case ID_TXT:
      direct_link_text(fd, (Text *)id);
      break;
    case ID_IP:
      direct_link_ipo(fd, (Ipo *)id);
      break;
    case ID_KE:
      direct_link_key(fd, (Key *)id);
      break;
    case ID_LT:
      direct_link_latt(fd, (Lattice *)id);
      break;
    case ID_WO:
      direct_link_world(fd, (World *)id);
      break;
    case ID_LI:
      direct_link_library(fd, (Library *)id, main);
      break;
    case ID_CA:
      direct_link_camera(fd, (Camera *)id);
      break;
    case ID_SPK:
      direct_link_speaker(fd, (Speaker *)id);
      break;
    case ID_SO:
      direct_link_sound(fd, (bSound *)id);
      break;
    case ID_LP:
      direct_link_lightprobe(fd, (LightProbe *)id);
      break;
    case ID_GR:
      direct_link_collection(fd, (Collection *)id);
      break;
    case ID_AR:
      direct_link_armature(fd, (bArmature *)id);
      break;
    case ID_AC:
      direct_link_action(fd, (bAction *)id);
      break;
    case ID_NT:
      direct_link_nodetree(fd, (bNodeTree *)id);
      break;
    case ID_BR:
      direct_link_brush(fd, (Brush *)id);
      break;
    case ID_PA:
      direct_link_particlesettings(fd, (ParticleSettings *)id);
      break;
    case ID_GD:
      direct_link_gpencil(fd, (bGPdata *)id);
      break;
    case ID_MC:
      direct_link_movieclip(fd, (MovieClip *)id);
      break;
    case ID_MSK:
      direct_link_mask(fd, (Mask *)id);
      break;
    case ID_LS:
      direct_link_linestyle(fd, (FreestyleLineStyle *)id);
      break;
    case ID_PAL:
      direct_link_palette(fd, (Palette *)id);
      break;
    case ID_PC:
      direct_link_paint_curve(fd, (PaintCurve *)id);
      break;
    case ID_CF:
      direct_link_cachefile(fd, (CacheFile *)id);
      break;
    case ID_WS:
      direct_link_workspace(fd, (WorkSpace *)id, main);
      break;
  }

  oldnewmap_free_unused(fd->datamap);
  oldnewmap_clear(fd->datamap);

  if (wrong_id) {
    BKE_id_free(main, id);
  }

  return (bhead);
}

/** \} */

/* -------------------------------------------------------------------- */
/** \name Read Global Data
 * \{ */

/* note, this has to be kept for reading older files... */
/* also version info is written here */
static BHead *read_global(BlendFileData *bfd, FileData *fd, BHead *bhead)
{
  FileGlobal *fg = read_struct(fd, bhead, "Global");

  /* copy to bfd handle */
  bfd->main->subversionfile = fg->subversion;
  bfd->main->minversionfile = fg->minversion;
  bfd->main->minsubversionfile = fg->minsubversion;
  bfd->main->build_commit_timestamp = fg->build_commit_timestamp;
  BLI_strncpy(bfd->main->build_hash, fg->build_hash, sizeof(bfd->main->build_hash));

  bfd->fileflags = fg->fileflags;
  bfd->globalf = fg->globalf;
  BLI_strncpy(bfd->filename, fg->filename, sizeof(bfd->filename));

  /* Error in 2.65 and older: main->name was not set if you save from startup
   * (not after loading file). */
  if (bfd->filename[0] == 0) {
    if (fd->fileversion < 265 || (fd->fileversion == 265 && fg->subversion < 1)) {
      if ((G.fileflags & G_FILE_RECOVER) == 0) {
        BLI_strncpy(bfd->filename, BKE_main_blendfile_path(bfd->main), sizeof(bfd->filename));
      }
    }

    /* early 2.50 version patch - filename not in FileGlobal struct at all */
    if (fd->fileversion <= 250) {
      BLI_strncpy(bfd->filename, BKE_main_blendfile_path(bfd->main), sizeof(bfd->filename));
    }
  }

  if (G.fileflags & G_FILE_RECOVER) {
    BLI_strncpy(fd->relabase, fg->filename, sizeof(fd->relabase));
  }

  bfd->curscreen = fg->curscreen;
  bfd->curscene = fg->curscene;
  bfd->cur_view_layer = fg->cur_view_layer;

  MEM_freeN(fg);

  fd->globalf = bfd->globalf;
  fd->fileflags = bfd->fileflags;

  return blo_bhead_next(fd, bhead);
}

/* note, this has to be kept for reading older files... */
static void link_global(FileData *fd, BlendFileData *bfd)
{
  bfd->cur_view_layer = newglobadr(fd, bfd->cur_view_layer);
  bfd->curscreen = newlibadr(fd, NULL, bfd->curscreen);
  bfd->curscene = newlibadr(fd, NULL, bfd->curscene);
  // this happens in files older than 2.35
  if (bfd->curscene == NULL) {
    if (bfd->curscreen) {
      bfd->curscene = bfd->curscreen->scene;
    }
  }
}

/** \} */

/* -------------------------------------------------------------------- */
/** \name Versioning
 * \{ */

/* initialize userdef with non-UI dependency stuff */
/* other initializers (such as theme color defaults) go to resources.c */
static void do_versions_userdef(FileData *fd, BlendFileData *bfd)
{
  Main *bmain = bfd->main;
  UserDef *user = bfd->user;

  if (user == NULL) {
    return;
  }

  if (MAIN_VERSION_OLDER(bmain, 266, 4)) {
    bTheme *btheme;

    /* Themes for Node and Sequence editor were not using grid color,
     * but back. we copy this over then. */
    for (btheme = user->themes.first; btheme; btheme = btheme->next) {
      copy_v4_v4_uchar(btheme->space_node.grid, btheme->space_node.back);
      copy_v4_v4_uchar(btheme->space_sequencer.grid, btheme->space_sequencer.back);
    }
  }

  if (!DNA_struct_elem_find(fd->filesdna, "UserDef", "WalkNavigation", "walk_navigation")) {
    user->walk_navigation.mouse_speed = 1.0f;
    user->walk_navigation.walk_speed = 2.5f; /* m/s */
    user->walk_navigation.walk_speed_factor = 5.0f;
    user->walk_navigation.view_height = 1.6f;   /* m */
    user->walk_navigation.jump_height = 0.4f;   /* m */
    user->walk_navigation.teleport_time = 0.2f; /* s */
  }

  /* grease pencil multisamples */
  if (!DNA_struct_elem_find(fd->filesdna, "UserDef", "short", "gpencil_multisamples")) {
    user->gpencil_multisamples = 4;
  }

  /* tablet pressure threshold */
  if (!DNA_struct_elem_find(fd->filesdna, "UserDef", "float", "pressure_threshold_max")) {
    user->pressure_threshold_max = 1.0f;
  }
}

static void do_versions(FileData *fd, Library *lib, Main *main)
{
  /* WATCH IT!!!: pointers from libdata have not been converted */

  if (G.debug & G_DEBUG) {
    char build_commit_datetime[32];
    time_t temp_time = main->build_commit_timestamp;
    struct tm *tm = (temp_time) ? gmtime(&temp_time) : NULL;
    if (LIKELY(tm)) {
      strftime(build_commit_datetime, sizeof(build_commit_datetime), "%Y-%m-%d %H:%M", tm);
    }
    else {
      BLI_strncpy(build_commit_datetime, "unknown", sizeof(build_commit_datetime));
    }

    printf("read file %s\n  Version %d sub %d date %s hash %s\n",
           fd->relabase,
           main->versionfile,
           main->subversionfile,
           build_commit_datetime,
           main->build_hash);
  }

  blo_do_versions_pre250(fd, lib, main);
  blo_do_versions_250(fd, lib, main);
  blo_do_versions_260(fd, lib, main);
  blo_do_versions_270(fd, lib, main);
  blo_do_versions_280(fd, lib, main);
  blo_do_versions_cycles(fd, lib, main);

  /* WATCH IT!!!: pointers from libdata have not been converted yet here! */
  /* WATCH IT 2!: Userdef struct init see do_versions_userdef() above! */

  /* don't forget to set version number in BKE_blender_version.h! */
}

static void do_versions_after_linking(Main *main, ReportList *reports)
{
  //  printf("%s for %s (%s), %d.%d\n", __func__, main->curlib ? main->curlib->name : main->name,
  //         main->curlib ? "LIB" : "MAIN", main->versionfile, main->subversionfile);

  do_versions_after_linking_250(main);
  do_versions_after_linking_260(main);
  do_versions_after_linking_270(main);
  do_versions_after_linking_280(main, reports);
  do_versions_after_linking_cycles(main);
}

/** \} */

/* -------------------------------------------------------------------- */
/** \name Read Library Data Block (all)
 * \{ */

static void lib_link_all(FileData *fd, Main *main)
{
  lib_link_id(fd, main);

  /* No load UI for undo memfiles */
  if (fd->memfile == NULL) {
    lib_link_windowmanager(fd, main);
  }
  /* DO NOT skip screens here,
   * 3D viewport may contains pointers to other ID data (like bgpic)! See T41411. */
  lib_link_screen(fd, main);
  lib_link_scene(fd, main);
  lib_link_object(fd, main);
  lib_link_mesh(fd, main);
  lib_link_curve(fd, main);
  lib_link_mball(fd, main);
  lib_link_material(fd, main);
  lib_link_texture(fd, main);
  lib_link_image(fd, main);

  /* XXX deprecated... still needs to be maintained for version patches still. */
  lib_link_ipo(fd, main);

  lib_link_key(fd, main);
  lib_link_world(fd, main);
  lib_link_light(fd, main);
  lib_link_latt(fd, main);
  lib_link_text(fd, main);
  lib_link_camera(fd, main);
  lib_link_speaker(fd, main);
  lib_link_lightprobe(fd, main);
  lib_link_sound(fd, main);
  lib_link_collection(fd, main);
  lib_link_armature(fd, main);
  lib_link_action(fd, main);
  lib_link_vfont(fd, main);

  /* Has to be done after scene/materials, this will verify group nodes. */
  lib_link_nodetree(fd, main);

  lib_link_palette(fd, main);
  lib_link_brush(fd, main);
  lib_link_paint_curve(fd, main);
  lib_link_particlesettings(fd, main);
  lib_link_movieclip(fd, main);
  lib_link_mask(fd, main);
  lib_link_linestyle(fd, main);
  lib_link_gpencil(fd, main);
  lib_link_cachefiles(fd, main);
  lib_link_workspaces(fd, main);

  lib_link_library(fd, main); /* only init users */

  /* We could integrate that to mesh/curve/lattice lib_link, but this is really cheap process,
   * so simpler to just use it directly in this single call. */
  BLO_main_validate_shapekeys(main, NULL);

  if (fd->memfile != NULL) {
    /* When doing redo, we perform a tremendous amount of esoteric magic tricks to avoid having to
     * re-read all library data-blocks.
     * Unfortunately, that means that we do not clear Collections' parents lists, which then get
     * improperly extended in some cases by lib_link_scene() and lib_link_collection() calls above
     * (when one local collection is parent of linked ones).
     * I do not really see a way to address that issue, besides brute force call below which
     * invalidates and re-creates all parenting relationships between collections. Yet another
     * example of why it is such a bad idea to keep that kind of double-linked relationships info
     * 'permanently' in our data structures... */
    BKE_main_collections_parent_relations_rebuild(main);
  }
}

/** \} */

/* -------------------------------------------------------------------- */
/** \name Read User Preferences
 * \{ */

static void direct_link_keymapitem(FileData *fd, wmKeyMapItem *kmi)
{
  kmi->properties = newdataadr(fd, kmi->properties);
  IDP_DirectLinkGroup_OrFree(&kmi->properties, (fd->flags & FD_FLAGS_SWITCH_ENDIAN), fd);
  kmi->ptr = NULL;
  kmi->flag &= ~KMI_UPDATE;
}

static BHead *read_userdef(BlendFileData *bfd, FileData *fd, BHead *bhead)
{
  UserDef *user;
  wmKeyMap *keymap;
  wmKeyMapItem *kmi;
  wmKeyMapDiffItem *kmdi;
  bAddon *addon;

  bfd->user = user = read_struct(fd, bhead, "user def");

  /* User struct has separate do-version handling */
  user->versionfile = bfd->main->versionfile;
  user->subversionfile = bfd->main->subversionfile;

  /* read all data into fd->datamap */
  bhead = read_data_into_oldnewmap(fd, bhead, "user def");

  link_list(fd, &user->themes);
  link_list(fd, &user->user_keymaps);
  link_list(fd, &user->user_keyconfig_prefs);
  link_list(fd, &user->user_menus);
  link_list(fd, &user->addons);
  link_list(fd, &user->autoexec_paths);

  for (keymap = user->user_keymaps.first; keymap; keymap = keymap->next) {
    keymap->modal_items = NULL;
    keymap->poll = NULL;
    keymap->flag &= ~KEYMAP_UPDATE;

    link_list(fd, &keymap->diff_items);
    link_list(fd, &keymap->items);

    for (kmdi = keymap->diff_items.first; kmdi; kmdi = kmdi->next) {
      kmdi->remove_item = newdataadr(fd, kmdi->remove_item);
      kmdi->add_item = newdataadr(fd, kmdi->add_item);

      if (kmdi->remove_item) {
        direct_link_keymapitem(fd, kmdi->remove_item);
      }
      if (kmdi->add_item) {
        direct_link_keymapitem(fd, kmdi->add_item);
      }
    }

    for (kmi = keymap->items.first; kmi; kmi = kmi->next) {
      direct_link_keymapitem(fd, kmi);
    }
  }

  for (wmKeyConfigPref *kpt = user->user_keyconfig_prefs.first; kpt; kpt = kpt->next) {
    kpt->prop = newdataadr(fd, kpt->prop);
    IDP_DirectLinkGroup_OrFree(&kpt->prop, (fd->flags & FD_FLAGS_SWITCH_ENDIAN), fd);
  }

  for (bUserMenu *um = user->user_menus.first; um; um = um->next) {
    link_list(fd, &um->items);
    for (bUserMenuItem *umi = um->items.first; umi; umi = umi->next) {
      if (umi->type == USER_MENU_TYPE_OPERATOR) {
        bUserMenuItem_Op *umi_op = (bUserMenuItem_Op *)umi;
        umi_op->prop = newdataadr(fd, umi_op->prop);
        IDP_DirectLinkGroup_OrFree(&umi_op->prop, (fd->flags & FD_FLAGS_SWITCH_ENDIAN), fd);
      }
    }
  }

  for (addon = user->addons.first; addon; addon = addon->next) {
    addon->prop = newdataadr(fd, addon->prop);
    IDP_DirectLinkGroup_OrFree(&addon->prop, (fd->flags & FD_FLAGS_SWITCH_ENDIAN), fd);
  }

  // XXX
  user->uifonts.first = user->uifonts.last = NULL;

  link_list(fd, &user->uistyles);

  /* Don't read the active app template, use the default one. */
  user->app_template[0] = '\0';

  /* Clear runtime data. */
  user->runtime.is_dirty = false;
  user->edit_studio_light = 0;

  /* free fd->datamap again */
  oldnewmap_free_unused(fd->datamap);
  oldnewmap_clear(fd->datamap);

  return bhead;
}

/** \} */

/* -------------------------------------------------------------------- */
/** \name Read File (Internal)
 * \{ */

BlendFileData *blo_read_file_internal(FileData *fd, const char *filepath)
{
  BHead *bhead = blo_bhead_first(fd);
  BlendFileData *bfd;
  ListBase mainlist = {NULL, NULL};

  bfd = MEM_callocN(sizeof(BlendFileData), "blendfiledata");

  bfd->main = BKE_main_new();
  bfd->main->versionfile = fd->fileversion;

  bfd->type = BLENFILETYPE_BLEND;

  if ((fd->skip_flags & BLO_READ_SKIP_DATA) == 0) {
    BLI_addtail(&mainlist, bfd->main);
    fd->mainlist = &mainlist;
    BLI_strncpy(bfd->main->name, filepath, sizeof(bfd->main->name));
  }

  if (G.background) {
    /* We only read & store .blend thumbnail in background mode
     * (because we cannot re-generate it, no OpenGL available).
     */
    const int *data = read_file_thumbnail(fd);

    if (data) {
      const int width = data[0];
      const int height = data[1];
      if (BLEN_THUMB_MEMSIZE_IS_VALID(width, height)) {
        const size_t sz = BLEN_THUMB_MEMSIZE(width, height);
        bfd->main->blen_thumb = MEM_mallocN(sz, __func__);

        BLI_assert((sz - sizeof(*bfd->main->blen_thumb)) ==
                   (BLEN_THUMB_MEMSIZE_FILE(width, height) - (sizeof(*data) * 2)));
        bfd->main->blen_thumb->width = width;
        bfd->main->blen_thumb->height = height;
        memcpy(bfd->main->blen_thumb->rect, &data[2], sz - sizeof(*bfd->main->blen_thumb));
      }
    }
  }

  while (bhead) {
    switch (bhead->code) {
      case DATA:
      case DNA1:
      case TEST: /* used as preview since 2.5x */
      case REND:
        bhead = blo_bhead_next(fd, bhead);
        break;
      case GLOB:
        bhead = read_global(bfd, fd, bhead);
        break;
      case USER:
        if (fd->skip_flags & BLO_READ_SKIP_USERDEF) {
          bhead = blo_bhead_next(fd, bhead);
        }
        else {
          bhead = read_userdef(bfd, fd, bhead);
        }
        break;
      case ENDB:
        bhead = NULL;
        break;

      case ID_LINK_PLACEHOLDER:
        if (fd->skip_flags & BLO_READ_SKIP_DATA) {
          bhead = blo_bhead_next(fd, bhead);
        }
        else {
          /* Add link placeholder to the main of the library it belongs to.
           * The library is the most recently loaded ID_LI block, according
           * to the file format definition. So we can use the entry at the
           * end of mainlist, added in direct_link_library. */
          Main *libmain = mainlist.last;
          bhead = read_libblock(fd, libmain, bhead, 0, true, NULL);
        }
        break;
      /* in 2.50+ files, the file identifier for screens is patched, forward compatibility */
      case ID_SCRN:
        bhead->code = ID_SCR;
        /* pass on to default */
        ATTR_FALLTHROUGH;
      default:
        if (fd->skip_flags & BLO_READ_SKIP_DATA) {
          bhead = blo_bhead_next(fd, bhead);
        }
        else {
          bhead = read_libblock(fd, bfd->main, bhead, LIB_TAG_LOCAL, false, NULL);
        }
    }
  }

  /* do before read_libraries, but skip undo case */
  if (fd->memfile == NULL) {
    if ((fd->skip_flags & BLO_READ_SKIP_DATA) == 0) {
      do_versions(fd, NULL, bfd->main);
    }

    if ((fd->skip_flags & BLO_READ_SKIP_USERDEF) == 0) {
      do_versions_userdef(fd, bfd);
    }
  }

  if ((fd->skip_flags & BLO_READ_SKIP_DATA) == 0) {
    read_libraries(fd, &mainlist);

    blo_join_main(&mainlist);

    lib_link_all(fd, bfd->main);

    /* Skip in undo case. */
    if (fd->memfile == NULL) {
      /* Yep, second splitting... but this is a very cheap operation, so no big deal. */
      blo_split_main(&mainlist, bfd->main);
      for (Main *mainvar = mainlist.first; mainvar; mainvar = mainvar->next) {
        BLI_assert(mainvar->versionfile != 0);
        do_versions_after_linking(mainvar, fd->reports);
      }
      blo_join_main(&mainlist);

      /* After all data has been read and versioned, uses LIB_TAG_NEW. */
      ntreeUpdateAllNew(bfd->main);
    }

    placeholders_ensure_valid(bfd->main);

    BKE_main_id_tag_all(bfd->main, LIB_TAG_NEW, false);

    /* Now that all our data-blocks are loaded,
     * we can re-generate overrides from their references. */
    if (fd->memfile == NULL) {
      /* Do not apply in undo case! */
      BKE_main_override_library_update(bfd->main);
    }

    BKE_collections_after_lib_link(bfd->main);

    /* Make all relative paths, relative to the open blend file. */
    fix_relpaths_library(fd->relabase, bfd->main);

    link_global(fd, bfd); /* as last */
  }

  fd->mainlist = NULL; /* Safety, this is local variable, shall not be used afterward. */

  return bfd;
}

/** \} */

/* -------------------------------------------------------------------- */
/** \name Library Linking
 *
 * Also used for append.
 * \{ */

struct BHeadSort {
  BHead *bhead;
  const void *old;
};

static int verg_bheadsort(const void *v1, const void *v2)
{
  const struct BHeadSort *x1 = v1, *x2 = v2;

  if (x1->old > x2->old) {
    return 1;
  }
  else if (x1->old < x2->old) {
    return -1;
  }
  return 0;
}

static void sort_bhead_old_map(FileData *fd)
{
  BHead *bhead;
  struct BHeadSort *bhs;
  int tot = 0;

  for (bhead = blo_bhead_first(fd); bhead; bhead = blo_bhead_next(fd, bhead)) {
    tot++;
  }

  fd->tot_bheadmap = tot;
  if (tot == 0) {
    return;
  }

  bhs = fd->bheadmap = MEM_malloc_arrayN(tot, sizeof(struct BHeadSort), "BHeadSort");

  for (bhead = blo_bhead_first(fd); bhead; bhead = blo_bhead_next(fd, bhead), bhs++) {
    bhs->bhead = bhead;
    bhs->old = bhead->old;
  }

  qsort(fd->bheadmap, tot, sizeof(struct BHeadSort), verg_bheadsort);
}

static BHead *find_previous_lib(FileData *fd, BHead *bhead)
{
  /* Skip library data-blocks in undo, see comment in read_libblock. */
  if (fd->memfile) {
    return NULL;
  }

  for (; bhead; bhead = blo_bhead_prev(fd, bhead)) {
    if (bhead->code == ID_LI) {
      break;
    }
  }

  return bhead;
}

static BHead *find_bhead(FileData *fd, void *old)
{
#if 0
  BHead *bhead;
#endif
  struct BHeadSort *bhs, bhs_s;

  if (!old) {
    return NULL;
  }

  if (fd->bheadmap == NULL) {
    sort_bhead_old_map(fd);
  }

  bhs_s.old = old;
  bhs = bsearch(&bhs_s, fd->bheadmap, fd->tot_bheadmap, sizeof(struct BHeadSort), verg_bheadsort);

  if (bhs) {
    return bhs->bhead;
  }

#if 0
  for (bhead = blo_bhead_first(fd); bhead; bhead = blo_bhead_next(fd, bhead)) {
    if (bhead->old == old) {
      return bhead;
    }
  }
#endif

  return NULL;
}

static BHead *find_bhead_from_code_name(FileData *fd, const short idcode, const char *name)
{
#ifdef USE_GHASH_BHEAD

  char idname_full[MAX_ID_NAME];

  *((short *)idname_full) = idcode;
  BLI_strncpy(idname_full + 2, name, sizeof(idname_full) - 2);

  return BLI_ghash_lookup(fd->bhead_idname_hash, idname_full);

#else
  BHead *bhead;

  for (bhead = blo_bhead_first(fd); bhead; bhead = blo_bhead_next(fd, bhead)) {
    if (bhead->code == idcode) {
      const char *idname_test = blo_bhead_id_name(fd, bhead);
      if (STREQ(idname_test + 2, name)) {
        return bhead;
      }
    }
    else if (bhead->code == ENDB) {
      break;
    }
  }

  return NULL;
#endif
}

static BHead *find_bhead_from_idname(FileData *fd, const char *idname)
{
#ifdef USE_GHASH_BHEAD
  return BLI_ghash_lookup(fd->bhead_idname_hash, idname);
#else
  return find_bhead_from_code_name(fd, GS(idname), idname + 2);
#endif
}

static ID *is_yet_read(FileData *fd, Main *mainvar, BHead *bhead)
{
  const char *idname = blo_bhead_id_name(fd, bhead);
  /* which_libbase can be NULL, intentionally not using idname+2 */
  return BLI_findstring(which_libbase(mainvar, GS(idname)), idname, offsetof(ID, name));
}

/** \} */

/* -------------------------------------------------------------------- */
/** \name Library Linking (expand pointers)
 * \{ */

static void expand_doit_library(void *fdhandle, Main *mainvar, void *old)
{
  FileData *fd = fdhandle;

  BHead *bhead = find_bhead(fd, old);
  if (bhead == NULL) {
    return;
  }

  if (bhead->code == ID_LINK_PLACEHOLDER) {
    /* Placeholder link to data-lock in another library. */
    BHead *bheadlib = find_previous_lib(fd, bhead);
    if (bheadlib == NULL) {
      return;
    }

    Library *lib = read_struct(fd, bheadlib, "Library");
    Main *libmain = blo_find_main(fd, lib->name, fd->relabase);

    if (libmain->curlib == NULL) {
      const char *idname = blo_bhead_id_name(fd, bhead);

      blo_reportf_wrap(fd->reports,
                       RPT_WARNING,
                       TIP_("LIB: Data refers to main .blend file: '%s' from %s"),
                       idname,
                       mainvar->curlib->filepath);
      return;
    }

    ID *id = is_yet_read(fd, libmain, bhead);

    if (id == NULL) {
      /* ID has not been read yet, add placeholder to the main of the
       * library it belongs to, so that it will be read later. */
      read_libblock(fd, libmain, bhead, LIB_TAG_INDIRECT, false, NULL);
      // commented because this can print way too much
      // if (G.debug & G_DEBUG) printf("expand_doit: other lib %s\n", lib->name);

      /* for outliner dependency only */
      libmain->curlib->parent = mainvar->curlib;
    }
    else {
      /* Convert any previously read weak link to regular link
       * to signal that we want to read this data-block. */
      if (id->tag & LIB_TAG_ID_LINK_PLACEHOLDER) {
        id->flag &= ~LIB_INDIRECT_WEAK_LINK;
      }

      /* "id" is either a placeholder or real ID that is already in the
       * main of the library (A) it belongs to. However it might have been
       * put there by another library (C) which only updated its own
       * fd->libmap. In that case we also need to update the fd->libmap
       * of the current library (B) so we can find it for lookups.
       *
       * An example of such a setup is:
       * (A) tree.blend: contains Tree object.
       * (B) forest.blend: contains Forest collection linking in Tree from tree.blend.
       * (C) shot.blend: links in both Tree from tree.blend and Forest from forest.blend.
       */
      oldnewmap_insert(fd->libmap, bhead->old, id, bhead->code);

      /* If "id" is a real data-lock and not a placeholder, we need to
       * update fd->libmap to replace ID_LINK_PLACEHOLDER with the real
       * ID_* code.
       *
       * When the real ID is read this replacement happens for all
       * libraries read so far, but not for libraries that have not been
       * read yet at that point. */
      change_link_placeholder_to_real_ID_pointer_fd(fd, bhead->old, id);

      /* Commented because this can print way too much. */
#if 0
      if (G.debug & G_DEBUG) {
        printf("expand_doit: already linked: %s lib: %s\n", id->name, lib->name);
      }
#endif
    }

    MEM_freeN(lib);
  }
  else {
    /* Data-block in same library. */
    /* In 2.50+ file identifier for screens is patched, forward compatibility. */
    if (bhead->code == ID_SCRN) {
      bhead->code = ID_SCR;
    }

    ID *id = is_yet_read(fd, mainvar, bhead);
    if (id == NULL) {
      read_libblock(fd, mainvar, bhead, LIB_TAG_NEED_EXPAND | LIB_TAG_INDIRECT, false, NULL);
    }
    else {
      /* Convert any previously read weak link to regular link
       * to signal that we want to read this data-block. */
      if (id->tag & LIB_TAG_ID_LINK_PLACEHOLDER) {
        id->flag &= ~LIB_INDIRECT_WEAK_LINK;
      }

      /* this is actually only needed on UI call? when ID was already read before,
       * and another append happens which invokes same ID...
       * in that case the lookup table needs this entry */
      oldnewmap_insert(fd->libmap, bhead->old, id, bhead->code);
      // commented because this can print way too much
      // if (G.debug & G_DEBUG) printf("expand: already read %s\n", id->name);
    }
  }
}

static BLOExpandDoitCallback expand_doit;

// XXX deprecated - old animation system
static void expand_ipo(FileData *fd, Main *mainvar, Ipo *ipo)
{
  IpoCurve *icu;
  for (icu = ipo->curve.first; icu; icu = icu->next) {
    if (icu->driver) {
      expand_doit(fd, mainvar, icu->driver->ob);
    }
  }
}

// XXX deprecated - old animation system
static void expand_constraint_channels(FileData *fd, Main *mainvar, ListBase *chanbase)
{
  bConstraintChannel *chan;
  for (chan = chanbase->first; chan; chan = chan->next) {
    expand_doit(fd, mainvar, chan->ipo);
  }
}

static void expand_id(FileData *fd, Main *mainvar, ID *id)
{
  if (id->override_library) {
    expand_doit(fd, mainvar, id->override_library->reference);
    expand_doit(fd, mainvar, id->override_library->storage);
  }
}

static void expand_idprops(FileData *fd, Main *mainvar, IDProperty *prop)
{
  if (!prop) {
    return;
  }

  switch (prop->type) {
    case IDP_ID:
      expand_doit(fd, mainvar, IDP_Id(prop));
      break;
    case IDP_IDPARRAY: {
      IDProperty *idp_array = IDP_IDPArray(prop);
      for (int i = 0; i < prop->len; i++) {
        expand_idprops(fd, mainvar, &idp_array[i]);
      }
      break;
    }
    case IDP_GROUP:
      for (IDProperty *loop = prop->data.group.first; loop; loop = loop->next) {
        expand_idprops(fd, mainvar, loop);
      }
      break;
  }
}

static void expand_fmodifiers(FileData *fd, Main *mainvar, ListBase *list)
{
  FModifier *fcm;

  for (fcm = list->first; fcm; fcm = fcm->next) {
    /* library data for specific F-Modifier types */
    switch (fcm->type) {
      case FMODIFIER_TYPE_PYTHON: {
        FMod_Python *data = (FMod_Python *)fcm->data;

        expand_doit(fd, mainvar, data->script);

        break;
      }
    }
  }
}

static void expand_fcurves(FileData *fd, Main *mainvar, ListBase *list)
{
  FCurve *fcu;

  for (fcu = list->first; fcu; fcu = fcu->next) {
    /* Driver targets if there is a driver */
    if (fcu->driver) {
      ChannelDriver *driver = fcu->driver;
      DriverVar *dvar;

      for (dvar = driver->variables.first; dvar; dvar = dvar->next) {
        DRIVER_TARGETS_LOOPER_BEGIN (dvar) {
          // TODO: only expand those that are going to get used?
          expand_doit(fd, mainvar, dtar->id);
        }
        DRIVER_TARGETS_LOOPER_END;
      }
    }

    /* F-Curve Modifiers */
    expand_fmodifiers(fd, mainvar, &fcu->modifiers);
  }
}

static void expand_action(FileData *fd, Main *mainvar, bAction *act)
{
  bActionChannel *chan;

  // XXX deprecated - old animation system --------------
  for (chan = act->chanbase.first; chan; chan = chan->next) {
    expand_doit(fd, mainvar, chan->ipo);
    expand_constraint_channels(fd, mainvar, &chan->constraintChannels);
  }
  // ---------------------------------------------------

  /* F-Curves in Action */
  expand_fcurves(fd, mainvar, &act->curves);

  for (TimeMarker *marker = act->markers.first; marker; marker = marker->next) {
    if (marker->camera) {
      expand_doit(fd, mainvar, marker->camera);
    }
  }
}

static void expand_keyingsets(FileData *fd, Main *mainvar, ListBase *list)
{
  KeyingSet *ks;
  KS_Path *ksp;

  /* expand the ID-pointers in KeyingSets's paths */
  for (ks = list->first; ks; ks = ks->next) {
    for (ksp = ks->paths.first; ksp; ksp = ksp->next) {
      expand_doit(fd, mainvar, ksp->id);
    }
  }
}

static void expand_animdata_nlastrips(FileData *fd, Main *mainvar, ListBase *list)
{
  NlaStrip *strip;

  for (strip = list->first; strip; strip = strip->next) {
    /* check child strips */
    expand_animdata_nlastrips(fd, mainvar, &strip->strips);

    /* check F-Curves */
    expand_fcurves(fd, mainvar, &strip->fcurves);

    /* check F-Modifiers */
    expand_fmodifiers(fd, mainvar, &strip->modifiers);

    /* relink referenced action */
    expand_doit(fd, mainvar, strip->act);
  }
}

static void expand_animdata(FileData *fd, Main *mainvar, AnimData *adt)
{
  NlaTrack *nlt;

  /* own action */
  expand_doit(fd, mainvar, adt->action);
  expand_doit(fd, mainvar, adt->tmpact);

  /* drivers - assume that these F-Curves have driver data to be in this list... */
  expand_fcurves(fd, mainvar, &adt->drivers);

  /* nla-data - referenced actions */
  for (nlt = adt->nla_tracks.first; nlt; nlt = nlt->next) {
    expand_animdata_nlastrips(fd, mainvar, &nlt->strips);
  }
}

static void expand_particlesettings(FileData *fd, Main *mainvar, ParticleSettings *part)
{
  int a;

  expand_doit(fd, mainvar, part->instance_object);
  expand_doit(fd, mainvar, part->instance_collection);
  expand_doit(fd, mainvar, part->force_group);
  expand_doit(fd, mainvar, part->bb_ob);
  expand_doit(fd, mainvar, part->collision_group);

  if (part->adt) {
    expand_animdata(fd, mainvar, part->adt);
  }

  for (a = 0; a < MAX_MTEX; a++) {
    if (part->mtex[a]) {
      expand_doit(fd, mainvar, part->mtex[a]->tex);
      expand_doit(fd, mainvar, part->mtex[a]->object);
    }
  }

  if (part->effector_weights) {
    expand_doit(fd, mainvar, part->effector_weights->group);
  }

  if (part->pd) {
    expand_doit(fd, mainvar, part->pd->tex);
    expand_doit(fd, mainvar, part->pd->f_source);
  }
  if (part->pd2) {
    expand_doit(fd, mainvar, part->pd2->tex);
    expand_doit(fd, mainvar, part->pd2->f_source);
  }

  if (part->boids) {
    BoidState *state;
    BoidRule *rule;

    for (state = part->boids->states.first; state; state = state->next) {
      for (rule = state->rules.first; rule; rule = rule->next) {
        if (rule->type == eBoidRuleType_Avoid) {
          BoidRuleGoalAvoid *gabr = (BoidRuleGoalAvoid *)rule;
          expand_doit(fd, mainvar, gabr->ob);
        }
        else if (rule->type == eBoidRuleType_FollowLeader) {
          BoidRuleFollowLeader *flbr = (BoidRuleFollowLeader *)rule;
          expand_doit(fd, mainvar, flbr->ob);
        }
      }
    }
  }

  for (ParticleDupliWeight *dw = part->instance_weights.first; dw; dw = dw->next) {
    expand_doit(fd, mainvar, dw->ob);
  }
}

static void expand_collection(FileData *fd, Main *mainvar, Collection *collection)
{
  for (CollectionObject *cob = collection->gobject.first; cob; cob = cob->next) {
    expand_doit(fd, mainvar, cob->ob);
  }

  for (CollectionChild *child = collection->children.first; child; child = child->next) {
    expand_doit(fd, mainvar, child->collection);
  }

#ifdef USE_COLLECTION_COMPAT_28
  if (collection->collection != NULL) {
    expand_scene_collection(fd, mainvar, collection->collection);
  }
#endif
}

static void expand_key(FileData *fd, Main *mainvar, Key *key)
{
  expand_doit(fd, mainvar, key->ipo);  // XXX deprecated - old animation system

  if (key->adt) {
    expand_animdata(fd, mainvar, key->adt);
  }
}

static void expand_nodetree(FileData *fd, Main *mainvar, bNodeTree *ntree)
{
  bNode *node;
  bNodeSocket *sock;

  if (ntree->adt) {
    expand_animdata(fd, mainvar, ntree->adt);
  }

  if (ntree->gpd) {
    expand_doit(fd, mainvar, ntree->gpd);
  }

  for (node = ntree->nodes.first; node; node = node->next) {
    if (node->id && node->type != CMP_NODE_R_LAYERS) {
      expand_doit(fd, mainvar, node->id);
    }

    expand_idprops(fd, mainvar, node->prop);

    for (sock = node->inputs.first; sock; sock = sock->next) {
      expand_idprops(fd, mainvar, sock->prop);
    }
    for (sock = node->outputs.first; sock; sock = sock->next) {
      expand_idprops(fd, mainvar, sock->prop);
    }
  }

  for (sock = ntree->inputs.first; sock; sock = sock->next) {
    expand_idprops(fd, mainvar, sock->prop);
  }
  for (sock = ntree->outputs.first; sock; sock = sock->next) {
    expand_idprops(fd, mainvar, sock->prop);
  }
}

static void expand_texture(FileData *fd, Main *mainvar, Tex *tex)
{
  expand_doit(fd, mainvar, tex->ima);
  expand_doit(fd, mainvar, tex->ipo);  // XXX deprecated - old animation system

  if (tex->adt) {
    expand_animdata(fd, mainvar, tex->adt);
  }

  if (tex->nodetree) {
    expand_nodetree(fd, mainvar, tex->nodetree);
  }
}

static void expand_brush(FileData *fd, Main *mainvar, Brush *brush)
{
  expand_doit(fd, mainvar, brush->mtex.tex);
  expand_doit(fd, mainvar, brush->mask_mtex.tex);
  expand_doit(fd, mainvar, brush->clone.image);
  expand_doit(fd, mainvar, brush->paint_curve);
  if (brush->gpencil_settings != NULL) {
    expand_doit(fd, mainvar, brush->gpencil_settings->material);
  }
}

static void expand_material(FileData *fd, Main *mainvar, Material *ma)
{
  expand_doit(fd, mainvar, ma->ipo);  // XXX deprecated - old animation system

  if (ma->adt) {
    expand_animdata(fd, mainvar, ma->adt);
  }

  if (ma->nodetree) {
    expand_nodetree(fd, mainvar, ma->nodetree);
  }

  if (ma->gp_style) {
    MaterialGPencilStyle *gp_style = ma->gp_style;
    expand_doit(fd, mainvar, gp_style->sima);
    expand_doit(fd, mainvar, gp_style->ima);
  }
}

static void expand_light(FileData *fd, Main *mainvar, Light *la)
{
  expand_doit(fd, mainvar, la->ipo);  // XXX deprecated - old animation system

  if (la->adt) {
    expand_animdata(fd, mainvar, la->adt);
  }

  if (la->nodetree) {
    expand_nodetree(fd, mainvar, la->nodetree);
  }
}

static void expand_lattice(FileData *fd, Main *mainvar, Lattice *lt)
{
  expand_doit(fd, mainvar, lt->ipo);  // XXX deprecated - old animation system
  expand_doit(fd, mainvar, lt->key);

  if (lt->adt) {
    expand_animdata(fd, mainvar, lt->adt);
  }
}

static void expand_world(FileData *fd, Main *mainvar, World *wrld)
{
  expand_doit(fd, mainvar, wrld->ipo);  // XXX deprecated - old animation system

  if (wrld->adt) {
    expand_animdata(fd, mainvar, wrld->adt);
  }

  if (wrld->nodetree) {
    expand_nodetree(fd, mainvar, wrld->nodetree);
  }
}

static void expand_mball(FileData *fd, Main *mainvar, MetaBall *mb)
{
  int a;

  for (a = 0; a < mb->totcol; a++) {
    expand_doit(fd, mainvar, mb->mat[a]);
  }

  if (mb->adt) {
    expand_animdata(fd, mainvar, mb->adt);
  }
}

static void expand_curve(FileData *fd, Main *mainvar, Curve *cu)
{
  int a;

  for (a = 0; a < cu->totcol; a++) {
    expand_doit(fd, mainvar, cu->mat[a]);
  }

  expand_doit(fd, mainvar, cu->vfont);
  expand_doit(fd, mainvar, cu->vfontb);
  expand_doit(fd, mainvar, cu->vfonti);
  expand_doit(fd, mainvar, cu->vfontbi);
  expand_doit(fd, mainvar, cu->key);
  expand_doit(fd, mainvar, cu->ipo);  // XXX deprecated - old animation system
  expand_doit(fd, mainvar, cu->bevobj);
  expand_doit(fd, mainvar, cu->taperobj);
  expand_doit(fd, mainvar, cu->textoncurve);

  if (cu->adt) {
    expand_animdata(fd, mainvar, cu->adt);
  }
}

static void expand_mesh(FileData *fd, Main *mainvar, Mesh *me)
{
  int a;

  if (me->adt) {
    expand_animdata(fd, mainvar, me->adt);
  }

  for (a = 0; a < me->totcol; a++) {
    expand_doit(fd, mainvar, me->mat[a]);
  }

  expand_doit(fd, mainvar, me->key);
  expand_doit(fd, mainvar, me->texcomesh);
}

/* temp struct used to transport needed info to expand_constraint_cb() */
typedef struct tConstraintExpandData {
  FileData *fd;
  Main *mainvar;
} tConstraintExpandData;
/* callback function used to expand constraint ID-links */
static void expand_constraint_cb(bConstraint *UNUSED(con),
                                 ID **idpoin,
                                 bool UNUSED(is_reference),
                                 void *userdata)
{
  tConstraintExpandData *ced = (tConstraintExpandData *)userdata;
  expand_doit(ced->fd, ced->mainvar, *idpoin);
}

static void expand_constraints(FileData *fd, Main *mainvar, ListBase *lb)
{
  tConstraintExpandData ced;
  bConstraint *curcon;

  /* relink all ID-blocks used by the constraints */
  ced.fd = fd;
  ced.mainvar = mainvar;

  BKE_constraints_id_loop(lb, expand_constraint_cb, &ced);

  /* deprecated manual expansion stuff */
  for (curcon = lb->first; curcon; curcon = curcon->next) {
    if (curcon->ipo) {
      expand_doit(fd, mainvar, curcon->ipo);  // XXX deprecated - old animation system
    }
  }
}

static void expand_pose(FileData *fd, Main *mainvar, bPose *pose)
{
  bPoseChannel *chan;

  if (!pose) {
    return;
  }

  for (chan = pose->chanbase.first; chan; chan = chan->next) {
    expand_constraints(fd, mainvar, &chan->constraints);
    expand_idprops(fd, mainvar, chan->prop);
    expand_doit(fd, mainvar, chan->custom);
  }
}

static void expand_bones(FileData *fd, Main *mainvar, Bone *bone)
{
  expand_idprops(fd, mainvar, bone->prop);

  for (Bone *curBone = bone->childbase.first; curBone; curBone = curBone->next) {
    expand_bones(fd, mainvar, curBone);
  }
}

static void expand_armature(FileData *fd, Main *mainvar, bArmature *arm)
{
  if (arm->adt) {
    expand_animdata(fd, mainvar, arm->adt);
  }

  for (Bone *curBone = arm->bonebase.first; curBone; curBone = curBone->next) {
    expand_bones(fd, mainvar, curBone);
  }
}

static void expand_object_expandModifiers(void *userData,
                                          Object *UNUSED(ob),
                                          ID **idpoin,
                                          int UNUSED(cb_flag))
{
  struct {
    FileData *fd;
    Main *mainvar;
  } *data = userData;

  FileData *fd = data->fd;
  Main *mainvar = data->mainvar;

  expand_doit(fd, mainvar, *idpoin);
}

static void expand_object(FileData *fd, Main *mainvar, Object *ob)
{
  ParticleSystem *psys;
  bActionStrip *strip;
  PartEff *paf;
  int a;

  expand_doit(fd, mainvar, ob->data);

  /* expand_object_expandModifier() */
  if (ob->modifiers.first) {
    struct {
      FileData *fd;
      Main *mainvar;
    } data;
    data.fd = fd;
    data.mainvar = mainvar;

    modifiers_foreachIDLink(ob, expand_object_expandModifiers, (void *)&data);
  }

  /* expand_object_expandModifier() */
  if (ob->greasepencil_modifiers.first) {
    struct {
      FileData *fd;
      Main *mainvar;
    } data;
    data.fd = fd;
    data.mainvar = mainvar;

    BKE_gpencil_modifiers_foreachIDLink(ob, expand_object_expandModifiers, (void *)&data);
  }

  /* expand_object_expandShaderFx() */
  if (ob->shader_fx.first) {
    struct {
      FileData *fd;
      Main *mainvar;
    } data;
    data.fd = fd;
    data.mainvar = mainvar;

    BKE_shaderfx_foreachIDLink(ob, expand_object_expandModifiers, (void *)&data);
  }

  expand_pose(fd, mainvar, ob->pose);
  expand_doit(fd, mainvar, ob->poselib);
  expand_constraints(fd, mainvar, &ob->constraints);

  expand_doit(fd, mainvar, ob->gpd);

  // XXX deprecated - old animation system (for version patching only)
  expand_doit(fd, mainvar, ob->ipo);
  expand_doit(fd, mainvar, ob->action);

  expand_constraint_channels(fd, mainvar, &ob->constraintChannels);

  for (strip = ob->nlastrips.first; strip; strip = strip->next) {
    expand_doit(fd, mainvar, strip->object);
    expand_doit(fd, mainvar, strip->act);
    expand_doit(fd, mainvar, strip->ipo);
  }
  // XXX deprecated - old animation system (for version patching only)

  if (ob->adt) {
    expand_animdata(fd, mainvar, ob->adt);
  }

  for (a = 0; a < ob->totcol; a++) {
    expand_doit(fd, mainvar, ob->mat[a]);
  }

  paf = blo_do_version_give_parteff_245(ob);
  if (paf && paf->group) {
    expand_doit(fd, mainvar, paf->group);
  }

  if (ob->instance_collection) {
    expand_doit(fd, mainvar, ob->instance_collection);
  }

  if (ob->proxy) {
    expand_doit(fd, mainvar, ob->proxy);
  }
  if (ob->proxy_group) {
    expand_doit(fd, mainvar, ob->proxy_group);
  }

  for (psys = ob->particlesystem.first; psys; psys = psys->next) {
    expand_doit(fd, mainvar, psys->part);
  }

  if (ob->pd) {
    expand_doit(fd, mainvar, ob->pd->tex);
    expand_doit(fd, mainvar, ob->pd->f_source);
  }

  if (ob->soft) {
    expand_doit(fd, mainvar, ob->soft->collision_group);

    if (ob->soft->effector_weights) {
      expand_doit(fd, mainvar, ob->soft->effector_weights->group);
    }
  }

  if (ob->rigidbody_constraint) {
    expand_doit(fd, mainvar, ob->rigidbody_constraint->ob1);
    expand_doit(fd, mainvar, ob->rigidbody_constraint->ob2);
  }

  if (ob->currentlod) {
    LodLevel *level;
    for (level = ob->lodlevels.first; level; level = level->next) {
      expand_doit(fd, mainvar, level->source);
    }
  }
}

#ifdef USE_COLLECTION_COMPAT_28
static void expand_scene_collection(FileData *fd, Main *mainvar, SceneCollection *sc)
{
  for (LinkData *link = sc->objects.first; link; link = link->next) {
    expand_doit(fd, mainvar, link->data);
  }

  for (SceneCollection *nsc = sc->scene_collections.first; nsc; nsc = nsc->next) {
    expand_scene_collection(fd, mainvar, nsc);
  }
}
#endif

static void expand_scene(FileData *fd, Main *mainvar, Scene *sce)
{
  SceneRenderLayer *srl;
  FreestyleModuleConfig *module;
  FreestyleLineSet *lineset;

  for (Base *base_legacy = sce->base.first; base_legacy; base_legacy = base_legacy->next) {
    expand_doit(fd, mainvar, base_legacy->object);
  }
  expand_doit(fd, mainvar, sce->camera);
  expand_doit(fd, mainvar, sce->world);

  if (sce->adt) {
    expand_animdata(fd, mainvar, sce->adt);
  }
  expand_keyingsets(fd, mainvar, &sce->keyingsets);

  if (sce->set) {
    expand_doit(fd, mainvar, sce->set);
  }

  if (sce->nodetree) {
    expand_nodetree(fd, mainvar, sce->nodetree);
  }

  for (srl = sce->r.layers.first; srl; srl = srl->next) {
    expand_doit(fd, mainvar, srl->mat_override);
    for (module = srl->freestyleConfig.modules.first; module; module = module->next) {
      if (module->script) {
        expand_doit(fd, mainvar, module->script);
      }
    }
    for (lineset = srl->freestyleConfig.linesets.first; lineset; lineset = lineset->next) {
      if (lineset->group) {
        expand_doit(fd, mainvar, lineset->group);
      }
      expand_doit(fd, mainvar, lineset->linestyle);
    }
  }

  for (ViewLayer *view_layer = sce->view_layers.first; view_layer; view_layer = view_layer->next) {
    expand_idprops(fd, mainvar, view_layer->id_properties);

    for (module = view_layer->freestyle_config.modules.first; module; module = module->next) {
      if (module->script) {
        expand_doit(fd, mainvar, module->script);
      }
    }

    for (lineset = view_layer->freestyle_config.linesets.first; lineset; lineset = lineset->next) {
      if (lineset->group) {
        expand_doit(fd, mainvar, lineset->group);
      }
      expand_doit(fd, mainvar, lineset->linestyle);
    }
  }

  if (sce->gpd) {
    expand_doit(fd, mainvar, sce->gpd);
  }

  if (sce->ed) {
    Sequence *seq;

    SEQ_BEGIN (sce->ed, seq) {
      expand_idprops(fd, mainvar, seq->prop);

      if (seq->scene) {
        expand_doit(fd, mainvar, seq->scene);
      }
      if (seq->scene_camera) {
        expand_doit(fd, mainvar, seq->scene_camera);
      }
      if (seq->clip) {
        expand_doit(fd, mainvar, seq->clip);
      }
      if (seq->mask) {
        expand_doit(fd, mainvar, seq->mask);
      }
      if (seq->sound) {
        expand_doit(fd, mainvar, seq->sound);
      }

      if (seq->type == SEQ_TYPE_TEXT && seq->effectdata) {
        TextVars *data = seq->effectdata;
        expand_doit(fd, mainvar, data->text_font);
      }
    }
    SEQ_END;
  }

  if (sce->rigidbody_world) {
    expand_doit(fd, mainvar, sce->rigidbody_world->group);
    expand_doit(fd, mainvar, sce->rigidbody_world->constraints);
  }

  for (TimeMarker *marker = sce->markers.first; marker; marker = marker->next) {
    if (marker->camera) {
      expand_doit(fd, mainvar, marker->camera);
    }
  }

  expand_doit(fd, mainvar, sce->clip);

#ifdef USE_COLLECTION_COMPAT_28
  if (sce->collection) {
    expand_scene_collection(fd, mainvar, sce->collection);
  }
#endif

  if (sce->master_collection) {
    expand_collection(fd, mainvar, sce->master_collection);
  }

  if (sce->r.bake.cage_object) {
    expand_doit(fd, mainvar, sce->r.bake.cage_object);
  }
}

static void expand_camera(FileData *fd, Main *mainvar, Camera *ca)
{
  expand_doit(fd, mainvar, ca->ipo);  // XXX deprecated - old animation system

  for (CameraBGImage *bgpic = ca->bg_images.first; bgpic; bgpic = bgpic->next) {
    if (bgpic->source == CAM_BGIMG_SOURCE_IMAGE) {
      expand_doit(fd, mainvar, bgpic->ima);
    }
    else if (bgpic->source == CAM_BGIMG_SOURCE_MOVIE) {
      expand_doit(fd, mainvar, bgpic->ima);
    }
  }

  if (ca->adt) {
    expand_animdata(fd, mainvar, ca->adt);
  }
}

static void expand_cachefile(FileData *fd, Main *mainvar, CacheFile *cache_file)
{
  if (cache_file->adt) {
    expand_animdata(fd, mainvar, cache_file->adt);
  }
}

static void expand_speaker(FileData *fd, Main *mainvar, Speaker *spk)
{
  expand_doit(fd, mainvar, spk->sound);

  if (spk->adt) {
    expand_animdata(fd, mainvar, spk->adt);
  }
}

static void expand_sound(FileData *fd, Main *mainvar, bSound *snd)
{
  expand_doit(fd, mainvar, snd->ipo);  // XXX deprecated - old animation system
}

static void expand_lightprobe(FileData *fd, Main *mainvar, LightProbe *prb)
{
  if (prb->adt) {
    expand_animdata(fd, mainvar, prb->adt);
  }
}

static void expand_movieclip(FileData *fd, Main *mainvar, MovieClip *clip)
{
  if (clip->adt) {
    expand_animdata(fd, mainvar, clip->adt);
  }
}

static void expand_mask_parent(FileData *fd, Main *mainvar, MaskParent *parent)
{
  if (parent->id) {
    expand_doit(fd, mainvar, parent->id);
  }
}

static void expand_mask(FileData *fd, Main *mainvar, Mask *mask)
{
  MaskLayer *mask_layer;

  if (mask->adt) {
    expand_animdata(fd, mainvar, mask->adt);
  }

  for (mask_layer = mask->masklayers.first; mask_layer; mask_layer = mask_layer->next) {
    MaskSpline *spline;

    for (spline = mask_layer->splines.first; spline; spline = spline->next) {
      int i;

      for (i = 0; i < spline->tot_point; i++) {
        MaskSplinePoint *point = &spline->points[i];

        expand_mask_parent(fd, mainvar, &point->parent);
      }

      expand_mask_parent(fd, mainvar, &spline->parent);
    }
  }
}

static void expand_linestyle(FileData *fd, Main *mainvar, FreestyleLineStyle *linestyle)
{
  int a;
  LineStyleModifier *m;

  for (a = 0; a < MAX_MTEX; a++) {
    if (linestyle->mtex[a]) {
      expand_doit(fd, mainvar, linestyle->mtex[a]->tex);
      expand_doit(fd, mainvar, linestyle->mtex[a]->object);
    }
  }
  if (linestyle->nodetree) {
    expand_nodetree(fd, mainvar, linestyle->nodetree);
  }

  if (linestyle->adt) {
    expand_animdata(fd, mainvar, linestyle->adt);
  }
  for (m = linestyle->color_modifiers.first; m; m = m->next) {
    if (m->type == LS_MODIFIER_DISTANCE_FROM_OBJECT) {
      expand_doit(fd, mainvar, ((LineStyleColorModifier_DistanceFromObject *)m)->target);
    }
  }
  for (m = linestyle->alpha_modifiers.first; m; m = m->next) {
    if (m->type == LS_MODIFIER_DISTANCE_FROM_OBJECT) {
      expand_doit(fd, mainvar, ((LineStyleAlphaModifier_DistanceFromObject *)m)->target);
    }
  }
  for (m = linestyle->thickness_modifiers.first; m; m = m->next) {
    if (m->type == LS_MODIFIER_DISTANCE_FROM_OBJECT) {
      expand_doit(fd, mainvar, ((LineStyleThicknessModifier_DistanceFromObject *)m)->target);
    }
  }
}

static void expand_gpencil(FileData *fd, Main *mainvar, bGPdata *gpd)
{
  if (gpd->adt) {
    expand_animdata(fd, mainvar, gpd->adt);
  }

  for (bGPDlayer *gpl = gpd->layers.first; gpl; gpl = gpl->next) {
    expand_doit(fd, mainvar, gpl->parent);
  }

  for (int a = 0; a < gpd->totcol; a++) {
    expand_doit(fd, mainvar, gpd->mat[a]);
  }
}

static void expand_workspace(FileData *fd, Main *mainvar, WorkSpace *workspace)
{
  ListBase *layouts = BKE_workspace_layouts_get(workspace);

  for (WorkSpaceLayout *layout = layouts->first; layout; layout = layout->next) {
    expand_doit(fd, mainvar, BKE_workspace_layout_screen_get(layout));
  }
}

/**
 * Set the callback func used over all ID data found by \a BLO_expand_main func.
 *
 * \param expand_doit_func: Called for each ID block it finds.
 */
void BLO_main_expander(BLOExpandDoitCallback expand_doit_func)
{
  expand_doit = expand_doit_func;
}

/**
 * Loop over all ID data in Main to mark relations.
 * Set (id->tag & LIB_TAG_NEED_EXPAND) to mark expanding. Flags get cleared after expanding.
 *
 * \param fdhandle: usually filedata, or own handle.
 * \param mainvar: the Main database to expand.
 */
void BLO_expand_main(void *fdhandle, Main *mainvar)
{
  ListBase *lbarray[MAX_LIBARRAY];
  FileData *fd = fdhandle;
  ID *id;
  int a;
  bool do_it = true;

  while (do_it) {
    do_it = false;

    a = set_listbasepointers(mainvar, lbarray);
    while (a--) {
      id = lbarray[a]->first;
      while (id) {
        if (id->tag & LIB_TAG_NEED_EXPAND) {
          expand_id(fd, mainvar, id);
          expand_idprops(fd, mainvar, id->properties);

          switch (GS(id->name)) {
            case ID_OB:
              expand_object(fd, mainvar, (Object *)id);
              break;
            case ID_ME:
              expand_mesh(fd, mainvar, (Mesh *)id);
              break;
            case ID_CU:
              expand_curve(fd, mainvar, (Curve *)id);
              break;
            case ID_MB:
              expand_mball(fd, mainvar, (MetaBall *)id);
              break;
            case ID_SCE:
              expand_scene(fd, mainvar, (Scene *)id);
              break;
            case ID_MA:
              expand_material(fd, mainvar, (Material *)id);
              break;
            case ID_TE:
              expand_texture(fd, mainvar, (Tex *)id);
              break;
            case ID_WO:
              expand_world(fd, mainvar, (World *)id);
              break;
            case ID_LT:
              expand_lattice(fd, mainvar, (Lattice *)id);
              break;
            case ID_LA:
              expand_light(fd, mainvar, (Light *)id);
              break;
            case ID_KE:
              expand_key(fd, mainvar, (Key *)id);
              break;
            case ID_CA:
              expand_camera(fd, mainvar, (Camera *)id);
              break;
            case ID_SPK:
              expand_speaker(fd, mainvar, (Speaker *)id);
              break;
            case ID_SO:
              expand_sound(fd, mainvar, (bSound *)id);
              break;
            case ID_LP:
              expand_lightprobe(fd, mainvar, (LightProbe *)id);
              break;
            case ID_AR:
              expand_armature(fd, mainvar, (bArmature *)id);
              break;
            case ID_AC:
              expand_action(fd, mainvar, (bAction *)id);  // XXX deprecated - old animation system
              break;
            case ID_GR:
              expand_collection(fd, mainvar, (Collection *)id);
              break;
            case ID_NT:
              expand_nodetree(fd, mainvar, (bNodeTree *)id);
              break;
            case ID_BR:
              expand_brush(fd, mainvar, (Brush *)id);
              break;
            case ID_IP:
              expand_ipo(fd, mainvar, (Ipo *)id);  // XXX deprecated - old animation system
              break;
            case ID_PA:
              expand_particlesettings(fd, mainvar, (ParticleSettings *)id);
              break;
            case ID_MC:
              expand_movieclip(fd, mainvar, (MovieClip *)id);
              break;
            case ID_MSK:
              expand_mask(fd, mainvar, (Mask *)id);
              break;
            case ID_LS:
              expand_linestyle(fd, mainvar, (FreestyleLineStyle *)id);
              break;
            case ID_GD:
              expand_gpencil(fd, mainvar, (bGPdata *)id);
              break;
            case ID_CF:
              expand_cachefile(fd, mainvar, (CacheFile *)id);
              break;
            case ID_WS:
              expand_workspace(fd, mainvar, (WorkSpace *)id);
              break;
            default:
              break;
          }

          do_it = true;
          id->tag &= ~LIB_TAG_NEED_EXPAND;
        }
        id = id->next;
      }
    }
  }
}

/** \} */

/* -------------------------------------------------------------------- */
/** \name Library Linking (helper functions)
 * \{ */

static bool object_in_any_scene(Main *bmain, Object *ob)
{
  Scene *sce;

  for (sce = bmain->scenes.first; sce; sce = sce->id.next) {
    if (BKE_scene_object_find(sce, ob)) {
      return true;
    }
  }

  return false;
}

static bool object_in_any_collection(Main *bmain, Object *ob)
{
  Collection *collection;

  for (collection = bmain->collections.first; collection; collection = collection->id.next) {
    if (BKE_collection_has_object(collection, ob)) {
      return true;
    }
  }

  return false;
}

static void add_loose_objects_to_scene(Main *mainvar,
                                       Main *bmain,
                                       Scene *scene,
                                       ViewLayer *view_layer,
                                       const View3D *v3d,
                                       Library *lib,
                                       const short flag)
{
  Collection *active_collection = NULL;
  const bool do_append = (flag & FILE_LINK) == 0;

  BLI_assert(scene);

  /* Give all objects which are LIB_TAG_INDIRECT a base,
   * or for a collection when *lib has been set. */
  for (Object *ob = mainvar->objects.first; ob; ob = ob->id.next) {
    bool do_it = (ob->id.tag & LIB_TAG_DOIT) != 0;
    if (do_it || ((ob->id.tag & LIB_TAG_INDIRECT) && (ob->id.tag & LIB_TAG_PRE_EXISTING) == 0)) {
      if (do_append) {
        if (ob->id.us == 0) {
          do_it = true;
        }
        else if ((ob->id.lib == lib) && (object_in_any_collection(bmain, ob) == 0)) {
          /* When appending, make sure any indirectly loaded object gets a base,
           * when they are not part of any collection yet. */
          do_it = true;
        }
      }

      if (do_it) {
        /* Find or add collection as needed. */
        if (active_collection == NULL) {
          if (flag & FILE_ACTIVE_COLLECTION) {
            LayerCollection *lc = BKE_layer_collection_get_active(view_layer);
            active_collection = lc->collection;
          }
          else {
            active_collection = BKE_collection_add(bmain, scene->master_collection, NULL);
          }
        }

        CLAMP_MIN(ob->id.us, 0);
        ob->mode = OB_MODE_OBJECT;

        BKE_collection_object_add(bmain, active_collection, ob);
        Base *base = BKE_view_layer_base_find(view_layer, ob);

        if (v3d != NULL) {
          base->local_view_bits |= v3d->local_view_uuid;
        }

        if (flag & FILE_AUTOSELECT) {
          base->flag |= BASE_SELECTED;
          /* Do NOT make base active here! screws up GUI stuff,
           * if you want it do it on src/ level. */
        }

        BKE_scene_object_base_flag_sync_from_base(base);

        ob->id.tag &= ~LIB_TAG_INDIRECT;
        ob->id.flag &= ~LIB_INDIRECT_WEAK_LINK;
        ob->id.tag |= LIB_TAG_EXTERN;
      }
    }
  }
}

static void add_collections_to_scene(Main *mainvar,
                                     Main *bmain,
                                     Scene *scene,
                                     ViewLayer *view_layer,
                                     const View3D *v3d,
                                     Library *lib,
                                     const short flag)
{
  Collection *active_collection = scene->master_collection;
  if (flag & FILE_ACTIVE_COLLECTION) {
    LayerCollection *lc = BKE_layer_collection_get_active(view_layer);
    active_collection = lc->collection;
  }

  /* Give all objects which are tagged a base. */
  for (Collection *collection = mainvar->collections.first; collection;
       collection = collection->id.next) {
    if ((flag & FILE_GROUP_INSTANCE) && (collection->id.tag & LIB_TAG_DOIT)) {
      /* Any indirect collection should not have been tagged. */
      BLI_assert((collection->id.tag & LIB_TAG_INDIRECT) == 0);

      /* BKE_object_add(...) messes with the selection. */
      Object *ob = BKE_object_add_only_object(bmain, OB_EMPTY, collection->id.name + 2);
      ob->type = OB_EMPTY;

      BKE_collection_object_add(bmain, active_collection, ob);
      Base *base = BKE_view_layer_base_find(view_layer, ob);

      if (v3d != NULL) {
        base->local_view_bits |= v3d->local_view_uuid;
      }

      if (base->flag & BASE_SELECTABLE) {
        base->flag |= BASE_SELECTED;
      }

      BKE_scene_object_base_flag_sync_from_base(base);
      DEG_id_tag_update(&ob->id, ID_RECALC_TRANSFORM | ID_RECALC_GEOMETRY | ID_RECALC_ANIMATION);
      view_layer->basact = base;

      /* Assign the collection. */
      ob->instance_collection = collection;
      id_us_plus(&collection->id);
      ob->transflag |= OB_DUPLICOLLECTION;
      copy_v3_v3(ob->loc, scene->cursor.location);
    }
    /* We do not want to force instantiation of indirectly linked collections,
     * not even when appending. Users can now easily instantiate collections (and their objects)
     * as needed by themselves. See T67032. */
    else if ((collection->id.tag & LIB_TAG_INDIRECT) == 0) {
      bool do_add_collection = (collection->id.tag & LIB_TAG_DOIT) != 0;
      if (!do_add_collection) {
        /* We need to check that objects in that collections are already instantiated in a scene.
         * Otherwise, it's better to add the collection to the scene's active collection, than to
         * instantiate its objects in active scene's collection directly. See T61141.
         * Note that we only check object directly into that collection,
         * not recursively into its children.
         */
        for (CollectionObject *coll_ob = collection->gobject.first; coll_ob != NULL;
             coll_ob = coll_ob->next) {
          Object *ob = coll_ob->ob;
          if ((ob->id.tag & (LIB_TAG_PRE_EXISTING | LIB_TAG_DOIT | LIB_TAG_INDIRECT)) == 0 &&
              (ob->id.lib == lib) && (object_in_any_scene(bmain, ob) == 0)) {
            do_add_collection = true;
            break;
          }
        }
      }
      if (do_add_collection) {
        /* Add collection as child of active collection. */
        BKE_collection_child_add(bmain, active_collection, collection);

        if (flag & FILE_AUTOSELECT) {
          for (CollectionObject *coll_ob = collection->gobject.first; coll_ob != NULL;
               coll_ob = coll_ob->next) {
            Object *ob = coll_ob->ob;
            Base *base = BKE_view_layer_base_find(view_layer, ob);
            if (base) {
              base->flag |= BASE_SELECTED;
              BKE_scene_object_base_flag_sync_from_base(base);
            }
          }
        }

        /* Those are kept for safety and consistency, but should not be needed anymore? */
        collection->id.tag &= ~LIB_TAG_INDIRECT;
        collection->id.flag &= ~LIB_INDIRECT_WEAK_LINK;
        collection->id.tag |= LIB_TAG_EXTERN;
      }
    }
  }
}

/* returns true if the item was found
 * but it may already have already been appended/linked */
static ID *link_named_part(
    Main *mainl, FileData *fd, const short idcode, const char *name, const int flag)
{
  BHead *bhead = find_bhead_from_code_name(fd, idcode, name);
  ID *id;

  const bool use_placeholders = (flag & BLO_LIBLINK_USE_PLACEHOLDERS) != 0;
  const bool force_indirect = (flag & BLO_LIBLINK_FORCE_INDIRECT) != 0;

  BLI_assert(BKE_idcode_is_linkable(idcode) && BKE_idcode_is_valid(idcode));

  if (bhead) {
    id = is_yet_read(fd, mainl, bhead);
    if (id == NULL) {
      /* not read yet */
      const int tag = force_indirect ? LIB_TAG_INDIRECT : LIB_TAG_EXTERN;
      read_libblock(fd, mainl, bhead, tag | LIB_TAG_NEED_EXPAND, false, &id);

      if (id) {
        /* sort by name in list */
        ListBase *lb = which_libbase(mainl, idcode);
        id_sort_by_name(lb, id, NULL);
      }
    }
    else {
      /* already linked */
      if (G.debug) {
        printf("append: already linked\n");
      }
      oldnewmap_insert(fd->libmap, bhead->old, id, bhead->code);
      if (!force_indirect && (id->tag & LIB_TAG_INDIRECT)) {
        id->tag &= ~LIB_TAG_INDIRECT;
        id->flag &= ~LIB_INDIRECT_WEAK_LINK;
        id->tag |= LIB_TAG_EXTERN;
      }
    }
  }
  else if (use_placeholders) {
    /* XXX flag part is weak! */
    id = create_placeholder(
        mainl, idcode, name, force_indirect ? LIB_TAG_INDIRECT : LIB_TAG_EXTERN);
  }
  else {
    id = NULL;
  }

  /* if we found the id but the id is NULL, this is really bad */
  BLI_assert(!((bhead != NULL) && (id == NULL)));

  return id;
}

/**
 * Simple reader for copy/paste buffers.
 */
int BLO_library_link_copypaste(Main *mainl, BlendHandle *bh, const unsigned int id_types_mask)
{
  FileData *fd = (FileData *)(bh);
  BHead *bhead;
  int num_directly_linked = 0;

  for (bhead = blo_bhead_first(fd); bhead; bhead = blo_bhead_next(fd, bhead)) {
    ID *id = NULL;

    if (bhead->code == ENDB) {
      break;
    }

    if (BKE_idcode_is_valid(bhead->code) && BKE_idcode_is_linkable(bhead->code) &&
        (id_types_mask == 0 ||
         (BKE_idcode_to_idfilter((short)bhead->code) & id_types_mask) != 0)) {
      read_libblock(fd, mainl, bhead, LIB_TAG_NEED_EXPAND | LIB_TAG_INDIRECT, false, &id);
      num_directly_linked++;
    }

    if (id) {
      /* sort by name in list */
      ListBase *lb = which_libbase(mainl, GS(id->name));
      id_sort_by_name(lb, id, NULL);

      if (bhead->code == ID_OB) {
        /* Instead of instancing Base's directly, postpone until after collections are loaded
         * otherwise the base's flag is set incorrectly when collections are used */
        Object *ob = (Object *)id;
        ob->mode = OB_MODE_OBJECT;
        /* ensure add_loose_objects_to_scene runs on this object */
        BLI_assert(id->us == 0);
      }
    }
  }

  return num_directly_linked;
}

static ID *link_named_part_ex(
    Main *mainl, FileData *fd, const short idcode, const char *name, const int flag)
{
  ID *id = link_named_part(mainl, fd, idcode, name, flag);

  if (id && (GS(id->name) == ID_OB)) {
    /* Tag as loose object needing to be instantiated somewhere... */
    id->tag |= LIB_TAG_DOIT;
  }
  else if (id && (GS(id->name) == ID_GR)) {
    /* tag as needing to be instantiated or linked */
    id->tag |= LIB_TAG_DOIT;
  }

  return id;
}

/**
 * Link a named data-block from an external blend file.
 *
 * \param mainl: The main database to link from (not the active one).
 * \param bh: The blender file handle.
 * \param idcode: The kind of data-block to link.
 * \param name: The name of the data-block (without the 2 char ID prefix).
 * \return the linked ID when found.
 */
ID *BLO_library_link_named_part(Main *mainl,
                                BlendHandle **bh,
                                const short idcode,
                                const char *name)
{
  FileData *fd = (FileData *)(*bh);
  return link_named_part(mainl, fd, idcode, name, 0);
}

/**
 * Link a named data-block from an external blend file.
 * Optionally instantiate the object/collection in the scene when the flags are set.
 *
 * \param mainl: The main database to link from (not the active one).
 * \param bh: The blender file handle.
 * \param idcode: The kind of data-block to link.
 * \param name: The name of the data-block (without the 2 char ID prefix).
 * \param flag: Options for linking, used for instantiating.
 * \param scene: The scene in which to instantiate objects/collections
 * (if NULL, no instantiation is done).
 * \param v3d: The active 3D viewport.
 * (only to define active layers for instantiated objects & collections, can be NULL).
 * \return the linked ID when found.
 */
ID *BLO_library_link_named_part_ex(
    Main *mainl, BlendHandle **bh, const short idcode, const char *name, const int flag)
{
  FileData *fd = (FileData *)(*bh);
  return link_named_part_ex(mainl, fd, idcode, name, flag);
}

/* common routine to append/link something from a library */

static Main *library_link_begin(Main *mainvar, FileData **fd, const char *filepath)
{
  Main *mainl;

  (*fd)->mainlist = MEM_callocN(sizeof(ListBase), "FileData.mainlist");

  /* clear for objects and collections instantiating tag */
  BKE_main_id_tag_listbase(&(mainvar->objects), LIB_TAG_DOIT, false);
  BKE_main_id_tag_listbase(&(mainvar->collections), LIB_TAG_DOIT, false);

  /* make mains */
  blo_split_main((*fd)->mainlist, mainvar);

  /* which one do we need? */
  mainl = blo_find_main(*fd, filepath, BKE_main_blendfile_path(mainvar));

  /* needed for do_version */
  mainl->versionfile = (*fd)->fileversion;
  read_file_version(*fd, mainl);
#ifdef USE_GHASH_BHEAD
  read_file_bhead_idname_map_create(*fd);
#endif

  return mainl;
}

/**
 * Initialize the BlendHandle for linking library data.
 *
 * \param mainvar: The current main database, e.g. #G_MAIN or #CTX_data_main(C).
 * \param bh: A blender file handle as returned by
 * #BLO_blendhandle_from_file or #BLO_blendhandle_from_memory.
 * \param filepath: Used for relative linking, copied to the \a lib->name.
 * \return the library Main, to be passed to #BLO_library_append_named_part as \a mainl.
 */
Main *BLO_library_link_begin(Main *mainvar, BlendHandle **bh, const char *filepath)
{
  FileData *fd = (FileData *)(*bh);
  return library_link_begin(mainvar, &fd, filepath);
}

static void split_main_newid(Main *mainptr, Main *main_newid)
{
  /* We only copy the necessary subset of data in this temp main. */
  main_newid->versionfile = mainptr->versionfile;
  main_newid->subversionfile = mainptr->subversionfile;
  BLI_strncpy(main_newid->name, mainptr->name, sizeof(main_newid->name));
  main_newid->curlib = mainptr->curlib;

  ListBase *lbarray[MAX_LIBARRAY];
  ListBase *lbarray_newid[MAX_LIBARRAY];
  int i = set_listbasepointers(mainptr, lbarray);
  set_listbasepointers(main_newid, lbarray_newid);
  while (i--) {
    BLI_listbase_clear(lbarray_newid[i]);

    for (ID *id = lbarray[i]->first, *idnext; id; id = idnext) {
      idnext = id->next;

      if (id->tag & LIB_TAG_NEW) {
        BLI_remlink(lbarray[i], id);
        BLI_addtail(lbarray_newid[i], id);
      }
    }
  }
}

/* scene and v3d may be NULL. */
static void library_link_end(Main *mainl,
                             FileData **fd,
                             const short flag,
                             Main *bmain,
                             Scene *scene,
                             ViewLayer *view_layer,
                             const View3D *v3d)
{
  Main *mainvar;
  Library *curlib;

  /* expander now is callback function */
  BLO_main_expander(expand_doit_library);

  /* make main consistent */
  BLO_expand_main(*fd, mainl);

  /* do this when expand found other libs */
  read_libraries(*fd, (*fd)->mainlist);

  curlib = mainl->curlib;

  /* make the lib path relative if required */
  if (flag & FILE_RELPATH) {
    /* use the full path, this could have been read by other library even */
    BLI_strncpy(curlib->name, curlib->filepath, sizeof(curlib->name));

    /* uses current .blend file as reference */
    BLI_path_rel(curlib->name, BKE_main_blendfile_path_from_global());
  }

  blo_join_main((*fd)->mainlist);
  mainvar = (*fd)->mainlist->first;
  mainl = NULL; /* blo_join_main free's mainl, cant use anymore */

  lib_link_all(*fd, mainvar);
  BKE_collections_after_lib_link(mainvar);

  /* Yep, second splitting... but this is a very cheap operation, so no big deal. */
  blo_split_main((*fd)->mainlist, mainvar);
  Main *main_newid = BKE_main_new();
  for (mainvar = ((Main *)(*fd)->mainlist->first)->next; mainvar; mainvar = mainvar->next) {
    BLI_assert(mainvar->versionfile != 0);
    /* We need to split out IDs already existing,
     * or they will go again through do_versions - bad, very bad! */
    split_main_newid(mainvar, main_newid);

    do_versions_after_linking(main_newid, (*fd)->reports);

    add_main_to_main(mainvar, main_newid);
  }
  BKE_main_free(main_newid);
  blo_join_main((*fd)->mainlist);
  mainvar = (*fd)->mainlist->first;
  MEM_freeN((*fd)->mainlist);

  /* After all data has been read and versioned, uses LIB_TAG_NEW. */
  ntreeUpdateAllNew(mainvar);

  placeholders_ensure_valid(mainvar);

  BKE_main_id_tag_all(mainvar, LIB_TAG_NEW, false);

  /* Make all relative paths, relative to the open blend file. */
  fix_relpaths_library(BKE_main_blendfile_path(mainvar), mainvar);

  /* Give a base to loose objects and collections.
   * Only directly linked objects & collections are instantiated by
   * `BLO_library_link_named_part_ex()` & co,
   * here we handle indirect ones and other possible edge-cases. */
  if (scene) {
    add_collections_to_scene(mainvar, bmain, scene, view_layer, v3d, curlib, flag);
    add_loose_objects_to_scene(mainvar, bmain, scene, view_layer, v3d, curlib, flag);
  }
  else {
    /* printf("library_append_end, scene is NULL (objects wont get bases)\n"); */
  }

  /* Clear objects and collections instantiating tag. */
  BKE_main_id_tag_listbase(&(mainvar->objects), LIB_TAG_DOIT, false);
  BKE_main_id_tag_listbase(&(mainvar->collections), LIB_TAG_DOIT, false);

  /* patch to prevent switch_endian happens twice */
  if ((*fd)->flags & FD_FLAGS_SWITCH_ENDIAN) {
    blo_filedata_free(*fd);
    *fd = NULL;
  }
}

/**
 * Finalize linking from a given .blend file (library).
 * Optionally instance the indirect object/collection in the scene when the flags are set.
 * \note Do not use \a bh after calling this function, it may frees it.
 *
 * \param mainl: The main database to link from (not the active one).
 * \param bh: The blender file handle (WARNING! may be freed by this function!).
 * \param flag: Options for linking, used for instantiating.
 * \param bmain: The main database in which to instantiate objects/collections
 * \param scene: The scene in which to instantiate objects/collections
 * (if NULL, no instantiation is done).
 * \param view_layer: The scene layer in which to instantiate objects/collections
 * (if NULL, no instantiation is done).
 * \param v3d: The active 3D viewport
 * (only to define local-view for instantiated objects & groups, can be NULL).
 */
void BLO_library_link_end(Main *mainl,
                          BlendHandle **bh,
                          int flag,
                          Main *bmain,
                          Scene *scene,
                          ViewLayer *view_layer,
                          const View3D *v3d)
{
  FileData *fd = (FileData *)(*bh);
  library_link_end(mainl, &fd, flag, bmain, scene, view_layer, v3d);
  *bh = (BlendHandle *)fd;
}

void *BLO_library_read_struct(FileData *fd, BHead *bh, const char *blockname)
{
  return read_struct(fd, bh, blockname);
}

/** \} */

/* -------------------------------------------------------------------- */
/** \name Library Reading
 * \{ */

static int has_linked_ids_to_read(Main *mainvar)
{
  ListBase *lbarray[MAX_LIBARRAY];
  int a = set_listbasepointers(mainvar, lbarray);

  while (a--) {
    for (ID *id = lbarray[a]->first; id; id = id->next) {
      if ((id->tag & LIB_TAG_ID_LINK_PLACEHOLDER) && !(id->flag & LIB_INDIRECT_WEAK_LINK)) {
        return true;
      }
    }
  }

  return false;
}

static void read_library_linked_id(
    ReportList *reports, FileData *fd, Main *mainvar, ID *id, ID **r_id)
{
  BHead *bhead = NULL;
  const bool is_valid = BKE_idcode_is_linkable(GS(id->name)) || ((id->tag & LIB_TAG_EXTERN) == 0);

  if (fd) {
    bhead = find_bhead_from_idname(fd, id->name);
  }

  if (!is_valid) {
    blo_reportf_wrap(reports,
                     RPT_ERROR,
                     TIP_("LIB: %s: '%s' is directly linked from '%s' (parent '%s'), but is a "
                          "non-linkable data type"),
                     BKE_idcode_to_name(GS(id->name)),
                     id->name + 2,
                     mainvar->curlib->filepath,
                     library_parent_filepath(mainvar->curlib));
  }

  id->tag &= ~LIB_TAG_ID_LINK_PLACEHOLDER;
  id->flag &= ~LIB_INDIRECT_WEAK_LINK;

  if (bhead) {
    id->tag |= LIB_TAG_NEED_EXPAND;
    // printf("read lib block %s\n", id->name);
    read_libblock(fd, mainvar, bhead, id->tag, false, r_id);
  }
  else {
    blo_reportf_wrap(reports,
                     RPT_WARNING,
                     TIP_("LIB: %s: '%s' missing from '%s', parent '%s'"),
                     BKE_idcode_to_name(GS(id->name)),
                     id->name + 2,
                     mainvar->curlib->filepath,
                     library_parent_filepath(mainvar->curlib));

    /* Generate a placeholder for this ID (simplified version of read_libblock actually...). */
    if (r_id) {
      *r_id = is_valid ? create_placeholder(mainvar, GS(id->name), id->name + 2, id->tag) : NULL;
    }
  }
}

static void read_library_linked_ids(FileData *basefd,
                                    FileData *fd,
                                    ListBase *mainlist,
                                    Main *mainvar)
{
  GHash *loaded_ids = BLI_ghash_str_new(__func__);

  ListBase *lbarray[MAX_LIBARRAY];
  int a = set_listbasepointers(mainvar, lbarray);

  while (a--) {
    ID *id = lbarray[a]->first;
    ListBase pending_free_ids = {NULL};

    while (id) {
      ID *id_next = id->next;
      if ((id->tag & LIB_TAG_ID_LINK_PLACEHOLDER) && !(id->flag & LIB_INDIRECT_WEAK_LINK)) {
        BLI_remlink(lbarray[a], id);

        /* When playing with lib renaming and such, you may end with cases where
         * you have more than one linked ID of the same data-block from same
         * library. This is absolutely horrible, hence we use a ghash to ensure
         * we go back to a single linked data when loading the file. */
        ID **realid = NULL;
        if (!BLI_ghash_ensure_p(loaded_ids, id->name, (void ***)&realid)) {
          read_library_linked_id(basefd->reports, fd, mainvar, id, realid);
        }

        /* realid shall never be NULL - unless some source file/lib is broken
         * (known case: some directly linked shapekey from a missing lib...). */
        /* BLI_assert(*realid != NULL); */

        /* Now that we have a real ID, replace all pointers to placeholders in
         * fd->libmap with pointers to the real data-blocks. We do this for all
         * libraries since multiple might be referencing this ID. */
        change_link_placeholder_to_real_ID_pointer(mainlist, basefd, id, *realid);

        /* We cannot free old lib-ref placeholder ID here anymore, since we use
         * its name as key in loaded_ids hash. */
        BLI_addtail(&pending_free_ids, id);
      }
      id = id_next;
    }

    /* Clear GHash and free link placeholder IDs of the current type. */
    BLI_ghash_clear(loaded_ids, NULL, NULL);
    BLI_freelistN(&pending_free_ids);
  }

  BLI_ghash_free(loaded_ids, NULL, NULL);
}

static void read_library_clear_weak_links(FileData *basefd, ListBase *mainlist, Main *mainvar)
{
  /* Any remaining weak links at this point have been lost, silently drop
   * those by setting them to NULL pointers. */
  ListBase *lbarray[MAX_LIBARRAY];
  int a = set_listbasepointers(mainvar, lbarray);

  while (a--) {
    ID *id = lbarray[a]->first;

    while (id) {
      ID *id_next = id->next;
      if ((id->tag & LIB_TAG_ID_LINK_PLACEHOLDER) && (id->flag & LIB_INDIRECT_WEAK_LINK)) {
        /* printf("Dropping weak link to %s\n", id->name); */
        change_link_placeholder_to_real_ID_pointer(mainlist, basefd, id, NULL);
        BLI_freelinkN(lbarray[a], id);
      }
      id = id_next;
    }
  }
}

static FileData *read_library_file_data(FileData *basefd,
                                        ListBase *mainlist,
                                        Main *mainl,
                                        Main *mainptr)
{
  FileData *fd = mainptr->curlib->filedata;

  if (fd != NULL) {
    /* File already open. */
    return fd;
  }

  if (mainptr->curlib->packedfile) {
    /* Read packed file. */
    PackedFile *pf = mainptr->curlib->packedfile;

    blo_reportf_wrap(basefd->reports,
                     RPT_INFO,
                     TIP_("Read packed library:  '%s', parent '%s'"),
                     mainptr->curlib->name,
                     library_parent_filepath(mainptr->curlib));
    fd = blo_filedata_from_memory(pf->data, pf->size, basefd->reports);

    /* Needed for library_append and read_libraries. */
    BLI_strncpy(fd->relabase, mainptr->curlib->filepath, sizeof(fd->relabase));
  }
  else {
    /* Read file on disk. */
    blo_reportf_wrap(basefd->reports,
                     RPT_INFO,
                     TIP_("Read library:  '%s', '%s', parent '%s'"),
                     mainptr->curlib->filepath,
                     mainptr->curlib->name,
                     library_parent_filepath(mainptr->curlib));
    fd = blo_filedata_from_file(mainptr->curlib->filepath, basefd->reports);
  }

  if (fd) {
    /* Share the mainlist, so all libraries are added immediately in a
     * single list. It used to be that all FileData's had their own list,
     * but with indirectly linking this meant we didn't catch duplicate
     * libraries properly. */
    fd->mainlist = mainlist;

    fd->reports = basefd->reports;

    if (fd->libmap) {
      oldnewmap_free(fd->libmap);
    }

    fd->libmap = oldnewmap_new();

    mainptr->curlib->filedata = fd;
    mainptr->versionfile = fd->fileversion;

    /* subversion */
    read_file_version(fd, mainptr);
#ifdef USE_GHASH_BHEAD
    read_file_bhead_idname_map_create(fd);
#endif
  }
  else {
    mainptr->curlib->filedata = NULL;
    mainptr->curlib->id.tag |= LIB_TAG_MISSING;
    /* Set lib version to current main one... Makes assert later happy. */
    mainptr->versionfile = mainptr->curlib->versionfile = mainl->versionfile;
    mainptr->subversionfile = mainptr->curlib->subversionfile = mainl->subversionfile;
  }

  if (fd == NULL) {
    blo_reportf_wrap(
        basefd->reports, RPT_WARNING, TIP_("Cannot find lib '%s'"), mainptr->curlib->filepath);
  }

  return fd;
}

static void read_libraries(FileData *basefd, ListBase *mainlist)
{
  Main *mainl = mainlist->first;
  bool do_it = true;

  /* Expander is now callback function. */
  BLO_main_expander(expand_doit_library);

  /* At this point the base blend file has been read, and each library blend
   * encountered so far has a main with placeholders for linked data-blocks.
   *
   * Now we will read the library blend files and replace the placeholders
   * with actual data-blocks. We loop over library mains multiple times in
   * case a library needs to link additional data-blocks from another library
   * that had been read previously. */
  while (do_it) {
    do_it = false;

    /* Loop over mains of all library blend files encountered so far. Note
     * this list gets longer as more indirectly library blends are found. */
    for (Main *mainptr = mainl->next; mainptr; mainptr = mainptr->next) {
      /* Does this library have any more linked data-blocks we need to read? */
      if (has_linked_ids_to_read(mainptr)) {
#if 0
        printf("Reading linked data-blocks from %s (%s)\n",
               mainptr->curlib->id.name,
               mainptr->curlib->name);
#endif

        /* Open file if it has not been done yet. */
        FileData *fd = read_library_file_data(basefd, mainlist, mainl, mainptr);

        if (fd) {
          do_it = true;
        }

        /* Read linked data-locks for each link placeholder, and replace
         * the placeholder with the real data-lock. */
        read_library_linked_ids(basefd, fd, mainlist, mainptr);

        /* Test if linked data-locks need to read further linked data-locks
         * and create link placeholders for them. */
        BLO_expand_main(fd, mainptr);
      }
    }
  }

  Main *main_newid = BKE_main_new();
  for (Main *mainptr = mainl->next; mainptr; mainptr = mainptr->next) {
    /* Drop weak links for which no data-block was found. */
    read_library_clear_weak_links(basefd, mainlist, mainptr);

    /* Do versioning for newly added linked data-locks. If no data-locks
     * were read from a library versionfile will still be zero and we can
     * skip it. */
    if (mainptr->versionfile) {
      /* Split out already existing IDs to avoid them going through
       * do_versions multiple times, which would have bad consequences. */
      split_main_newid(mainptr, main_newid);

      /* File data can be zero with link/append. */
      if (mainptr->curlib->filedata) {
        do_versions(mainptr->curlib->filedata, mainptr->curlib, main_newid);
      }
      else {
        do_versions(basefd, NULL, main_newid);
      }

      add_main_to_main(mainptr, main_newid);
    }

    /* Lib linking. */
    if (mainptr->curlib->filedata) {
      lib_link_all(mainptr->curlib->filedata, mainptr);
    }

    /* Free file data we no longer need. */
    if (mainptr->curlib->filedata) {
      blo_filedata_free(mainptr->curlib->filedata);
    }
    mainptr->curlib->filedata = NULL;
  }
  BKE_main_free(main_newid);
}

/** \} */<|MERGE_RESOLUTION|>--- conflicted
+++ resolved
@@ -9185,11 +9185,7 @@
   ph_id->icon_id = 0;
 
   BLI_addtail(lb, ph_id);
-<<<<<<< HEAD
-  id_sort_by_name(lb, ph_id);
-=======
   id_sort_by_name(lb, ph_id, NULL);
->>>>>>> e17b075a
 
   return ph_id;
 }
