--- conflicted
+++ resolved
@@ -1364,13 +1364,10 @@
   /* volume render */
   int use_volumes;
   int volume_max_steps;
-<<<<<<< HEAD
-  float volume_step_size;
+  float volume_step_rate;
   float volume_max_density;
   int volume_integrator;
-=======
-  float volume_step_rate;
->>>>>>> c3651adf
+  
   int volume_samples;
 
   int start_sample;
