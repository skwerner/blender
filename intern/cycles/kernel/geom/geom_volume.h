/*
 * Copyright 2011-2013 Blender Foundation
 *
 * Licensed under the Apache License, Version 2.0 (the "License");
 * you may not use this file except in compliance with the License.
 * You may obtain a copy of the License at
 *
 * http://www.apache.org/licenses/LICENSE-2.0
 *
 * Unless required by applicable law or agreed to in writing, software
 * distributed under the License is distributed on an "AS IS" BASIS,
 * WITHOUT WARRANTIES OR CONDITIONS OF ANY KIND, either express or implied.
 * See the License for the specific language governing permissions and
 * limitations under the License.
 */

/* Volume Primitive
 *
 * Volumes are just regions inside meshes with the mesh surface as boundaries.
 * There isn't as much data to access as for surfaces, there is only a position
 * to do lookups in 3D voxel or procedural textures.
 *
 * 3D voxel textures can be assigned as attributes per mesh, which means the
 * same shader can be used for volume objects with different densities, etc. */

CCL_NAMESPACE_BEGIN

#ifdef __VOLUME__

/* Return position normalized to 0..1 in mesh bounds */

ccl_device_inline float3 volume_normalized_position(KernelGlobals *kg,
                                                    const ShaderData *sd,
                                                    float3 P)
{
  /* todo: optimize this so it's just a single matrix multiplication when
   * possible (not motion blur), or perhaps even just translation + scale */
  const AttributeDescriptor desc = find_attribute(kg, sd, ATTR_STD_GENERATED_TRANSFORM);

  object_inverse_position_transform(kg, sd, &P);

  if (desc.offset != ATTR_STD_NOT_FOUND) {
    Transform tfm = primitive_attribute_matrix(kg, sd, desc);
    P = transform_point(&tfm, P);
  }

  return P;
}

<<<<<<< HEAD
/* Returns normalized P.
 * If motion blur is enabled, returns normalized and advected P. */

ccl_device_inline float3 volume_get_position(KernelGlobals *kg,
                                             const ShaderData *sd)
{
	float3 P = volume_normalized_position(kg, sd, sd->P);

#ifdef __OBJECT_MOTION__
	/* Eulerian motion blur. */
	if(kernel_data.cam.shuttertime != -1.0f) {
		AttributeDescriptor v_desc = find_attribute(kg, sd, ATTR_STD_VOLUME_VELOCITY);

		if (v_desc.offset != ATTR_STD_NOT_FOUND) {
			InterpolationType interp = (sd->flag & SD_VOLUME_CUBIC)? INTERPOLATION_CUBIC: INTERPOLATION_NONE;

			/* Find velocity. */
			float3 velocity = float4_to_float3(kernel_tex_image_interp_3d(kg, v_desc.offset, P.x, P.y, P.z, interp));

			/* Find advected velocity. */
			P = volume_normalized_position(kg, sd, sd->P + velocity * sd->time);
			velocity = float4_to_float3(kernel_tex_image_interp_3d(kg, v_desc.offset, P.x, P.y, P.z, interp));

			/* Find advected P. */
			P = volume_normalized_position(kg, sd, sd->P + velocity * sd->time);
		}
	}
#endif

	return P;
}

ccl_device float volume_attribute_float(KernelGlobals *kg, const ShaderData *sd, const AttributeDescriptor desc)
=======
ccl_device float volume_attribute_float(KernelGlobals *kg,
                                        const ShaderData *sd,
                                        const AttributeDescriptor desc)
>>>>>>> 3076d95b
{
  float3 P = volume_normalized_position(kg, sd, sd->P);
  InterpolationType interp = (sd->flag & SD_VOLUME_CUBIC) ? INTERPOLATION_CUBIC :
                                                            INTERPOLATION_NONE;
  float4 r = kernel_tex_image_interp_3d(kg, desc.offset, P.x, P.y, P.z, interp);
  return average(float4_to_float3(r));
}

ccl_device float3 volume_attribute_float3(KernelGlobals *kg,
                                          const ShaderData *sd,
                                          const AttributeDescriptor desc)
{
<<<<<<< HEAD
	InterpolationType interp = (sd->flag & SD_VOLUME_CUBIC)? INTERPOLATION_CUBIC: INTERPOLATION_NONE;
	float4 r = kernel_tex_image_interp_3d(kg, desc.offset, sd->P_v.x, sd->P_v.y, sd->P_v.z, interp);
=======
  float3 P = volume_normalized_position(kg, sd, sd->P);
  InterpolationType interp = (sd->flag & SD_VOLUME_CUBIC) ? INTERPOLATION_CUBIC :
                                                            INTERPOLATION_NONE;
  float4 r = kernel_tex_image_interp_3d(kg, desc.offset, P.x, P.y, P.z, interp);
>>>>>>> 3076d95b

  if (r.w > 1e-6f && r.w != 1.0f) {
    /* For RGBA colors, unpremultiply after interpolation. */
    return float4_to_float3(r) / r.w;
  }
  else {
    return float4_to_float3(r);
  }
}

#endif

CCL_NAMESPACE_END<|MERGE_RESOLUTION|>--- conflicted
+++ resolved
@@ -47,45 +47,43 @@
   return P;
 }
 
-<<<<<<< HEAD
 /* Returns normalized P.
  * If motion blur is enabled, returns normalized and advected P. */
 
-ccl_device_inline float3 volume_get_position(KernelGlobals *kg,
-                                             const ShaderData *sd)
+ccl_device_inline float3 volume_get_position(KernelGlobals *kg, const ShaderData *sd)
 {
-	float3 P = volume_normalized_position(kg, sd, sd->P);
+  float3 P = volume_normalized_position(kg, sd, sd->P);
 
-#ifdef __OBJECT_MOTION__
-	/* Eulerian motion blur. */
-	if(kernel_data.cam.shuttertime != -1.0f) {
-		AttributeDescriptor v_desc = find_attribute(kg, sd, ATTR_STD_VOLUME_VELOCITY);
+#  ifdef __OBJECT_MOTION__
+  /* Eulerian motion blur. */
+  if (kernel_data.cam.shuttertime != -1.0f) {
+    AttributeDescriptor v_desc = find_attribute(kg, sd, ATTR_STD_VOLUME_VELOCITY);
 
-		if (v_desc.offset != ATTR_STD_NOT_FOUND) {
-			InterpolationType interp = (sd->flag & SD_VOLUME_CUBIC)? INTERPOLATION_CUBIC: INTERPOLATION_NONE;
+    if (v_desc.offset != ATTR_STD_NOT_FOUND) {
+      InterpolationType interp = (sd->flag & SD_VOLUME_CUBIC) ? INTERPOLATION_CUBIC :
+                                                                INTERPOLATION_NONE;
 
-			/* Find velocity. */
-			float3 velocity = float4_to_float3(kernel_tex_image_interp_3d(kg, v_desc.offset, P.x, P.y, P.z, interp));
+      /* Find velocity. */
+      float3 velocity = float4_to_float3(
+          kernel_tex_image_interp_3d(kg, v_desc.offset, P.x, P.y, P.z, interp));
 
-			/* Find advected velocity. */
-			P = volume_normalized_position(kg, sd, sd->P + velocity * sd->time);
-			velocity = float4_to_float3(kernel_tex_image_interp_3d(kg, v_desc.offset, P.x, P.y, P.z, interp));
+      /* Find advected velocity. */
+      P = volume_normalized_position(kg, sd, sd->P + velocity * sd->time);
+      velocity = float4_to_float3(
+          kernel_tex_image_interp_3d(kg, v_desc.offset, P.x, P.y, P.z, interp));
 
-			/* Find advected P. */
-			P = volume_normalized_position(kg, sd, sd->P + velocity * sd->time);
-		}
-	}
-#endif
+      /* Find advected P. */
+      P = volume_normalized_position(kg, sd, sd->P + velocity * sd->time);
+    }
+  }
+#  endif
 
-	return P;
+  return P;
 }
 
-ccl_device float volume_attribute_float(KernelGlobals *kg, const ShaderData *sd, const AttributeDescriptor desc)
-=======
 ccl_device float volume_attribute_float(KernelGlobals *kg,
                                         const ShaderData *sd,
                                         const AttributeDescriptor desc)
->>>>>>> 3076d95b
 {
   float3 P = volume_normalized_position(kg, sd, sd->P);
   InterpolationType interp = (sd->flag & SD_VOLUME_CUBIC) ? INTERPOLATION_CUBIC :
@@ -98,15 +96,9 @@
                                           const ShaderData *sd,
                                           const AttributeDescriptor desc)
 {
-<<<<<<< HEAD
-	InterpolationType interp = (sd->flag & SD_VOLUME_CUBIC)? INTERPOLATION_CUBIC: INTERPOLATION_NONE;
-	float4 r = kernel_tex_image_interp_3d(kg, desc.offset, sd->P_v.x, sd->P_v.y, sd->P_v.z, interp);
-=======
-  float3 P = volume_normalized_position(kg, sd, sd->P);
   InterpolationType interp = (sd->flag & SD_VOLUME_CUBIC) ? INTERPOLATION_CUBIC :
                                                             INTERPOLATION_NONE;
-  float4 r = kernel_tex_image_interp_3d(kg, desc.offset, P.x, P.y, P.z, interp);
->>>>>>> 3076d95b
+  float4 r = kernel_tex_image_interp_3d(kg, desc.offset, sd->P_v.x, sd->P_v.y, sd->P_v.z, interp);
 
   if (r.w > 1e-6f && r.w != 1.0f) {
     /* For RGBA colors, unpremultiply after interpolation. */
