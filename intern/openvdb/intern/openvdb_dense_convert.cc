--- conflicted
+++ resolved
@@ -72,40 +72,21 @@
   }
 };
 
-<<<<<<< HEAD
-openvdb::GridBase::Ptr OpenVDB_export_vector_grid(
-        OpenVDBWriter *writer,
-        const openvdb::Name &name,
-        const float *data_x, const float *data_y, const float *data_z,
-        const int res[3],
-        float fluid_mat[4][4],
-        openvdb::VecType vec_type,
-		const bool is_color,
-		const float clipping,
-        const openvdb::FloatGrid *mask)
-=======
-openvdb::GridBase *OpenVDB_export_vector_grid(OpenVDBWriter *writer,
-                                              const openvdb::Name &name,
-                                              const float *data_x,
-                                              const float *data_y,
-                                              const float *data_z,
-                                              const int res[3],
-                                              float fluid_mat[4][4],
-                                              openvdb::VecType vec_type,
-                                              const bool is_color,
-                                              const float clipping,
-                                              const openvdb::FloatGrid *mask)
->>>>>>> 3076d95b
+openvdb::GridBase::Ptr OpenVDB_export_vector_grid(OpenVDBWriter *writer,
+                                                  const openvdb::Name &name,
+                                                  const float *data_x,
+                                                  const float *data_y,
+                                                  const float *data_z,
+                                                  const int res[3],
+                                                  float fluid_mat[4][4],
+                                                  openvdb::VecType vec_type,
+                                                  const bool is_color,
+                                                  const float clipping,
+                                                  const openvdb::FloatGrid *mask)
 {
   using namespace openvdb;
 
-<<<<<<< HEAD
-	math::CoordBBox bbox(Coord(0), Coord(res[0] - 1, res[1] - 1, res[2] - 1));
-=======
   math::CoordBBox bbox(Coord(0), Coord(res[0] - 1, res[1] - 1, res[2] - 1));
-  Mat4R mat = convertMatrix(fluid_mat);
-  math::Transform::Ptr transform = math::Transform::createLinearTransform(mat);
->>>>>>> 3076d95b
 
   FloatGrid::Ptr grid[3];
 
@@ -132,15 +113,11 @@
   MergeScalarGrids op(&(grid[0]->tree()), &(grid[1]->tree()), &(grid[2]->tree()));
   tools::foreach (vecgrid->beginValueOn(), op, true, false);
 
-<<<<<<< HEAD
-	if(fluid_mat) {
-		Mat4R mat = convertMatrix(fluid_mat);
-		math::Transform::Ptr transform = math::Transform::createLinearTransform(mat);
-		vecgrid->setTransform(transform);
-	}
-=======
-  vecgrid->setTransform(transform);
->>>>>>> 3076d95b
+  if (fluid_mat) {
+    Mat4R mat = convertMatrix(fluid_mat);
+    math::Transform::Ptr transform = math::Transform::createLinearTransform(mat);
+    vecgrid->setTransform(transform);
+  }
 
   /* Avoid clipping against an empty grid. */
   if (mask && !mask->tree().empty()) {
@@ -153,52 +130,11 @@
   vecgrid->insertMeta("is_color", BoolMetadata(is_color));
   vecgrid->setGridClass(GRID_STAGGERED);
 
-<<<<<<< HEAD
-	if(writer) {
-		writer->insert(vecgrid);
-	}
-
-	return vecgrid;
-=======
-  writer->insert(vecgrid);
-
-  return vecgrid.get();
-}
-
-void OpenVDB_import_grid_vector(OpenVDBReader *reader,
-                                const openvdb::Name &name,
-                                float **data_x,
-                                float **data_y,
-                                float **data_z,
-                                const int res[3])
-{
-  using namespace openvdb;
-
-  if (!reader->hasGrid(name)) {
-    std::fprintf(stderr, "OpenVDB grid %s not found in file!\n", name.c_str());
-    memset(*data_x, 0, sizeof(float) * res[0] * res[1] * res[2]);
-    memset(*data_y, 0, sizeof(float) * res[0] * res[1] * res[2]);
-    memset(*data_z, 0, sizeof(float) * res[0] * res[1] * res[2]);
-    return;
+  if (writer) {
+    writer->insert(vecgrid);
   }
 
-  Vec3SGrid::Ptr vgrid = gridPtrCast<Vec3SGrid>(reader->getGrid(name));
-  Vec3SGrid::ConstAccessor acc = vgrid->getConstAccessor();
-  math::Coord xyz;
-  int &x = xyz[0], &y = xyz[1], &z = xyz[2];
-
-  size_t index = 0;
-  for (z = 0; z < res[2]; ++z) {
-    for (y = 0; y < res[1]; ++y) {
-      for (x = 0; x < res[0]; ++x, ++index) {
-        math::Vec3s value = acc.getValue(xyz);
-        (*data_x)[index] = value.x();
-        (*data_y)[index] = value.y();
-        (*data_z)[index] = value.z();
-      }
-    }
-  }
->>>>>>> 3076d95b
+  return vecgrid;
 }
 
 openvdb::Name do_name_versionning(const openvdb::Name &name)
