--- conflicted
+++ resolved
@@ -239,11 +239,8 @@
 				case ANIMTYPE_DSMESH:
 				case ANIMTYPE_DSNTREE:
 				case ANIMTYPE_DSTEX:
-<<<<<<< HEAD
+				case ANIMTYPE_DSLAT:
 				case ANIMTYPE_DSLINESTYLE:
-=======
-				case ANIMTYPE_DSLAT:
->>>>>>> 99e203db
 				{
 					if ((ale->adt) && (ale->adt->flag & ADT_UI_SELECTED))
 						sel= ACHANNEL_SETFLAG_CLEAR;
@@ -327,11 +324,8 @@
 			case ANIMTYPE_DSMESH:
 			case ANIMTYPE_DSNTREE:
 			case ANIMTYPE_DSTEX:
-<<<<<<< HEAD
+			case ANIMTYPE_DSLAT:
 			case ANIMTYPE_DSLINESTYLE:
-=======
-			case ANIMTYPE_DSLAT:
->>>>>>> 99e203db
 			{
 				/* need to verify that this data is valid for now */
 				if (ale->adt) {
@@ -1953,11 +1947,8 @@
 		case ANIMTYPE_DSMESH:
 		case ANIMTYPE_DSNTREE:
 		case ANIMTYPE_DSTEX:
-<<<<<<< HEAD
+		case ANIMTYPE_DSLAT:
 		case ANIMTYPE_DSLINESTYLE:
-=======
-		case ANIMTYPE_DSLAT:
->>>>>>> 99e203db
 		{
 			/* sanity checking... */
 			if (ale->adt) {
