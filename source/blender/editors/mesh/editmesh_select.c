--- conflicted
+++ resolved
@@ -67,12 +67,9 @@
 #include "DEG_depsgraph.h"
 #include "DEG_depsgraph_query.h"
 
-<<<<<<< HEAD
 #include "DRW_engine.h"
 #include "DRW_select_buffer.h"
 
-=======
->>>>>>> 9d6b5e23
 #include "mesh_intern.h" /* own include */
 
 /* use bmesh operator flags for a few operators */
@@ -202,7 +199,6 @@
 /** \name Back-Buffer OpenGL Selection
  * \{ */
 
-<<<<<<< HEAD
 static BMElem *edbm_select_id_bm_elem_get(Base **bases, const uint sel_id, uint *r_base_index)
 {
   uint elem_id;
@@ -226,35 +222,6 @@
     }
   }
 
-=======
-static BMElem *EDBM_select_id_bm_elem_get(struct EDSelectID_Context *sel_id_ctx,
-                                          Base **bases,
-                                          const uint sel_id,
-                                          uint *r_base_index)
-{
-  uint elem_id;
-  char elem_type = 0;
-  bool success = ED_view3d_select_id_elem_get(
-      sel_id_ctx, sel_id, &elem_id, r_base_index, &elem_type);
-
-  if (success) {
-    Object *obedit = bases[*r_base_index]->object;
-    BMEditMesh *em = BKE_editmesh_from_object(obedit);
-
-    switch (elem_type) {
-      case SCE_SELECT_FACE:
-        return (BMElem *)BM_face_at_index_find_or_table(em->bm, elem_id);
-      case SCE_SELECT_EDGE:
-        return (BMElem *)BM_edge_at_index_find_or_table(em->bm, elem_id);
-      case SCE_SELECT_VERTEX:
-        return (BMElem *)BM_vert_at_index_find_or_table(em->bm, elem_id);
-      default:
-        BLI_assert(0);
-        return NULL;
-    }
-  }
-
->>>>>>> 9d6b5e23
   return NULL;
 }
 
@@ -350,35 +317,17 @@
 
     /* No afterqueue (yet), so we check it now, otherwise the bm_xxxofs indices are bad. */
     {
-<<<<<<< HEAD
       DRW_select_buffer_context_create(bases, bases_len, SCE_SELECT_VERTEX);
-=======
-      FAKE_SELECT_MODE_BEGIN(vc, fake_select_mode, select_mode, SCE_SELECT_VERTEX);
-
-      struct EDSelectID_Context *sel_id_ctx = ED_view3d_select_id_context_create(
-          vc, bases, bases_len, select_mode);
->>>>>>> 9d6b5e23
 
       index = DRW_select_buffer_find_nearest_to_point(
           vc->depsgraph, vc->ar, vc->v3d, vc->mval, 1, UINT_MAX, &dist_px);
 
       if (index) {
-<<<<<<< HEAD
         eve = (BMVert *)edbm_select_id_bm_elem_get(bases, index, &base_index);
-=======
-        eve = (BMVert *)EDBM_select_id_bm_elem_get(sel_id_ctx, bases, index, &base_index);
->>>>>>> 9d6b5e23
       }
       else {
         eve = NULL;
       }
-<<<<<<< HEAD
-=======
-
-      ED_view3d_select_id_context_destroy(sel_id_ctx);
-
-      FAKE_SELECT_MODE_END(vc, fake_select_mode);
->>>>>>> 9d6b5e23
     }
 
     if (eve) {
@@ -591,35 +540,17 @@
 
     /* No afterqueue (yet), so we check it now, otherwise the bm_xxxofs indices are bad. */
     {
-<<<<<<< HEAD
       DRW_select_buffer_context_create(bases, bases_len, SCE_SELECT_EDGE);
-=======
-      FAKE_SELECT_MODE_BEGIN(vc, fake_select_mode, select_mode, SCE_SELECT_EDGE);
-
-      struct EDSelectID_Context *sel_id_ctx = ED_view3d_select_id_context_create(
-          vc, bases, bases_len, select_mode);
->>>>>>> 9d6b5e23
 
       index = DRW_select_buffer_find_nearest_to_point(
           vc->depsgraph, vc->ar, vc->v3d, vc->mval, 1, UINT_MAX, &dist_px);
 
       if (index) {
-<<<<<<< HEAD
         eed = (BMEdge *)edbm_select_id_bm_elem_get(bases, index, &base_index);
-=======
-        eed = (BMEdge *)EDBM_select_id_bm_elem_get(sel_id_ctx, bases, index, &base_index);
->>>>>>> 9d6b5e23
       }
       else {
         eed = NULL;
       }
-<<<<<<< HEAD
-=======
-
-      ED_view3d_select_id_context_destroy(sel_id_ctx);
-
-      FAKE_SELECT_MODE_END(vc, fake_select_mode);
->>>>>>> 9d6b5e23
     }
 
     if (r_eed_zbuf) {
@@ -816,34 +747,16 @@
     BMFace *efa;
 
     {
-<<<<<<< HEAD
       DRW_select_buffer_context_create(bases, bases_len, SCE_SELECT_FACE);
-=======
-      FAKE_SELECT_MODE_BEGIN(vc, fake_select_mode, select_mode, SCE_SELECT_FACE);
-
-      struct EDSelectID_Context *sel_id_ctx = ED_view3d_select_id_context_create(
-          vc, bases, bases_len, select_mode);
->>>>>>> 9d6b5e23
 
       index = DRW_select_buffer_sample_point(vc->depsgraph, vc->ar, vc->v3d, vc->mval);
 
       if (index) {
-<<<<<<< HEAD
         efa = (BMFace *)edbm_select_id_bm_elem_get(bases, index, &base_index);
-=======
-        efa = (BMFace *)EDBM_select_id_bm_elem_get(sel_id_ctx, bases, index, &base_index);
->>>>>>> 9d6b5e23
       }
       else {
         efa = NULL;
       }
-<<<<<<< HEAD
-=======
-
-      ED_view3d_select_id_context_destroy(sel_id_ctx);
-
-      FAKE_SELECT_MODE_END(vc, fake_select_mode);
->>>>>>> 9d6b5e23
     }
 
     if (r_efa_zbuf) {
