/*
 * ***** BEGIN GPL LICENSE BLOCK *****
 *
 * This program is free software; you can redistribute it and/or
 * modify it under the terms of the GNU General Public License
 * as published by the Free Software Foundation; either version 2
 * of the License, or (at your option) any later version.
 *
 * This program is distributed in the hope that it will be useful,
 * but WITHOUT ANY WARRANTY; without even the implied warranty of
 * MERCHANTABILITY or FITNESS FOR A PARTICULAR PURPOSE.  See the
 * GNU General Public License for more details.
 *
 * You should have received a copy of the GNU General Public License
 * along with this program; if not, write to the Free Software Foundation,
 * Inc., 51 Franklin Street, Fifth Floor, Boston, MA 02110-1301, USA.
 *
 * The Original Code is Copyright (C) 2008 Blender Foundation.
 * All rights reserved.
 *
 *
 * Contributor(s): Blender Foundation
 *
 * ***** END GPL LICENSE BLOCK *****
 */

/** \file blender/editors/space_view3d/view3d_view.c
 *  \ingroup spview3d
 */

#include "DNA_camera_types.h"
#include "DNA_scene_types.h"
#include "DNA_object_types.h"

#include "MEM_guardedalloc.h"

#include "BLI_math.h"
#include "BLI_rect.h"
#include "BLI_utildefines.h"

#include "BKE_action.h"
#include "BKE_camera.h"
#include "BKE_context.h"
#include "BKE_object.h"
#include "BKE_global.h"
#include "BKE_main.h"
#include "BKE_report.h"
#include "BKE_scene.h"

#include "DEG_depsgraph.h"
#include "DEG_depsgraph_query.h"

#include "UI_resources.h"

#include "GPU_glew.h"
#include "GPU_select.h"
#include "GPU_matrix.h"

#include "WM_api.h"
#include "WM_types.h"

#include "ED_screen.h"

#include "DRW_engine.h"

#include "view3d_intern.h"  /* own include */

/* -------------------------------------------------------------------- */
/** \name Smooth View Operator & Utilities
 *
 * Use for view transitions to have smooth (animated) transitions.
 * \{ */

/* This operator is one of the 'timer refresh' ones like animation playback */

struct SmoothView3DState {
	float dist;
	float lens;
	float quat[4];
	float ofs[3];
};

struct SmoothView3DStore {
	/* source*/
	struct SmoothView3DState src;  /* source */
	struct SmoothView3DState dst;  /* destination */
	struct SmoothView3DState org;  /* original */

	bool to_camera;

	bool use_dyn_ofs;
	float dyn_ofs[3];

	/* When smooth-view is enabled, store the 'rv3d->view' here,
	 * assign back when the view motion is completed. */
	char org_view;

	double time_allowed;
};

static void view3d_smooth_view_state_backup(struct SmoothView3DState *sms_state,
                                            const View3D *v3d, const RegionView3D *rv3d)
{
	copy_v3_v3(sms_state->ofs,   rv3d->ofs);
	copy_qt_qt(sms_state->quat,  rv3d->viewquat);
	sms_state->dist            = rv3d->dist;
	sms_state->lens            = v3d->lens;
}

static void view3d_smooth_view_state_restore(const struct SmoothView3DState *sms_state,
                                             View3D *v3d, RegionView3D *rv3d)
{
	copy_v3_v3(rv3d->ofs,      sms_state->ofs);
	copy_qt_qt(rv3d->viewquat, sms_state->quat);
	rv3d->dist               = sms_state->dist;
	v3d->lens                = sms_state->lens;
}

/* will start timer if appropriate */
/* the arguments are the desired situation */
void ED_view3d_smooth_view_ex(
        /* avoid passing in the context */
        const Depsgraph *depsgraph, wmWindowManager *wm, wmWindow *win, ScrArea *sa,
        View3D *v3d, ARegion *ar, const int smooth_viewtx,
        const V3D_SmoothParams *sview)
{
	RegionView3D *rv3d = ar->regiondata;
	struct SmoothView3DStore sms = {{0}};
	bool ok = false;

	/* initialize sms */
	view3d_smooth_view_state_backup(&sms.dst, v3d, rv3d);
	view3d_smooth_view_state_backup(&sms.src, v3d, rv3d);
	/* if smoothview runs multiple times... */
	if (rv3d->sms == NULL) {
		view3d_smooth_view_state_backup(&sms.org, v3d, rv3d);
	}
	else {
		sms.org = rv3d->sms->org;
	}
	sms.org_view = rv3d->view;

	/* sms.to_camera = false; */  /* initizlized to zero anyway */

	/* note on camera locking, this is a little confusing but works ok.
	 * we may be changing the view 'as if' there is no active camera, but in fact
	 * there is an active camera which is locked to the view.
	 *
	 * In the case where smooth view is moving _to_ a camera we don't want that
	 * camera to be moved or changed, so only when the camera is not being set should
	 * we allow camera option locking to initialize the view settings from the camera.
	 */
	if (sview->camera == NULL && sview->camera_old == NULL) {
		ED_view3d_camera_lock_init(depsgraph, v3d, rv3d);
	}

	/* store the options we want to end with */
	if (sview->ofs)
		copy_v3_v3(sms.dst.ofs, sview->ofs);
	if (sview->quat)
		copy_qt_qt(sms.dst.quat, sview->quat);
	if (sview->dist)
		sms.dst.dist = *sview->dist;
	if (sview->lens)
		sms.dst.lens = *sview->lens;

	if (sview->dyn_ofs) {
		BLI_assert(sview->ofs  == NULL);
		BLI_assert(sview->quat != NULL);

		copy_v3_v3(sms.dyn_ofs, sview->dyn_ofs);
		sms.use_dyn_ofs = true;

		/* calculate the final destination offset */
		view3d_orbit_apply_dyn_ofs(sms.dst.ofs, sms.src.ofs, sms.src.quat, sms.dst.quat, sms.dyn_ofs);
	}

	if (sview->camera) {
		Object *ob_camera_eval = DEG_get_evaluated_object(depsgraph, sview->camera);
		sms.dst.dist = ED_view3d_offset_distance(ob_camera_eval->obmat, sview->ofs, VIEW3D_DIST_FALLBACK);
		ED_view3d_from_object(ob_camera_eval, sms.dst.ofs, sms.dst.quat, &sms.dst.dist, &sms.dst.lens);
		sms.to_camera = true; /* restore view3d values in end */
	}

	/* skip smooth viewing for render engine draw */
	if (smooth_viewtx && v3d->drawtype != OB_RENDER) {
		bool changed = false; /* zero means no difference */

		if (sview->camera_old != sview->camera)
			changed = true;
		else if (sms.dst.dist != rv3d->dist)
			changed = true;
		else if (sms.dst.lens != v3d->lens)
			changed = true;
		else if (!equals_v3v3(sms.dst.ofs, rv3d->ofs))
			changed = true;
		else if (!equals_v4v4(sms.dst.quat, rv3d->viewquat))
			changed = true;

		/* The new view is different from the old one
		 * so animate the view */
		if (changed) {
			/* original values */
			if (sview->camera_old) {
				Object *ob_camera_old_eval = DEG_get_evaluated_object(depsgraph, sview->camera_old);
				sms.src.dist = ED_view3d_offset_distance(ob_camera_old_eval->obmat, rv3d->ofs, 0.0f);
				/* this */
				ED_view3d_from_object(ob_camera_old_eval, sms.src.ofs, sms.src.quat, &sms.src.dist, &sms.src.lens);
			}
			/* grid draw as floor */
			if ((rv3d->viewlock & RV3D_LOCKED) == 0) {
				/* use existing if exists, means multiple calls to smooth view wont loose the original 'view' setting */
				rv3d->view = RV3D_VIEW_USER;
			}

			sms.time_allowed = (double)smooth_viewtx / 1000.0;

			/* if this is view rotation only
			 * we can decrease the time allowed by
			 * the angle between quats
			 * this means small rotations wont lag */
			if (sview->quat && !sview->ofs && !sview->dist) {
				/* scale the time allowed by the rotation */
				sms.time_allowed *= (double)fabsf(angle_signed_normalized_qtqt(sms.dst.quat, sms.src.quat)) / M_PI; /* 180deg == 1.0 */
			}

			/* ensure it shows correct */
			if (sms.to_camera) {
				/* use ortho if we move from an ortho view to an ortho camera */
				Object *ob_camera_eval = DEG_get_evaluated_object(depsgraph, sview->camera);
				rv3d->persp = (((rv3d->is_persp == false) &&
				                (ob_camera_eval->type == OB_CAMERA) &&
				                (((Camera *)ob_camera_eval->data)->type == CAM_ORTHO)) ?
				                RV3D_ORTHO : RV3D_PERSP);
			}

			rv3d->rflag |= RV3D_NAVIGATING;

			/* not essential but in some cases the caller will tag the area for redraw,
			 * and in that case we can get a flicker of the 'org' user view but we want to see 'src' */
			view3d_smooth_view_state_restore(&sms.src, v3d, rv3d);

			/* keep track of running timer! */
			if (rv3d->sms == NULL) {
				rv3d->sms = MEM_mallocN(sizeof(struct SmoothView3DStore), "smoothview v3d");
			}
			*rv3d->sms = sms;
			if (rv3d->smooth_timer) {
				WM_event_remove_timer(wm, win, rv3d->smooth_timer);
			}
			/* TIMER1 is hardcoded in keymap */
			rv3d->smooth_timer = WM_event_add_timer(wm, win, TIMER1, 1.0 / 100.0); /* max 30 frs/sec */

			ok = true;
		}
	}

	/* if we get here nothing happens */
	if (ok == false) {
		if (sms.to_camera == false) {
			copy_v3_v3(rv3d->ofs, sms.dst.ofs);
			copy_qt_qt(rv3d->viewquat, sms.dst.quat);
			rv3d->dist = sms.dst.dist;
			v3d->lens = sms.dst.lens;

			ED_view3d_camera_lock_sync(depsgraph, v3d, rv3d);
		}

		if (rv3d->viewlock & RV3D_BOXVIEW) {
			view3d_boxview_copy(sa, ar);
		}

		ED_region_tag_redraw(ar);
	}
}

void ED_view3d_smooth_view(
        bContext *C,
        View3D *v3d, ARegion *ar, const int smooth_viewtx,
        const struct V3D_SmoothParams *sview)
{
	const Depsgraph *depsgraph = CTX_data_depsgraph(C);
	wmWindowManager *wm = CTX_wm_manager(C);
	wmWindow *win = CTX_wm_window(C);
	ScrArea *sa = CTX_wm_area(C);

	ED_view3d_smooth_view_ex(
	        depsgraph,
	        wm, win, sa,
	        v3d, ar, smooth_viewtx,
	        sview);
}

/* only meant for timer usage */
static void view3d_smoothview_apply(bContext *C, View3D *v3d, ARegion *ar, bool sync_boxview)
{
	const Depsgraph *depsgraph = CTX_data_depsgraph(C);
	RegionView3D *rv3d = ar->regiondata;
	struct SmoothView3DStore *sms = rv3d->sms;
	float step, step_inv;

	if (sms->time_allowed != 0.0)
		step = (float)((rv3d->smooth_timer->duration) / sms->time_allowed);
	else
		step = 1.0f;

	/* end timer */
	if (step >= 1.0f) {

		/* if we went to camera, store the original */
		if (sms->to_camera) {
			rv3d->persp = RV3D_CAMOB;
			view3d_smooth_view_state_restore(&sms->org, v3d, rv3d);
		}
		else {
			view3d_smooth_view_state_restore(&sms->dst, v3d, rv3d);

			ED_view3d_camera_lock_sync(depsgraph, v3d, rv3d);
			ED_view3d_camera_lock_autokey(v3d, rv3d, C, true, true);
		}

		if ((rv3d->viewlock & RV3D_LOCKED) == 0) {
			rv3d->view = sms->org_view;
		}

		MEM_freeN(rv3d->sms);
		rv3d->sms = NULL;

		WM_event_remove_timer(CTX_wm_manager(C), CTX_wm_window(C), rv3d->smooth_timer);
		rv3d->smooth_timer = NULL;
		rv3d->rflag &= ~RV3D_NAVIGATING;
	}
	else {
		/* ease in/out */
		step = (3.0f * step * step - 2.0f * step * step * step);

		step_inv = 1.0f - step;

		interp_qt_qtqt(rv3d->viewquat, sms->src.quat, sms->dst.quat, step);

		if (sms->use_dyn_ofs) {
			view3d_orbit_apply_dyn_ofs(rv3d->ofs, sms->src.ofs, sms->src.quat, rv3d->viewquat, sms->dyn_ofs);
		}
		else {
			interp_v3_v3v3(rv3d->ofs, sms->src.ofs,  sms->dst.ofs,  step);
		}

		rv3d->dist = sms->dst.dist * step + sms->src.dist * step_inv;
		v3d->lens  = sms->dst.lens * step + sms->src.lens * step_inv;

		ED_view3d_camera_lock_sync(depsgraph, v3d, rv3d);
		if (ED_screen_animation_playing(CTX_wm_manager(C))) {
			ED_view3d_camera_lock_autokey(v3d, rv3d, C, true, true);
		}

		/* Event handling won't know if a UI item has been moved under the pointer. */
		WM_event_add_mousemove(C);
	}

	if (sync_boxview && (rv3d->viewlock & RV3D_BOXVIEW)) {
		view3d_boxview_copy(CTX_wm_area(C), ar);
	}

	/* note: this doesn't work right because the v3d->lens is now used in ortho mode r51636,
	 * when switching camera in quad-view the other ortho views would zoom & reset.
	 *
	 * For now only redraw all regions when smoothview finishes.
	 */
	if (step >= 1.0f) {
		WM_event_add_notifier(C, NC_SPACE | ND_SPACE_VIEW3D, v3d);
	}
	else {
		ED_region_tag_redraw(ar);
	}
}

static int view3d_smoothview_invoke(bContext *C, wmOperator *UNUSED(op), const wmEvent *event)
{
	View3D *v3d = CTX_wm_view3d(C);
	ARegion *ar = CTX_wm_region(C);
	RegionView3D *rv3d = ar->regiondata;

	/* escape if not our timer */
	if (rv3d->smooth_timer == NULL || rv3d->smooth_timer != event->customdata) {
		return OPERATOR_PASS_THROUGH;
	}

	view3d_smoothview_apply(C, v3d, ar, true);

	return OPERATOR_FINISHED;
}

/**
 * Apply the smoothview immediately, use when we need to start a new view operation.
 * (so we don't end up half-applying a view operation when pressing keys quickly).
 */
void ED_view3d_smooth_view_force_finish(
        bContext *C,
        View3D *v3d, ARegion *ar)
{
	RegionView3D *rv3d = ar->regiondata;

	if (rv3d && rv3d->sms) {
		rv3d->sms->time_allowed = 0.0;  /* force finishing */
		view3d_smoothview_apply(C, v3d, ar, false);

		/* force update of view matrix so tools that run immediately after
		 * can use them without redrawing first */
		Depsgraph *depsgraph = CTX_data_depsgraph(C);
		Scene *scene = CTX_data_scene(C);
		ED_view3d_update_viewmat(depsgraph, scene, v3d, ar, NULL, NULL, NULL);
	}
}

void VIEW3D_OT_smoothview(wmOperatorType *ot)
{
	/* identifiers */
	ot->name = "Smooth View";
	ot->description = "";
	ot->idname = "VIEW3D_OT_smoothview";

	/* api callbacks */
	ot->invoke = view3d_smoothview_invoke;

	/* flags */
	ot->flag = OPTYPE_INTERNAL;

	ot->poll = ED_operator_view3d_active;
}

/** \} */

/* -------------------------------------------------------------------- */
/** \name Camera to View Operator
 * \{ */

static int view3d_camera_to_view_exec(bContext *C, wmOperator *UNUSED(op))
{
	const Depsgraph *depsgraph = CTX_data_depsgraph(C);
	View3D *v3d;
	ARegion *ar;
	RegionView3D *rv3d;

	ObjectTfmProtectedChannels obtfm;

	ED_view3d_context_user_region(C, &v3d, &ar);
	rv3d = ar->regiondata;

	ED_view3d_lastview_store(rv3d);

	BKE_object_tfm_protected_backup(v3d->camera, &obtfm);

	ED_view3d_to_object(depsgraph, v3d->camera, rv3d->ofs, rv3d->viewquat, rv3d->dist);

	BKE_object_tfm_protected_restore(v3d->camera, &obtfm, v3d->camera->protectflag);

	DEG_id_tag_update(&v3d->camera->id, OB_RECALC_OB);
	rv3d->persp = RV3D_CAMOB;

	WM_event_add_notifier(C, NC_OBJECT | ND_TRANSFORM, v3d->camera);

	return OPERATOR_FINISHED;

}

static int view3d_camera_to_view_poll(bContext *C)
{
	View3D *v3d;
	ARegion *ar;

	if (ED_view3d_context_user_region(C, &v3d, &ar)) {
		RegionView3D *rv3d = ar->regiondata;
		if (v3d && v3d->camera && !ID_IS_LINKED(v3d->camera)) {
			if (rv3d && (rv3d->viewlock & RV3D_LOCKED) == 0) {
				if (rv3d->persp != RV3D_CAMOB) {
					return 1;
				}
			}
		}
	}

	return 0;
}

void VIEW3D_OT_camera_to_view(wmOperatorType *ot)
{
	/* identifiers */
	ot->name = "Align Camera To View";
	ot->description = "Set camera view to active view";
	ot->idname = "VIEW3D_OT_camera_to_view";

	/* api callbacks */
	ot->exec = view3d_camera_to_view_exec;
	ot->poll = view3d_camera_to_view_poll;

	/* flags */
	ot->flag = OPTYPE_REGISTER | OPTYPE_UNDO;
}

/** \} */

/* -------------------------------------------------------------------- */
/** \name Camera Fit Frame to Selected Operator
 * \{ */

/* unlike VIEW3D_OT_view_selected this is for framing a render and not
 * meant to take into account vertex/bone selection for eg. */
static int view3d_camera_to_view_selected_exec(bContext *C, wmOperator *op)
{
	Depsgraph *depsgraph = CTX_data_depsgraph(C);
	Scene *scene = CTX_data_scene(C);
	ViewLayer *view_layer = CTX_data_view_layer(C);
	View3D *v3d = CTX_wm_view3d(C);  /* can be NULL */
	Object *camera_ob = v3d ? v3d->camera : scene->camera;
	Object *camera_ob_eval = DEG_get_evaluated_object(depsgraph, camera_ob);

	float r_co[3]; /* the new location to apply */
	float r_scale; /* only for ortho cameras */

	if (camera_ob_eval == NULL) {
		BKE_report(op->reports, RPT_ERROR, "No active camera");
		return OPERATOR_CANCELLED;
	}

	/* this function does all the important stuff */
	if (BKE_camera_view_frame_fit_to_scene(depsgraph, scene, view_layer, camera_ob_eval, r_co, &r_scale)) {
		ObjectTfmProtectedChannels obtfm;
		float obmat_new[4][4];

		if ((camera_ob_eval->type == OB_CAMERA) && (((Camera *)camera_ob_eval->data)->type == CAM_ORTHO)) {
			((Camera *)camera_ob->data)->ortho_scale = r_scale;
		}

		copy_m4_m4(obmat_new, camera_ob_eval->obmat);
		copy_v3_v3(obmat_new[3], r_co);

		/* only touch location */
		BKE_object_tfm_protected_backup(camera_ob, &obtfm);
		BKE_object_apply_mat4(camera_ob, obmat_new, true, true);
		BKE_object_tfm_protected_restore(camera_ob, &obtfm, OB_LOCK_SCALE | OB_LOCK_ROT4D);

		/* notifiers */
		DEG_id_tag_update(&camera_ob->id, OB_RECALC_OB);
		WM_event_add_notifier(C, NC_OBJECT | ND_TRANSFORM, camera_ob);
		return OPERATOR_FINISHED;
	}
	else {
		return OPERATOR_CANCELLED;
	}
}

void VIEW3D_OT_camera_to_view_selected(wmOperatorType *ot)
{
	/* identifiers */
	ot->name = "Camera Fit Frame to Selected";
	ot->description = "Move the camera so selected objects are framed";
	ot->idname = "VIEW3D_OT_camera_to_view_selected";

	/* api callbacks */
	ot->exec = view3d_camera_to_view_selected_exec;
	ot->poll = ED_operator_scene_editable;

	/* flags */
	ot->flag = OPTYPE_REGISTER | OPTYPE_UNDO;
}

/** \} */

/* -------------------------------------------------------------------- */
/** \name Object as Camera Operator
 * \{ */

static void sync_viewport_camera_smoothview(bContext *C, View3D *v3d, Object *ob, const int smooth_viewtx)
{
	Main *bmain = CTX_data_main(C);
	for (bScreen *screen = bmain->screen.first; screen != NULL; screen = screen->id.next) {
		for (ScrArea *area = screen->areabase.first; area != NULL; area = area->next) {
			for (SpaceLink *space_link = area->spacedata.first; space_link != NULL; space_link = space_link->next) {
				if (space_link->spacetype == SPACE_VIEW3D) {
					View3D *other_v3d = (View3D *)space_link;
					if (other_v3d == v3d) {
						continue;
					}
					if (other_v3d->camera == ob) {
						continue;
					}
					if (v3d->scenelock) {
						ListBase *lb = (space_link == area->spacedata.first)
						                   ? &area->regionbase
						                   : &space_link->regionbase;
						for (ARegion *other_ar = lb->first; other_ar != NULL; other_ar = other_ar->next) {
							if (other_ar->regiontype == RGN_TYPE_WINDOW) {
								if (other_ar->regiondata) {
									RegionView3D *other_rv3d = other_ar->regiondata;
									if (other_rv3d->persp == RV3D_CAMOB) {
										Object *other_camera_old = other_v3d->camera;
										other_v3d->camera = ob;
										ED_view3d_lastview_store(other_rv3d);
										ED_view3d_smooth_view(
										        C, other_v3d, other_ar, smooth_viewtx,
										        &(const V3D_SmoothParams) {
										            .camera_old = other_camera_old,
										            .camera = other_v3d->camera,
										            .ofs = other_rv3d->ofs,
										            .quat = other_rv3d->viewquat,
										            .dist = &other_rv3d->dist,
										            .lens = &other_v3d->lens});
									}
									else {
										other_v3d->camera = ob;
									}
								}
							}
						}
					}
				}
			}
		}
	}
}

static int view3d_setobjectascamera_exec(bContext *C, wmOperator *op)
{
	View3D *v3d;
	ARegion *ar;
	RegionView3D *rv3d;

	Scene *scene = CTX_data_scene(C);
	Object *ob = CTX_data_active_object(C);

	const int smooth_viewtx = WM_operator_smooth_viewtx_get(op);

	/* no NULL check is needed, poll checks */
	ED_view3d_context_user_region(C, &v3d, &ar);
	rv3d = ar->regiondata;

	if (ob) {
		Object *camera_old = (rv3d->persp == RV3D_CAMOB) ? V3D_CAMERA_SCENE(scene, v3d) : NULL;
		rv3d->persp = RV3D_CAMOB;
		v3d->camera = ob;
		if (v3d->scenelock)
			scene->camera = ob;

		/* unlikely but looks like a glitch when set to the same */
		if (camera_old != ob) {
			ED_view3d_lastview_store(rv3d);

			ED_view3d_smooth_view(
			        C, v3d, ar, smooth_viewtx,
			        &(const V3D_SmoothParams) {
			            .camera_old = camera_old, .camera = v3d->camera,
			            .ofs = rv3d->ofs, .quat = rv3d->viewquat,
			            .dist = &rv3d->dist, .lens = &v3d->lens});
		}

		if (v3d->scenelock) {
			sync_viewport_camera_smoothview(C, v3d, ob, smooth_viewtx);
			WM_event_add_notifier(C, NC_SCENE, scene);
		}
		WM_event_add_notifier(C, NC_OBJECT | ND_DRAW, scene);
	}

	return OPERATOR_FINISHED;
}

int ED_operator_rv3d_user_region_poll(bContext *C)
{
	View3D *v3d_dummy;
	ARegion *ar_dummy;

	return ED_view3d_context_user_region(C, &v3d_dummy, &ar_dummy);
}

void VIEW3D_OT_object_as_camera(wmOperatorType *ot)
{
	/* identifiers */
	ot->name = "Set Active Object as Camera";
	ot->description = "Set the active object as the active camera for this view or scene";
	ot->idname = "VIEW3D_OT_object_as_camera";

	/* api callbacks */
	ot->exec = view3d_setobjectascamera_exec;
	ot->poll = ED_operator_rv3d_user_region_poll;

	/* flags */
	ot->flag = OPTYPE_REGISTER | OPTYPE_UNDO;
}

/** \} */

/* -------------------------------------------------------------------- */
/** \name Window and View Matrix Calculation
 * \{ */

/**
 * \param rect optional for picking (can be NULL).
 */
void view3d_winmatrix_set(Depsgraph *depsgraph, ARegion *ar, const View3D *v3d, const rcti *rect)
{
	RegionView3D *rv3d = ar->regiondata;
	rctf viewplane;
	float clipsta, clipend;
	bool is_ortho;
<<<<<<< HEAD
	
	is_ortho = ED_view3d_viewplane_get(depsgraph, v3d, rv3d, ar->winx, ar->winy, &viewplane, &clipsta, &clipend, NULL);
=======

	is_ortho = ED_view3d_viewplane_get(v3d, rv3d, ar->winx, ar->winy, &viewplane, &clipsta, &clipend, NULL);
>>>>>>> 44505b38
	rv3d->is_persp = !is_ortho;

#if 0
	printf("%s: %d %d %f %f %f %f %f %f\n", __func__, winx, winy,
	       viewplane.xmin, viewplane.ymin, viewplane.xmax, viewplane.ymax,
	       clipsta, clipend);
#endif

	if (rect) {  /* picking */
		rctf r;
		r.xmin = viewplane.xmin + (BLI_rctf_size_x(&viewplane) * (rect->xmin / (float)ar->winx));
		r.ymin = viewplane.ymin + (BLI_rctf_size_y(&viewplane) * (rect->ymin / (float)ar->winy));
		r.xmax = viewplane.xmin + (BLI_rctf_size_x(&viewplane) * (rect->xmax / (float)ar->winx));
		r.ymax = viewplane.ymin + (BLI_rctf_size_y(&viewplane) * (rect->ymax / (float)ar->winy));
		viewplane = r;
	}

	if (is_ortho) {
		gpuOrtho(viewplane.xmin, viewplane.xmax, viewplane.ymin, viewplane.ymax, clipsta, clipend);
	}
	else {
		gpuFrustum(viewplane.xmin, viewplane.xmax, viewplane.ymin, viewplane.ymax, clipsta, clipend);
	}

	/* update matrix in 3d view region */
	gpuGetProjectionMatrix(rv3d->winmat);
}

static void obmat_to_viewmat(RegionView3D *rv3d, Object *ob)
{
	float bmat[4][4];

	rv3d->view = RV3D_VIEW_USER; /* don't show the grid */

	normalize_m4_m4(bmat, ob->obmat);
	invert_m4_m4(rv3d->viewmat, bmat);

	/* view quat calculation, needed for add object */
	mat4_normalized_to_quat(rv3d->viewquat, rv3d->viewmat);
}

/**
 * Sets #RegionView3D.viewmat
 *
 * \param depsgraph: Depsgraph.
 * \param scene: Scene for camera and cursor location.
 * \param v3d: View 3D space data.
 * \param rv3d: 3D region which stores the final matrices.
 * \param rect_scale: Optional 2D scale argument,
 * Use when displaying a sub-region, eg: when #view3d_winmatrix_set takes a 'rect' argument.
 *
 * \note don't set windows active in here, is used by renderwin too.
 */
void view3d_viewmatrix_set(
        Depsgraph *depsgraph, Scene *scene,
        const View3D *v3d, RegionView3D *rv3d, const float rect_scale[2])
{
	if (rv3d->persp == RV3D_CAMOB) {      /* obs/camera */
		if (v3d->camera) {
			Object *ob_camera_eval = DEG_get_evaluated_object(depsgraph, v3d->camera);
			BKE_object_where_is_calc(depsgraph, scene, ob_camera_eval);
			obmat_to_viewmat(rv3d, ob_camera_eval);
		}
		else {
			quat_to_mat4(rv3d->viewmat, rv3d->viewquat);
			rv3d->viewmat[3][2] -= rv3d->dist;
		}
	}
	else {
		bool use_lock_ofs = false;


		/* should be moved to better initialize later on XXX */
		if (rv3d->viewlock & RV3D_LOCKED)
			ED_view3d_lock(rv3d);

		quat_to_mat4(rv3d->viewmat, rv3d->viewquat);
		if (rv3d->persp == RV3D_PERSP) rv3d->viewmat[3][2] -= rv3d->dist;
		if (v3d->ob_centre) {
			Object *ob_eval = DEG_get_evaluated_object(depsgraph, v3d->ob_centre);
			float vec[3];
<<<<<<< HEAD
			
			copy_v3_v3(vec, ob_eval->obmat[3]);
			if (ob_eval->type == OB_ARMATURE && v3d->ob_centre_bone[0]) {
				bPoseChannel *pchan = BKE_pose_channel_find_name(ob_eval->pose, v3d->ob_centre_bone);
=======

			copy_v3_v3(vec, ob->obmat[3]);
			if (ob->type == OB_ARMATURE && v3d->ob_centre_bone[0]) {
				bPoseChannel *pchan = BKE_pose_channel_find_name(ob->pose, v3d->ob_centre_bone);
>>>>>>> 44505b38
				if (pchan) {
					copy_v3_v3(vec, pchan->pose_mat[3]);
					mul_m4_v3(ob_eval->obmat, vec);
				}
			}
			translate_m4(rv3d->viewmat, -vec[0], -vec[1], -vec[2]);
			use_lock_ofs = true;
		}
		else if (v3d->ob_centre_cursor) {
			float vec[3];
			copy_v3_v3(vec, ED_view3d_cursor3d_get(scene, (View3D *)v3d)->location);
			translate_m4(rv3d->viewmat, -vec[0], -vec[1], -vec[2]);
			use_lock_ofs = true;
		}
		else {
			translate_m4(rv3d->viewmat, rv3d->ofs[0], rv3d->ofs[1], rv3d->ofs[2]);
		}

		/* lock offset */
		if (use_lock_ofs) {
			float persmat[4][4], persinv[4][4];
			float vec[3];

			/* we could calculate the real persmat/persinv here
			 * but it would be unreliable so better to later */
			mul_m4_m4m4(persmat, rv3d->winmat, rv3d->viewmat);
			invert_m4_m4(persinv, persmat);

			mul_v2_v2fl(vec, rv3d->ofs_lock, rv3d->is_persp ? rv3d->dist : 1.0f);
			vec[2] = 0.0f;

			if (rect_scale) {
				/* Since 'RegionView3D.winmat' has been calculated and this function doesn't take the 'ARegion'
				 * we don't know about the region size.
				 * Use 'rect_scale' when drawing a sub-region to apply 2D offset,
				 * scaled by the difference between the sub-region and the region size.
				 */
				vec[0] /= rect_scale[0];
				vec[1] /= rect_scale[1];
			}

			mul_mat3_m4_v3(persinv, vec);
			translate_m4(rv3d->viewmat, vec[0], vec[1], vec[2]);
		}
		/* end lock offset */
	}
}

/** \} */

/* -------------------------------------------------------------------- */
/** \name OpenGL Select Utilities
 * \{ */

/**
 * Optionally cache data for multiple calls to #view3d_opengl_select
 *
 * just avoid GPU_select headers outside this file
 */
void view3d_opengl_select_cache_begin(void)
{
	GPU_select_cache_begin();
}

void view3d_opengl_select_cache_end(void)
{
	GPU_select_cache_end();
}

#ifndef WITH_OPENGL_LEGACY
struct DrawSelectLoopUserData {
	uint  pass;
	uint  hits;
	uint *buffer;
	uint  buffer_len;
	const rcti *rect;
	char gpu_select_mode;
};

static bool drw_select_loop_pass(eDRWSelectStage stage, void *user_data)
{
	bool continue_pass = false;
	struct DrawSelectLoopUserData *data = user_data;
	if (stage == DRW_SELECT_PASS_PRE) {
		GPU_select_begin(data->buffer, data->buffer_len, data->rect, data->gpu_select_mode, data->hits);
		/* always run POST after PRE. */
		continue_pass = true;
	}
	else if (stage == DRW_SELECT_PASS_POST) {
		int hits = GPU_select_end();
		if (data->pass == 0) {
			/* quirk of GPU_select_end, only take hits value from first call. */
			data->hits = hits;
		}
		if (data->gpu_select_mode == GPU_SELECT_NEAREST_FIRST_PASS) {
			data->gpu_select_mode = GPU_SELECT_NEAREST_SECOND_PASS;
			continue_pass = (hits > 0);
		}
		data->pass += 1;
	}
	else {
		BLI_assert(0);
	}
	return continue_pass;

}
#endif /* WITH_OPENGL_LEGACY */

/**
 * \warning be sure to account for a negative return value
 * This is an error, "Too many objects in select buffer"
 * and no action should be taken (can crash blender) if this happens
 *
 * \note (vc->obedit == NULL) can be set to explicitly skip edit-object selection.
 */
int view3d_opengl_select(
        ViewContext *vc, unsigned int *buffer, unsigned int bufsize, const rcti *input,
        eV3DSelectMode select_mode)
{
	struct bThemeState theme_state;
	Depsgraph *depsgraph = vc->depsgraph;
	Scene *scene = vc->scene;
	View3D *v3d = vc->v3d;
	ARegion *ar = vc->ar;
	rcti rect;
	int hits;
	const bool use_obedit_skip = (OBEDIT_FROM_VIEW_LAYER(vc->view_layer) != NULL) && (vc->obedit == NULL);
	const bool is_pick_select = (U.gpu_select_pick_deph != 0);
	const bool do_passes = (
	        (is_pick_select == false) &&
	        (select_mode == VIEW3D_SELECT_PICK_NEAREST) &&
	        GPU_select_query_check_active());
	const bool use_nearest = (is_pick_select && select_mode == VIEW3D_SELECT_PICK_NEAREST);

	char gpu_select_mode;

	/* case not a border select */
	if (input->xmin == input->xmax) {
		/* seems to be default value for bones only now */
		BLI_rcti_init_pt_radius(&rect, (const int[2]){input->xmin, input->ymin}, 12);
	}
	else {
		rect = *input;
	}

	if (is_pick_select) {
		if (is_pick_select && select_mode == VIEW3D_SELECT_PICK_NEAREST) {
			gpu_select_mode = GPU_SELECT_PICK_NEAREST;
		}
		else if (is_pick_select && select_mode == VIEW3D_SELECT_PICK_ALL) {
			gpu_select_mode = GPU_SELECT_PICK_ALL;
		}
		else {
			gpu_select_mode = GPU_SELECT_ALL;
		}
	}
	else {
		if (do_passes) {
			gpu_select_mode = GPU_SELECT_NEAREST_FIRST_PASS;
		}
		else {
			gpu_select_mode = GPU_SELECT_ALL;
		}
	}

	/* Tools may request depth outside of regular drawing code. */
	UI_Theme_Store(&theme_state);
	UI_SetTheme(SPACE_VIEW3D, RGN_TYPE_WINDOW);

	/* Re-use cache (rect must be smaller then the cached)
	 * other context is assumed to be unchanged */
	if (GPU_select_is_cached()) {
		GPU_select_begin(buffer, bufsize, &rect, gpu_select_mode, 0);
		GPU_select_cache_load_id();
		hits = GPU_select_end();
		goto finally;
	}

#ifndef WITH_OPENGL_LEGACY
	/* All of the queries need to be perform on the drawing context. */
	DRW_opengl_context_enable();
#endif

	G.f |= G_PICKSEL;

	/* Important we use the 'viewmat' and don't re-calculate since
	 * the object & bone view locking takes 'rect' into account, see: T51629. */
	ED_view3d_draw_setup_view(vc->win, depsgraph, scene, ar, v3d, vc->rv3d->viewmat, NULL, &rect);

	if (v3d->drawtype > OB_WIRE) {
		v3d->zbuf = true;
		glEnable(GL_DEPTH_TEST);
	}

	if (vc->rv3d->rflag & RV3D_CLIPPING)
		ED_view3d_clipping_set(vc->rv3d);
<<<<<<< HEAD
	

#ifdef WITH_OPENGL_LEGACY
	if (IS_VIEWPORT_LEGACY(vc->v3d)) {
		GPU_select_begin(buffer, bufsize, &rect, gpu_select_mode, 0);
		ED_view3d_draw_select_loop(vc, scene, sl, v3d, ar, use_obedit_skip, use_nearest);
		hits = GPU_select_end();
=======

	GPU_select_begin(buffer, bufsize, &rect, gpu_select_mode, 0);

	ED_view3d_draw_select_loop(vc, scene, v3d, ar, use_obedit_skip, use_nearest);

	hits = GPU_select_end();

	/* second pass, to get the closest object to camera */
	if (do_passes && (hits > 0)) {
		GPU_select_begin(buffer, bufsize, &rect, GPU_SELECT_NEAREST_SECOND_PASS, hits);

		ED_view3d_draw_select_loop(vc, scene, v3d, ar, use_obedit_skip, use_nearest);
>>>>>>> 44505b38

		if (do_passes && (hits > 0)) {
			GPU_select_begin(buffer, bufsize, &rect, GPU_SELECT_NEAREST_SECOND_PASS, hits);
			ED_view3d_draw_select_loop(vc, scene, sl, v3d, ar, use_obedit_skip, use_nearest);
			GPU_select_end();
		}
	}
	else
#else
	{
		/* We need to call "GPU_select_*" API's inside DRW_draw_select_loop
		 * because the OpenGL context created & destroyed inside this function. */
		struct DrawSelectLoopUserData drw_select_loop_user_data = {
			.pass = 0,
			.hits = 0,
			.buffer = buffer,
			.buffer_len = bufsize,
			.rect = &rect,
			.gpu_select_mode = gpu_select_mode,
		};
		DRW_draw_select_loop(
		        depsgraph, ar, v3d,
		        use_obedit_skip, use_nearest, &rect,
		        drw_select_loop_pass, &drw_select_loop_user_data);
		hits = drw_select_loop_user_data.hits;
	}
#endif /* WITH_OPENGL_LEGACY */

	G.f &= ~G_PICKSEL;
<<<<<<< HEAD
	ED_view3d_draw_setup_view(vc->win, depsgraph, scene, ar, v3d, vc->rv3d->viewmat, NULL, NULL);
	
=======
	ED_view3d_draw_setup_view(vc->win, scene, ar, v3d, vc->rv3d->viewmat, NULL, NULL);

>>>>>>> 44505b38
	if (v3d->drawtype > OB_WIRE) {
		v3d->zbuf = 0;
		glDisable(GL_DEPTH_TEST);
	}

	if (vc->rv3d->rflag & RV3D_CLIPPING)
		ED_view3d_clipping_disable();

#ifndef WITH_OPENGL_LEGACY
	DRW_opengl_context_disable();
#endif

finally:

	if (hits < 0) printf("Too many objects in select buffer\n");  /* XXX make error message */

	UI_Theme_Restore(&theme_state);

	return hits;
}

/** \} */

/* -------------------------------------------------------------------- */
/** \name View Layer Utilities
 * \{ */

<<<<<<< HEAD
int ED_view3d_view_layer_set(int lay, const int *values, int *active)
=======
static unsigned int free_localbit(Main *bmain)
{
	unsigned int lay;
	ScrArea *sa;
	bScreen *sc;

	lay = 0;

	/* sometimes we loose a localview: when an area is closed */
	/* check all areas: which localviews are in use? */
	for (sc = bmain->screen.first; sc; sc = sc->id.next) {
		for (sa = sc->areabase.first; sa; sa = sa->next) {
			SpaceLink *sl = sa->spacedata.first;
			for (; sl; sl = sl->next) {
				if (sl->spacetype == SPACE_VIEW3D) {
					View3D *v3d = (View3D *) sl;
					lay |= v3d->lay;
				}
			}
		}
	}

	if ((lay & 0x01000000) == 0) return 0x01000000;
	if ((lay & 0x02000000) == 0) return 0x02000000;
	if ((lay & 0x04000000) == 0) return 0x04000000;
	if ((lay & 0x08000000) == 0) return 0x08000000;
	if ((lay & 0x10000000) == 0) return 0x10000000;
	if ((lay & 0x20000000) == 0) return 0x20000000;
	if ((lay & 0x40000000) == 0) return 0x40000000;
	if ((lay & 0x80000000) == 0) return 0x80000000;

	return 0;
}

int ED_view3d_scene_layer_set(int lay, const int *values, int *active)
>>>>>>> 44505b38
{
	int i, tot = 0;

	/* ensure we always have some layer selected */
	for (i = 0; i < 20; i++)
		if (values[i])
			tot++;

	if (tot == 0)
		return lay;

	for (i = 0; i < 20; i++) {

		if (active) {
			/* if this value has just been switched on, make that layer active */
			if (values[i] && (lay & (1 << i)) == 0) {
				*active = (1 << i);
			}
		}

		if (values[i]) lay |= (1 << i);
		else lay &= ~(1 << i);
	}

	/* ensure always an active layer */
	if (active && (lay & *active) == 0) {
		for (i = 0; i < 20; i++) {
			if (lay & (1 << i)) {
				*active = 1 << i;
				break;
			}
		}
	}

	return lay;
}

<<<<<<< HEAD
=======
static bool view3d_localview_init(
        wmWindowManager *wm, wmWindow *win,
        Main *bmain, Scene *scene, ScrArea *sa, const int smooth_viewtx,
        ReportList *reports)
{
	View3D *v3d = sa->spacedata.first;
	Base *base;
	float min[3], max[3], box[3], mid[3];
	float size = 0.0f;
	unsigned int locallay;
	bool ok = false;

	if (v3d->localvd) {
		return ok;
	}

	INIT_MINMAX(min, max);

	locallay = free_localbit(bmain);

	if (locallay == 0) {
		BKE_report(reports, RPT_ERROR, "No more than 8 local views");
		ok = false;
	}
	else {
		if (scene->obedit) {
			BKE_object_minmax(scene->obedit, min, max, false);

			ok = true;

			BASACT->lay |= locallay;
			scene->obedit->lay = BASACT->lay;
		}
		else {
			for (base = FIRSTBASE; base; base = base->next) {
				if (TESTBASE(v3d, base)) {
					BKE_object_minmax(base->object, min, max, false);
					base->lay |= locallay;
					base->object->lay = base->lay;
					ok = true;
				}
			}
		}

		sub_v3_v3v3(box, max, min);
		size = max_fff(box[0], box[1], box[2]);
	}

	if (ok == true) {
		ARegion *ar;

		v3d->localvd = MEM_mallocN(sizeof(View3D), "localview");

		memcpy(v3d->localvd, v3d, sizeof(View3D));

		mid_v3_v3v3(mid, min, max);

		copy_v3_v3(v3d->cursor, mid);

		for (ar = sa->regionbase.first; ar; ar = ar->next) {
			if (ar->regiontype == RGN_TYPE_WINDOW) {
				RegionView3D *rv3d = ar->regiondata;
				bool ok_dist = true;

				/* new view values */
				Object *camera_old = NULL;
				float dist_new, ofs_new[3];

				rv3d->localvd = MEM_mallocN(sizeof(RegionView3D), "localview region");
				memcpy(rv3d->localvd, rv3d, sizeof(RegionView3D));

				negate_v3_v3(ofs_new, mid);

				if (rv3d->persp == RV3D_CAMOB) {
					rv3d->persp = RV3D_PERSP;
					camera_old = v3d->camera;
				}

				if (rv3d->persp == RV3D_ORTHO) {
					if (size < 0.0001f) {
						ok_dist = false;
					}
				}

				if (ok_dist) {
					dist_new = ED_view3d_radius_to_dist(v3d, ar, rv3d->persp, true, (size / 2) * VIEW3D_MARGIN);
					if (rv3d->persp == RV3D_PERSP) {
						/* don't zoom closer than the near clipping plane */
						dist_new = max_ff(dist_new, v3d->near * 1.5f);
					}
				}

				ED_view3d_smooth_view_ex(
				        wm, win, sa, v3d, ar, smooth_viewtx,
				            &(const V3D_SmoothParams) {
				                .camera_old = camera_old,
				                .ofs = ofs_new, .quat = rv3d->viewquat,
				                .dist = ok_dist ? &dist_new : NULL, .lens = &v3d->lens});
			}
		}

		v3d->lay = locallay;
	}
	else {
		/* clear flags */
		for (base = FIRSTBASE; base; base = base->next) {
			if (base->lay & locallay) {
				base->lay -= locallay;
				if (base->lay == 0) base->lay = v3d->layact;
				if (base->object != scene->obedit) base->flag |= SELECT;
				base->object->lay = base->lay;
			}
		}
	}

	DAG_on_visible_update(bmain, false);

	return ok;
}

static void restore_localviewdata(wmWindowManager *wm, wmWindow *win, Main *bmain, ScrArea *sa, const int smooth_viewtx)
{
	const bool free = true;
	ARegion *ar;
	View3D *v3d = sa->spacedata.first;
	Object *camera_old, *camera_new;

	if (v3d->localvd == NULL) return;

	camera_old = v3d->camera;
	camera_new = v3d->localvd->camera;

	v3d->lay = v3d->localvd->lay;
	v3d->layact = v3d->localvd->layact;
	v3d->drawtype = v3d->localvd->drawtype;
	v3d->camera = v3d->localvd->camera;

	if (free) {
		MEM_freeN(v3d->localvd);
		v3d->localvd = NULL;
	}

	for (ar = sa->regionbase.first; ar; ar = ar->next) {
		if (ar->regiontype == RGN_TYPE_WINDOW) {
			RegionView3D *rv3d = ar->regiondata;

			if (rv3d->localvd) {
				Object *camera_old_rv3d, *camera_new_rv3d;

				camera_old_rv3d = (rv3d->persp          == RV3D_CAMOB) ? camera_old : NULL;
				camera_new_rv3d = (rv3d->localvd->persp == RV3D_CAMOB) ? camera_new : NULL;

				rv3d->view = rv3d->localvd->view;
				rv3d->persp = rv3d->localvd->persp;
				rv3d->camzoom = rv3d->localvd->camzoom;

				ED_view3d_smooth_view_ex(
				        wm, win, sa,
				        v3d, ar, smooth_viewtx,
				        &(const V3D_SmoothParams) {
				            .camera_old = camera_old_rv3d, .camera = camera_new_rv3d,
				            .ofs = rv3d->localvd->ofs, .quat = rv3d->localvd->viewquat,
				            .dist = &rv3d->localvd->dist});

				if (free) {
					MEM_freeN(rv3d->localvd);
					rv3d->localvd = NULL;
				}
			}

			ED_view3d_shade_update(bmain, v3d, sa);
		}
	}
}

static bool view3d_localview_exit(
        wmWindowManager *wm, wmWindow *win,
        Main *bmain, Scene *scene, ScrArea *sa, const int smooth_viewtx)
{
	View3D *v3d = sa->spacedata.first;
	struct Base *base;
	unsigned int locallay;

	if (v3d->localvd) {

		locallay = v3d->lay & 0xFF000000;

		restore_localviewdata(wm, win, bmain, sa, smooth_viewtx);

		/* for when in other window the layers have changed */
		if (v3d->scenelock) v3d->lay = scene->lay;

		for (base = FIRSTBASE; base; base = base->next) {
			if (base->lay & locallay) {
				base->lay -= locallay;
				if (base->lay == 0) base->lay = v3d->layact;
				if (base->object != scene->obedit) {
					base->flag |= SELECT;
					base->object->flag |= SELECT;
				}
				base->object->lay = base->lay;
			}
		}

		DAG_on_visible_update(bmain, false);

		return true;
	}
	else {
		return false;
	}
}

static int localview_exec(bContext *C, wmOperator *op)
{
	const int smooth_viewtx = WM_operator_smooth_viewtx_get(op);
	wmWindowManager *wm = CTX_wm_manager(C);
	wmWindow *win = CTX_wm_window(C);
	Main *bmain = CTX_data_main(C);
	Scene *scene = CTX_data_scene(C);
	ScrArea *sa = CTX_wm_area(C);
	View3D *v3d = CTX_wm_view3d(C);
	bool changed;

	if (v3d->localvd) {
		changed = view3d_localview_exit(wm, win, bmain, scene, sa, smooth_viewtx);
	}
	else {
		changed = view3d_localview_init(wm, win, bmain, scene, sa, smooth_viewtx, op->reports);
	}

	if (changed) {
		DAG_id_type_tag(bmain, ID_OB);
		ED_area_tag_redraw(sa);

		/* unselected objects become selected when exiting */
		if (v3d->localvd == NULL) {
			WM_event_add_notifier(C, NC_SCENE | ND_OB_SELECT, scene);
		}

		return OPERATOR_FINISHED;
	}
	else {
		return OPERATOR_CANCELLED;
	}
}

void VIEW3D_OT_localview(wmOperatorType *ot)
{
	/* identifiers */
	ot->name = "Local View";
	ot->description = "Toggle display of selected object(s) separately and centered in view";
	ot->idname = "VIEW3D_OT_localview";

	/* api callbacks */
	ot->exec = localview_exec;
	ot->flag = OPTYPE_UNDO; /* localview changes object layer bitflags */

	ot->poll = ED_operator_view3d_active;
}

/** \} */

/* -------------------------------------------------------------------- */
/** \name Game Engine Operator
 *
 * Start the game engine (handles context switching).
 * \{ */

#ifdef WITH_GAMEENGINE

static ListBase queue_back;
static void game_engine_save_state(bContext *C, wmWindow *win)
{
	Object *obact = CTX_data_active_object(C);

	glPushAttrib(GL_ALL_ATTRIB_BITS);

	if (obact && obact->mode & OB_MODE_TEXTURE_PAINT)
		GPU_paint_set_mipmap(1);

	queue_back = win->queue;

	BLI_listbase_clear(&win->queue);
}

static void game_engine_restore_state(bContext *C, wmWindow *win)
{
	Object *obact = CTX_data_active_object(C);

	if (obact && obact->mode & OB_MODE_TEXTURE_PAINT)
		GPU_paint_set_mipmap(0);

	/* check because closing win can set to NULL */
	if (win) {
		win->queue = queue_back;
	}

	GPU_state_init();
	GPU_set_tpage(NULL, 0, 0);

	glPopAttrib();
}

/* was space_set_commmandline_options in 2.4x */
static void game_set_commmandline_options(GameData *gm)
{
	SYS_SystemHandle syshandle;
	int test;

	if ((syshandle = SYS_GetSystem())) {
		/* User defined settings */
		test = (U.gameflags & USER_DISABLE_MIPMAP);
		GPU_set_mipmap(!test);
		SYS_WriteCommandLineInt(syshandle, "nomipmap", test);

		/* File specific settings: */
		/* Only test the first one. These two are switched
		 * simultaneously. */
		test = (gm->flag & GAME_SHOW_FRAMERATE);
		SYS_WriteCommandLineInt(syshandle, "show_framerate", test);
		SYS_WriteCommandLineInt(syshandle, "show_profile", test);

		test = (gm->flag & GAME_SHOW_DEBUG_PROPS);
		SYS_WriteCommandLineInt(syshandle, "show_properties", test);

		test = (gm->flag & GAME_SHOW_PHYSICS);
		SYS_WriteCommandLineInt(syshandle, "show_physics", test);

		test = (gm->flag & GAME_ENABLE_ALL_FRAMES);
		SYS_WriteCommandLineInt(syshandle, "fixedtime", test);

		test = (gm->flag & GAME_ENABLE_ANIMATION_RECORD);
		SYS_WriteCommandLineInt(syshandle, "animation_record", test);

		test = (gm->flag & GAME_IGNORE_DEPRECATION_WARNINGS);
		SYS_WriteCommandLineInt(syshandle, "ignore_deprecation_warnings", test);

		test = (gm->matmode == GAME_MAT_MULTITEX);
		SYS_WriteCommandLineInt(syshandle, "blender_material", test);
		test = (gm->matmode == GAME_MAT_GLSL);
		SYS_WriteCommandLineInt(syshandle, "blender_glsl_material", test);
		test = (gm->flag & GAME_DISPLAY_LISTS);
		SYS_WriteCommandLineInt(syshandle, "displaylists", test);


	}
}

#endif /* WITH_GAMEENGINE */

static int game_engine_poll(bContext *C)
{
	bScreen *screen;
	/* we need a context and area to launch BGE
	 * it's a temporary solution to avoid crash at load time
	 * if we try to auto run the BGE. Ideally we want the
	 * context to be set as soon as we load the file. */

	if (CTX_wm_window(C) == NULL) return 0;
	if ((screen = CTX_wm_screen(C)) == NULL) return 0;

	if (CTX_data_mode_enum(C) != CTX_MODE_OBJECT)
		return 0;

	if (!BKE_scene_uses_blender_game(screen->scene))
		return 0;

	return 1;
}

static int game_engine_exec(bContext *C, wmOperator *op)
{
#ifdef WITH_GAMEENGINE
	Scene *startscene = CTX_data_scene(C);
	Main *bmain = CTX_data_main(C);
	ScrArea /* *sa, */ /* UNUSED */ *prevsa = CTX_wm_area(C);
	ARegion *ar, *prevar = CTX_wm_region(C);
	wmWindow *prevwin = CTX_wm_window(C);
	RegionView3D *rv3d;
	rcti cam_frame;

	UNUSED_VARS(op);

	/* bad context switch .. */
	if (!ED_view3d_context_activate(C))
		return OPERATOR_CANCELLED;

	/* redraw to hide any menus/popups, we don't go back to
	 * the window manager until after this operator exits */
	WM_redraw_windows(C);

	BLI_callback_exec(bmain, &startscene->id, BLI_CB_EVT_GAME_PRE);

	rv3d = CTX_wm_region_view3d(C);
	/* sa = CTX_wm_area(C); */ /* UNUSED */
	ar = CTX_wm_region(C);

	view3d_operator_needs_opengl(C);

	game_set_commmandline_options(&startscene->gm);

	if ((rv3d->persp == RV3D_CAMOB) &&
	    (startscene->gm.framing.type == SCE_GAMEFRAMING_BARS) &&
	    (startscene->gm.stereoflag != STEREO_DOME))
	{
		/* Letterbox */
		rctf cam_framef;
		ED_view3d_calc_camera_border(startscene, ar, CTX_wm_view3d(C), rv3d, &cam_framef, false);
		cam_frame.xmin = cam_framef.xmin + ar->winrct.xmin;
		cam_frame.xmax = cam_framef.xmax + ar->winrct.xmin;
		cam_frame.ymin = cam_framef.ymin + ar->winrct.ymin;
		cam_frame.ymax = cam_framef.ymax + ar->winrct.ymin;
		BLI_rcti_isect(&ar->winrct, &cam_frame, &cam_frame);
	}
	else {
		cam_frame.xmin = ar->winrct.xmin;
		cam_frame.xmax = ar->winrct.xmax;
		cam_frame.ymin = ar->winrct.ymin;
		cam_frame.ymax = ar->winrct.ymax;
	}


	game_engine_save_state(C, prevwin);

	StartKetsjiShell(C, ar, &cam_frame, 1);

	/* window wasnt closed while the BGE was running */
	if (BLI_findindex(&CTX_wm_manager(C)->windows, prevwin) == -1) {
		prevwin = NULL;
		CTX_wm_window_set(C, NULL);
	}

	ED_area_tag_redraw(CTX_wm_area(C));

	if (prevwin) {
		/* restore context, in case it changed in the meantime, for
		 * example by working in another window or closing it */
		CTX_wm_region_set(C, prevar);
		CTX_wm_window_set(C, prevwin);
		CTX_wm_area_set(C, prevsa);
	}

	game_engine_restore_state(C, prevwin);

	//XXX restore_all_scene_cfra(scene_cfra_store);
	BKE_scene_set_background(CTX_data_main(C), startscene);
	//XXX BKE_scene_update_for_newframe(bmain->eval_ctx, bmain, scene, scene->lay);

	BLI_callback_exec(bmain, &startscene->id, BLI_CB_EVT_GAME_POST);

	return OPERATOR_FINISHED;
#else
	UNUSED_VARS(C);
	BKE_report(op->reports, RPT_ERROR, "Game engine is disabled in this build");
	return OPERATOR_CANCELLED;
#endif
}

void VIEW3D_OT_game_start(wmOperatorType *ot)
{
	/* identifiers */
	ot->name = "Start Game Engine";
	ot->description = "Start game engine";
	ot->idname = "VIEW3D_OT_game_start";

	/* api callbacks */
	ot->exec = game_engine_exec;

	ot->poll = game_engine_poll;
}

>>>>>>> 44505b38
/** \} */<|MERGE_RESOLUTION|>--- conflicted
+++ resolved
@@ -701,13 +701,8 @@
 	rctf viewplane;
 	float clipsta, clipend;
 	bool is_ortho;
-<<<<<<< HEAD
-	
+
 	is_ortho = ED_view3d_viewplane_get(depsgraph, v3d, rv3d, ar->winx, ar->winy, &viewplane, &clipsta, &clipend, NULL);
-=======
-
-	is_ortho = ED_view3d_viewplane_get(v3d, rv3d, ar->winx, ar->winy, &viewplane, &clipsta, &clipend, NULL);
->>>>>>> 44505b38
 	rv3d->is_persp = !is_ortho;
 
 #if 0
@@ -789,17 +784,10 @@
 		if (v3d->ob_centre) {
 			Object *ob_eval = DEG_get_evaluated_object(depsgraph, v3d->ob_centre);
 			float vec[3];
-<<<<<<< HEAD
-			
+
 			copy_v3_v3(vec, ob_eval->obmat[3]);
 			if (ob_eval->type == OB_ARMATURE && v3d->ob_centre_bone[0]) {
 				bPoseChannel *pchan = BKE_pose_channel_find_name(ob_eval->pose, v3d->ob_centre_bone);
-=======
-
-			copy_v3_v3(vec, ob->obmat[3]);
-			if (ob->type == OB_ARMATURE && v3d->ob_centre_bone[0]) {
-				bPoseChannel *pchan = BKE_pose_channel_find_name(ob->pose, v3d->ob_centre_bone);
->>>>>>> 44505b38
 				if (pchan) {
 					copy_v3_v3(vec, pchan->pose_mat[3]);
 					mul_m4_v3(ob_eval->obmat, vec);
@@ -996,28 +984,13 @@
 
 	if (vc->rv3d->rflag & RV3D_CLIPPING)
 		ED_view3d_clipping_set(vc->rv3d);
-<<<<<<< HEAD
-	
+
 
 #ifdef WITH_OPENGL_LEGACY
 	if (IS_VIEWPORT_LEGACY(vc->v3d)) {
 		GPU_select_begin(buffer, bufsize, &rect, gpu_select_mode, 0);
 		ED_view3d_draw_select_loop(vc, scene, sl, v3d, ar, use_obedit_skip, use_nearest);
 		hits = GPU_select_end();
-=======
-
-	GPU_select_begin(buffer, bufsize, &rect, gpu_select_mode, 0);
-
-	ED_view3d_draw_select_loop(vc, scene, v3d, ar, use_obedit_skip, use_nearest);
-
-	hits = GPU_select_end();
-
-	/* second pass, to get the closest object to camera */
-	if (do_passes && (hits > 0)) {
-		GPU_select_begin(buffer, bufsize, &rect, GPU_SELECT_NEAREST_SECOND_PASS, hits);
-
-		ED_view3d_draw_select_loop(vc, scene, v3d, ar, use_obedit_skip, use_nearest);
->>>>>>> 44505b38
 
 		if (do_passes && (hits > 0)) {
 			GPU_select_begin(buffer, bufsize, &rect, GPU_SELECT_NEAREST_SECOND_PASS, hits);
@@ -1047,13 +1020,8 @@
 #endif /* WITH_OPENGL_LEGACY */
 
 	G.f &= ~G_PICKSEL;
-<<<<<<< HEAD
 	ED_view3d_draw_setup_view(vc->win, depsgraph, scene, ar, v3d, vc->rv3d->viewmat, NULL, NULL);
-	
-=======
-	ED_view3d_draw_setup_view(vc->win, scene, ar, v3d, vc->rv3d->viewmat, NULL, NULL);
-
->>>>>>> 44505b38
+
 	if (v3d->drawtype > OB_WIRE) {
 		v3d->zbuf = 0;
 		glDisable(GL_DEPTH_TEST);
@@ -1081,45 +1049,7 @@
 /** \name View Layer Utilities
  * \{ */
 
-<<<<<<< HEAD
 int ED_view3d_view_layer_set(int lay, const int *values, int *active)
-=======
-static unsigned int free_localbit(Main *bmain)
-{
-	unsigned int lay;
-	ScrArea *sa;
-	bScreen *sc;
-
-	lay = 0;
-
-	/* sometimes we loose a localview: when an area is closed */
-	/* check all areas: which localviews are in use? */
-	for (sc = bmain->screen.first; sc; sc = sc->id.next) {
-		for (sa = sc->areabase.first; sa; sa = sa->next) {
-			SpaceLink *sl = sa->spacedata.first;
-			for (; sl; sl = sl->next) {
-				if (sl->spacetype == SPACE_VIEW3D) {
-					View3D *v3d = (View3D *) sl;
-					lay |= v3d->lay;
-				}
-			}
-		}
-	}
-
-	if ((lay & 0x01000000) == 0) return 0x01000000;
-	if ((lay & 0x02000000) == 0) return 0x02000000;
-	if ((lay & 0x04000000) == 0) return 0x04000000;
-	if ((lay & 0x08000000) == 0) return 0x08000000;
-	if ((lay & 0x10000000) == 0) return 0x10000000;
-	if ((lay & 0x20000000) == 0) return 0x20000000;
-	if ((lay & 0x40000000) == 0) return 0x40000000;
-	if ((lay & 0x80000000) == 0) return 0x80000000;
-
-	return 0;
-}
-
-int ED_view3d_scene_layer_set(int lay, const int *values, int *active)
->>>>>>> 44505b38
 {
 	int i, tot = 0;
 
@@ -1157,479 +1087,4 @@
 	return lay;
 }
 
-<<<<<<< HEAD
-=======
-static bool view3d_localview_init(
-        wmWindowManager *wm, wmWindow *win,
-        Main *bmain, Scene *scene, ScrArea *sa, const int smooth_viewtx,
-        ReportList *reports)
-{
-	View3D *v3d = sa->spacedata.first;
-	Base *base;
-	float min[3], max[3], box[3], mid[3];
-	float size = 0.0f;
-	unsigned int locallay;
-	bool ok = false;
-
-	if (v3d->localvd) {
-		return ok;
-	}
-
-	INIT_MINMAX(min, max);
-
-	locallay = free_localbit(bmain);
-
-	if (locallay == 0) {
-		BKE_report(reports, RPT_ERROR, "No more than 8 local views");
-		ok = false;
-	}
-	else {
-		if (scene->obedit) {
-			BKE_object_minmax(scene->obedit, min, max, false);
-
-			ok = true;
-
-			BASACT->lay |= locallay;
-			scene->obedit->lay = BASACT->lay;
-		}
-		else {
-			for (base = FIRSTBASE; base; base = base->next) {
-				if (TESTBASE(v3d, base)) {
-					BKE_object_minmax(base->object, min, max, false);
-					base->lay |= locallay;
-					base->object->lay = base->lay;
-					ok = true;
-				}
-			}
-		}
-
-		sub_v3_v3v3(box, max, min);
-		size = max_fff(box[0], box[1], box[2]);
-	}
-
-	if (ok == true) {
-		ARegion *ar;
-
-		v3d->localvd = MEM_mallocN(sizeof(View3D), "localview");
-
-		memcpy(v3d->localvd, v3d, sizeof(View3D));
-
-		mid_v3_v3v3(mid, min, max);
-
-		copy_v3_v3(v3d->cursor, mid);
-
-		for (ar = sa->regionbase.first; ar; ar = ar->next) {
-			if (ar->regiontype == RGN_TYPE_WINDOW) {
-				RegionView3D *rv3d = ar->regiondata;
-				bool ok_dist = true;
-
-				/* new view values */
-				Object *camera_old = NULL;
-				float dist_new, ofs_new[3];
-
-				rv3d->localvd = MEM_mallocN(sizeof(RegionView3D), "localview region");
-				memcpy(rv3d->localvd, rv3d, sizeof(RegionView3D));
-
-				negate_v3_v3(ofs_new, mid);
-
-				if (rv3d->persp == RV3D_CAMOB) {
-					rv3d->persp = RV3D_PERSP;
-					camera_old = v3d->camera;
-				}
-
-				if (rv3d->persp == RV3D_ORTHO) {
-					if (size < 0.0001f) {
-						ok_dist = false;
-					}
-				}
-
-				if (ok_dist) {
-					dist_new = ED_view3d_radius_to_dist(v3d, ar, rv3d->persp, true, (size / 2) * VIEW3D_MARGIN);
-					if (rv3d->persp == RV3D_PERSP) {
-						/* don't zoom closer than the near clipping plane */
-						dist_new = max_ff(dist_new, v3d->near * 1.5f);
-					}
-				}
-
-				ED_view3d_smooth_view_ex(
-				        wm, win, sa, v3d, ar, smooth_viewtx,
-				            &(const V3D_SmoothParams) {
-				                .camera_old = camera_old,
-				                .ofs = ofs_new, .quat = rv3d->viewquat,
-				                .dist = ok_dist ? &dist_new : NULL, .lens = &v3d->lens});
-			}
-		}
-
-		v3d->lay = locallay;
-	}
-	else {
-		/* clear flags */
-		for (base = FIRSTBASE; base; base = base->next) {
-			if (base->lay & locallay) {
-				base->lay -= locallay;
-				if (base->lay == 0) base->lay = v3d->layact;
-				if (base->object != scene->obedit) base->flag |= SELECT;
-				base->object->lay = base->lay;
-			}
-		}
-	}
-
-	DAG_on_visible_update(bmain, false);
-
-	return ok;
-}
-
-static void restore_localviewdata(wmWindowManager *wm, wmWindow *win, Main *bmain, ScrArea *sa, const int smooth_viewtx)
-{
-	const bool free = true;
-	ARegion *ar;
-	View3D *v3d = sa->spacedata.first;
-	Object *camera_old, *camera_new;
-
-	if (v3d->localvd == NULL) return;
-
-	camera_old = v3d->camera;
-	camera_new = v3d->localvd->camera;
-
-	v3d->lay = v3d->localvd->lay;
-	v3d->layact = v3d->localvd->layact;
-	v3d->drawtype = v3d->localvd->drawtype;
-	v3d->camera = v3d->localvd->camera;
-
-	if (free) {
-		MEM_freeN(v3d->localvd);
-		v3d->localvd = NULL;
-	}
-
-	for (ar = sa->regionbase.first; ar; ar = ar->next) {
-		if (ar->regiontype == RGN_TYPE_WINDOW) {
-			RegionView3D *rv3d = ar->regiondata;
-
-			if (rv3d->localvd) {
-				Object *camera_old_rv3d, *camera_new_rv3d;
-
-				camera_old_rv3d = (rv3d->persp          == RV3D_CAMOB) ? camera_old : NULL;
-				camera_new_rv3d = (rv3d->localvd->persp == RV3D_CAMOB) ? camera_new : NULL;
-
-				rv3d->view = rv3d->localvd->view;
-				rv3d->persp = rv3d->localvd->persp;
-				rv3d->camzoom = rv3d->localvd->camzoom;
-
-				ED_view3d_smooth_view_ex(
-				        wm, win, sa,
-				        v3d, ar, smooth_viewtx,
-				        &(const V3D_SmoothParams) {
-				            .camera_old = camera_old_rv3d, .camera = camera_new_rv3d,
-				            .ofs = rv3d->localvd->ofs, .quat = rv3d->localvd->viewquat,
-				            .dist = &rv3d->localvd->dist});
-
-				if (free) {
-					MEM_freeN(rv3d->localvd);
-					rv3d->localvd = NULL;
-				}
-			}
-
-			ED_view3d_shade_update(bmain, v3d, sa);
-		}
-	}
-}
-
-static bool view3d_localview_exit(
-        wmWindowManager *wm, wmWindow *win,
-        Main *bmain, Scene *scene, ScrArea *sa, const int smooth_viewtx)
-{
-	View3D *v3d = sa->spacedata.first;
-	struct Base *base;
-	unsigned int locallay;
-
-	if (v3d->localvd) {
-
-		locallay = v3d->lay & 0xFF000000;
-
-		restore_localviewdata(wm, win, bmain, sa, smooth_viewtx);
-
-		/* for when in other window the layers have changed */
-		if (v3d->scenelock) v3d->lay = scene->lay;
-
-		for (base = FIRSTBASE; base; base = base->next) {
-			if (base->lay & locallay) {
-				base->lay -= locallay;
-				if (base->lay == 0) base->lay = v3d->layact;
-				if (base->object != scene->obedit) {
-					base->flag |= SELECT;
-					base->object->flag |= SELECT;
-				}
-				base->object->lay = base->lay;
-			}
-		}
-
-		DAG_on_visible_update(bmain, false);
-
-		return true;
-	}
-	else {
-		return false;
-	}
-}
-
-static int localview_exec(bContext *C, wmOperator *op)
-{
-	const int smooth_viewtx = WM_operator_smooth_viewtx_get(op);
-	wmWindowManager *wm = CTX_wm_manager(C);
-	wmWindow *win = CTX_wm_window(C);
-	Main *bmain = CTX_data_main(C);
-	Scene *scene = CTX_data_scene(C);
-	ScrArea *sa = CTX_wm_area(C);
-	View3D *v3d = CTX_wm_view3d(C);
-	bool changed;
-
-	if (v3d->localvd) {
-		changed = view3d_localview_exit(wm, win, bmain, scene, sa, smooth_viewtx);
-	}
-	else {
-		changed = view3d_localview_init(wm, win, bmain, scene, sa, smooth_viewtx, op->reports);
-	}
-
-	if (changed) {
-		DAG_id_type_tag(bmain, ID_OB);
-		ED_area_tag_redraw(sa);
-
-		/* unselected objects become selected when exiting */
-		if (v3d->localvd == NULL) {
-			WM_event_add_notifier(C, NC_SCENE | ND_OB_SELECT, scene);
-		}
-
-		return OPERATOR_FINISHED;
-	}
-	else {
-		return OPERATOR_CANCELLED;
-	}
-}
-
-void VIEW3D_OT_localview(wmOperatorType *ot)
-{
-	/* identifiers */
-	ot->name = "Local View";
-	ot->description = "Toggle display of selected object(s) separately and centered in view";
-	ot->idname = "VIEW3D_OT_localview";
-
-	/* api callbacks */
-	ot->exec = localview_exec;
-	ot->flag = OPTYPE_UNDO; /* localview changes object layer bitflags */
-
-	ot->poll = ED_operator_view3d_active;
-}
-
-/** \} */
-
-/* -------------------------------------------------------------------- */
-/** \name Game Engine Operator
- *
- * Start the game engine (handles context switching).
- * \{ */
-
-#ifdef WITH_GAMEENGINE
-
-static ListBase queue_back;
-static void game_engine_save_state(bContext *C, wmWindow *win)
-{
-	Object *obact = CTX_data_active_object(C);
-
-	glPushAttrib(GL_ALL_ATTRIB_BITS);
-
-	if (obact && obact->mode & OB_MODE_TEXTURE_PAINT)
-		GPU_paint_set_mipmap(1);
-
-	queue_back = win->queue;
-
-	BLI_listbase_clear(&win->queue);
-}
-
-static void game_engine_restore_state(bContext *C, wmWindow *win)
-{
-	Object *obact = CTX_data_active_object(C);
-
-	if (obact && obact->mode & OB_MODE_TEXTURE_PAINT)
-		GPU_paint_set_mipmap(0);
-
-	/* check because closing win can set to NULL */
-	if (win) {
-		win->queue = queue_back;
-	}
-
-	GPU_state_init();
-	GPU_set_tpage(NULL, 0, 0);
-
-	glPopAttrib();
-}
-
-/* was space_set_commmandline_options in 2.4x */
-static void game_set_commmandline_options(GameData *gm)
-{
-	SYS_SystemHandle syshandle;
-	int test;
-
-	if ((syshandle = SYS_GetSystem())) {
-		/* User defined settings */
-		test = (U.gameflags & USER_DISABLE_MIPMAP);
-		GPU_set_mipmap(!test);
-		SYS_WriteCommandLineInt(syshandle, "nomipmap", test);
-
-		/* File specific settings: */
-		/* Only test the first one. These two are switched
-		 * simultaneously. */
-		test = (gm->flag & GAME_SHOW_FRAMERATE);
-		SYS_WriteCommandLineInt(syshandle, "show_framerate", test);
-		SYS_WriteCommandLineInt(syshandle, "show_profile", test);
-
-		test = (gm->flag & GAME_SHOW_DEBUG_PROPS);
-		SYS_WriteCommandLineInt(syshandle, "show_properties", test);
-
-		test = (gm->flag & GAME_SHOW_PHYSICS);
-		SYS_WriteCommandLineInt(syshandle, "show_physics", test);
-
-		test = (gm->flag & GAME_ENABLE_ALL_FRAMES);
-		SYS_WriteCommandLineInt(syshandle, "fixedtime", test);
-
-		test = (gm->flag & GAME_ENABLE_ANIMATION_RECORD);
-		SYS_WriteCommandLineInt(syshandle, "animation_record", test);
-
-		test = (gm->flag & GAME_IGNORE_DEPRECATION_WARNINGS);
-		SYS_WriteCommandLineInt(syshandle, "ignore_deprecation_warnings", test);
-
-		test = (gm->matmode == GAME_MAT_MULTITEX);
-		SYS_WriteCommandLineInt(syshandle, "blender_material", test);
-		test = (gm->matmode == GAME_MAT_GLSL);
-		SYS_WriteCommandLineInt(syshandle, "blender_glsl_material", test);
-		test = (gm->flag & GAME_DISPLAY_LISTS);
-		SYS_WriteCommandLineInt(syshandle, "displaylists", test);
-
-
-	}
-}
-
-#endif /* WITH_GAMEENGINE */
-
-static int game_engine_poll(bContext *C)
-{
-	bScreen *screen;
-	/* we need a context and area to launch BGE
-	 * it's a temporary solution to avoid crash at load time
-	 * if we try to auto run the BGE. Ideally we want the
-	 * context to be set as soon as we load the file. */
-
-	if (CTX_wm_window(C) == NULL) return 0;
-	if ((screen = CTX_wm_screen(C)) == NULL) return 0;
-
-	if (CTX_data_mode_enum(C) != CTX_MODE_OBJECT)
-		return 0;
-
-	if (!BKE_scene_uses_blender_game(screen->scene))
-		return 0;
-
-	return 1;
-}
-
-static int game_engine_exec(bContext *C, wmOperator *op)
-{
-#ifdef WITH_GAMEENGINE
-	Scene *startscene = CTX_data_scene(C);
-	Main *bmain = CTX_data_main(C);
-	ScrArea /* *sa, */ /* UNUSED */ *prevsa = CTX_wm_area(C);
-	ARegion *ar, *prevar = CTX_wm_region(C);
-	wmWindow *prevwin = CTX_wm_window(C);
-	RegionView3D *rv3d;
-	rcti cam_frame;
-
-	UNUSED_VARS(op);
-
-	/* bad context switch .. */
-	if (!ED_view3d_context_activate(C))
-		return OPERATOR_CANCELLED;
-
-	/* redraw to hide any menus/popups, we don't go back to
-	 * the window manager until after this operator exits */
-	WM_redraw_windows(C);
-
-	BLI_callback_exec(bmain, &startscene->id, BLI_CB_EVT_GAME_PRE);
-
-	rv3d = CTX_wm_region_view3d(C);
-	/* sa = CTX_wm_area(C); */ /* UNUSED */
-	ar = CTX_wm_region(C);
-
-	view3d_operator_needs_opengl(C);
-
-	game_set_commmandline_options(&startscene->gm);
-
-	if ((rv3d->persp == RV3D_CAMOB) &&
-	    (startscene->gm.framing.type == SCE_GAMEFRAMING_BARS) &&
-	    (startscene->gm.stereoflag != STEREO_DOME))
-	{
-		/* Letterbox */
-		rctf cam_framef;
-		ED_view3d_calc_camera_border(startscene, ar, CTX_wm_view3d(C), rv3d, &cam_framef, false);
-		cam_frame.xmin = cam_framef.xmin + ar->winrct.xmin;
-		cam_frame.xmax = cam_framef.xmax + ar->winrct.xmin;
-		cam_frame.ymin = cam_framef.ymin + ar->winrct.ymin;
-		cam_frame.ymax = cam_framef.ymax + ar->winrct.ymin;
-		BLI_rcti_isect(&ar->winrct, &cam_frame, &cam_frame);
-	}
-	else {
-		cam_frame.xmin = ar->winrct.xmin;
-		cam_frame.xmax = ar->winrct.xmax;
-		cam_frame.ymin = ar->winrct.ymin;
-		cam_frame.ymax = ar->winrct.ymax;
-	}
-
-
-	game_engine_save_state(C, prevwin);
-
-	StartKetsjiShell(C, ar, &cam_frame, 1);
-
-	/* window wasnt closed while the BGE was running */
-	if (BLI_findindex(&CTX_wm_manager(C)->windows, prevwin) == -1) {
-		prevwin = NULL;
-		CTX_wm_window_set(C, NULL);
-	}
-
-	ED_area_tag_redraw(CTX_wm_area(C));
-
-	if (prevwin) {
-		/* restore context, in case it changed in the meantime, for
-		 * example by working in another window or closing it */
-		CTX_wm_region_set(C, prevar);
-		CTX_wm_window_set(C, prevwin);
-		CTX_wm_area_set(C, prevsa);
-	}
-
-	game_engine_restore_state(C, prevwin);
-
-	//XXX restore_all_scene_cfra(scene_cfra_store);
-	BKE_scene_set_background(CTX_data_main(C), startscene);
-	//XXX BKE_scene_update_for_newframe(bmain->eval_ctx, bmain, scene, scene->lay);
-
-	BLI_callback_exec(bmain, &startscene->id, BLI_CB_EVT_GAME_POST);
-
-	return OPERATOR_FINISHED;
-#else
-	UNUSED_VARS(C);
-	BKE_report(op->reports, RPT_ERROR, "Game engine is disabled in this build");
-	return OPERATOR_CANCELLED;
-#endif
-}
-
-void VIEW3D_OT_game_start(wmOperatorType *ot)
-{
-	/* identifiers */
-	ot->name = "Start Game Engine";
-	ot->description = "Start game engine";
-	ot->idname = "VIEW3D_OT_game_start";
-
-	/* api callbacks */
-	ot->exec = game_engine_exec;
-
-	ot->poll = game_engine_poll;
-}
-
->>>>>>> 44505b38
 /** \} */