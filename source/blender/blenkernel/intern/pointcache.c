--- conflicted
+++ resolved
@@ -1174,7 +1174,7 @@
 
 	SmokeDomainSettings *sds = smd->domain;
 
-	int fluid_fields = smoke_get_data_flags(sds);
+	int fluid_fields = BKE_smoke_get_data_flags(sds);
 	int cache_fields = 0;
 	bool reallocate = false;
 	int res[3], raw_res[3], res_min[3];
@@ -1197,13 +1197,13 @@
 	if (sds->res[0] != res[0] || sds->res[1] != res[1] || sds->res[2] != res[2])
 	{
 		reallocate = true;
-		VECCOPY(sds->res, res);
+		copy_v3_v3_int(sds->res, res);
 	}
 
 	sub_v3_v3v3(sds->global_size, sds->p1, sds->p0);
 	mul_v3_fl(sds->cell_size, (float)sds->sample_level);
 	zero_v3_int(sds->res_min);
-	VECCOPY(sds->res_max, res);
+	copy_v3_v3_int(sds->res_max, res);
 
 	/* check if active fields have changed */
 	if (OpenVDBReader_has_smoke_grid(reader, VDB_SMOKE_HEAT) ||
@@ -1224,7 +1224,7 @@
 		sds->active_fields = cache_fields;
 		sds->maxres = MAX3(sds->base_res[0], sds->base_res[1], sds->base_res[2]);
 		sds->dx = 1.0f / sds->maxres;
-		smoke_reallocate_fluid(sds, sds->dx, sds->res, 1);
+		BKE_smoke_reallocate_fluid(sds, sds->dx, sds->res, 1);
 		sds->total_cells = sds->res[0] * sds->res[1] * sds->res[2];
 	}
 
@@ -3387,16 +3387,11 @@
 	if (cfra < pid->cache->startframe || cfra > pid->cache->endframe)
 		return 0;
 
-<<<<<<< HEAD
 	if (pid->cache->cached_frames && pid->file_type != PTCACHE_FILE_OPENVDB_EXTERN) {
 		if(pid->cache->cached_frames[cfra - pid->cache->startframe] == 0) {
 			return 0;
 		}
 	}
-=======
-	if (pid->cache->cached_frames && pid->cache->cached_frames[cfra-pid->cache->startframe]==0)
-		return 0;
->>>>>>> b3dabc20
 
 	if (pid->file_type == PTCACHE_FILE_OPENVDB_EXTERN) {
 		char filename[MAX_PTCACHE_FILE];
