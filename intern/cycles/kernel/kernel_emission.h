--- conflicted
+++ resolved
@@ -47,16 +47,13 @@
     else
 #endif
     {
+      differential3 dI = differential3_zero();
       shader_setup_from_sample(kg,
                                emission_sd,
                                ls->P,
                                ls->Ng,
-<<<<<<< HEAD
-                               I,
+                               -ls->D,
                                &dI,
-=======
-                               -ls->D,
->>>>>>> ad81074f
                                ls->shader,
                                ls->object,
                                ls->prim,
@@ -100,56 +97,9 @@
 /* Test if light sample is from a light or emission from geometry. */
 ccl_device_inline bool light_sample_is_light(const LightSample *ls)
 {
-<<<<<<< HEAD
-  if (ls->pdf == 0.0f)
-    return false;
-
-  differential3 dD;
-  differential3 dN;
-#ifdef __DNDU__
-  dN.dx = sd->dNdx;
-  dN.dy = sd->dNdy;
-#else
-  dN = differential3_zero();
-#endif
-  /* This is how differentials are calculated for a perfect specular reflection.
-   * This is not the exact value that we should be getting here,
-   * but it's still better than using zero differentials. */
-  differential_reflect(&dD, sd->I, &sd->dI, sd->N, &dN);
-
-  /* evaluate closure */
-  emission_sd->dP = sd->dP;
-
-  float3 light_eval = direct_emissive_eval(
-      kg, emission_sd, ls, state, -ls->D, dD, ls->t, sd->time);
-
-  if (is_zero(light_eval))
-    return false;
-
-    /* evaluate BSDF at shading point */
-
-#ifdef __VOLUME__
-  if (sd->prim != PRIM_NONE)
-    shader_bsdf_eval(kg, sd, ls->D, eval, ls->pdf, ls->shader & SHADER_USE_MIS);
-  else {
-    float bsdf_pdf;
-    shader_volume_phase_eval(kg, sd, ls->D, eval, &bsdf_pdf);
-    if (ls->shader & SHADER_USE_MIS) {
-      /* Multiple importance sampling. */
-      float mis_weight = power_heuristic(ls->pdf, bsdf_pdf);
-      light_eval *= mis_weight;
-    }
-  }
-#else
-  shader_bsdf_eval(kg, sd, ls->D, eval, ls->pdf, ls->shader & SHADER_USE_MIS);
-#endif
-
-  bsdf_eval_mul3(eval, light_eval / ls->pdf);
-=======
   /* return if it's a lamp for shadow pass */
   return (ls->prim == PRIM_NONE && ls->type != LIGHT_BACKGROUND);
 }
->>>>>>> ad81074f
 
 /* Early path termination of shadow rays. */
 ccl_device_inline bool light_sample_terminate(const KernelGlobals *ccl_restrict kg,
