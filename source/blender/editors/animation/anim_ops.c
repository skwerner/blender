/*
 * $Id$
 *
 * ***** BEGIN GPL LICENSE BLOCK *****
 *
 * This program is free software; you can redistribute it and/or
 * modify it under the terms of the GNU General Public License
 * as published by the Free Software Foundation; either version 2
 * of the License, or (at your option) any later version. 
 *
 * This program is distributed in the hope that it will be useful,
 * but WITHOUT ANY WARRANTY; without even the implied warranty of
 * MERCHANTABILITY or FITNESS FOR A PARTICULAR PURPOSE.  See the
 * GNU General Public License for more details.
 *
 * You should have received a copy of the GNU General Public License
 * along with this program; if not, write to the Free Software Foundation,
 * Inc., 51 Franklin Street, Fifth Floor, Boston, MA 02110-1301, USA.
 *
 * The Original Code is Copyright (C) 2008 Blender Foundation.
 * All rights reserved.
 *
 * 
 * Contributor(s): Blender Foundation, Joshua Leung
 *
 * ***** END GPL LICENSE BLOCK *****
 */

#include <stdlib.h>
#include <math.h>

#include "BLO_sys_types.h"

<<<<<<< HEAD
=======
#include "BLI_utildefines.h"

>>>>>>> 2198cfdb
#include "DNA_anim_types.h"
#include "DNA_scene_types.h"

#include "BKE_context.h"
#include "BKE_sound.h"

#include "UI_view2d.h"

#include "RNA_access.h"
#include "RNA_define.h"

#include "WM_api.h"
#include "WM_types.h"

#include "ED_anim_api.h"
#include "ED_screen.h"

#include "anim_intern.h"

/* ********************** frame change operator ***************************/

/* Check if the operator can be run from the current context */
static int change_frame_poll(bContext *C)
{
	ScrArea *curarea= CTX_wm_area(C);
	
	/* as long as there is an active area, and it isn't a Graph Editor 
	 * (since the Graph Editor has its own version which does extra stuff),
	 * we're fine
	 */
	return ((curarea) && (curarea->spacetype != SPACE_IPO));
}

/* Set the new frame number */
static void change_frame_apply(bContext *C, wmOperator *op)
{
	Scene *scene= CTX_data_scene(C);
	
	/* set the new frame number */
	CFRA= RNA_int_get(op->ptr, "frame");
	FRAMENUMBER_MIN_CLAMP(CFRA);
	SUBFRA = 0.f;
	
	/* do updates */
	sound_seek_scene(C);
	WM_event_add_notifier(C, NC_SCENE|ND_FRAME, scene);
}

/* ---- */

/* Non-modal callback for running operator without user input */
static int change_frame_exec(bContext *C, wmOperator *op)
{
	change_frame_apply(C, op);

	return OPERATOR_FINISHED;
}

/* ---- */

/* Get frame from mouse coordinates */
static int frame_from_event(bContext *C, wmEvent *event)
{
	ARegion *region= CTX_wm_region(C);
	float viewx;
	int x, y;
	
	/* convert screen coordinates to region coordinates */
	x= event->x - region->winrct.xmin;
	y= event->y - region->winrct.ymin;
	
	/* convert from region coordinates to View2D 'tot' space */
	UI_view2d_region_to_view(&region->v2d, x, y, &viewx, NULL);
	
	/* round result to nearest int (frames are ints!) */
	return (int)floor(viewx+0.5f);
}

/* Modal Operator init */
static int change_frame_invoke(bContext *C, wmOperator *op, wmEvent *event)
{
	/* Change to frame that mouse is over before adding modal handler,
	 * as user could click on a single frame (jump to frame) as well as
	 * click-dragging over a range (modal scrubbing).
	 */
	RNA_int_set(op->ptr, "frame", frame_from_event(C, event));
	
	change_frame_apply(C, op);
	
	/* add temp handler */
	WM_event_add_modal_handler(C, op);

	return OPERATOR_RUNNING_MODAL;
}

/* Modal event handling of frame changing */
static int change_frame_modal(bContext *C, wmOperator *op, wmEvent *event)
{
	/* execute the events */
	switch (event->type) {
		case ESCKEY:
			return OPERATOR_FINISHED;
		
		case MOUSEMOVE:
			RNA_int_set(op->ptr, "frame", frame_from_event(C, event));
			change_frame_apply(C, op);
			break;
		
		case LEFTMOUSE: 
		case RIGHTMOUSE:
			/* we check for either mouse-button to end, as checking for ACTIONMOUSE (which is used to init 
			 * the modal op) doesn't work for some reason
			 */
			if (event->val==KM_RELEASE)
				return OPERATOR_FINISHED;
			break;
	}

	return OPERATOR_RUNNING_MODAL;
}

static void ANIM_OT_change_frame(wmOperatorType *ot)
{
	/* identifiers */
	ot->name= "Change frame";
	ot->idname= "ANIM_OT_change_frame";
	ot->description= "Interactively change the current frame number";
	
	/* api callbacks */
	ot->exec= change_frame_exec;
	ot->invoke= change_frame_invoke;
	ot->modal= change_frame_modal;
	ot->poll= change_frame_poll;
	
	/* flags */
	ot->flag= OPTYPE_BLOCKING|OPTYPE_UNDO;

	/* rna */
	RNA_def_int(ot->srna, "frame", 0, MINAFRAME, MAXFRAME, "Frame", "", MINAFRAME, MAXFRAME);
}

/* ****************** set preview range operator ****************************/

static int previewrange_define_exec(bContext *C, wmOperator *op)
{
	Scene *scene= CTX_data_scene(C);
	ARegion *ar= CTX_wm_region(C);
	float sfra, efra;
	int xmin, xmax;
	
	/* get min/max values from border select rect (already in region coordinates, not screen) */
	xmin= RNA_int_get(op->ptr, "xmin");
	xmax= RNA_int_get(op->ptr, "xmax");
	
	/* convert min/max values to frames (i.e. region to 'tot' rect) */
	UI_view2d_region_to_view(&ar->v2d, xmin, 0, &sfra, NULL);
	UI_view2d_region_to_view(&ar->v2d, xmax, 0, &efra, NULL);
	
	/* set start/end frames for preview-range 
	 *	- must clamp within allowable limits
	 *	- end must not be before start (though this won't occur most of the time)
	 */
	if (sfra < 1) sfra = 1.0f;
	if (efra < 1) efra = 1.0f;
	if (efra < sfra) efra= sfra;
	
	scene->r.flag |= SCER_PRV_RANGE;
	scene->r.psfra= (int)floor(sfra + 0.5f);
	scene->r.pefra= (int)floor(efra + 0.5f);
	
	/* send notifiers */
	WM_event_add_notifier(C, NC_SCENE|ND_FRAME, scene);
	
	return OPERATOR_FINISHED;
} 

static void ANIM_OT_previewrange_set(wmOperatorType *ot)
{
	/* identifiers */
	ot->name= "Set Preview Range";
	ot->idname= "ANIM_OT_previewrange_set";
	ot->description= "Interactively define frame range used for playback";
	
	/* api callbacks */
	ot->invoke= WM_border_select_invoke;
	ot->exec= previewrange_define_exec;
	ot->modal= WM_border_select_modal;
	
	ot->poll= ED_operator_animview_active;
	
	/* flags */
	ot->flag= OPTYPE_REGISTER|OPTYPE_UNDO;
	
	/* rna */
		/* used to define frame range */
	RNA_def_int(ot->srna, "xmin", 0, INT_MIN, INT_MAX, "X Min", "", INT_MIN, INT_MAX);
	RNA_def_int(ot->srna, "xmax", 0, INT_MIN, INT_MAX, "X Max", "", INT_MIN, INT_MAX);
		/* these are not used, but are needed by borderselect gesture operator stuff */
	RNA_def_int(ot->srna, "ymin", 0, INT_MIN, INT_MAX, "Y Min", "", INT_MIN, INT_MAX);
	RNA_def_int(ot->srna, "ymax", 0, INT_MIN, INT_MAX, "Y Max", "", INT_MIN, INT_MAX);
}

/* ****************** clear preview range operator ****************************/

static int previewrange_clear_exec(bContext *C, wmOperator *UNUSED(op))
{
	Scene *scene= CTX_data_scene(C);
	ScrArea *curarea= CTX_wm_area(C);
	
	/* sanity checks */
	if (ELEM(NULL, scene, curarea))
		return OPERATOR_CANCELLED;
	
	/* simply clear values */
	scene->r.flag &= ~SCER_PRV_RANGE;
	scene->r.psfra= 0;
	scene->r.pefra= 0;
	
	ED_area_tag_redraw(curarea);
	
	return OPERATOR_FINISHED;
} 

static void ANIM_OT_previewrange_clear(wmOperatorType *ot)
{
	/* identifiers */
	ot->name= "Clear Preview Range";
	ot->idname= "ANIM_OT_previewrange_clear";
	ot->description= "Clear Preview Range";
	
	/* api callbacks */
	ot->exec= previewrange_clear_exec;
	
	ot->poll= ED_operator_animview_active;
	
	/* flags */
	ot->flag= OPTYPE_REGISTER|OPTYPE_UNDO;
}

/* ****************** time display toggle operator ****************************/

static int toggle_time_exec(bContext *C, wmOperator *UNUSED(op))
{
	ScrArea *curarea= CTX_wm_area(C);
	
	if (curarea == NULL)
		return OPERATOR_CANCELLED;
	
	/* simply toggle draw frames flag in applicable spaces */
	// XXX or should relevant spaces define their own version of this?
	switch (curarea->spacetype) {
		case SPACE_TIME: /* TimeLine */
		{
			SpaceTime *stime= CTX_wm_space_time(C);
			stime->flag ^= TIME_DRAWFRAMES;
		}
			break;
		case SPACE_ACTION: /* Action Editor */
		{
			SpaceAction *saction= CTX_wm_space_action(C);
			saction->flag ^= SACTION_DRAWTIME;
		}
			break;
		case SPACE_IPO: /* Graph Editor */
		{
			SpaceIpo *sipo= CTX_wm_space_graph(C);
			sipo->flag ^= SIPO_DRAWTIME;
		}
			break;
		case SPACE_NLA: /* NLA Editor */
		{
			SpaceNla *snla= CTX_wm_space_nla(C);
			snla->flag ^= SNLA_DRAWTIME;
		}
			break;
		case SPACE_SEQ: /* Sequencer */
		{
			SpaceSeq *sseq= CTX_wm_space_seq(C);
			sseq->flag ^= SEQ_DRAWFRAMES;
		}
			break;
			
		default: /* editor doesn't show frames */
			return OPERATOR_CANCELLED; // XXX or should we pass through instead?
	}
	
	ED_area_tag_redraw(curarea);
	
	return OPERATOR_FINISHED;
}

static void ANIM_OT_time_toggle(wmOperatorType *ot)
{
	/* identifiers */
	ot->name= "Toggle Frames/Seconds";
	ot->idname= "ANIM_OT_time_toggle";
	ot->description= "Toggle whether timing is displayed in frames or seconds for active timeline view";
	
	/* api callbacks */
	ot->exec= toggle_time_exec;
	
	ot->poll= ED_operator_animview_active;
}

/* ************************** registration **********************************/

void ED_operatortypes_anim(void)
{
	/* Animation Editors only -------------------------- */
	WM_operatortype_append(ANIM_OT_change_frame);
	WM_operatortype_append(ANIM_OT_time_toggle);
	
	WM_operatortype_append(ANIM_OT_previewrange_set);
	WM_operatortype_append(ANIM_OT_previewrange_clear);
	
	/* Entire UI --------------------------------------- */
	WM_operatortype_append(ANIM_OT_keyframe_insert);
	WM_operatortype_append(ANIM_OT_keyframe_delete);
	WM_operatortype_append(ANIM_OT_keyframe_insert_menu);
	WM_operatortype_append(ANIM_OT_keyframe_delete_v3d);
	WM_operatortype_append(ANIM_OT_keyframe_insert_button);
	WM_operatortype_append(ANIM_OT_keyframe_delete_button);
	
	
	WM_operatortype_append(ANIM_OT_driver_button_add);
	WM_operatortype_append(ANIM_OT_driver_button_remove);
	WM_operatortype_append(ANIM_OT_copy_driver_button);
	WM_operatortype_append(ANIM_OT_paste_driver_button);

	
	WM_operatortype_append(ANIM_OT_keyingset_button_add);
	WM_operatortype_append(ANIM_OT_keyingset_button_remove);
	
	WM_operatortype_append(ANIM_OT_keying_set_add);
	WM_operatortype_append(ANIM_OT_keying_set_remove);
	WM_operatortype_append(ANIM_OT_keying_set_path_add);
	WM_operatortype_append(ANIM_OT_keying_set_path_remove);
	
	WM_operatortype_append(ANIM_OT_keying_set_active_set);
}

void ED_keymap_anim(wmKeyConfig *keyconf)
{
	wmKeyMap *keymap= WM_keymap_find(keyconf, "Animation", 0, 0);
	
	/* frame management */
		/* NOTE: 'ACTIONMOUSE' not 'LEFTMOUSE', as user may have swapped mouse-buttons */
	WM_keymap_add_item(keymap, "ANIM_OT_change_frame", ACTIONMOUSE, KM_PRESS, 0, 0);
	WM_keymap_verify_item(keymap, "ANIM_OT_time_toggle", TKEY, KM_PRESS, KM_CTRL, 0);
	
	/* preview range */
	WM_keymap_verify_item(keymap, "ANIM_OT_previewrange_set", PKEY, KM_PRESS, 0, 0);
	WM_keymap_verify_item(keymap, "ANIM_OT_previewrange_clear", PKEY, KM_PRESS, KM_ALT, 0);
}<|MERGE_RESOLUTION|>--- conflicted
+++ resolved
@@ -31,11 +31,8 @@
 
 #include "BLO_sys_types.h"
 
-<<<<<<< HEAD
-=======
 #include "BLI_utildefines.h"
 
->>>>>>> 2198cfdb
 #include "DNA_anim_types.h"
 #include "DNA_scene_types.h"
 
