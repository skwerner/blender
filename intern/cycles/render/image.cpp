/*
 * Copyright 2011-2013 Blender Foundation
 *
 * Licensed under the Apache License, Version 2.0 (the "License");
 * you may not use this file except in compliance with the License.
 * You may obtain a copy of the License at
 *
 * http://www.apache.org/licenses/LICENSE-2.0
 *
 * Unless required by applicable law or agreed to in writing, software
 * distributed under the License is distributed on an "AS IS" BASIS,
 * WITHOUT WARRANTIES OR CONDITIONS OF ANY KIND, either express or implied.
 * See the License for the specific language governing permissions and
 * limitations under the License.
 */

#include "device/device.h"
#include "render/image.h"
#include "render/scene.h"
#include "render/stats.h"

#include "util/util_foreach.h"
#include "util/util_logging.h"
#include "util/util_path.h"
#include "util/util_progress.h"
#include "util/util_sparse_grid.h"
#include "util/util_texture.h"
#include "util/util_unique_ptr.h"

#ifdef WITH_OSL
#include <OSL/oslexec.h>
#endif

#ifdef WITH_OPENVDB
#include "render/openvdb.h"
#endif

CCL_NAMESPACE_BEGIN

namespace {

/* Some helpers to silence warning in templated function. */
bool isfinite(uchar /*value*/)
{
	return true;
}
bool isfinite(half /*value*/)
{
	return true;
}
bool isfinite(uint16_t  /*value*/)
{
	return true;
}

/* The lower three bits of a device texture slot number indicate its type.
 * These functions convert the slot ids from ImageManager "images" ones
 * to device ones and vice verse.
 */
int type_index_to_flattened_slot(int slot, ImageDataType type)
{
	return (slot << IMAGE_DATA_TYPE_SHIFT) | (type);
}

int flattened_slot_to_type_index(int flat_slot, ImageDataType *type)
{
	*type = (ImageDataType)(flat_slot & IMAGE_DATA_TYPE_MASK);
	return flat_slot >> IMAGE_DATA_TYPE_SHIFT;
}

const char* name_from_type(ImageDataType type)
{
	switch(type) {
		case IMAGE_DATA_TYPE_FLOAT4: return "float4";
		case IMAGE_DATA_TYPE_BYTE4: return "byte4";
		case IMAGE_DATA_TYPE_HALF4: return "half4";
		case IMAGE_DATA_TYPE_FLOAT: return "float";
		case IMAGE_DATA_TYPE_BYTE: return "byte";
		case IMAGE_DATA_TYPE_HALF: return "half";
		case IMAGE_DATA_TYPE_USHORT4: return "ushort4";
		case IMAGE_DATA_TYPE_USHORT: return "ushort";
		case IMAGE_DATA_NUM_TYPES:
			assert(!"System enumerator type, should never be used");
			return "";
	}
	assert(!"Unhandled image data type");
	return "";
}

const char* name_from_grid_type(int type)
{
	switch(type) {
		case IMAGE_GRID_TYPE_SPARSE: return "sparse";
		case IMAGE_GRID_TYPE_SPARSE_PAD: return "padded sparse";
		case IMAGE_GRID_TYPE_OPENVDB: return "OpenVDB";
		default: return "dense";
	}
}

}  // namespace

ImageManager::ImageManager(const DeviceInfo& info)
{
	need_update = true;
	osl_texture_system = NULL;
	animation_frame = 0;

	/* Set image limits */
	max_num_images = TEX_NUM_MAX;
	has_half_images = info.has_half_images;

	for(size_t type = 0; type < IMAGE_DATA_NUM_TYPES; type++) {
		tex_num_images[type] = 0;
	}
}

ImageManager::~ImageManager()
{
	for(size_t type = 0; type < IMAGE_DATA_NUM_TYPES; type++) {
		for(size_t slot = 0; slot < images[type].size(); slot++)
			assert(!images[type][slot]);
	}
}

void ImageManager::set_osl_texture_system(void *texture_system)
{
	osl_texture_system = texture_system;
}

bool ImageManager::set_animation_frame_update(int frame)
{
	if(frame != animation_frame) {
		animation_frame = frame;

		for(size_t type = 0; type < IMAGE_DATA_NUM_TYPES; type++) {
			for(size_t slot = 0; slot < images[type].size(); slot++) {
				if(images[type][slot] && images[type][slot]->animated)
					return true;
			}
		}
	}

	return false;
}

device_memory *ImageManager::image_memory(int flat_slot)
{
	ImageDataType type;
	int slot = flattened_slot_to_type_index(flat_slot, &type);

	Image *img = images[type][slot];

	return img->mem;
}

bool ImageManager::get_image_metadata(int flat_slot,
                                      ImageMetaData& metadata)
{
	if(flat_slot == -1) {
		return false;
	}

	ImageDataType type;
	int slot = flattened_slot_to_type_index(flat_slot, &type);

	Image *img = images[type][slot];
	if(img) {
		metadata = img->metadata;
		return true;
	}

	return false;
}

bool ImageManager::get_image_metadata(const string& filename,
                                      const string& grid_name,
                                      void *builtin_data,
                                      ImageMetaData& metadata)
{
	memset(&metadata, 0, sizeof(metadata));

	if(builtin_data) {
		if(builtin_image_info_cb) {
			builtin_image_info_cb(filename, builtin_data, metadata);
		}
		else {
			return false;
		}

		if(metadata.is_float) {
			metadata.is_linear = true;
			metadata.type = (metadata.channels > 1) ? IMAGE_DATA_TYPE_FLOAT4
			                                        : IMAGE_DATA_TYPE_FLOAT;
		}
		else {
			metadata.type = (metadata.channels > 1) ? IMAGE_DATA_TYPE_BYTE4
			                                        : IMAGE_DATA_TYPE_BYTE;
		}

		return true;
	}

	/* Perform preliminary checks, with meaningful logging. */
	if(!path_exists(filename)) {
		VLOG(1) << "File '" << filename << "' does not exist.";
		return false;
	}
	if(path_is_directory(filename)) {
		VLOG(1) << "File '" << filename
		        << "' is a directory, can't use as image.";
		return false;
	}

<<<<<<< HEAD
#ifdef WITH_OPENVDB
	if(string_endswith(filename, ".vdb")) {
		if(!openvdb_has_grid(filename, grid_name)) {
			VLOG(1) << "File '" << filename << "' does not have grid '" << grid_name << "'.";
			return false;
		}
		int3 resolution = openvdb_get_resolution(filename);
		metadata.width = resolution.x;
		metadata.height = resolution.y;
		metadata.depth = resolution.z;
		metadata.is_float = true;
		metadata.is_half = false;

		if(grid_name == Attribute::standard_name(ATTR_STD_VOLUME_COLOR) ||
		   grid_name == Attribute::standard_name(ATTR_STD_VOLUME_VELOCITY)) {
			metadata.channels = 4;
			metadata.type = IMAGE_DATA_TYPE_FLOAT4;
		}
		else {
			metadata.channels = 1;
			metadata.type = IMAGE_DATA_TYPE_FLOAT;
		}

		return true;
	}
#endif

	ImageInput *in = ImageInput::create(filename);
=======
	unique_ptr<ImageInput> in(ImageInput::create(filename));
>>>>>>> b3dabc20

	if(!in) {
		return false;
	}

	ImageSpec spec;
	if(!in->open(filename, spec)) {
		return false;
	}

	metadata.width = spec.width;
	metadata.height = spec.height;
	metadata.depth = spec.depth;


	/* Check the main format, and channel formats. */
	size_t channel_size = spec.format.basesize();

	if(spec.format.is_floating_point()) {
		metadata.is_float = true;
		metadata.is_linear = true;
	}

	for(size_t channel = 0; channel < spec.channelformats.size(); channel++) {
		channel_size = max(channel_size, spec.channelformats[channel].basesize());
		if(spec.channelformats[channel].is_floating_point()) {
			metadata.is_float = true;
			metadata.is_linear = true;
		}
	}

	/* check if it's half float */
	if(spec.format == TypeDesc::HALF) {
		metadata.is_half = true;
	}

	/* basic color space detection, not great but better than nothing
	 * before we do OpenColorIO integration */
	if(metadata.is_float) {
		string colorspace = spec.get_string_attribute("oiio:ColorSpace");

		metadata.is_linear = !(colorspace == "sRGB" ||
							   colorspace == "GammaCorrected" ||
							   (colorspace == "" &&
								   (strcmp(in->format_name(), "png") == 0 ||
									strcmp(in->format_name(), "tiff") == 0 ||
									strcmp(in->format_name(), "dpx") == 0 ||
									strcmp(in->format_name(), "jpeg2000") == 0)));
	}
	else {
		metadata.is_linear = false;
	}

	/* set type and channels */
	metadata.channels = spec.nchannels;

	if(metadata.is_half) {
		metadata.type = (metadata.channels > 1) ? IMAGE_DATA_TYPE_HALF4
		                                        : IMAGE_DATA_TYPE_HALF;
	}
	else if(metadata.is_float) {
		metadata.type = (metadata.channels > 1) ? IMAGE_DATA_TYPE_FLOAT4
		                                        : IMAGE_DATA_TYPE_FLOAT;
	}
	else if(spec.format == TypeDesc::USHORT) {
		metadata.type = (metadata.channels > 1) ? IMAGE_DATA_TYPE_USHORT4
		                                        : IMAGE_DATA_TYPE_USHORT;
	}
	else {
		metadata.type = (metadata.channels > 1) ? IMAGE_DATA_TYPE_BYTE4
		                                        : IMAGE_DATA_TYPE_BYTE;
	}

	in->close();

	return true;
}

static bool image_equals(ImageManager::Image *image,
                         const string& filename,
                         const string& grid_name,
                         void *builtin_data,
                         InterpolationType interpolation,
                         ExtensionType extension,
                         bool use_alpha)
{
	return image->filename == filename &&
	       image->grid_name == grid_name &&
	       image->builtin_data == builtin_data &&
	       image->interpolation == interpolation &&
	       image->extension == extension &&
	       image->use_alpha == use_alpha;
}

int ImageManager::add_image(const string& filename,
                            const string& grid_name,
                            void *builtin_data,
                            bool animated,
                            float frame,
                            InterpolationType interpolation,
                            ExtensionType extension,
                            bool use_alpha,
                            bool is_volume,
                            float isovalue,
                            ImageMetaData& metadata)
{
	Image *img;
	size_t slot;

	get_image_metadata(filename, grid_name, builtin_data, metadata);
	ImageDataType type = metadata.type;

	thread_scoped_lock device_lock(device_mutex);

	/* No half textures on OpenCL, use full float instead. */
	if(!has_half_images) {
		if(type == IMAGE_DATA_TYPE_HALF4) {
			type = IMAGE_DATA_TYPE_FLOAT4;
		}
		else if(type == IMAGE_DATA_TYPE_HALF) {
			type = IMAGE_DATA_TYPE_FLOAT;
		}
	}

	/* Find existing image. */
	for(slot = 0; slot < images[type].size(); slot++) {
		img = images[type][slot];
		if(img && image_equals(img,
		                       filename,
		                       grid_name,
		                       builtin_data,
		                       interpolation,
		                       extension,
		                       use_alpha))
		{
			if(img->frame != frame) {
				img->frame = frame;
				img->need_load = true;
			}
			if(img->use_alpha != use_alpha) {
				img->use_alpha = use_alpha;
				img->need_load = true;
			}
			if(!(img->metadata == metadata)) {
				img->metadata = metadata;
				img->need_load = true;
			}
			img->users++;
			return type_index_to_flattened_slot(slot, type);
		}
	}

	/* Find free slot. */
	for(slot = 0; slot < images[type].size(); slot++) {
		if(!images[type][slot])
			break;
	}

	/* Count if we're over the limit.
	 * Very unlikely, since max_num_images is insanely big. But better safe
	 * than sorry.
	 */
	int tex_count = 0;
	for(int type = 0; type < IMAGE_DATA_NUM_TYPES; type++) {
		tex_count += tex_num_images[type];
	}
	if(tex_count > max_num_images) {
		printf("ImageManager::add_image: Reached image limit (%d), "
		       "skipping '%s'\n", max_num_images, filename.c_str());
		return -1;
	}

	if(slot == images[type].size()) {
		images[type].resize(images[type].size() + 1);
	}

	/* Add new image. */
	img = new Image();
	img->filename = filename;
	img->grid_name = grid_name;
	img->builtin_data = builtin_data;
	img->metadata = metadata;
	img->need_load = true;
	img->animated = animated;
	img->frame = frame;
	img->interpolation = interpolation;
	img->extension = extension;
	img->users = 1;
	img->use_alpha = use_alpha;
	img->is_volume = is_volume;
	img->isovalue = isovalue;
	img->mem = NULL;

	images[type][slot] = img;

	++tex_num_images[type];

	need_update = true;

	return type_index_to_flattened_slot(slot, type);
}

void ImageManager::remove_image(int flat_slot)
{
	ImageDataType type;
	int slot = flattened_slot_to_type_index(flat_slot, &type);

	Image *image = images[type][slot];
	assert(image && image->users >= 1);

	/* decrement user count */
	image->users--;

	/* don't remove immediately, rather do it all together later on. one of
	 * the reasons for this is that on shader changes we add and remove nodes
	 * that use them, but we do not want to reload the image all the time. */
	if(image->users == 0)
		need_update = true;
}

void ImageManager::remove_image(const string& filename,
                                const string& grid_name,
                                void *builtin_data,
                                InterpolationType interpolation,
                                ExtensionType extension,
                                bool use_alpha)
{
	size_t slot;

	for(int type = 0; type < IMAGE_DATA_NUM_TYPES; type++) {
		for(slot = 0; slot < images[type].size(); slot++) {
			if(images[type][slot] && image_equals(images[type][slot],
			                                      filename,
			                                      grid_name,
			                                      builtin_data,
			                                      interpolation,
			                                      extension,
			                                      use_alpha))
			{
				remove_image(type_index_to_flattened_slot(slot, (ImageDataType)type));
				return;
			}
		}
	}
}

/* TODO(sergey): Deduplicate with the iteration above, but make it pretty,
 * without bunch of arguments passing around making code readability even
 * more cluttered.
 */
void ImageManager::tag_reload_image(const string& filename,
                                    const string& grid_name,
                                    void *builtin_data,
                                    InterpolationType interpolation,
                                    ExtensionType extension,
                                    bool use_alpha)
{
	for(size_t type = 0; type < IMAGE_DATA_NUM_TYPES; type++) {
		for(size_t slot = 0; slot < images[type].size(); slot++) {
			if(images[type][slot] && image_equals(images[type][slot],
			                                      filename,
			                                      grid_name,
			                                      builtin_data,
			                                      interpolation,
			                                      extension,
			                                      use_alpha))
			{
				images[type][slot]->need_load = true;
				break;
			}
		}
	}
}

bool ImageManager::allocate_grid_info(Device *device,
                                      device_memory *tex_img,
                                      vector<int> *sparse_index)
{
	string info_name = string(tex_img->name) + "_info";
	device_vector<int> *tex_info =
	        new device_vector<int>(device, info_name.c_str(), MEM_TEXTURE);

	int *ti;
	{
		thread_scoped_lock device_lock(device_mutex);
		ti = (int*)tex_info->alloc(sparse_index->size());
	}

	if(ti == NULL) {
		return false;
	}

	memcpy(ti, &(*sparse_index)[0], sparse_index->size() * sizeof(int));
	tex_img->grid_info = static_cast<void*>(tex_info);

	return true;
}

bool ImageManager::file_load_image_generic(Image *img,
                                           unique_ptr<ImageInput> *in)
{
	if(img->filename == "")
		return false;

	if(img->builtin_data) {
		/* load image using builtin images callbacks */
		if(!builtin_image_info_cb || !builtin_image_pixels_cb)
			return false;
	}
#ifdef WITH_OPENVDB
	else if(string_endswith(img->filename, ".vdb")) {
		/* NOTE: Error logging is done in meta data acquisition. */
		if(!path_exists(img->filename) || path_is_directory(img->filename)) {
			return false;
		}
		if(!openvdb_has_grid(img->filename, img->grid_name)) {
			return false;
		}
	}
#endif
	else {
		/* NOTE: Error logging is done in meta data acquisition. */
		if(!path_exists(img->filename) || path_is_directory(img->filename)) {
			return false;
		}

		/* load image from file through OIIO */
		*in = unique_ptr<ImageInput>(ImageInput::create(img->filename));

		if(!*in)
			return false;

		ImageSpec spec = ImageSpec();
		ImageSpec config = ImageSpec();

		if(img->use_alpha == false)
			config.attribute("oiio:UnassociatedAlpha", 1);

		if(!(*in)->open(img->filename, spec, config)) {
			return false;
		}
	}

	/* we only handle certain number of components */
	if(!(img->metadata.channels >= 1 && img->metadata.channels <= 4)) {
		if(*in) {
			(*in)->close();
		}
		return false;
	}

	return true;
}

template<typename DeviceType>
void ImageManager::file_load_failed(Image *img,
                                    ImageDataType type,
			                        device_vector<DeviceType> *tex_img)
{
	VLOG(1) << "Failed to load "
	        << path_filename(img->filename) << " ("
	        << img->mem_name << ")";

	/* On failure to load, we set a 1x1 pixels pink image. */
	thread_scoped_lock device_lock(device_mutex);
	DeviceType *device_pixels = tex_img->alloc(1, 1);

	switch(type) {
		case IMAGE_DATA_TYPE_FLOAT4:
		{
			float4 *pixels = (float4*)device_pixels;
			pixels[0].x = TEX_IMAGE_MISSING_R;
			pixels[0].y = TEX_IMAGE_MISSING_G;
			pixels[0].z = TEX_IMAGE_MISSING_B;
			pixels[0].w = TEX_IMAGE_MISSING_A;
			break;
		}
		case IMAGE_DATA_TYPE_FLOAT:
		{
			float *pixels = (float*)device_pixels;
			pixels[0] = TEX_IMAGE_MISSING_R;
			break;
		}
		case IMAGE_DATA_TYPE_BYTE4:
		{
			uchar4 *pixels = (uchar4*)device_pixels;
			pixels[0].x = (TEX_IMAGE_MISSING_R * 255);
			pixels[0].y = (TEX_IMAGE_MISSING_G * 255);
			pixels[0].z = (TEX_IMAGE_MISSING_B * 255);
			pixels[0].w = (TEX_IMAGE_MISSING_A * 255);
			break;
		}
		case IMAGE_DATA_TYPE_BYTE:
		{
			uchar *pixels = (uchar*)device_pixels;
			pixels[0] = (TEX_IMAGE_MISSING_R * 255);
			break;
		}
		case IMAGE_DATA_TYPE_HALF4:
		{
			half4 *pixels = (half4*)device_pixels;
			pixels[0].x = TEX_IMAGE_MISSING_R;
			pixels[0].y = TEX_IMAGE_MISSING_G;
			pixels[0].z = TEX_IMAGE_MISSING_B;
			pixels[0].w = TEX_IMAGE_MISSING_A;
			break;
		}
		case IMAGE_DATA_TYPE_HALF:
		{
			half *pixels = (half*)device_pixels;
			pixels[0] = TEX_IMAGE_MISSING_R;
			break;
		}
		case IMAGE_DATA_TYPE_USHORT4:
		{
			ushort4 *pixels = (ushort4*)device_pixels;
			pixels[0].x = (TEX_IMAGE_MISSING_R * 65535);
			pixels[0].y = (TEX_IMAGE_MISSING_G * 65535);
			pixels[0].z = (TEX_IMAGE_MISSING_B * 65535);
			pixels[0].w = (TEX_IMAGE_MISSING_A * 65535);
			break;
		}
		case IMAGE_DATA_TYPE_USHORT:
		{
			uint16_t *pixels = (uint16_t*)device_pixels;
			pixels[0] = (TEX_IMAGE_MISSING_R * 65535);
			break;
		}
		default:
			assert(0);
	}

	/* Store image. */
	img->mem = tex_img;
	img->mem->interpolation = img->interpolation;
	img->mem->extension = img->extension;
	img->mem->grid_type = IMAGE_GRID_TYPE_DEFAULT;

	tex_img->copy_to_device();
}

#ifdef WITH_OPENVDB
template<typename DeviceType>
void ImageManager::file_load_extern_vdb(Device *device,
                                        Image *img,
                                        ImageDataType type)
{
	VLOG(1) << "Loading external VDB " << img->filename
	        << ", Grid: " << img->grid_name;

	device_vector<DeviceType> *tex_img =
	        new device_vector<DeviceType>(device,
	                                      img->mem_name.c_str(),
	                                      MEM_TEXTURE);

	/* Retrieve metadata. */
	if(!file_load_image_generic(img, NULL)) {
		file_load_failed<DeviceType>(img, type, tex_img);
		return;
	}

	const bool use_pad = (device->info.type == DEVICE_CUDA);
	int sparse_size = -1;
	vector<int> sparse_offsets;
	openvdb_load_preprocess(img->filename, img->grid_name, img->isovalue,
	                        use_pad, &sparse_offsets, sparse_size);

	/* Allocate space for image. */
	float *pixels;
	{
		thread_scoped_lock device_lock(device_mutex);
		if(use_pad && sparse_size > -1) {
			tex_img->grid_type = IMAGE_GRID_TYPE_SPARSE_PAD;
			int width = sparse_size / (PADDED_TILE * PADDED_TILE *
									   (type == IMAGE_DATA_TYPE_FLOAT4 ? 4 : 1));
			pixels = (float*)tex_img->alloc(width, PADDED_TILE, PADDED_TILE);
		}
		else if(sparse_size > -1) {
			tex_img->grid_type = IMAGE_GRID_TYPE_SPARSE;
			pixels = (float*)tex_img->alloc(sparse_size);
		}
		else {
			tex_img->grid_type = IMAGE_GRID_TYPE_DEFAULT;
			pixels = (float*)tex_img->alloc(img->metadata.width,
			                                img->metadata.height,
			                                img->metadata.depth);
		}
	}

	if(!pixels) {
		/* Could be that we've run out of memory. */
		file_load_failed<DeviceType>(img, type, tex_img);
		return;
	}

	/* Load image. */
	openvdb_load_image(img->filename, img->grid_name, &sparse_offsets,
	                   sparse_size, use_pad, pixels);

	/* Allocate space for sparse_index if it exists. */
	if(sparse_size > -1) {
		if(!allocate_grid_info(device, (device_memory*)tex_img, &sparse_offsets)) {
			/* Could be that we've run out of memory. */
			file_load_failed<DeviceType>(img, type, tex_img);
			return;
		}
	}

	/* Set metadata and copy. */
	tex_img->dense_width = img->metadata.width;
	tex_img->dense_height = img->metadata.height;
	tex_img->dense_depth = img->metadata.depth;
	tex_img->interpolation = img->interpolation;
	tex_img->extension = img->extension;

	img->mem = tex_img;

	thread_scoped_lock device_lock(device_mutex);
	tex_img->copy_to_device();
}
#endif

template<TypeDesc::BASETYPE FileFormat,
         typename StorageType,
         typename DeviceType>
void ImageManager::file_load_image(Device *device,
                                   Image *img,
                                   ImageDataType type,
                                   int texture_limit)
{
<<<<<<< HEAD
	device_vector<DeviceType> *tex_img =
	        new device_vector<DeviceType>(device,
	                                      img->mem_name.c_str(),
	                                      MEM_TEXTURE);

	tex_img->grid_type = IMAGE_GRID_TYPE_DEFAULT;
	tex_img->interpolation = img->interpolation;
	tex_img->extension = img->extension;

	ImageInput *in = NULL;
=======
	unique_ptr<ImageInput> in = NULL;
>>>>>>> b3dabc20
	if(!file_load_image_generic(img, &in)) {
		file_load_failed<DeviceType>(img, type, tex_img);
		return;
	}

	/* Get metadata. */
	int width = img->metadata.width;
	int height = img->metadata.height;
	int depth = img->metadata.depth;
	int components = img->metadata.channels;

	size_t num_pixels = ((size_t)width) * height * depth;
	size_t max_size = max(max(width, height), depth);
	if(max_size == 0) {
		/* Don't bother with invalid images. */
		file_load_failed<DeviceType>(img, type, tex_img);
		return;
	}

	/* Allocate storage for the image. */
	vector<StorageType> pixels_storage;
	StorageType *pixels;
	if(texture_limit > 0 && max_size > texture_limit) {
		pixels_storage.resize(num_pixels * 4);
		pixels = &pixels_storage[0];
	}
	else {
		thread_scoped_lock device_lock(device_mutex);
		pixels = (StorageType*)tex_img->alloc(width, height, depth);
	}

	if(pixels == NULL) {
		/* Could be that we've run out of memory. */
		file_load_failed<DeviceType>(img, type, tex_img);
		return;
	}

	/* Read RGBA pixels. */
	bool cmyk = false;
	if(in) {
		StorageType *readpixels = pixels;
		vector<StorageType> tmppixels;
		if(components > 4) {
			tmppixels.resize(((size_t)width)*height*components);
			readpixels = &tmppixels[0];
		}
		if(depth <= 1) {
			size_t scanlinesize = ((size_t)width)*components*sizeof(StorageType);
			in->read_image(FileFormat,
			               (uchar*)readpixels + (height-1)*scanlinesize,
			               AutoStride,
			               -scanlinesize,
			               AutoStride);
		}
		else {
			in->read_image(FileFormat, (uchar*)readpixels);
		}
		if(components > 4) {
			size_t dimensions = ((size_t)width)*height;
			for(size_t i = dimensions-1, pixel = 0; pixel < dimensions; pixel++, i--) {
				pixels[i*4+3] = tmppixels[i*components+3];
				pixels[i*4+2] = tmppixels[i*components+2];
				pixels[i*4+1] = tmppixels[i*components+1];
				pixels[i*4+0] = tmppixels[i*components+0];
			}
			tmppixels.clear();
		}
		cmyk = strcmp(in->format_name(), "jpeg") == 0 && components == 4;
		in->close();
	}
	else {
		if(FileFormat == TypeDesc::FLOAT) {
			builtin_image_float_pixels_cb(img->filename,
			                              img->builtin_data,
			                              (float*)&pixels[0],
			                              num_pixels * components,
			                              img->metadata.builtin_free_cache);
		}
		else if(FileFormat == TypeDesc::UINT8) {
			builtin_image_pixels_cb(img->filename,
			                        img->builtin_data,
			                        (uchar*)&pixels[0],
			                        num_pixels * components,
			                        img->metadata.builtin_free_cache);
		}
		else {
			/* TODO(dingto): Support half for ImBuf. */
		}
	}

	/* Check if we actually have a float4 slot, in case components == 1,
	 * but device doesn't support single channel textures.
	 */
	bool is_rgba = (type == IMAGE_DATA_TYPE_FLOAT4 ||
	                type == IMAGE_DATA_TYPE_HALF4 ||
	                type == IMAGE_DATA_TYPE_BYTE4 ||
	                type == IMAGE_DATA_TYPE_USHORT4);
	if(is_rgba) {
		const StorageType one = util_image_cast_from_float<StorageType>(1.0f);

		if(cmyk) {
			/* CMYK */
			for(size_t i = num_pixels-1, pixel = 0; pixel < num_pixels; pixel++, i--) {
				float c = util_image_cast_to_float(pixels[i*4+0]);
				float m = util_image_cast_to_float(pixels[i*4+1]);
				float y = util_image_cast_to_float(pixels[i*4+2]);
				float k = util_image_cast_to_float(pixels[i*4+3]);
				pixels[i*4+0] = util_image_cast_from_float<StorageType>((1.0f - c) * (1.0f - k));
				pixels[i*4+1] = util_image_cast_from_float<StorageType>((1.0f - m) * (1.0f - k));
				pixels[i*4+2] = util_image_cast_from_float<StorageType>((1.0f - y) * (1.0f - k));
				pixels[i*4+3] = one;
			}
		}
		else if(components == 2) {
			/* grayscale + alpha */
			for(size_t i = num_pixels-1, pixel = 0; pixel < num_pixels; pixel++, i--) {
				pixels[i*4+3] = pixels[i*2+1];
				pixels[i*4+2] = pixels[i*2+0];
				pixels[i*4+1] = pixels[i*2+0];
				pixels[i*4+0] = pixels[i*2+0];
			}
		}
		else if(components == 3) {
			/* RGB */
			for(size_t i = num_pixels-1, pixel = 0; pixel < num_pixels; pixel++, i--) {
				pixels[i*4+3] = one;
				pixels[i*4+2] = pixels[i*3+2];
				pixels[i*4+1] = pixels[i*3+1];
				pixels[i*4+0] = pixels[i*3+0];
			}
		}
		else if(components == 1) {
			/* grayscale */
			for(size_t i = num_pixels-1, pixel = 0; pixel < num_pixels; pixel++, i--) {
				pixels[i*4+3] = one;
				pixels[i*4+2] = pixels[i];
				pixels[i*4+1] = pixels[i];
				pixels[i*4+0] = pixels[i];
			}
		}
		if(img->use_alpha == false) {
			for(size_t i = num_pixels-1, pixel = 0; pixel < num_pixels; pixel++, i--) {
				pixels[i*4+3] = one;
			}
		}
	}

	/* Make sure we don't have buggy values. */
	if(FileFormat == TypeDesc::FLOAT) {
		/* For RGBA buffers we put all channels to 0 if either of them is not
		 * finite. This way we avoid possible artifacts caused by fully changed
		 * hue.
		 */
		if(is_rgba) {
			for(size_t i = 0; i < num_pixels; i += 4) {
				StorageType *pixel = &pixels[i*4];
				if(!isfinite(pixel[0]) ||
				   !isfinite(pixel[1]) ||
				   !isfinite(pixel[2]) ||
				   !isfinite(pixel[3]))
				{
					pixel[0] = 0;
					pixel[1] = 0;
					pixel[2] = 0;
					pixel[3] = 0;
				}
			}
		}
		else {
			for(size_t i = 0; i < num_pixels; ++i) {
				StorageType *pixel = &pixels[i];
				if(!isfinite(pixel[0])) {
					pixel[0] = 0;
				}
			}
		}
	}

	/* Scale image down if needed. */
	if(pixels_storage.size() > 0) {
		float scale_factor = 1.0f;
		while(max_size * scale_factor > texture_limit) {
			scale_factor *= 0.5f;
		}
		VLOG(1) << "Scaling image " << img->filename
		        << " by a factor of " << scale_factor << ".";
		vector<StorageType> scaled_pixels;
		size_t scaled_width, scaled_height, scaled_depth;
		util_image_resize_pixels(pixels_storage,
		                         width, height, depth,
		                         is_rgba ? 4 : 1,
		                         scale_factor,
		                         &scaled_pixels,
		                         &scaled_width, &scaled_height, &scaled_depth);

		pixels = &scaled_pixels[0];
		width = scaled_width;
		height = scaled_height;
		depth = scaled_depth;
		max_size = max(max(width, height), depth);
		num_pixels = ((size_t)width) * height * depth;
	}

	/* Compress image if needed. */
	int3 sparse_resolution = make_int3(-1, -1, -1);
	if(img->is_volume) {
		vector<StorageType> sparse_pixels;
		vector<int> sparse_offsets;

		if(device->info.type == DEVICE_CUDA) {
			if(create_sparse_grid_pad<StorageType>(pixels, width, height, depth,
			                                       components, img->filename,
			                                       img->isovalue, &sparse_pixels,
			                                       &sparse_offsets, sparse_resolution))
			{
				pixels = &sparse_pixels[0];
				if(!allocate_grid_info(device, (device_memory*)tex_img, &sparse_offsets)) {
					/* Could be that we've run out of memory. */
					file_load_failed<DeviceType>(img, type, tex_img);
					return;
				}
				tex_img->grid_type = IMAGE_GRID_TYPE_SPARSE_PAD;
			}
		}
		else {
			if(create_sparse_grid<StorageType>(pixels, width, height, depth,
			                                   components, img->filename,
			                                   img->isovalue, &sparse_pixels,
			                                   &sparse_offsets))
			{
				pixels = &sparse_pixels[0];
				if(!allocate_grid_info(device, (device_memory*)tex_img, &sparse_offsets)) {
					/* Could be that we've run out of memory. */
					file_load_failed<DeviceType>(img, type, tex_img);
					return;
				}
				tex_img->grid_type = IMAGE_GRID_TYPE_SPARSE;
				sparse_resolution = make_int3(sparse_pixels.size() / components, 1, 1);
			}
		}
	}

	/* Store image. */
	StorageType *texture_pixels = NULL;
	{
		thread_scoped_lock device_lock(device_mutex);
		if(sparse_resolution.x > -1) {
			/* For sparse grids, the dimensions of the image do not match the
			 * required storage space. */
			texture_pixels = (StorageType*)tex_img->alloc(sparse_resolution.x,
			                                              sparse_resolution.y,
			                                              sparse_resolution.z);
		}
		else {
			texture_pixels = (StorageType*)tex_img->alloc(width, height, depth);
		}
	}

	memcpy(texture_pixels, pixels, tex_img->memory_size());

	tex_img->dense_width = width;
	tex_img->dense_height = height;
	tex_img->dense_depth = depth;

	img->mem = tex_img;

	thread_scoped_lock device_lock(device_mutex);
	tex_img->copy_to_device();
}

void ImageManager::device_load_image(Device *device,
                                     Scene *scene,
                                     ImageDataType type,
                                     int slot,
                                     Progress *progress)
{
	if(progress->get_cancel())
		return;

	Image *img = images[type][slot];

	if(osl_texture_system && !img->builtin_data)
		return;

	string filename = path_filename(img->filename);
	progress->set_status("Updating Images", "Loading " + filename);

	/* Slot assignment */
	int flat_slot = type_index_to_flattened_slot(slot, type);
	img->mem_name = string_printf("__tex_image_%s_%03d",
	                              name_from_type(type), flat_slot);

	/* Free previous texture(s) in slot. */
	if(img->mem) {
		thread_scoped_lock device_lock(device_mutex);
		if((img->mem->grid_type == IMAGE_GRID_TYPE_SPARSE ||
		    img->mem->grid_type == IMAGE_GRID_TYPE_SPARSE_PAD) && img->mem->grid_info)
		{
			device_memory *info = (device_memory*)img->mem->grid_info;
			delete info;
			img->mem->grid_info = NULL;
		}
		delete img->mem;
		img->mem = NULL;
	}

	/* Create new texture. */
	const int texture_limit = scene->params.texture_limit;
	const bool is_extern_vdb = string_endswith(img->filename, ".vdb");

	switch(type) {
		case IMAGE_DATA_TYPE_FLOAT4:
#ifdef WITH_OPENVDB
			if(is_extern_vdb)
				file_load_extern_vdb<float4>(device, img, type);
			else
#endif
				file_load_image<TypeDesc::FLOAT, float, float4>(device, img, type, texture_limit);
			break;
		case IMAGE_DATA_TYPE_FLOAT:
#ifdef WITH_OPENVDB
			if(is_extern_vdb)
				file_load_extern_vdb<float>(device, img, type);
			else
#endif
				file_load_image<TypeDesc::FLOAT, float, float>(device, img, type, texture_limit);
			break;
		case IMAGE_DATA_TYPE_BYTE4:
			file_load_image<TypeDesc::UINT8, uchar, uchar4>(device, img, type, texture_limit);
			break;
		case IMAGE_DATA_TYPE_BYTE:
			file_load_image<TypeDesc::UINT8, uchar, uchar>(device, img, type, texture_limit);
			break;
		case IMAGE_DATA_TYPE_HALF4:
			file_load_image<TypeDesc::HALF, half, half4>(device, img, type, texture_limit);
			break;
		case IMAGE_DATA_TYPE_HALF:
			file_load_image<TypeDesc::HALF, half, half>(device, img, type, texture_limit);
			break;
		case IMAGE_DATA_TYPE_USHORT4:
			file_load_image<TypeDesc::USHORT, uint16_t, ushort4>(device, img, type, texture_limit);
			break;
		case IMAGE_DATA_TYPE_USHORT:
			file_load_image<TypeDesc::USHORT, uint16_t, uint16_t>(device, img, type, texture_limit);
			break;
		default:
			assert(0);
	}

	img->need_load = false;

	if(img->mem) {
		VLOG(1) << "Loaded " << img->mem_name << " as "
				<< name_from_grid_type(img->mem->grid_type) << " grid.";
	}
}

void ImageManager::device_free_image(Device *, ImageDataType type, int slot)
{
	Image *img = images[type][slot];
	VLOG(1) << "Freeing " << img->mem_name;

	if(img) {
		if(osl_texture_system && !img->builtin_data) {
#ifdef WITH_OSL
			ustring filename(images[type][slot]->filename);
			((OSL::TextureSystem*)osl_texture_system)->invalidate(filename);
#endif
		}

		if(img->mem) {
			thread_scoped_lock device_lock(device_mutex);
			if((img->mem->grid_type == IMAGE_GRID_TYPE_SPARSE ||
			    img->mem->grid_type == IMAGE_GRID_TYPE_SPARSE_PAD) && img->mem->grid_info)
			{
				device_memory *info = (device_memory*)img->mem->grid_info;
				delete info;
				img->mem->grid_info = NULL;
			}
			delete img->mem;
		}

		delete img;
		images[type][slot] = NULL;
		--tex_num_images[type];
	}
}

void ImageManager::device_update(Device *device,
                                 Scene *scene,
                                 Progress& progress)
{
	if(!need_update) {
		return;
	}

	TaskPool pool;
	for(int type = 0; type < IMAGE_DATA_NUM_TYPES; type++) {
		for(size_t slot = 0; slot < images[type].size(); slot++) {
			if(!images[type][slot])
				continue;

			if(images[type][slot]->users == 0) {
				device_free_image(device, (ImageDataType)type, slot);
			}
			else if(images[type][slot]->need_load) {
				if(!osl_texture_system || images[type][slot]->builtin_data) {
					pool.push(function_bind(&ImageManager::device_load_image,
					                        this,
					                        device,
					                        scene,
					                        (ImageDataType)type,
					                        slot,
					                        &progress));
				}
			}
		}
	}

	pool.wait_work();

	need_update = false;
}

void ImageManager::device_update_slot(Device *device,
                                      Scene *scene,
                                      int flat_slot,
                                      Progress *progress)
{
	ImageDataType type;
	int slot = flattened_slot_to_type_index(flat_slot, &type);

	Image *image = images[type][slot];
	assert(image != NULL);

	if(image->users == 0) {
		device_free_image(device, type, slot);
	}
	else if(image->need_load) {
		if(!osl_texture_system || image->builtin_data) {
			device_load_image(device,
			                  scene,
			                  type,
			                  slot,
			                  progress);
		}
	}
}

void ImageManager::device_load_builtin(Device *device,
                                       Scene *scene,
                                       Progress& progress)
{
	/* Load only builtin images, Blender needs this to load evaluated
	 * scene data from depsgraph before it is freed. */
	if(!need_update) {
		return;
	}

	TaskPool pool;
	for(int type = 0; type < IMAGE_DATA_NUM_TYPES; type++) {
		for(size_t slot = 0; slot < images[type].size(); slot++) {
			if(!images[type][slot])
				continue;

			if(images[type][slot]->need_load) {
				if(images[type][slot]->builtin_data) {
					pool.push(function_bind(&ImageManager::device_load_image,
					                        this,
					                        device,
					                        scene,
					                        (ImageDataType)type,
					                        slot,
					                        &progress));
				}
			}
		}
	}

	pool.wait_work();
}

void ImageManager::device_free_builtin(Device *device)
{
	for(int type = 0; type < IMAGE_DATA_NUM_TYPES; type++) {
		for(size_t slot = 0; slot < images[type].size(); slot++) {
			if(images[type][slot] && images[type][slot]->builtin_data)
				device_free_image(device, (ImageDataType)type, slot);
		}
	}
}

void ImageManager::device_free(Device *device)
{
	for(int type = 0; type < IMAGE_DATA_NUM_TYPES; type++) {
		for(size_t slot = 0; slot < images[type].size(); slot++) {
			device_free_image(device, (ImageDataType)type, slot);
		}
		images[type].clear();
	}
}

void ImageManager::collect_statistics(RenderStats *stats)
{
	for(int type = 0; type < IMAGE_DATA_NUM_TYPES; type++) {
		foreach(const Image *image, images[type]) {
			stats->image.textures.add_entry(
			        NamedSizeEntry(path_filename(image->filename),
			                       image->mem->memory_size()));
		}
	}
}

CCL_NAMESPACE_END<|MERGE_RESOLUTION|>--- conflicted
+++ resolved
@@ -211,7 +211,6 @@
 		return false;
 	}
 
-<<<<<<< HEAD
 #ifdef WITH_OPENVDB
 	if(string_endswith(filename, ".vdb")) {
 		if(!openvdb_has_grid(filename, grid_name)) {
@@ -239,10 +238,7 @@
 	}
 #endif
 
-	ImageInput *in = ImageInput::create(filename);
-=======
 	unique_ptr<ImageInput> in(ImageInput::create(filename));
->>>>>>> b3dabc20
 
 	if(!in) {
 		return false;
@@ -773,7 +769,6 @@
                                    ImageDataType type,
                                    int texture_limit)
 {
-<<<<<<< HEAD
 	device_vector<DeviceType> *tex_img =
 	        new device_vector<DeviceType>(device,
 	                                      img->mem_name.c_str(),
@@ -783,10 +778,7 @@
 	tex_img->interpolation = img->interpolation;
 	tex_img->extension = img->extension;
 
-	ImageInput *in = NULL;
-=======
 	unique_ptr<ImageInput> in = NULL;
->>>>>>> b3dabc20
 	if(!file_load_image_generic(img, &in)) {
 		file_load_failed<DeviceType>(img, type, tex_img);
 		return;
