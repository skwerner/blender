/*
 * Copyright 2020 Blender Foundation
 *
 * Licensed under the Apache License, Version 2.0 (the "License");
 * you may not use this file except in compliance with the License.
 * You may obtain a copy of the License at
 *
 * http://www.apache.org/licenses/LICENSE-2.0
 *
 * Unless required by applicable law or agreed to in writing, software
 * distributed under the License is distributed on an "AS IS" BASIS,
 * WITHOUT WARRANTIES OR CONDITIONS OF ANY KIND, either express or implied.
 * See the License for the specific language governing permissions and
 * limitations under the License.
 */

#pragma once

#include "graph/node.h"

#include "render/mesh.h"

CCL_NAMESPACE_BEGIN

class Volume : public Mesh {
 public:
  NODE_DECLARE

  Volume();

<<<<<<< HEAD
  float clipping;
  float step_size;
  float max_density;
  bool object_space;
=======
  NODE_SOCKET_API(float, clipping)
  NODE_SOCKET_API(float, step_size)
  NODE_SOCKET_API(bool, object_space)
>>>>>>> 401612b8

  virtual void clear(bool preserve_shaders = false) override;
};

CCL_NAMESPACE_END<|MERGE_RESOLUTION|>--- conflicted
+++ resolved
@@ -28,16 +28,10 @@
 
   Volume();
 
-<<<<<<< HEAD
-  float clipping;
-  float step_size;
-  float max_density;
-  bool object_space;
-=======
   NODE_SOCKET_API(float, clipping)
   NODE_SOCKET_API(float, step_size)
+  NODE_SOCKET_API(float, max_density)
   NODE_SOCKET_API(bool, object_space)
->>>>>>> 401612b8
 
   virtual void clear(bool preserve_shaders = false) override;
 };
