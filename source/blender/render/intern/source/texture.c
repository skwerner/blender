/* texture.c
 *
 *
 * $Id$
 *
 * ***** BEGIN GPL/BL DUAL LICENSE BLOCK *****
 *
 * This program is free software; you can redistribute it and/or
 * modify it under the terms of the GNU General Public License
 * as published by the Free Software Foundation; either version 2
 * of the License, or (at your option) any later version. The Blender
 * Foundation also sells licenses for use in proprietary software under
 * the Blender License.  See http://www.blender.org/BL/ for information
 * about this.
 *
 * This program is distributed in the hope that it will be useful,
 * but WITHOUT ANY WARRANTY; without even the implied warranty of
 * MERCHANTABILITY or FITNESS FOR A PARTICULAR PURPOSE.  See the
 * GNU General Public License for more details.
 *
 * You should have received a copy of the GNU General Public License
 * along with this program; if not, write to the Free Software Foundation,
 * Inc., 59 Temple Place - Suite 330, Boston, MA  02111-1307, USA.
 *
 * The Original Code is Copyright (C) 2001-2002 by NaN Holding BV.
 * All rights reserved.
 *
 * The Original Code is: all of this file.
 *
 * Contributor(s): none yet.
 *
 * ***** END GPL/BL DUAL LICENSE BLOCK *****
 */

#include <stdio.h>
#include <stdlib.h>
#include <string.h>
#include <math.h>

#ifdef HAVE_CONFIG_H
#include <config.h>
#endif

#include "MTC_matrixops.h"

#include "BLI_blenlib.h"
#include "BLI_arithb.h"
#include "BLI_rand.h"

#include "DNA_texture_types.h"
#include "DNA_object_types.h"
#include "DNA_lamp_types.h"
#include "DNA_mesh_types.h"
#include "DNA_meshdata_types.h"
#include "DNA_material_types.h"
#include "DNA_image_types.h"

#include "IMB_imbuf_types.h"
#include "IMB_imbuf.h"

#include "BKE_plugin_types.h"
#include "BKE_utildefines.h"

#include "BKE_global.h"
#include "BKE_main.h"

#include "BKE_library.h"
#include "BKE_image.h"
#include "BKE_texture.h"
#include "BKE_key.h"
#include "BKE_ipo.h"

#include "render.h"
#include "rendercore.h"
#include "envmap.h"
#include "texture.h"

/* prototypes */
static int calcimanr(int cfra, Tex *tex);

/* ------------------------------------------------------------------------- */

int calcimanr(int cfra, Tex *tex)
{
	int imanr, len, a, fra, dur;
	
	/* here (+fie_ima/2-1) makes sure that division happens correctly */
	
	if(tex->frames==0) return 1;
	
	cfra= cfra-tex->sfra+1;
	
	/* cyclic */
	if(tex->len==0) len= (tex->fie_ima*tex->frames)/2;
	else len= tex->len;
	
	if(tex->imaflag & TEX_ANIMCYCLIC) {
		cfra= ( (cfra) % len );
		if(cfra < 0) cfra+= len;
		if(cfra==0) cfra= len;
	}
	
	if(cfra<1) cfra= 1;
	else if(cfra>len) cfra= len;
	
	/* convert current frame to current field */
	cfra= 2*(cfra);
	if(R.flag & R_SEC_FIELD) cfra++;
	
	/* transform to images space */
	imanr= (cfra+tex->fie_ima-2)/tex->fie_ima;
	if(imanr>tex->frames) imanr= tex->frames;
	imanr+= tex->offset;
	
	if(tex->imaflag & TEX_ANIMCYCLIC) {
		imanr= ( (imanr) % len );
		while(imanr < 0) imanr+= len;
		if(imanr==0) imanr= len;
	}
	
	/* are there images that last longer? */
	for(a=0; a<4; a++) {
		if(tex->fradur[a][0]) {
			
			fra= tex->fradur[a][0];
			dur= tex->fradur[a][1]-1;
			
			while(dur>0 && imanr>fra) {
				imanr--;
				dur--;
			}
		}
	}
	
	return imanr;
}

void init_render_texture(Tex *tex)
{
	Image *ima;
	int imanr;
	unsigned short numlen;
	char name[FILE_MAXDIR+FILE_MAXFILE], head[FILE_MAXDIR+FILE_MAXFILE], tail[FILE_MAXDIR+FILE_MAXFILE];

	/* imap test */
	if(tex->frames && tex->ima && tex->ima->name) {	/* frames */
		strcpy(name, tex->ima->name);
		
		imanr= calcimanr(G.scene->r.cfra, tex);
		
		if(tex->imaflag & TEX_ANIM5) {
			if(tex->ima->lastframe != imanr) {
				if(tex->ima->ibuf) IMB_freeImBuf(tex->ima->ibuf);
				tex->ima->ibuf= 0;
				tex->ima->lastframe= imanr;
			}
		}
		else {
				/* for patch field-ima rendering */
			tex->ima->lastframe= imanr;
			
			BLI_stringdec(name, head, tail, &numlen);
			BLI_stringenc(name, head, tail, numlen, imanr);
	
			ima= add_image(name);

			if(ima) {
				ima->flag |= IMA_FROMANIM;
				
				if(tex->ima) tex->ima->id.us--;
				tex->ima= ima;
				
				ima->ok= 1;
			}
		}
	}
	if(tex->imaflag & (TEX_ANTIALI+TEX_ANTISCALE)) {
		if(tex->ima && tex->ima->lastquality<R.osa) {
			if(tex->ima->ibuf) IMB_freeImBuf(tex->ima->ibuf);
			tex->ima->ibuf= 0;
		}
	}
	
	if(tex->type==TEX_PLUGIN) {
		if(tex->plugin && tex->plugin->doit) {
				if(tex->plugin->cfra) {
 					*(tex->plugin->cfra)= frame_to_float(G.scene->r.cfra); 
				}
		}
	}
	else if(tex->type==TEX_ENVMAP) {
		/* just in case */
		tex->imaflag= TEX_INTERPOL | TEX_MIPMAP;
		tex->extend= TEX_CLIP;
		
		if(tex->env) {
			if(R.flag & R_RENDERING) {
				if(tex->env->stype==ENV_ANIM) RE_free_envmapdata(tex->env);
			}
		}
	}
}

/* ------------------------------------------------------------------------- */

void init_render_textures()
{
	Tex *tex;
	
	tex= G.main->tex.first;
	while(tex) {
		if(tex->id.us) init_render_texture(tex);
		tex= tex->id.next;
	}
	
	free_unused_animimages();
}

/* ------------------------------------------------------------------------- */


/* this allows colorbanded textures to control normals as well */
static void tex_normal_derivate(Tex *tex, TexResult *texres)
{
	if (tex->flag & TEX_COLORBAND) {
		float col[4];
		if (do_colorband(tex->coba, texres->tin, col)) {
			float fac0, fac1, fac2, fac3;
			
			fac0= (col[0]+col[1]+col[2]);
			do_colorband(tex->coba, texres->nor[0], col);
			fac1= (col[0]+col[1]+col[2]);
			do_colorband(tex->coba, texres->nor[1], col);
			fac2= (col[0]+col[1]+col[2]);
			do_colorband(tex->coba, texres->nor[2], col);
			fac3= (col[0]+col[1]+col[2]);
			
			texres->nor[0]= 0.3333*(fac0 - fac1);
			texres->nor[1]= 0.3333*(fac0 - fac2);
			texres->nor[2]= 0.3333*(fac0 - fac3);
			
			return;
		}
	}
	texres->nor[0]= texres->tin - texres->nor[0];
	texres->nor[1]= texres->tin - texres->nor[1];
	texres->nor[2]= texres->tin - texres->nor[2];
}



static int blend(Tex *tex, float *texvec, TexResult *texres)
{
	float x, y, t;

	if(tex->flag & TEX_FLIPBLEND) {
		x= texvec[1];
		y= texvec[0];
	}
	else {
		x= texvec[0];
		y= texvec[1];
	}

	if(tex->stype==TEX_LIN) {	/* lin */
		texres->tin= (1.0+x)/2.0;
	}
	else if(tex->stype==TEX_QUAD) {	/* quad */
		texres->tin= (1.0+x)/2.0;
		if(texres->tin<0.0) texres->tin= 0.0;
		else texres->tin*= texres->tin;
	}
	else if(tex->stype==TEX_EASE) {	/* ease */
		texres->tin= (1.0+x)/2.0;
		if(texres->tin<=.0) texres->tin= 0.0;
		else if(texres->tin>=1.0) texres->tin= 1.0;
		else {
			t= texres->tin*texres->tin;
			texres->tin= (3.0*t-2.0*t*texres->tin);
		}
	}
	else if(tex->stype==TEX_DIAG) { /* diag */
		texres->tin= (2.0+x+y)/4.0;
	}
	else if(tex->stype==TEX_RAD) { /* radial */
		texres->tin= (atan2(y,x) / (2*M_PI) + 0.5);
	}
	else {  /* sphere TEX_SPHERE */
		texres->tin= 1.0-sqrt(x*x+	y*y+texvec[2]*texvec[2]);
		if(texres->tin<0.0) texres->tin= 0.0;
		if(tex->stype==5) texres->tin*= texres->tin;  /* halo */
	}

	BRICONT;

	return TEX_INT;
}

/* ------------------------------------------------------------------------- */
/* ************************************************************************* */

/* newnoise: all noisebased types now have different noisebases to choose from */

static int clouds(Tex *tex, float *texvec, TexResult *texres)
{
	int rv = TEX_INT;
	
	texres->tin = BLI_gTurbulence(tex->noisesize, texvec[0], texvec[1], texvec[2], tex->noisedepth, (tex->noisetype!=TEX_NOISESOFT), tex->noisebasis);

	if (texres->nor!=NULL) {
		// calculate bumpnormal
		texres->nor[0] = BLI_gTurbulence(tex->noisesize, texvec[0] + tex->nabla, texvec[1], texvec[2], tex->noisedepth,  (tex->noisetype!=TEX_NOISESOFT), tex->noisebasis);
		texres->nor[1] = BLI_gTurbulence(tex->noisesize, texvec[0], texvec[1] + tex->nabla, texvec[2], tex->noisedepth,  (tex->noisetype!=TEX_NOISESOFT), tex->noisebasis);
		texres->nor[2] = BLI_gTurbulence(tex->noisesize, texvec[0], texvec[1], texvec[2] + tex->nabla, tex->noisedepth,  (tex->noisetype!=TEX_NOISESOFT), tex->noisebasis);
		
		tex_normal_derivate(tex, texres);
		rv |= TEX_NOR;
	}

	if (tex->stype==1) {
		// in this case, int. value should really be computed from color,
		// and bumpnormal from that, would be too slow, looks ok as is
		texres->tr = texres->tin;
		texres->tg = BLI_gTurbulence(tex->noisesize, texvec[1], texvec[0], texvec[2], tex->noisedepth, (tex->noisetype!=TEX_NOISESOFT), tex->noisebasis);
		texres->tb = BLI_gTurbulence(tex->noisesize, texvec[1], texvec[2], texvec[0], tex->noisedepth, (tex->noisetype!=TEX_NOISESOFT), tex->noisebasis);
		BRICONTRGB;
		texres->ta = 1.0;
		return (rv | TEX_RGB);
	}

	BRICONT;

	return rv;

}

/* creates a sine wave */
static float tex_sin(float a)
{
	a = 0.5 + 0.5*sin(a);
		
	return a;
}

/* creates a saw wave */
static float tex_saw(float a)
{
	const float b = 2*M_PI;
	
	int n = (int)(a / b);
	a -= n*b;
	if (a < 0) a += b;
	return a / b;
}

/* creates a triangle wave */
static float tex_tri(float a)
{
	const float b = 2*M_PI;
	const float rmax = 1.0;
	
	a = rmax - 2.0*fabs(floor((a*(1.0/b))+0.5) - (a*(1.0/b)));
	
	return a;
}

/* computes basic wood intensity value at x,y,z */
static float wood_int(Tex *tex, float x, float y, float z)
{
	float wi=0;						
	short wf = tex->noisebasis2;	/* wave form:	TEX_SIN=0,  TEX_SAW=1,  TEX_TRI=2						 */
	short wt = tex->stype;			/* wood type:	TEX_BAND=0, TEX_RING=1, TEX_BANDNOISE=2, TEX_RINGNOISE=3 */

	float (*waveform[3])(float);	/* create array of pointers to waveform functions */
	waveform[0] = tex_sin;			/* assign address of tex_sin() function to pointer array */
	waveform[1] = tex_saw;
	waveform[2] = tex_tri;
	
	if ((wf>TEX_TRI) || (wf<TEX_SIN)) wf=0; /* check to be sure noisebasis2 is initialized ahead of time */
		
	if (wt==TEX_BAND) {
		wi = waveform[wf]((x + y + z)*10.0);
	}
	else if (wt==TEX_RING) {
		wi = waveform[wf](sqrt(x*x + y*y + z*z)*20.0);
	}
	else if (wt==TEX_BANDNOISE) {
		wi = tex->turbul*BLI_gNoise(tex->noisesize, x, y, z, (tex->noisetype!=TEX_NOISESOFT), tex->noisebasis);
		wi = waveform[wf]((x + y + z)*10.0 + wi);
	}
	else if (wt==TEX_RINGNOISE) {
		wi = tex->turbul*BLI_gNoise(tex->noisesize, x, y, z, (tex->noisetype!=TEX_NOISESOFT), tex->noisebasis);
		wi = waveform[wf](sqrt(x*x + y*y + z*z)*20.0 + wi);
	}
	
	return wi;
}

static int wood(Tex *tex, float *texvec, TexResult *texres)
{
	int rv=TEX_INT;

	texres->tin = wood_int(tex, texvec[0], texvec[1], texvec[2]);
	if (texres->nor!=NULL) {
		/* calculate bumpnormal */
		texres->nor[0] = wood_int(tex, texvec[0] + tex->nabla, texvec[1], texvec[2]);
		texres->nor[1] = wood_int(tex, texvec[0], texvec[1] + tex->nabla, texvec[2]);
		texres->nor[2] = wood_int(tex, texvec[0], texvec[1], texvec[2] + tex->nabla);
		
		tex_normal_derivate(tex, texres);
		rv |= TEX_NOR;
	}

	BRICONT;

	return rv;
}

/* computes basic marble intensity at x,y,z */
static float marble_int(Tex *tex, float x, float y, float z)
{
	float n, mi;
	short wf = tex->noisebasis2;	/* wave form:	TEX_SIN=0,  TEX_SAW=1,  TEX_TRI=2						*/
	short mt = tex->stype;			/* marble type:	TEX_SOFT=0,	TEX_SHARP=1,TEX_SHAPER=2 					*/
	
	float (*waveform[3])(float);	/* create array of pointers to waveform functions */
	waveform[0] = tex_sin;			/* assign address of tex_sin() function to pointer array */
	waveform[1] = tex_saw;
	waveform[2] = tex_tri;
	
	if ((wf>TEX_TRI) || (wf<TEX_SIN)) wf=0; /* check to be sure noisebasis2 isn't initialized ahead of time */
	
	n = 5.0 * (x + y + z);
	
	mi = n + tex->turbul * BLI_gTurbulence(tex->noisesize, x, y, z, tex->noisedepth, (tex->noisetype!=TEX_NOISESOFT),  tex->noisebasis);

	if (mt>=TEX_SOFT) {  /* TEX_SOFT always true */
		mi = waveform[wf](mi);
		if (mt==TEX_SHARP) {
			mi = sqrt(mi);
		} 
		else if (mt==TEX_SHARPER) {
			mi = sqrt(sqrt(mi));
		}
	}

	return mi;
}

static int marble(Tex *tex, float *texvec, TexResult *texres)
{
	int rv=TEX_INT;

	texres->tin = marble_int(tex, texvec[0], texvec[1], texvec[2]);

	if (texres->nor!=NULL) {
		/* calculate bumpnormal */
		texres->nor[0] = marble_int(tex, texvec[0] + tex->nabla, texvec[1], texvec[2]);
		texres->nor[1] = marble_int(tex, texvec[0], texvec[1] + tex->nabla, texvec[2]);
		texres->nor[2] = marble_int(tex, texvec[0], texvec[1], texvec[2] + tex->nabla);
		
		tex_normal_derivate(tex, texres);
		
		rv |= TEX_NOR;
	}

	BRICONT;

	return rv;
}

/* ------------------------------------------------------------------------- */

static int magic(Tex *tex, float *texvec, TexResult *texres)
{
	float x, y, z, turb=1.0;
	int n;

	n= tex->noisedepth;
	turb= tex->turbul/5.0;

	x=  sin( ( texvec[0]+texvec[1]+texvec[2])*5.0 );
	y=  cos( (-texvec[0]+texvec[1]-texvec[2])*5.0 );
	z= -cos( (-texvec[0]-texvec[1]+texvec[2])*5.0 );
	if(n>0) {
		x*= turb;
		y*= turb;
		z*= turb;
		y= -cos(x-y+z);
		y*= turb;
		if(n>1) {
			x= cos(x-y-z);
			x*= turb;
			if(n>2) {
				z= sin(-x-y-z);
				z*= turb;
				if(n>3) {
					x= -cos(-x+y-z);
					x*= turb;
					if(n>4) {
						y= -sin(-x+y+z);
						y*= turb;
						if(n>5) {
							y= -cos(-x+y+z);
							y*= turb;
							if(n>6) {
								x= cos(x+y+z);
								x*= turb;
								if(n>7) {
									z= sin(x+y-z);
									z*= turb;
									if(n>8) {
										x= -cos(-x-y+z);
										x*= turb;
										if(n>9) {
											y= -sin(x-y+z);
											y*= turb;
										}
									}
								}
							}
						}
					}
				}
			}
		}
	}

	if(turb!=0.0) {
		turb*= 2.0;
		x/= turb; 
		y/= turb; 
		z/= turb;
	}
	texres->tr= 0.5-x;
	texres->tg= 0.5-y;
	texres->tb= 0.5-z;

	texres->tin= 0.3333*(texres->tr+texres->tg+texres->tb);
	
	BRICONTRGB;
	texres->ta= 1.0;
	
	return TEX_RGB;
}

/* ------------------------------------------------------------------------- */

/* newnoise: stucci also modified to use different noisebasis */
static int stucci(Tex *tex, float *texvec, TexResult *texres)
{
	float b2, ofs;

	/* Special case: same value than TEX_INT but no same meaning because
       when using colour band it uses tex_normal_derivate(). So it's
       on purpose that texres->tin is only computed if textes->nor[] is too */
	if(texres->nor == NULL) return 0;

	texres->tin=b2= BLI_gNoise(tex->noisesize, texvec[0], texvec[1], texvec[2], (tex->noisetype!=TEX_NOISESOFT), tex->noisebasis);
	ofs= tex->turbul/200.0;

	if(tex->stype) ofs*=(b2*b2);
	texres->nor[0] = BLI_gNoise(tex->noisesize, texvec[0]+ofs, texvec[1], texvec[2], (tex->noisetype!=TEX_NOISESOFT), tex->noisebasis);
	texres->nor[1] = BLI_gNoise(tex->noisesize, texvec[0], texvec[1]+ofs, texvec[2], (tex->noisetype!=TEX_NOISESOFT), tex->noisebasis);	
	texres->nor[2] = BLI_gNoise(tex->noisesize, texvec[0], texvec[1], texvec[2]+ofs, (tex->noisetype!=TEX_NOISESOFT), tex->noisebasis);

	tex_normal_derivate(tex, texres);
	
	if(tex->stype==2) {
		texres->nor[0]= -texres->nor[0];
		texres->nor[1]= -texres->nor[1];
		texres->nor[2]= -texres->nor[2];
	}

	return TEX_NOR;
}

/* ------------------------------------------------------------------------- */
/* newnoise: musgrave terrain noise types */

static float mg_mFractalOrfBmTex(Tex *tex, float *texvec, TexResult *texres)
{
	int rv = TEX_INT;
	float (*mgravefunc)(float, float, float, float, float, float, int);

	if (tex->stype==TEX_MFRACTAL)
		mgravefunc = mg_MultiFractal;
	else
		mgravefunc = mg_fBm;

	texres->tin = tex->ns_outscale*mgravefunc(texvec[0], texvec[1], texvec[2], tex->mg_H, tex->mg_lacunarity, tex->mg_octaves, tex->noisebasis);

	if (texres->nor!=NULL) {
		float offs= tex->nabla/tex->noisesize;	// also scaling of texvec
		
		/* calculate bumpnormal */
		texres->nor[0] = tex->ns_outscale*mgravefunc(texvec[0] + offs, texvec[1], texvec[2], tex->mg_H, tex->mg_lacunarity, tex->mg_octaves, tex->noisebasis);
		texres->nor[1] = tex->ns_outscale*mgravefunc(texvec[0], texvec[1] + offs, texvec[2], tex->mg_H, tex->mg_lacunarity, tex->mg_octaves, tex->noisebasis);
		texres->nor[2] = tex->ns_outscale*mgravefunc(texvec[0], texvec[1], texvec[2] + offs, tex->mg_H, tex->mg_lacunarity, tex->mg_octaves, tex->noisebasis);
		
		tex_normal_derivate(tex, texres);
		rv |= TEX_NOR;
	}

	BRICONT;

	return rv;

}

static float mg_ridgedOrHybridMFTex(Tex *tex, float *texvec, TexResult *texres)
{
	int rv = TEX_INT;
	float (*mgravefunc)(float, float, float, float, float, float, float, float, int);

	if (tex->stype==TEX_RIDGEDMF)
		mgravefunc = mg_RidgedMultiFractal;
	else
		mgravefunc = mg_HybridMultiFractal;

	texres->tin = tex->ns_outscale*mgravefunc(texvec[0], texvec[1], texvec[2], tex->mg_H, tex->mg_lacunarity, tex->mg_octaves, tex->mg_offset, tex->mg_gain, tex->noisebasis);

	if (texres->nor!=NULL) {
		float offs= tex->nabla/tex->noisesize;	// also scaling of texvec
		
		/* calculate bumpnormal */
		texres->nor[0] = tex->ns_outscale*mgravefunc(texvec[0] + offs, texvec[1], texvec[2], tex->mg_H, tex->mg_lacunarity, tex->mg_octaves, tex->mg_offset, tex->mg_gain, tex->noisebasis);
		texres->nor[1] = tex->ns_outscale*mgravefunc(texvec[0], texvec[1] + offs, texvec[2], tex->mg_H, tex->mg_lacunarity, tex->mg_octaves, tex->mg_offset, tex->mg_gain, tex->noisebasis);
		texres->nor[2] = tex->ns_outscale*mgravefunc(texvec[0], texvec[1], texvec[2] + offs, tex->mg_H, tex->mg_lacunarity, tex->mg_octaves, tex->mg_offset, tex->mg_gain, tex->noisebasis);
		
		tex_normal_derivate(tex, texres);
		rv |= TEX_NOR;
	}

	BRICONT;

	return rv;

}


static float mg_HTerrainTex(Tex *tex, float *texvec, TexResult *texres)
{
	int rv = TEX_INT;

	texres->tin = tex->ns_outscale*mg_HeteroTerrain(texvec[0], texvec[1], texvec[2], tex->mg_H, tex->mg_lacunarity, tex->mg_octaves, tex->mg_offset, tex->noisebasis);

	if (texres->nor!=NULL) {
		float offs= tex->nabla/tex->noisesize;	// also scaling of texvec
		
		/* calculate bumpnormal */
		texres->nor[0] = tex->ns_outscale*mg_HeteroTerrain(texvec[0] + offs, texvec[1], texvec[2], tex->mg_H, tex->mg_lacunarity, tex->mg_octaves, tex->mg_offset, tex->noisebasis);
		texres->nor[1] = tex->ns_outscale*mg_HeteroTerrain(texvec[0], texvec[1] + offs, texvec[2], tex->mg_H, tex->mg_lacunarity, tex->mg_octaves, tex->mg_offset, tex->noisebasis);
		texres->nor[2] = tex->ns_outscale*mg_HeteroTerrain(texvec[0], texvec[1], texvec[2] + offs, tex->mg_H, tex->mg_lacunarity, tex->mg_octaves, tex->mg_offset, tex->noisebasis);
		
		tex_normal_derivate(tex, texres);
		rv |= TEX_NOR;
	}

	BRICONT;

	return rv;

}


static float mg_distNoiseTex(Tex *tex, float *texvec, TexResult *texres)
{
	int rv = TEX_INT;

	texres->tin = mg_VLNoise(texvec[0], texvec[1], texvec[2], tex->dist_amount, tex->noisebasis, tex->noisebasis2);

	if (texres->nor!=NULL) {
		float offs= tex->nabla/tex->noisesize;	// also scaling of texvec
		
		/* calculate bumpnormal */
		texres->nor[0] = mg_VLNoise(texvec[0] + offs, texvec[1], texvec[2], tex->dist_amount, tex->noisebasis, tex->noisebasis2);
		texres->nor[1] = mg_VLNoise(texvec[0], texvec[1] + offs, texvec[2], tex->dist_amount, tex->noisebasis, tex->noisebasis2);
		texres->nor[2] = mg_VLNoise(texvec[0], texvec[1], texvec[2] + offs, tex->dist_amount, tex->noisebasis, tex->noisebasis2);

		tex_normal_derivate(tex, texres);
		rv |= TEX_NOR;
	}

	BRICONT;


	return rv;

}


/* ------------------------------------------------------------------------- */
/* newnoise: Voronoi texture type, probably the slowest, especially with minkovsky, bumpmapping, could be done another way */

static float voronoiTex(Tex *tex, float *texvec, TexResult *texres)
{
	int rv = TEX_INT;
	float da[4], pa[12];	/* distance and point coordinate arrays of 4 nearest neighbours */
	float aw1 = fabs(tex->vn_w1);
	float aw2 = fabs(tex->vn_w2);
	float aw3 = fabs(tex->vn_w3);
	float aw4 = fabs(tex->vn_w4);
	float sc = (aw1 + aw2 + aw3 + aw4);
	if (sc!=0.f) sc =  tex->ns_outscale/sc;

	voronoi(texvec[0], texvec[1], texvec[2], da, pa, tex->vn_mexp, tex->vn_distm);
	texres->tin = sc * fabs(tex->vn_w1*da[0] + tex->vn_w2*da[1] + tex->vn_w3*da[2] + tex->vn_w4*da[3]);

	if (tex->vn_coltype) {
		float ca[3];	/* cell color */
		cellNoiseV(pa[0], pa[1], pa[2], ca);
		texres->tr = aw1*ca[0];
		texres->tg = aw1*ca[1];
		texres->tb = aw1*ca[2];
		cellNoiseV(pa[3], pa[4], pa[5], ca);
		texres->tr += aw2*ca[0];
		texres->tg += aw2*ca[1];
		texres->tb += aw2*ca[2];
		cellNoiseV(pa[6], pa[7], pa[8], ca);
		texres->tr += aw3*ca[0];
		texres->tg += aw3*ca[1];
		texres->tb += aw3*ca[2];
		cellNoiseV(pa[9], pa[10], pa[11], ca);
		texres->tr += aw4*ca[0];
		texres->tg += aw4*ca[1];
		texres->tb += aw4*ca[2];
		if (tex->vn_coltype>=2) {
			float t1 = (da[1]-da[0])*10;
			if (t1>1) t1=1;
			if (tex->vn_coltype==3) t1*=texres->tin; else t1*=sc;
			texres->tr *= t1;
			texres->tg *= t1;
			texres->tb *= t1;
		}
		else {
			texres->tr *= sc;
			texres->tg *= sc;
			texres->tb *= sc;
		}
	}

	if (texres->nor!=NULL) {
		float offs= tex->nabla/tex->noisesize;	// also scaling of texvec

		/* calculate bumpnormal */
		voronoi(texvec[0] + offs, texvec[1], texvec[2], da, pa, tex->vn_mexp,  tex->vn_distm);
		texres->nor[0] = sc * fabs(tex->vn_w1*da[0] + tex->vn_w2*da[1] + tex->vn_w3*da[2] + tex->vn_w4*da[3]);
		voronoi(texvec[0], texvec[1] + offs, texvec[2], da, pa, tex->vn_mexp,  tex->vn_distm);
		texres->nor[1] = sc * fabs(tex->vn_w1*da[0] + tex->vn_w2*da[1] + tex->vn_w3*da[2] + tex->vn_w4*da[3]);
		voronoi(texvec[0], texvec[1], texvec[2] + offs, da, pa, tex->vn_mexp,  tex->vn_distm);
		texres->nor[2] = sc * fabs(tex->vn_w1*da[0] + tex->vn_w2*da[1] + tex->vn_w3*da[2] + tex->vn_w4*da[3]);
		
		tex_normal_derivate(tex, texres);
		rv |= TEX_NOR;
	}

	if (tex->vn_coltype) {
		BRICONTRGB;
		texres->ta = 1.0;
		return (rv | TEX_RGB);
	}
	
	BRICONT;

	return rv;

}


/* ------------------------------------------------------------------------- */

static int texnoise(Tex *tex, TexResult *texres)
{
	float div=3.0;
	int val, ran, loop;
	
	ran= BLI_rand();
	val= (ran & 3);
	
	loop= tex->noisedepth;
	while(loop--) {
		ran= (ran>>2);
		val*= (ran & 3);
		div*= 3.0;
	}
	
	texres->tin= ((float)val)/div;;

	BRICONT;
	return TEX_INT;
}

/* ------------------------------------------------------------------------- */

static int plugintex(Tex *tex, float *texvec, float *dxt, float *dyt, int osatex, TexResult *texres)
{
	PluginTex *pit;
	int rgbnor=0;

	texres->tin= 0.0;

	pit= tex->plugin;
	if(pit && pit->doit) {
		if(texres->nor) {
			VECCOPY(pit->result+5, texres->nor);
		}
		if(osatex) rgbnor= ((TexDoit)pit->doit)(tex->stype, pit->data, texvec, dxt, dyt);
		else rgbnor= ((TexDoit)pit->doit)(tex->stype, pit->data, texvec, 0, 0);

		texres->tin= pit->result[0];

		if(rgbnor & TEX_NOR) {
			if(texres->nor) {
				VECCOPY(texres->nor, pit->result+5);
			}
		}
		
		if(rgbnor & TEX_RGB) {
			texres->tr= pit->result[1];
			texres->tg= pit->result[2];
			texres->tb= pit->result[3];
			texres->ta= pit->result[4];

			BRICONTRGB;
		}
		
		BRICONT;
	}

	return rgbnor;
}


static int cubemap_glob(MTex *mtex, VlakRen *vlr, float x, float y, float z, float *adr1, float *adr2)
{
	float x1, y1, z1, nor[3];
	int ret;
	
	if(vlr==NULL) {
		nor[0]= x; nor[1]= y; nor[2]= z;	// use local render coord
	}
	else {
		VECCOPY(nor, vlr->n);
	}
	MTC_Mat4Mul3Vecfl(R.viewinv, nor);

	x1= fabs(nor[0]);
	y1= fabs(nor[1]);
	z1= fabs(nor[2]);
	
	if(z1>=x1 && z1>=y1) {
		*adr1 = (x + 1.0) / 2.0;
		*adr2 = (y + 1.0) / 2.0;
		ret= 0;
	}
	else if(y1>=x1 && y1>=z1) {
		*adr1 = (x + 1.0) / 2.0;
		*adr2 = (z + 1.0) / 2.0;
		ret= 1;
	}
	else {
		*adr1 = (y + 1.0) / 2.0;
		*adr2 = (z + 1.0) / 2.0;
		ret= 2;		
	}
	return ret;
}

/* ------------------------------------------------------------------------- */

static int cubemap(MTex *mtex, VlakRen *vlr, float x, float y, float z, float *adr1, float *adr2)
{
	int proj[4], ret= 0;
	
	if(vlr) {
		int index;
		
		/* Mesh vertices have such flags, for others we calculate it once based on orco */
		if((vlr->puno & (ME_PROJXY|ME_PROJXZ|ME_PROJYZ))==0) {
			if(vlr->v1->orco) {
				float nor[3];
				CalcNormFloat(vlr->v1->orco, vlr->v2->orco, vlr->v3->orco, nor);
				
				if( fabs(nor[0])<fabs(nor[2]) && fabs(nor[1])<fabs(nor[2]) ) vlr->puno |= ME_PROJXY;
				else if( fabs(nor[0])<fabs(nor[1]) && fabs(nor[2])<fabs(nor[1]) ) vlr->puno |= ME_PROJXZ;
				else vlr->puno |= ME_PROJYZ;
			}
			else return cubemap_glob(mtex, vlr, x, y, z, adr1, adr2);
		}
		
		/* the mtex->proj{xyz} have type char. maybe this should be wider? */
		/* casting to int ensures that the index type is right.            */
		index = (int) mtex->projx;
		proj[index]= ME_PROJXY;

		index = (int) mtex->projy;
		proj[index]= ME_PROJXZ;

		index = (int) mtex->projz;
		proj[index]= ME_PROJYZ;
		
		if(vlr->puno & proj[1]) {
			*adr1 = (x + 1.0) / 2.0;
			*adr2 = (y + 1.0) / 2.0;	
		}
		else if(vlr->puno & proj[2]) {
			*adr1 = (x + 1.0) / 2.0;
			*adr2 = (z + 1.0) / 2.0;
			ret= 1;
		}
		else {
			*adr1 = (y + 1.0) / 2.0;
			*adr2 = (z + 1.0) / 2.0;
			ret= 2;
		}		
	} 
	else {
		return cubemap_glob(mtex, vlr, x, y, z, adr1, adr2);
	}
	
	return ret;
}

/* ------------------------------------------------------------------------- */

static int cubemap_ob(MTex *mtex, VlakRen *vlr, float x, float y, float z, float *adr1, float *adr2)
{
	float x1, y1, z1, nor[3];
	int ret;
	
	if(vlr==NULL) return 0;
	
	VECCOPY(nor, vlr->n);
	if(mtex->object) MTC_Mat4Mul3Vecfl(mtex->object->imat, nor);
	
	x1= fabs(nor[0]);
	y1= fabs(nor[1]);
	z1= fabs(nor[2]);
	
	if(z1>=x1 && z1>=y1) {
		*adr1 = (x + 1.0) / 2.0;
		*adr2 = (y + 1.0) / 2.0;
		ret= 0;
	}
	else if(y1>=x1 && y1>=z1) {
		*adr1 = (x + 1.0) / 2.0;
		*adr2 = (z + 1.0) / 2.0;
		ret= 1;
	}
	else {
		*adr1 = (y + 1.0) / 2.0;
		*adr2 = (z + 1.0) / 2.0;
		ret= 2;		
	}
	return ret;
}

/* ------------------------------------------------------------------------- */

static void do_2d_mapping(MTex *mtex, float *t, VlakRen *vlr, float *dxt, float *dyt)
{
	Tex *tex;
	float fx, fy, fac1, area[8];
	int ok, proj, areaflag= 0, wrap;
	
	wrap= mtex->mapping;
	tex= mtex->tex;

	if(R.osa==0) {
		
		if(wrap==MTEX_FLAT) {
			fx = (t[0] + 1.0) / 2.0;
			fy = (t[1] + 1.0) / 2.0;
		}
		else if(wrap==MTEX_TUBE) tubemap(t[0], t[1], t[2], &fx, &fy);
		else if(wrap==MTEX_SPHERE) spheremap(t[0], t[1], t[2], &fx, &fy);
		else {
			if(mtex->texco==TEXCO_OBJECT) cubemap_ob(mtex, vlr, t[0], t[1], t[2], &fx, &fy);
			else if(mtex->texco==TEXCO_GLOB) cubemap_glob(mtex, vlr, t[0], t[1], t[2], &fx, &fy);
			else cubemap(mtex, vlr, t[0], t[1], t[2], &fx, &fy);
		}
		
		/* repeat */
		if(tex->extend==TEX_REPEAT) {
			if(tex->xrepeat>1) {
				fx *= tex->xrepeat;
				if(fx>1.0) fx -= (int)(fx);
				else if(fx<0.0) fx+= 1-(int)(fx);
			}
			if(tex->yrepeat>1) {
				fy *= tex->yrepeat;
				if(fy>1.0) fy -= (int)(fy);
				else if(fy<0.0) fy+= 1-(int)(fy);
			}
		}
		/* crop */
		if(tex->cropxmin!=0.0 || tex->cropxmax!=1.0) {
			fac1= tex->cropxmax - tex->cropxmin;
			fx= tex->cropxmin+ fx*fac1;
		}
		if(tex->cropymin!=0.0 || tex->cropymax!=1.0) {
			fac1= tex->cropymax - tex->cropymin;
			fy= tex->cropymin+ fy*fac1;
		}

		t[0]= fx;
		t[1]= fy;
	}
	else {
		
		if(wrap==MTEX_FLAT) {
			fx= (t[0] + 1.0) / 2.0;
			fy= (t[1] + 1.0) / 2.0;
			dxt[0]/= 2.0; 
			dxt[1]/= 2.0;
			dxt[2]/= 2.0;
			dyt[0]/= 2.0; 
			dyt[1]/= 2.0;
			dyt[2]/= 2.0;
		}
		else if ELEM(wrap, MTEX_TUBE, MTEX_SPHERE) {
			/* exception: the seam behind (y<0.0) */
			ok= 1;
			if(t[1]<=0.0) {
				fx= t[0]+dxt[0];
				fy= t[0]+dyt[0];
				if(fx>=0.0 && fy>=0.0 && t[0]>=0.0);
				else if(fx<=0.0 && fy<=0.0 && t[0]<=0.0);
				else ok= 0;
			}
			if(ok) {
				if(wrap==MTEX_TUBE) {
					tubemap(t[0], t[1], t[2], area, area+1);
					tubemap(t[0]+dxt[0], t[1]+dxt[1], t[2]+dxt[2], area+2, area+3);
					tubemap(t[0]+dyt[0], t[1]+dyt[1], t[2]+dyt[2], area+4, area+5);
				}
				else { 
					spheremap(t[0], t[1], t[2],area,area+1);
					spheremap(t[0]+dxt[0], t[1]+dxt[1], t[2]+dxt[2], area+2, area+3);
					spheremap(t[0]+dyt[0], t[1]+dyt[1], t[2]+dyt[2], area+4, area+5);
				}
				areaflag= 1;
			}
			else {
				if(wrap==MTEX_TUBE) tubemap(t[0], t[1], t[2], &fx, &fy);
				else spheremap(t[0], t[1], t[2], &fx, &fy);
				dxt[0]/= 2.0; 
				dxt[1]/= 2.0;
				dyt[0]/= 2.0; 
				dyt[1]/= 2.0;
			}
		}
		else {

			if(mtex->texco==TEXCO_OBJECT) proj = cubemap_ob(mtex, vlr, t[0], t[1], t[2], &fx, &fy);
			else if (mtex->texco==TEXCO_GLOB) proj = cubemap_glob(mtex, vlr, t[0], t[1], t[2], &fx, &fy);
			else proj = cubemap(mtex, vlr, t[0], t[1], t[2], &fx, &fy);

			if(proj==1) {
				SWAP(float, dxt[1], dxt[2]);
				SWAP(float, dyt[1], dyt[2]);
			}
			else if(proj==2) {
				float f1= dxt[0], f2= dyt[0];
				dxt[0]= dxt[1];
				dyt[0]= dyt[1];
				dxt[1]= dxt[2];
				dyt[1]= dyt[2];
				dxt[2]= f1;
				dyt[2]= f2;
			}
			dxt[0]/= 2.0; 
			dxt[1]/= 2.0;
			dxt[2]/= 2.0;
			
			dyt[0]/= 2.0; 
			dyt[1]/= 2.0;
			dyt[2]/= 2.0;
		}
		
		/* if area, then reacalculate dxt[] and dyt[] */
		if(areaflag) {
			fx= area[0]; 
			fy= area[1];
			dxt[0]= area[2]-fx;
			dxt[1]= area[3]-fy;
			dyt[0]= area[4]-fx;
			dyt[1]= area[5]-fy;
		}
		
		/* repeat */
		if(tex->extend==TEX_REPEAT) {
			float max= 1.0f;
			if(tex->xrepeat>1) {
				max= tex->xrepeat;
				fx *= tex->xrepeat;
				dxt[0]*= tex->xrepeat;
				dyt[0]*= tex->xrepeat;
				if(fx>1.0) fx -= (int)(fx);
				else if(fx<0.0) fx+= 1-(int)(fx);
			}
			if(tex->yrepeat>1) {
				if(max<tex->yrepeat)
					max= tex->yrepeat;
				fy *= tex->yrepeat;
				dxt[1]*= tex->yrepeat;
				dyt[1]*= tex->yrepeat;
				if(fy>1.0) fy -= (int)(fy);
				else if(fy<0.0) fy+= 1-(int)(fy);
			}
			if(max!=1.0f) {
				dxt[1]*= max;
				dyt[2]*= max;
			}
			
		}
		/* crop */
		if(tex->cropxmin!=0.0 || tex->cropxmax!=1.0) {
			fac1= tex->cropxmax - tex->cropxmin;
			fx= tex->cropxmin+ fx*fac1;
			dxt[0]*= fac1;
			dyt[0]*= fac1;
		}
		if(tex->cropymin!=0.0 || tex->cropymax!=1.0) {
			fac1= tex->cropymax - tex->cropymin;
			fy= tex->cropymin+ fy*fac1;
			dxt[1]*= fac1;
			dyt[1]*= fac1;
		}
		
		t[0]= fx;
		t[1]= fy;

	}
}


/* ************************************** */

int multitex(Tex *tex, float *texvec, float *dxt, float *dyt, int osatex, TexResult *texres)
{
	int retval=0; /* return value, int:0, col:1, nor:2, everything:3 */

	texres->talpha= 0;	/* is set when image texture returns alpha (considered premul) */
	
	switch(tex->type) {
	
	case 0:
		texres->tin= 0.0;
		return 0;
	case TEX_CLOUDS:
		retval= clouds(tex, texvec, texres);
		break;
	case TEX_WOOD:
		retval= wood(tex, texvec, texres); 
		break;
	case TEX_MARBLE:
		retval= marble(tex, texvec, texres); 
		break;
	case TEX_MAGIC:
		retval= magic(tex, texvec, texres); 
		break;
	case TEX_BLEND:
		retval= blend(tex, texvec, texres);
		break;
	case TEX_STUCCI:
		retval= stucci(tex, texvec, texres); 
		if (tex->flag & TEX_COLORBAND);
		else texres->tin= 0.0;	// stucci doesnt return Tin, for backwards compat...
		break;
	case TEX_NOISE:
		retval= texnoise(tex, texres); 
		break;
	case TEX_IMAGE:
		if(osatex) retval= imagewraposa(tex, tex->ima, texvec, dxt, dyt, texres); 
		else retval= imagewrap(tex, tex->ima, texvec, texres); 
		tag_image_time(tex->ima); /* tag image as having being used */
		break;
	case TEX_PLUGIN:
		retval= plugintex(tex, texvec, dxt, dyt, osatex, texres);
		break;
	case TEX_ENVMAP:
		retval= envmaptex(tex, texvec, dxt, dyt, osatex, texres);
		break;
	case TEX_MUSGRAVE:
		/* newnoise: musgrave types */
		
		/* ton: added this, for Blender convention reason. scaling texvec here is so-so ... */
		VecMulf(texvec, 1.0/tex->noisesize);
		
		switch(tex->stype) {
		case TEX_MFRACTAL:
		case TEX_FBM:
			retval= mg_mFractalOrfBmTex(tex, texvec, texres);
			break;
		case TEX_RIDGEDMF:
		case TEX_HYBRIDMF:
			retval= mg_ridgedOrHybridMFTex(tex, texvec, texres);
			break;
		case TEX_HTERRAIN:
			retval= mg_HTerrainTex(tex, texvec, texres);
			break;
		}
		break;
	/* newnoise: voronoi type */
	case TEX_VORONOI:
		/* ton: added this, for Blender convention reason. scaling texvec here is so-so ... */
		VecMulf(texvec, 1.0/tex->noisesize);
		
		retval= voronoiTex(tex, texvec, texres);
		break;
	case TEX_DISTNOISE:
		/* ton: added this, for Blender convention reason. scaling texvec here is so-so ... */
		VecMulf(texvec, 1.0/tex->noisesize);
		
		retval= mg_distNoiseTex(tex, texvec, texres);
		break;
	}

	if (tex->flag & TEX_COLORBAND) {
		float col[4];
		if (do_colorband(tex->coba, texres->tin, col)) {
			texres->talpha= 1;
			texres->tr= col[0];
			texres->tg= col[1];
			texres->tb= col[2];
			texres->ta= col[3];
			retval |= 1;
		}
	}
	return retval;
}

/* preview render */
int multitex_ext(Tex *tex, float *texvec, float *tin, float *tr, float *tg, float *tb, float *ta)
{
	TexResult texr;
	float dummy[3];
	int retval;
	
	/* does not return Tin, hackish... */
	if(tex->type==TEX_STUCCI) {
		texr.nor= dummy;
		dummy[0]= 1.0;
		dummy[1]= dummy[2]= 0.0;
	}
	else texr.nor= NULL;
	
	retval= multitex(tex, texvec, NULL, NULL, 0, &texr);
	if(tex->type==TEX_STUCCI) {
		*tin= 0.5 + 0.7*texr.nor[0];
		CLAMP(*tin, 0.0, 1.0);
	}
	else *tin= texr.tin;
	*tr= texr.tr;
	*tg= texr.tg;
	*tb= texr.tb;
	*ta= texr.ta;
	return retval;
}

/* ------------------------------------------------------------------------- */

/* in = destination, tex = texture, out = previous color */
/* fact = texture strength, facg = button strength value */
static void texture_rgb_blend(float *in, float *tex, float *out, float fact, float facg, int blendtype)
{
	float facm, col;
	
	switch(blendtype) {
	case MTEX_BLEND:
		fact*= facg;
		facm= 1.0-fact;

		in[0]= (fact*tex[0] + facm*out[0]);
		in[1]= (fact*tex[1] + facm*out[1]);
		in[2]= (fact*tex[2] + facm*out[2]);
		break;

	case MTEX_MUL:
		fact*= facg;
		facm= 1.0-facg;
		in[0]= (facm+fact*tex[0])*out[0];
		in[1]= (facm+fact*tex[1])*out[1];
		in[2]= (facm+fact*tex[2])*out[2];
		break;

	case MTEX_SCREEN:
		fact*= facg;
		facm= 1.0-facg;
		in[0]= 1.0 - (facm+fact*(1.0-tex[0])) * (1.0-out[0]);
		in[1]= 1.0 - (facm+fact*(1.0-tex[1])) * (1.0-out[1]);
		in[2]= 1.0 - (facm+fact*(1.0-tex[2])) * (1.0-out[2]);
		break;

	case MTEX_SUB:
		fact= -fact;
	case MTEX_ADD:
		fact*= facg;
		in[0]= (fact*tex[0] + out[0]);
		in[1]= (fact*tex[1] + out[1]);
		in[2]= (fact*tex[2] + out[2]);
		break;

	case MTEX_DIV:
		fact*= facg;
		facm= 1.0-fact;
		
		if(tex[0]!=0.0)
			in[0]= facm*out[0] + fact*out[0]/tex[0];
		if(tex[1]!=0.0)
			in[1]= facm*out[1] + fact*out[1]/tex[1];
		if(tex[2]!=0.0)
			in[2]= facm*out[2] + fact*out[2]/tex[2];

		break;

	case MTEX_DIFF:
		fact*= facg;
		facm= 1.0-fact;
		in[0]= facm*out[0] + fact*fabs(tex[0]-out[0]);
		in[1]= facm*out[1] + fact*fabs(tex[1]-out[1]);
		in[2]= facm*out[2] + fact*fabs(tex[2]-out[2]);
		break;

	case MTEX_DARK:
		fact*= facg;
		facm= 1.0-fact;
		
		col= fact*tex[0];
		if(col < out[0]) in[0]= col; else in[0]= out[0];
		col= fact*tex[1];
		if(col < out[1]) in[1]= col; else in[1]= out[1];
		col= fact*tex[2];
		if(col < out[2]) in[2]= col; else in[2]= out[2];
		break;

	case MTEX_LIGHT:
		fact*= facg;
		facm= 1.0-fact;
		
		col= fact*tex[0];
		if(col > out[0]) in[0]= col; else in[0]= out[0];
		col= fact*tex[1];
		if(col > out[1]) in[1]= col; else in[1]= out[1];
		col= fact*tex[2];
		if(col > out[2]) in[2]= col; else in[2]= out[2];
		break;
	}


}

static float texture_value_blend(float tex, float out, float fact, float facg, int blendtype, int flip)
{
	float in=0.0, facm, col;
	
	fact*= facg;
	facm= 1.0-fact;
	if(flip) SWAP(float, fact, facm);

	switch(blendtype) {
	case MTEX_BLEND:
		in= fact*tex + facm*out;
		break;

	case MTEX_MUL:
		facm= 1.0-facg;
		in= (facm+fact*tex)*out;
		break;

	case MTEX_SCREEN:
		facm= 1.0-facg;
		in= 1.0-(facm+fact*(1.0-tex))*(1.0-out);
		break;

	case MTEX_SUB:
		fact= -fact;
	case MTEX_ADD:
		in= fact*tex + out;
		break;

	case MTEX_DIV:
		if(tex!=0.0)
			in= facm*out + fact*out/tex;
		break;

	case MTEX_DIFF:
		in= facm*out + fact*fabs(tex-out);
		break;

	case MTEX_DARK:
		col= fact*tex;
		if(col < out) in= col; else in= out;
		break;

	case MTEX_LIGHT:
		col= fact*tex;
		if(col > out) in= col; else in= out;
		break;
	}
	
	return in;
}


void do_material_tex(ShadeInput *shi)
{
	MTex *mtex;
	Tex *tex;
	TexResult texres;
	float *co = NULL, *dx = NULL, *dy = NULL;
	float fact, facm, factt, facmm, stencilTin=1.0;
	float texvec[3], dxt[3], dyt[3], tempvec[3], norvec[3], warpvec[3], Tnor=1.0;
	int tex_nr, rgbnor= 0, warpdone=0;

	/* here: test flag if there's a tex (todo) */
	
	for(tex_nr=0; tex_nr<MAX_MTEX; tex_nr++) {
		
		/* separate tex switching */
		if(shi->mat->septex & (1<<tex_nr)) continue;
		
		if(shi->mat->mtex[tex_nr]) {
			mtex= shi->mat->mtex[tex_nr];
			
			tex= mtex->tex;
			if(tex==0) continue;
			
			/* which coords */
			if(mtex->texco==TEXCO_ORCO) {
				co= shi->lo; dx= shi->dxlo; dy= shi->dylo;
			}
			else if(mtex->texco==TEXCO_STICKY) {
				co= shi->sticky; dx= shi->dxsticky; dy= shi->dysticky;
			}
			else if(mtex->texco==TEXCO_OBJECT) {
				Object *ob= mtex->object;
				if(ob) {
					co= tempvec;
					dx= dxt;
					dy= dyt;
					VECCOPY(tempvec, shi->co);
					MTC_Mat4MulVecfl(ob->imat, tempvec);
					if(shi->osatex) {
						VECCOPY(dxt, shi->dxco);
						VECCOPY(dyt, shi->dyco);
						MTC_Mat4Mul3Vecfl(ob->imat, dxt);
						MTC_Mat4Mul3Vecfl(ob->imat, dyt);
					}
				}
				else {
					/* if object doesn't exist, do not use orcos (not initialized) */
					co= shi->co;
					dx= shi->dxco; dy= shi->dyco;
				}
			}
			else if(mtex->texco==TEXCO_REFL) {
				co= shi->ref; dx= shi->dxref; dy= shi->dyref;
			}
			else if(mtex->texco==TEXCO_NORM) {
				co= shi->orn; dx= shi->dxno; dy= shi->dyno;
			}
			else if(mtex->texco==TEXCO_TANGENT) {
				co= shi->tang; dx= shi->dxno; dy= shi->dyno;
			}
			else if(mtex->texco==TEXCO_GLOB) {
				co= shi->gl; dx= shi->dxco; dy= shi->dyco;
			}
			else if(mtex->texco==TEXCO_UV) {
				co= shi->uv; dx= shi->dxuv; dy= shi->dyuv; 
			}
			else if(mtex->texco==TEXCO_WINDOW) {
				co= shi->winco; dx= shi->dxwin; dy= shi->dywin;
			}
			else if(mtex->texco==TEXCO_STRAND) {
				co= tempvec; dx= dxt; dy= dyt;
				co[0]= shi->strand;
				co[1]= co[2]= 0.0f;
				dx[0]= shi->dxstrand;
				dx[1]= dx[2]= 0.0f;
				dy[0]= shi->dystrand;
				dy[1]= dy[2]= 0.0f;
			}
			else if(mtex->texco==TEXCO_STRESS) {
				co= tempvec; dx= dxt; dy= dyt;
				co[0]= shi->stress;
				co[1]= co[2]= 0.0f;
				dx[0]= 0.0f;
				dx[1]= dx[2]= 0.0f;
				dy[0]= 0.0f;
				dy[1]= dy[2]= 0.0f;
			}
			else continue;	// can happen when texco defines disappear and it renders old files
			
			/* de pointer defines if bumping happens */
			if(mtex->mapto & (MAP_NORM|MAP_DISPLACE|MAP_WARP)) {
				texres.nor= norvec;
				norvec[0]= norvec[1]= norvec[2]= 0.0;
			}
			else texres.nor= NULL;
			
			if(warpdone) {
				VECADD(tempvec, co, warpvec);
				co= tempvec;
			}
			
			if(tex->type==TEX_IMAGE) {

				/* new: first swap coords, then map, then trans/scale */

				/* placement */
				if(mtex->projx) texvec[0]= co[mtex->projx-1];
				else texvec[0]= 0.0;
				if(mtex->projy) texvec[1]= co[mtex->projy-1];
				else texvec[1]= 0.0;
				if(mtex->projz) texvec[2]= co[mtex->projz-1];
				else texvec[2]= 0.0;

				if(shi->osatex) {
					
					if(mtex->projx) {
						dxt[0]= dx[mtex->projx-1];
						dyt[0]= dy[mtex->projx-1];
					}
					else dxt[0]= dyt[0]= 0.0f;
					
					if(mtex->projy) {
						dxt[1]= dx[mtex->projy-1];
						dyt[1]= dy[mtex->projy-1];
					}
					else dxt[1]= dyt[1]= 0.0f;
					if(mtex->projz) {
						dxt[2]= dx[mtex->projz-1];
						dyt[2]= dy[mtex->projz-1];
					}
					else dxt[2]= dyt[2]= 0.0;
				}
				
				do_2d_mapping(mtex, texvec, shi->vlr, dxt, dyt);

				/* translate and scale */
				texvec[0]= mtex->size[0]*(texvec[0]-0.5) +mtex->ofs[0]+0.5;
				texvec[1]= mtex->size[1]*(texvec[1]-0.5) +mtex->ofs[1]+0.5;
				if(shi->osatex) {
					dxt[0]= mtex->size[0]*dxt[0];
					dxt[1]= mtex->size[1]*dxt[1];
					dyt[0]= mtex->size[0]*dyt[0];
					dyt[1]= mtex->size[1]*dyt[1];
				}
			}
			else {

				/* placement */
				if(mtex->projx) texvec[0]= mtex->size[0]*(co[mtex->projx-1]+mtex->ofs[0]);
				else texvec[0]= mtex->size[0]*(mtex->ofs[0]);

				if(mtex->projy) texvec[1]= mtex->size[1]*(co[mtex->projy-1]+mtex->ofs[1]);
				else texvec[1]= mtex->size[1]*(mtex->ofs[1]);

				if(mtex->projz) texvec[2]= mtex->size[2]*(co[mtex->projz-1]+mtex->ofs[2]);
				else texvec[2]= mtex->size[2]*(mtex->ofs[2]);

				if(shi->osatex) {
					if(mtex->projx) {
						dxt[0]= mtex->size[0]*dx[mtex->projx-1];
						dyt[0]= mtex->size[0]*dy[mtex->projx-1];
					}
					else dxt[0]= 0.0;
					if(mtex->projy) {
						dxt[1]= mtex->size[1]*dx[mtex->projy-1];
						dyt[1]= mtex->size[1]*dy[mtex->projy-1];
					}
					else dxt[1]= 0.0;
					if(mtex->projz) {
						dxt[2]= mtex->size[2]*dx[mtex->projz-1];
						dyt[2]= mtex->size[2]*dy[mtex->projz-1];
					}
					else dxt[2]= 0.0;
				}
			}

			rgbnor= multitex(tex, texvec, dxt, dyt, shi->osatex, &texres);

			/* texture output */

			if( (rgbnor & TEX_RGB) && (mtex->texflag & MTEX_RGBTOINT)) {
				texres.tin= (0.35*texres.tr+0.45*texres.tg+0.2*texres.tb);
				rgbnor-= TEX_RGB;
			}
			if(mtex->texflag & MTEX_NEGATIVE) {
				if(rgbnor & TEX_RGB) {
					texres.tr= 1.0-texres.tr;
					texres.tg= 1.0-texres.tg;
					texres.tb= 1.0-texres.tb;
				}
				texres.tin= 1.0-texres.tin;
			}
			if(mtex->texflag & MTEX_STENCIL) {
				if(rgbnor & TEX_RGB) {
					fact= texres.ta;
					texres.ta*= stencilTin;
					stencilTin*= fact;
				}
				else {
					fact= texres.tin;
					texres.tin*= stencilTin;
					stencilTin*= fact;
				}
			}
			else {
				Tnor*= stencilTin;
			}
			
			if(texres.nor) {
				if((rgbnor & TEX_NOR)==0) {
					/* make our own normal */
					if(rgbnor & TEX_RGB) {
						texres.nor[0]= texres.tr;
						texres.nor[1]= texres.tg;
						texres.nor[2]= texres.tb;
					}
					else {
						float co= 0.5*cos(texres.tin-0.5);
						float si= 0.5*sin(texres.tin-0.5);
						float f1, f2;

						f1= shi->vn[0];
						f2= shi->vn[1];
						texres.nor[0]= f1*co+f2*si;
						texres.nor[1]= f2*co-f1*si;
						f1= shi->vn[1];
						f2= shi->vn[2];
						texres.nor[1]= f1*co+f2*si;
						texres.nor[2]= f2*co-f1*si;
					}
				}
				// warping, local space
				if(mtex->mapto & MAP_WARP) {
					warpvec[0]= mtex->warpfac*texres.nor[0];
					warpvec[1]= mtex->warpfac*texres.nor[1];
					warpvec[2]= mtex->warpfac*texres.nor[2];
					warpdone= 1;
				}
#if 0				
				if(mtex->texflag & MTEX_VIEWSPACE) {
					// rotate to global coords
					if(mtex->texco==TEXCO_ORCO || mtex->texco==TEXCO_UV) {
						if(shi->vlr && shi->vlr->ob) {
							float len= Normalise(texres.nor);
							// can be optimized... (ton)
							Mat4Mul3Vecfl(shi->vlr->ob->obmat, texres.nor);
							Mat4Mul3Vecfl(R.viewmat, texres.nor);
							Normalise(texres.nor);
							VecMulf(texres.nor, len);
						}
					}
				}
#endif				
			}

			/* mapping */
			if(mtex->mapto & (MAP_COL+MAP_COLSPEC+MAP_COLMIR)) {
				float tcol[3], colfac;
				
				/* stencil maps on the texture control slider, not texture intensity value */
				colfac= mtex->colfac*stencilTin;
				
				tcol[0]=texres.tr; tcol[1]=texres.tg; tcol[2]=texres.tb;
				
				if((rgbnor & TEX_RGB)==0) {
					tcol[0]= mtex->r;
					tcol[1]= mtex->g;
					tcol[2]= mtex->b;
				}
				else if(mtex->mapto & MAP_ALPHA) {
					texres.tin= stencilTin;
				}
				else texres.tin= texres.ta;
				
				if(mtex->mapto & MAP_COL) {
					texture_rgb_blend(&shi->r, tcol, &shi->r, texres.tin, colfac, mtex->blendtype);
				}
				if(mtex->mapto & MAP_COLSPEC) {
					texture_rgb_blend(&shi->specr, tcol, &shi->specr, texres.tin, colfac, mtex->blendtype);
				}
				if(mtex->mapto & MAP_COLMIR) {
					// exception for envmap only
					if(tex->type==TEX_ENVMAP && mtex->blendtype==MTEX_BLEND) {
						fact= texres.tin*mtex->colfac;
						facm= 1.0- fact;
						shi->refcol[0]= fact + facm*shi->refcol[0];
						shi->refcol[1]= fact*tcol[0] + facm*shi->refcol[1];
						shi->refcol[2]= fact*tcol[1] + facm*shi->refcol[2];
						shi->refcol[3]= fact*tcol[2] + facm*shi->refcol[3];
					}
					else {
						texture_rgb_blend(&shi->mirr, tcol, &shi->mirr, texres.tin, colfac, mtex->blendtype);
					}
				}
			}
			if( (mtex->mapto & MAP_NORM) ) {
				if(texres.nor) {
					
					if(mtex->maptoneg & MAP_NORM) tex->norfac= -mtex->norfac;
					else tex->norfac= mtex->norfac;
					
					/* we need to code blending modes for normals too once.. now 1 exception hardcoded */
					
					if(tex->type==TEX_IMAGE && (tex->imaflag & TEX_NORMALMAP)) {
						fact= Tnor*tex->norfac;
						if(fact>1.0) fact= 1.0; else if(fact<-1.0) fact= -1.0;
						facm= 1.0- fact;
						if(shi->mat->mode & MA_TANGENT_V) {
							shi->tang[0]= facm*shi->tang[0] + fact*texres.nor[0];
							shi->tang[1]= facm*shi->tang[1] + fact*texres.nor[1];
							shi->tang[2]= facm*shi->tang[2] + fact*texres.nor[2];
						}
						else {
							shi->vn[0]= facm*shi->vn[0] + fact*texres.nor[0];
							shi->vn[1]= facm*shi->vn[1] + fact*texres.nor[1];
							shi->vn[2]= facm*shi->vn[2] + fact*texres.nor[2];
						}
					}
					else {
<<<<<<< HEAD
						if(shi->mat->mode & MA_TANGENT_V) {
							shi->tang[0]+= Tnor*tex->norfac*texres.nor[0];
							shi->tang[1]+= Tnor*tex->norfac*texres.nor[1];
							shi->tang[2]+= Tnor*tex->norfac*texres.nor[2];
						}
						else {
							shi->vn[0]+= Tnor*tex->norfac*texres.nor[0];
							shi->vn[1]+= Tnor*tex->norfac*texres.nor[1];
							shi->vn[2]+= Tnor*tex->norfac*texres.nor[2];
						}
=======
						float nor[3], dot;
						
						/* prevent bump to become negative normal */
						nor[0]= Tnor*tex->norfac*texres.nor[0];
						nor[1]= Tnor*tex->norfac*texres.nor[1];
						nor[2]= Tnor*tex->norfac*texres.nor[2];
						
						dot= 0.5f + 0.5f*INPR(nor, shi->vn);
						
						shi->vn[0]+= dot*nor[0];
						shi->vn[1]+= dot*nor[1];
						shi->vn[2]+= dot*nor[2];
>>>>>>> 14d5cd1c
					}					
					Normalise(shi->vn);
					
					/* this makes sure the bump is passed on to the next texture */
					shi->orn[0]= -shi->vn[0];
					shi->orn[1]= -shi->vn[1];
					shi->orn[2]= -shi->vn[2];
					
					/* reflection vector */
					calc_R_ref(shi);
				}
			}

			if( mtex->mapto & MAP_DISPLACE ) {
				/* Now that most textures offer both Nor and Intensity, allow  */
				/* both to work, and let user select with slider.   */
				if(texres.nor) {
					if(mtex->maptoneg & MAP_DISPLACE) tex->norfac= -mtex->norfac;
					else tex->norfac= mtex->norfac;

					shi->displace[0]+= 0.2f*Tnor*tex->norfac*texres.nor[0];
					shi->displace[1]+= 0.2f*Tnor*tex->norfac*texres.nor[1];
					shi->displace[2]+= 0.2f*Tnor*tex->norfac*texres.nor[2];
				}
				
				if(rgbnor & TEX_RGB) {
					if(texres.talpha) texres.tin= texres.ta;
					else texres.tin= (0.35f*texres.tr+0.45f*texres.tg+0.2f*texres.tb);
				}

				if(mtex->maptoneg & MAP_DISPLACE) {
					factt= (texres.tin-0.5f)*mtex->dispfac; facmm= 1.0f-factt;
				}
				else {
					factt= (0.5f-texres.tin)*mtex->dispfac; facmm= 1.0f-factt;
				}

				if(mtex->blendtype==MTEX_BLEND) {
					shi->displace[0]= factt*shi->vn[0] + facmm*shi->displace[0];
					shi->displace[1]= factt*shi->vn[1] + facmm*shi->displace[1];
					shi->displace[2]= factt*shi->vn[2] + facmm*shi->displace[2];
				}
				else if(mtex->blendtype==MTEX_MUL) {
					shi->displace[0]*= factt*shi->vn[0];
					shi->displace[1]*= factt*shi->vn[1];
					shi->displace[2]*= factt*shi->vn[2];
				}
				else { /* add or sub */
					if(mtex->blendtype==MTEX_SUB) factt= -factt;
					else factt= factt;
					shi->displace[0]+= factt*shi->vn[0];
					shi->displace[1]+= factt*shi->vn[1];
					shi->displace[2]+= factt*shi->vn[2];
				}
			}

			if(mtex->mapto & MAP_VARS) {
				/* stencil maps on the texture control slider, not texture intensity value */
				float varfac= mtex->varfac*stencilTin;
				
				if(rgbnor & TEX_RGB) {
					if(texres.talpha) texres.tin= texres.ta;
					else texres.tin= (0.35*texres.tr+0.45*texres.tg+0.2*texres.tb);
				}

				if(mtex->mapto & MAP_REF) {
					int flip= mtex->maptoneg & MAP_REF;

					shi->refl= texture_value_blend(mtex->def_var, shi->refl, texres.tin, varfac, mtex->blendtype, flip);
					if(shi->refl<0.0) shi->refl= 0.0;
				}
				if(mtex->mapto & MAP_SPEC) {
					int flip= mtex->maptoneg & MAP_SPEC;
					
					shi->spec= texture_value_blend(mtex->def_var, shi->spec, texres.tin, varfac, mtex->blendtype, flip);
					if(shi->spec<0.0) shi->spec= 0.0;
				}
				if(mtex->mapto & MAP_EMIT) {
					int flip= mtex->maptoneg & MAP_EMIT;

					shi->emit= texture_value_blend(mtex->def_var, shi->emit, texres.tin, varfac, mtex->blendtype, flip);
					if(shi->emit<0.0) shi->emit= 0.0;
				}
				if(mtex->mapto & MAP_ALPHA) {
					int flip= mtex->maptoneg & MAP_ALPHA;

					shi->alpha= texture_value_blend(mtex->def_var, shi->alpha, texres.tin, varfac, mtex->blendtype, flip);
					if(shi->alpha<0.0) shi->alpha= 0.0;
					else if(shi->alpha>1.0) shi->alpha= 1.0;
				}
				if(mtex->mapto & MAP_HAR) {
					int flip= mtex->maptoneg & MAP_HAR;
					float har;  // have to map to 0-1
					
					har= ((float)shi->har)/128.0;
					har= 128.0*texture_value_blend(mtex->def_var, har, texres.tin, varfac, mtex->blendtype, flip);
					
					if(har<1.0) shi->har= 1; 
					else if(har>511.0) shi->har= 511;
					else shi->har= (int)har;
				}
				if(mtex->mapto & MAP_RAYMIRR) {
					int flip= mtex->maptoneg & MAP_RAYMIRR;

					shi->ray_mirror= texture_value_blend(mtex->def_var, shi->ray_mirror, texres.tin, varfac, mtex->blendtype, flip);
					if(shi->ray_mirror<0.0) shi->ray_mirror= 0.0;
					else if(shi->ray_mirror>1.0) shi->ray_mirror= 1.0;
				}
				if(mtex->mapto & MAP_TRANSLU) {
					int flip= mtex->maptoneg & MAP_TRANSLU;

					shi->translucency= texture_value_blend(mtex->def_var, shi->translucency, texres.tin, varfac, mtex->blendtype, flip);
					if(shi->translucency<0.0) shi->translucency= 0.0;
					else if(shi->translucency>1.0) shi->translucency= 1.0;
				}
				if(mtex->mapto & MAP_LAYER) {
					int flip= mtex->maptoneg & MAP_LAYER;
					
					shi->layerfac= texture_value_blend(mtex->def_var, shi->layerfac, texres.tin, varfac, mtex->blendtype, flip);
					if(shi->layerfac<0.0) shi->layerfac= 0.0;
					else if(shi->layerfac>1.0) shi->layerfac= 1.0;
				}
				if(mtex->mapto & MAP_AMB) {
					int flip= mtex->maptoneg & MAP_AMB;

					shi->amb= texture_value_blend(mtex->def_var, shi->amb, texres.tin, varfac, mtex->blendtype, flip);
					if(shi->amb<0.0) shi->amb= 0.0;
					else if(shi->amb>1.0) shi->amb= 1.0;
				}
			}
		}
	}
}

/* ------------------------------------------------------------------------- */

void do_halo_tex(HaloRen *har, float xn, float yn, float *colf)
{
	MTex *mtex;
	TexResult texres;
	float texvec[3], dxt[3], dyt[3], fact, facm, dx;
	int rgb, osatex;
	
	mtex= har->mat->mtex[0];
	if(mtex->tex==NULL) return;
	
	/* no normal mapping */
	texres.nor= NULL;
		
	texvec[0]= xn/har->rad;
	texvec[1]= yn/har->rad;
	texvec[2]= 0.0;
	
	osatex= (har->mat->texco & TEXCO_OSA);

	/* placement */
	if(mtex->projx) texvec[0]= mtex->size[0]*(texvec[mtex->projx-1]+mtex->ofs[0]);
	else texvec[0]= mtex->size[0]*(mtex->ofs[0]);
	
	if(mtex->projy) texvec[1]= mtex->size[1]*(texvec[mtex->projy-1]+mtex->ofs[1]);
	else texvec[1]= mtex->size[1]*(mtex->ofs[1]);
	
	if(mtex->projz) texvec[2]= mtex->size[2]*(texvec[mtex->projz-1]+mtex->ofs[2]);
	else texvec[2]= mtex->size[2]*(mtex->ofs[2]);
	
	if(osatex) {
	
		dx= 1.0/har->rad;
	
		if(mtex->projx) {
			dxt[0]= mtex->size[0]*dx;
			dyt[0]= mtex->size[0]*dx;
		}
		else dxt[0]= dyt[0]= 0.0;
		
		if(mtex->projy) {
			dxt[1]= mtex->size[1]*dx;
			dyt[1]= mtex->size[1]*dx;
		}
		else dxt[1]= dyt[1]= 0.0;
		
		if(mtex->projz) {
			dxt[2]= 0.0;
			dyt[2]= 0.0;
		}
		else dxt[2]= dyt[2]= 0.0;

	}

	if(mtex->tex->type==TEX_IMAGE) do_2d_mapping(mtex, texvec, NULL, dxt, dyt);
	
	rgb= multitex(mtex->tex, texvec, dxt, dyt, osatex, &texres);

	/* texture output */
	if(rgb && (mtex->texflag & MTEX_RGBTOINT)) {
		texres.tin= (0.35*texres.tr+0.45*texres.tg+0.2*texres.tb);
		rgb= 0;
	}
	if(mtex->texflag & MTEX_NEGATIVE) {
		if(rgb) {
			texres.tr= 1.0-texres.tr;
			texres.tg= 1.0-texres.tg;
			texres.tb= 1.0-texres.tb;
		}
		else texres.tin= 1.0-texres.tin;
	}

	/* mapping */
	if(mtex->mapto & MAP_COL) {
		
		if(rgb==0) {
			texres.tr= mtex->r;
			texres.tg= mtex->g;
			texres.tb= mtex->b;
		}
		else if(mtex->mapto & MAP_ALPHA) {
			texres.tin= 1.0;
		}
		else texres.tin= texres.ta;

		fact= texres.tin*mtex->colfac;
		facm= 1.0-fact;
		
		if(mtex->blendtype==MTEX_MUL) {
			facm= 1.0-mtex->colfac;
		}
		
		if(mtex->blendtype==MTEX_SUB) fact= -fact;

		if(mtex->blendtype==MTEX_BLEND) {
			colf[0]= (fact*texres.tr + facm*har->r);
			colf[1]= (fact*texres.tg + facm*har->g);
			colf[2]= (fact*texres.tb + facm*har->b);
		}
		else if(mtex->blendtype==MTEX_MUL) {
			colf[0]= (facm+fact*texres.tr)*har->r;
			colf[1]= (facm+fact*texres.tg)*har->g;
			colf[2]= (facm+fact*texres.tb)*har->b;
		}
		else {
			colf[0]= (fact*texres.tr + har->r);
			colf[1]= (fact*texres.tg + har->g);
			colf[2]= (fact*texres.tb + har->b);
			
			CLAMP(colf[0], 0.0, 1.0);
			CLAMP(colf[1], 0.0, 1.0);
			CLAMP(colf[2], 0.0, 1.0);
		}
	}
	if(mtex->mapto & MAP_ALPHA) {
		if(rgb) {
			if(texres.talpha) texres.tin= texres.ta;
			else texres.tin= (0.35*texres.tr+0.45*texres.tg+0.2*texres.tb);
		}
				
		colf[3]*= texres.tin;
	}
}

/* ------------------------------------------------------------------------- */

/* hor and zen are RGB vectors, blend is 1 float, should all be initialized */
void do_sky_tex(float *rco, float *lo, float *dxyview, float *hor, float *zen, float *blend)
{
	MTex *mtex;
	TexResult texres;
	float *co, fact, stencilTin=1.0;
	float tempvec[3], texvec[3], dxt[3], dyt[3];
	int tex_nr, rgb= 0, ok;
	
	/* todo: add flag to test if there's a tex */
	texres.nor= NULL;
	
	for(tex_nr=0; tex_nr<MAX_MTEX; tex_nr++) {
		if(R.wrld.mtex[tex_nr]) {
			mtex= R.wrld.mtex[tex_nr];
			
			if(mtex->tex==0) continue;
			/* if(mtex->mapto==0) continue; */
			
			/* which coords */
			co= lo;
			
			/* dxt dyt just from 1 value */
			if(dxyview) {
				dxt[0]= dxt[1]= dxt[2]= dxyview[0];
				dyt[0]= dyt[1]= dyt[2]= dxyview[1];
			}
			else {
				dxt[0]= dxt[1]= dxt[2]= 0.0;
				dyt[0]= dyt[1]= dyt[2]= 0.0;
			}
			
			/* Grab the mapping settings for this texture */
			switch(mtex->texco) {
			case TEXCO_ANGMAP:
				
				fact= (1.0/M_PI)*acos(lo[2])/(sqrt(lo[0]*lo[0] + lo[1]*lo[1])); 
				tempvec[0]= lo[0]*fact;
				tempvec[1]= lo[1]*fact;
				tempvec[2]= 0.0;
				co= tempvec;
				break;
			
			case TEXCO_H_SPHEREMAP:
			case TEXCO_H_TUBEMAP:
				if(R.wrld.skytype & WO_ZENUP) {
					if(mtex->texco==TEXCO_H_TUBEMAP) tubemap(lo[0], lo[2], lo[1], tempvec, tempvec+1);
					else spheremap(lo[0], lo[2], lo[1], tempvec, tempvec+1);
					/* tube/spheremap maps for outside view, not inside */
					tempvec[0]= 1.0-tempvec[0];
					/* only top half */
					tempvec[1]= 2.0*tempvec[1]-1.0;
					tempvec[2]= 0.0;
					/* and correction for do_2d_mapping */
					tempvec[0]= 2.0*tempvec[0]-1.0;
					tempvec[1]= 2.0*tempvec[1]-1.0;
					co= tempvec;
				}
				else {
					/* potentially dangerous... check with multitex! */
					continue;
				}
				break;
			case TEXCO_OBJECT:
				if(mtex->object) {
					VECCOPY(tempvec, lo);
					MTC_Mat4MulVecfl(mtex->object->imat, tempvec);
					co= tempvec;
				}
				break;
				
			case TEXCO_GLOB:
				if(rco) {
					VECCOPY(tempvec, rco);
					MTC_Mat4MulVecfl(R.viewinv, tempvec);
					co= tempvec;
				}
				else
					co= lo;
				
//				VECCOPY(shi->dxgl, shi->dxco);
//				MTC_Mat3MulVecfl(R.imat, shi->dxco);
//				VECCOPY(shi->dygl, shi->dyco);
//				MTC_Mat3MulVecfl(R.imat, shi->dyco);
				break;
			}
			
			/* placement */			
			if(mtex->projx) texvec[0]= mtex->size[0]*(co[mtex->projx-1]+mtex->ofs[0]);
			else texvec[0]= mtex->size[0]*(mtex->ofs[0]);
			
			if(mtex->projy) texvec[1]= mtex->size[1]*(co[mtex->projy-1]+mtex->ofs[1]);
			else texvec[1]= mtex->size[1]*(mtex->ofs[1]);
			
			if(mtex->projz) texvec[2]= mtex->size[2]*(co[mtex->projz-1]+mtex->ofs[2]);
			else texvec[2]= mtex->size[2]*(mtex->ofs[2]);
			
			/* texture */
			if(mtex->tex->type==TEX_IMAGE) do_2d_mapping(mtex, texvec, NULL, dxt, dyt);
		
			rgb= multitex(mtex->tex, texvec, dxt, dyt, R.osa, &texres);
			
			/* texture output */
			if(rgb && (mtex->texflag & MTEX_RGBTOINT)) {
				texres.tin= (0.35*texres.tr+0.45*texres.tg+0.2*texres.tb);
				rgb= 0;
			}
			if(mtex->texflag & MTEX_NEGATIVE) {
				if(rgb) {
					texres.tr= 1.0-texres.tr;
					texres.tg= 1.0-texres.tg;
					texres.tb= 1.0-texres.tb;
				}
				else texres.tin= 1.0-texres.tin;
			}
			if(mtex->texflag & MTEX_STENCIL) {
				if(rgb) {
					fact= texres.ta;
					texres.ta*= stencilTin;
					stencilTin*= fact;
				}
				else {
					fact= texres.tin;
					texres.tin*= stencilTin;
					stencilTin*= fact;
				}
			}
			else {
				if(rgb) texres.ta *= stencilTin;
				else texres.tin*= stencilTin;
			}
			
			/* colour mapping */
			if(mtex->mapto & (WOMAP_HORIZ+WOMAP_ZENUP+WOMAP_ZENDOWN)) {
				float tcol[3];
				
				if(rgb==0) {
					texres.tr= mtex->r;
					texres.tg= mtex->g;
					texres.tb= mtex->b;
				}
				else texres.tin= texres.ta;
				
				tcol[0]= texres.tr; tcol[1]= texres.tg; tcol[2]= texres.tb;

				if(mtex->mapto & WOMAP_HORIZ) {
					texture_rgb_blend(hor, tcol, hor, texres.tin, mtex->colfac, mtex->blendtype);
				}
				if(mtex->mapto & (WOMAP_ZENUP+WOMAP_ZENDOWN)) {
					ok= 0;
					if(R.wrld.skytype & WO_SKYREAL) {
						if((R.wrld.skytype & WO_ZENUP)) {
							if(mtex->mapto & WOMAP_ZENUP) ok= 1;
						}
						else if(mtex->mapto & WOMAP_ZENDOWN) ok= 1;
					}
					else ok= 1;
					
					if(ok) {
						texture_rgb_blend(zen, tcol, zen, texres.tin, mtex->colfac, mtex->blendtype);
					}
				}
			}
			if(mtex->mapto & WOMAP_BLEND) {
				if(rgb) texres.tin= (0.35*texres.tr+0.45*texres.tg+0.2*texres.tb);
				
				*blend= texture_value_blend(mtex->def_var, *blend, texres.tin, mtex->varfac, mtex->blendtype, 0);
			}
		}
	}
}

/* ------------------------------------------------------------------------- */
/* colf supposed to be initialized with la->r,g,b */

void do_lamp_tex(LampRen *la, float *lavec, ShadeInput *shi, float *colf)
{
	Object *ob;
	MTex *mtex;
	Tex *tex;
	TexResult texres;
	float *co = NULL, *dx = NULL, *dy = NULL, fact, stencilTin=1.0;
	float texvec[3], dxt[3], dyt[3], tempvec[3];
	int tex_nr, rgb= 0;
	
	tex_nr= 0;
	
	for(; tex_nr<MAX_MTEX; tex_nr++) {
		
		if(la->mtex[tex_nr]) {
			mtex= la->mtex[tex_nr];
			
			tex= mtex->tex;
			if(tex==NULL) continue;
			texres.nor= NULL;
			
			/* which coords */
			if(mtex->texco==TEXCO_OBJECT) {
				ob= mtex->object;
				if(ob) {
					co= tempvec;
					dx= dxt;
					dy= dyt;
					VECCOPY(tempvec, shi->co);
					MTC_Mat4MulVecfl(ob->imat, tempvec);
					if(shi->osatex) {
						VECCOPY(dxt, shi->dxco);
						VECCOPY(dyt, shi->dyco);
						MTC_Mat4Mul3Vecfl(ob->imat, dxt);
						MTC_Mat4Mul3Vecfl(ob->imat, dyt);
					}
				}
				else {
					co= shi->co;
					dx= shi->dxco; dy= shi->dyco;
				}
			}
			else if(mtex->texco==TEXCO_GLOB) {
				co= shi->gl; dx= shi->dxco; dy= shi->dyco;
				VECCOPY(shi->gl, shi->co);
				MTC_Mat4MulVecfl(R.viewinv, shi->gl);
			}
			else if(mtex->texco==TEXCO_VIEW) {
				
				VECCOPY(tempvec, lavec);
				MTC_Mat3MulVecfl(la->imat, tempvec);
				
				if(la->type==LA_SPOT) {
					tempvec[0]*= la->spottexfac;
					tempvec[1]*= la->spottexfac;
				}
				co= tempvec; 
				
				dx= dxt; dy= dyt;	
				if(shi->osatex) {
					VECCOPY(dxt, shi->dxlv);
					VECCOPY(dyt, shi->dylv);
					/* need some matrix conversion here? la->imat is a [3][3]  matrix!!! **/
					MTC_Mat3MulVecfl(la->imat, dxt);
					MTC_Mat3MulVecfl(la->imat, dyt);
					
					VecMulf(dxt, la->spottexfac);
					VecMulf(dyt, la->spottexfac);
				}
			}
			
			
			/* placement */
			if(mtex->projx) texvec[0]= mtex->size[0]*(co[mtex->projx-1]+mtex->ofs[0]);
			else texvec[0]= mtex->size[0]*(mtex->ofs[0]);
			
			if(mtex->projy) texvec[1]= mtex->size[1]*(co[mtex->projy-1]+mtex->ofs[1]);
			else texvec[1]= mtex->size[1]*(mtex->ofs[1]);
			
			if(mtex->projz) texvec[2]= mtex->size[2]*(co[mtex->projz-1]+mtex->ofs[2]);
			else texvec[2]= mtex->size[2]*(mtex->ofs[2]);
			
			if(shi->osatex) {
				if(mtex->projx) {
					dxt[0]= mtex->size[0]*dx[mtex->projx-1];
					dyt[0]= mtex->size[0]*dy[mtex->projx-1];
				}
				else dxt[0]= 0.0;
				if(mtex->projy) {
					dxt[1]= mtex->size[1]*dx[mtex->projy-1];
					dyt[1]= mtex->size[1]*dy[mtex->projy-1];
				}
				else dxt[1]= 0.0;
				if(mtex->projx) {
					dxt[2]= mtex->size[2]*dx[mtex->projz-1];
					dyt[2]= mtex->size[2]*dy[mtex->projz-1];
				}
				else dxt[2]= 0.0;
			}
			
			/* texture */
			if(tex->type==TEX_IMAGE) {
				do_2d_mapping(mtex, texvec, NULL, dxt, dyt);
			}
			
			rgb= multitex(tex, texvec, dxt, dyt, shi->osatex, &texres);

			/* texture output */
			if(rgb && (mtex->texflag & MTEX_RGBTOINT)) {
				texres.tin= (0.35*texres.tr+0.45*texres.tg+0.2*texres.tb);
				rgb= 0;
			}
			if(mtex->texflag & MTEX_NEGATIVE) {
				if(rgb) {
					texres.tr= 1.0-texres.tr;
					texres.tg= 1.0-texres.tg;
					texres.tb= 1.0-texres.tb;
				}
				else texres.tin= 1.0-texres.tin;
			}
			if(mtex->texflag & MTEX_STENCIL) {
				if(rgb) {
					fact= texres.ta;
					texres.ta*= stencilTin;
					stencilTin*= fact;
				}
				else {
					fact= texres.tin;
					texres.tin*= stencilTin;
					stencilTin*= fact;
				}
			}
			else {
				if(rgb) texres.ta*= stencilTin;
				else texres.tin*= stencilTin;
			}
			
			/* mapping */
			if(mtex->mapto & LAMAP_COL) {
				float col[3];
				
				if(rgb==0) {
					texres.tr= mtex->r;
					texres.tg= mtex->g;
					texres.tb= mtex->b;
				}
				else if(mtex->mapto & MAP_ALPHA) {
					texres.tin= stencilTin;
				}
				else texres.tin= texres.ta;

				/* lamp colors were premultiplied with this */
				col[0]= texres.tr*la->energy;
				col[1]= texres.tg*la->energy;
				col[2]= texres.tb*la->energy;
				
				texture_rgb_blend(colf, col, colf, texres.tin, mtex->colfac, mtex->blendtype);
			}
		}
	}
}

/* ------------------------------------------------------------------------- */

void externtex(MTex *mtex, float *vec, float *tin, float *tr, float *tg, float *tb, float *ta)
{
	Tex *tex;
	TexResult texr;
	float dxt[3], dyt[3], texvec[3];
	int rgb;
	
	tex= mtex->tex;
	if(tex==NULL) return;
	texr.nor= NULL;
	
	/* placement */
	if(mtex->projx) texvec[0]= mtex->size[0]*(vec[mtex->projx-1]+mtex->ofs[0]);
	else texvec[0]= mtex->size[0]*(mtex->ofs[0]);
	
	if(mtex->projy) texvec[1]= mtex->size[1]*(vec[mtex->projy-1]+mtex->ofs[1]);
	else texvec[1]= mtex->size[1]*(mtex->ofs[1]);
	
	if(mtex->projz) texvec[2]= mtex->size[2]*(vec[mtex->projz-1]+mtex->ofs[2]);
	else texvec[2]= mtex->size[2]*(mtex->ofs[2]);
	
	/* texture */
	if(tex->type==TEX_IMAGE) {
		do_2d_mapping(mtex, texvec, NULL, dxt, dyt);
	}
	
	rgb= multitex(tex, texvec, dxt, dyt, 0, &texr);
	
	if(rgb) {
		texr.tin= (0.35*texr.tr+0.45*texr.tg+0.2*texr.tb);
	}
	else {
		texr.tr= mtex->r;
		texr.tg= mtex->g;
		texr.tb= mtex->b;
	}
	
	*tin= texr.tin;
	*tr= texr.tr;
	*tg= texr.tg;
	*tb= texr.tb;
	*ta= texr.ta;
}


/* ------------------------------------------------------------------------- */

void render_realtime_texture(ShadeInput *shi)
{
	TexResult texr;
	Image *ima;
	static Tex tex1, tex2;	// threadsafe
	static int firsttime= 1;
	Tex *tex;
	float texvec[2], dx[2], dy[2];
	
	if(firsttime) {
		firsttime= 0;
		default_tex(&tex1);
		default_tex(&tex2);
		tex1.type= TEX_IMAGE;
		tex2.type= TEX_IMAGE;
	}
	
	if(shi->ys & 1) tex= &tex1; else tex= &tex2;	// threadsafe
	
	ima = shi->vlr->tface->tpage;
	if(ima) {
		
		texvec[0]= 0.5+0.5*shi->uv[0];
		texvec[1]= 0.5+0.5*shi->uv[1];
		if(shi->osatex) {
			dx[0]= 0.5*shi->dxuv[0];
			dx[1]= 0.5*shi->dxuv[1];
			dy[0]= 0.5*shi->dyuv[0];
			dy[1]= 0.5*shi->dyuv[1];
		}
		
		texr.nor= NULL;
		
		if(shi->osatex) imagewraposa(tex, ima, texvec, dx, dy, &texr); 
		else imagewrap(tex, ima, texvec, &texr); 
		
		shi->vcol[0]*= texr.tr;
		shi->vcol[1]*= texr.tg;
		shi->vcol[2]*= texr.tb;
	}
}

/* eof */<|MERGE_RESOLUTION|>--- conflicted
+++ resolved
@@ -1724,31 +1724,25 @@
 						}
 					}
 					else {
-<<<<<<< HEAD
 						if(shi->mat->mode & MA_TANGENT_V) {
 							shi->tang[0]+= Tnor*tex->norfac*texres.nor[0];
 							shi->tang[1]+= Tnor*tex->norfac*texres.nor[1];
 							shi->tang[2]+= Tnor*tex->norfac*texres.nor[2];
 						}
 						else {
-							shi->vn[0]+= Tnor*tex->norfac*texres.nor[0];
-							shi->vn[1]+= Tnor*tex->norfac*texres.nor[1];
-							shi->vn[2]+= Tnor*tex->norfac*texres.nor[2];
+							float nor[3], dot;
+						
+							/* prevent bump to become negative normal */
+							nor[0]= Tnor*tex->norfac*texres.nor[0];
+							nor[1]= Tnor*tex->norfac*texres.nor[1];
+							nor[2]= Tnor*tex->norfac*texres.nor[2];
+							
+							dot= 0.5f + 0.5f*INPR(nor, shi->vn);
+							
+							shi->vn[0]+= dot*nor[0];
+							shi->vn[1]+= dot*nor[1];
+							shi->vn[2]+= dot*nor[2];
 						}
-=======
-						float nor[3], dot;
-						
-						/* prevent bump to become negative normal */
-						nor[0]= Tnor*tex->norfac*texres.nor[0];
-						nor[1]= Tnor*tex->norfac*texres.nor[1];
-						nor[2]= Tnor*tex->norfac*texres.nor[2];
-						
-						dot= 0.5f + 0.5f*INPR(nor, shi->vn);
-						
-						shi->vn[0]+= dot*nor[0];
-						shi->vn[1]+= dot*nor[1];
-						shi->vn[2]+= dot*nor[2];
->>>>>>> 14d5cd1c
 					}					
 					Normalise(shi->vn);
 					
