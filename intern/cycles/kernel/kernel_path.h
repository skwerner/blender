/*
 * Copyright 2011-2013 Blender Foundation
 *
 * Licensed under the Apache License, Version 2.0 (the "License");
 * you may not use this file except in compliance with the License.
 * You may obtain a copy of the License at
 *
 * http://www.apache.org/licenses/LICENSE-2.0
 *
 * Unless required by applicable law or agreed to in writing, software
 * distributed under the License is distributed on an "AS IS" BASIS,
 * WITHOUT WARRANTIES OR CONDITIONS OF ANY KIND, either express or implied.
 * See the License for the specific language governing permissions and
 * limitations under the License.
 */

#ifdef __OSL__
#  include "kernel/osl/osl_shader.h"
#endif

#include "kernel/kernel_random.h"
#include "kernel/kernel_projection.h"
#include "kernel/kernel_montecarlo.h"
#include "kernel/kernel_differential.h"
#include "kernel/kernel_camera.h"

#include "kernel/geom/geom.h"
#include "kernel/bvh/bvh.h"

#include "kernel/kernel_accumulate.h"
#include "kernel/kernel_shader.h"
#include "kernel/kernel_light.h"
#include "kernel/kernel_adaptive_sampling.h"
#include "kernel/kernel_passes.h"

#if defined(__VOLUME__) || defined(__SUBSURFACE__)
#  include "kernel/kernel_volume.h"
#endif

#ifdef __SUBSURFACE__
#  include "kernel/kernel_subsurface.h"
#endif

#include "kernel/kernel_path_state.h"
#include "kernel/kernel_shadow.h"
#include "kernel/kernel_emission.h"
#include "kernel/kernel_path_common.h"
#include "kernel/kernel_path_surface.h"
#include "kernel/kernel_path_volume.h"
#include "kernel/kernel_path_subsurface.h"

CCL_NAMESPACE_BEGIN

ccl_device_forceinline bool kernel_path_scene_intersect(KernelGlobals *kg,
                                                        ccl_addr_space PathState *state,
                                                        Ray *ray,
                                                        Intersection *isect,
                                                        PathRadiance *L)
{
  PROFILING_INIT(kg, PROFILING_SCENE_INTERSECT);

  uint visibility = path_state_ray_visibility(kg, state);

  if (path_state_ao_bounce(kg, state)) {
    visibility = PATH_RAY_SHADOW;
    ray->t = kernel_data.background.ao_distance;
  }

#ifdef __HAIR__
  float difl = 0.0f, extmax = 0.0f;
  uint lcg_state = 0;

  if (kernel_data.bvh.have_curves) {
    if ((kernel_data.cam.resolution == 1) && (state->flag & PATH_RAY_CAMERA)) {
      float3 pixdiff = ray->dD.dx + ray->dD.dy;
      /*pixdiff = pixdiff - dot(pixdiff, ray.D)*ray.D;*/
      difl = kernel_data.curve.minimum_width * len(pixdiff) * 0.5f;
    }

    extmax = kernel_data.curve.maximum_width;
    lcg_state = lcg_state_init_addrspace(state, 0x51633e2d);
  }

  bool hit = scene_intersect(kg, *ray, visibility, isect, &lcg_state, difl, extmax);
#else
  bool hit = scene_intersect(kg, *ray, visibility, isect, NULL, 0.0f, 0.0f);
#endif /* __HAIR__ */

#ifdef __KERNEL_DEBUG__
  if (state->flag & PATH_RAY_CAMERA) {
    L->debug_data.num_bvh_traversed_nodes += isect->num_traversed_nodes;
    L->debug_data.num_bvh_traversed_instances += isect->num_traversed_instances;
    L->debug_data.num_bvh_intersections += isect->num_intersections;
  }
  L->debug_data.num_ray_bounces++;
#endif /* __KERNEL_DEBUG__ */

  return hit;
}

ccl_device_forceinline void kernel_path_lamp_emission(KernelGlobals *kg,
                                                      ccl_addr_space PathState *state,
                                                      Ray *ray,
                                                      float3 throughput,
                                                      ccl_addr_space Intersection *isect,
                                                      ShaderData *emission_sd,
                                                      PathRadiance *L)
{
  PROFILING_INIT(kg, PROFILING_INDIRECT_EMISSION);

#ifdef __LAMP_MIS__
  if (kernel_data.integrator.use_lamp_mis && !(state->flag & PATH_RAY_CAMERA)) {
    /* ray starting from previous non-transparent bounce */
    Ray light_ray;

    light_ray.P = ray->P - state->ray_t * ray->D;
    state->ray_t += isect->t;
    light_ray.D = ray->D;
    light_ray.t = state->ray_t;
    light_ray.time = ray->time;
    light_ray.dD = ray->dD;
    light_ray.dP = ray->dP;

    /* intersect with lamp */
    float3 emission;

    if (indirect_lamp_emission(kg, emission_sd, state, &light_ray, &emission))
      path_radiance_accum_emission(L, state, throughput, emission);
  }
#endif /* __LAMP_MIS__ */
}

ccl_device_forceinline void kernel_path_background(KernelGlobals *kg,
                                                   ccl_addr_space PathState *state,
                                                   ccl_addr_space Ray *ray,
                                                   float3 throughput,
                                                   ShaderData *sd,
                                                   PathRadiance *L)
{
  /* eval background shader if nothing hit */
  if (kernel_data.background.transparent && (state->flag & PATH_RAY_TRANSPARENT_BACKGROUND)) {
    L->transparent += average(throughput);

#ifdef __PASSES__
    if (!(kernel_data.film.light_pass_flag & PASSMASK(BACKGROUND)))
#endif /* __PASSES__ */
      return;
  }

  /* When using the ao bounces approximation, adjust background
   * shader intensity with ao factor. */
  if (path_state_ao_bounce(kg, state)) {
    throughput *= kernel_data.background.ao_bounces_factor;
  }

#ifdef __BACKGROUND__
  /* sample background shader */
  float3 L_background = indirect_background(kg, sd, state, ray);
  path_radiance_accum_background(L, state, throughput, L_background);
#endif /* __BACKGROUND__ */
}

#ifndef __SPLIT_KERNEL__

#  ifdef __VOLUME__
ccl_device_forceinline VolumeIntegrateResult kernel_path_volume(KernelGlobals *kg,
                                                                ShaderData *sd,
                                                                PathState *state,
                                                                Ray *ray,
                                                                float3 *throughput,
                                                                ccl_addr_space Intersection *isect,
                                                                bool hit,
                                                                ShaderData *emission_sd,
                                                                PathRadiance *L)
{
  PROFILING_INIT(kg, PROFILING_VOLUME);

  /* Sanitize volume stack. */
  if (!hit) {
    kernel_volume_clean_stack(kg, state->volume_stack);
  }

  if (state->volume_stack[0].shader == SHADER_NONE) {
    return VOLUME_PATH_ATTENUATED;
  }

  /* volume attenuation, emission, scatter */
  Ray volume_ray = *ray;
  volume_ray.t = (hit) ? isect->t : FLT_MAX;

  bool heterogeneous = volume_stack_is_heterogeneous(kg, state->volume_stack);

#    ifdef __VOLUME_DECOUPLED__
  int sampling_method = volume_stack_sampling_method(kg, state->volume_stack);
  bool direct = (state->flag & PATH_RAY_CAMERA) != 0;
  bool decoupled = kernel_volume_use_decoupled(kg, heterogeneous, direct, sampling_method);

  if (decoupled) {
    /* cache steps along volume for repeated sampling */
    VolumeSegment volume_segment;

    shader_setup_from_volume(kg, sd, &volume_ray);
    kernel_volume_decoupled_record(kg, state, &volume_ray, sd, &volume_segment, heterogeneous);

    volume_segment.sampling_method = sampling_method;

    /* emission */
    if (volume_segment.closure_flag & SD_EMISSION)
      path_radiance_accum_emission(L, state, *throughput, volume_segment.accum_emission);

    /* scattering */
    VolumeIntegrateResult result = VOLUME_PATH_ATTENUATED;

    if (volume_segment.closure_flag & SD_SCATTER) {
      int all = kernel_data.integrator.sample_all_lights_indirect;

      /* direct light sampling */
      kernel_branched_path_volume_connect_light(
          kg, sd, emission_sd, *throughput, state, L, all, &volume_ray, &volume_segment);

      /* indirect sample. if we use distance sampling and take just
       * one sample for direct and indirect light, we could share
       * this computation, but makes code a bit complex */
      float rphase = path_state_rng_1D(kg, state, PRNG_PHASE_CHANNEL);
      float rscatter = path_state_rng_1D(kg, state, PRNG_SCATTER_DISTANCE);

      result = kernel_volume_decoupled_scatter(
          kg, state, &volume_ray, sd, throughput, rphase, rscatter, &volume_segment, NULL, true);
    }

    /* free cached steps */
    kernel_volume_decoupled_free(kg, &volume_segment);

    if (result == VOLUME_PATH_SCATTERED) {
      if (kernel_path_volume_bounce(kg, sd, throughput, state, &L->state, ray))
        return VOLUME_PATH_SCATTERED;
      else
        return VOLUME_PATH_MISSED;
    }
    else {
      *throughput *= volume_segment.accum_transmittance;
    }
  }
  else
#    endif /* __VOLUME_DECOUPLED__ */
  {
    /* integrate along volume segment with distance sampling */
    VolumeIntegrateResult result = kernel_volume_integrate(
        kg, state, sd, &volume_ray, L, throughput, heterogeneous);

#    ifdef __VOLUME_SCATTER__
    if (result == VOLUME_PATH_SCATTERED) {
      /* direct lighting */
      kernel_path_volume_connect_light(kg, sd, emission_sd, *throughput, state, L);

      /* indirect light bounce */
      if (kernel_path_volume_bounce(kg, sd, throughput, state, &L->state, ray))
        return VOLUME_PATH_SCATTERED;
      else
        return VOLUME_PATH_MISSED;
    }
#    endif /* __VOLUME_SCATTER__ */
  }

  return VOLUME_PATH_ATTENUATED;
}
#  endif /* __VOLUME__ */

#endif /* __SPLIT_KERNEL__ */

ccl_device_forceinline bool kernel_path_shader_apply(KernelGlobals *kg,
                                                     ShaderData *sd,
                                                     ccl_addr_space PathState *state,
                                                     ccl_addr_space Ray *ray,
                                                     float3 throughput,
                                                     ShaderData *emission_sd,
                                                     PathRadiance *L,
                                                     ccl_global float *buffer)
{
  PROFILING_INIT(kg, PROFILING_SHADER_APPLY);

#ifdef __SHADOW_TRICKS__
  if ((sd->object_flag & SD_OBJECT_SHADOW_CATCHER)) {
    if (state->flag & PATH_RAY_TRANSPARENT_BACKGROUND) {
      state->flag |= (PATH_RAY_SHADOW_CATCHER | PATH_RAY_STORE_SHADOW_INFO);

      float3 bg = make_float3(0.0f, 0.0f, 0.0f);
      if (!kernel_data.background.transparent) {
        bg = indirect_background(kg, emission_sd, state, ray);
      }
      path_radiance_accum_shadowcatcher(L, throughput, bg);
    }
  }
  else if (state->flag & PATH_RAY_SHADOW_CATCHER) {
    /* Only update transparency after shadow catcher bounce. */
    L->shadow_transparency *= average(shader_bsdf_transparency(kg, sd));
  }
#endif /* __SHADOW_TRICKS__ */

  /* holdout */
#ifdef __HOLDOUT__
  if (((sd->flag & SD_HOLDOUT) || (sd->object_flag & SD_OBJECT_HOLDOUT_MASK)) &&
      (state->flag & PATH_RAY_TRANSPARENT_BACKGROUND)) {
    if (kernel_data.background.transparent) {
      float3 holdout_weight;
      if (sd->object_flag & SD_OBJECT_HOLDOUT_MASK) {
        holdout_weight = make_float3(1.0f, 1.0f, 1.0f);
      }
      else {
        holdout_weight = shader_holdout_eval(kg, sd);
      }
      /* any throughput is ok, should all be identical here */
      L->transparent += average(holdout_weight * throughput);
    }

    if (sd->object_flag & SD_OBJECT_HOLDOUT_MASK) {
      return false;
    }
  }
#endif /* __HOLDOUT__ */

  /* holdout mask objects do not write data passes */
  kernel_write_data_passes(kg, buffer, L, sd, state, throughput);

  /* blurring of bsdf after bounces, for rays that have a small likelihood
   * of following this particular path (diffuse, rough glossy) */
  if (kernel_data.integrator.filter_glossy != FLT_MAX) {
    float blur_pdf = kernel_data.integrator.filter_glossy * state->min_ray_pdf;

    if (blur_pdf < 1.0f) {
      float blur_roughness = sqrtf(1.0f - blur_pdf) * 0.5f;
      shader_bsdf_blur(kg, sd, blur_roughness);
    }
  }

#ifdef __EMISSION__
  /* emission */
  if (sd->flag & SD_EMISSION) {
    float3 emission = indirect_primitive_emission(
        kg, sd, sd->ray_length, state->flag, state->ray_pdf);
    path_radiance_accum_emission(L, state, throughput, emission);
  }
#endif /* __EMISSION__ */

  return true;
}

ccl_device_noinline void kernel_path_ao(KernelGlobals *kg,
                                        ShaderData *sd,
                                        ShaderData *emission_sd,
                                        PathRadiance *L,
                                        ccl_addr_space PathState *state,
                                        float3 throughput,
                                        float3 ao_alpha)
{
  PROFILING_INIT(kg, PROFILING_AO);

  /* todo: solve correlation */
  float bsdf_u, bsdf_v;

  path_state_rng_2D(kg, state, PRNG_BSDF_U, &bsdf_u, &bsdf_v);

  float ao_factor = kernel_data.background.ao_factor;
  float3 ao_N;
  float3 ao_bsdf = shader_bsdf_ao(kg, sd, ao_factor, &ao_N);
  float3 ao_D;
  float ao_pdf;

  sample_cos_hemisphere(ao_N, bsdf_u, bsdf_v, &ao_D, &ao_pdf);

  if (dot(sd->Ng, ao_D) > 0.0f && ao_pdf != 0.0f) {
    Ray light_ray;
    float3 ao_shadow;

    light_ray.P = ray_offset(sd->P, sd->Ng);
    light_ray.D = ao_D;
    light_ray.t = kernel_data.background.ao_distance;
    light_ray.time = sd->time;
    light_ray.dP = sd->dP;
    light_ray.dD = differential3_zero();

    if (!shadow_blocked(kg, sd, emission_sd, state, &light_ray, &ao_shadow)) {
      path_radiance_accum_ao(L, state, throughput, ao_alpha, ao_bsdf, ao_shadow);
    }
    else {
      path_radiance_accum_total_ao(L, state, throughput, ao_bsdf);
    }
  }
}

#ifndef __SPLIT_KERNEL__

#  if defined(__BRANCHED_PATH__) || defined(__BAKING__)

ccl_device void kernel_path_indirect(KernelGlobals *kg,
                                     ShaderData *sd,
                                     ShaderData *emission_sd,
                                     Ray *ray,
                                     float3 throughput,
                                     PathState *state,
                                     PathRadiance *L)
{
#    ifdef __SUBSURFACE__
  SubsurfaceIndirectRays ss_indirect;
  kernel_path_subsurface_init_indirect(&ss_indirect);

  for (;;) {
#    endif /* __SUBSURFACE__ */

    /* path iteration */
    for (;;) {
      /* Find intersection with objects in scene. */
      Intersection isect;
      bool hit = kernel_path_scene_intersect(kg, state, ray, &isect, L);

      /* Find intersection with lamps and compute emission for MIS. */
      kernel_path_lamp_emission(kg, state, ray, throughput, &isect, sd, L);

#    ifdef __VOLUME__
      /* Volume integration. */
      VolumeIntegrateResult result = kernel_path_volume(
          kg, sd, state, ray, &throughput, &isect, hit, emission_sd, L);

      if (result == VOLUME_PATH_SCATTERED) {
        continue;
      }
      else if (result == VOLUME_PATH_MISSED) {
        break;
      }
#    endif /* __VOLUME__*/

      /* Shade background. */
      if (!hit) {
        kernel_path_background(kg, state, ray, throughput, sd, L);
        break;
      }
      else if (path_state_ao_bounce(kg, state)) {
        break;
      }

      /* Setup shader data. */
      shader_setup_from_ray(kg, sd, &isect, ray);

      /* Skip most work for volume bounding surface. */
#    ifdef __VOLUME__
      if (!(sd->flag & SD_HAS_ONLY_VOLUME)) {
#    endif

        /* Evaluate shader. */
        shader_eval_surface(kg, sd, state, state->flag);
        shader_prepare_closures(sd, state);

        /* Apply shadow catcher, holdout, emission. */
        if (!kernel_path_shader_apply(kg, sd, state, ray, throughput, emission_sd, L, NULL)) {
          break;
        }

        /* path termination. this is a strange place to put the termination, it's
     * mainly due to the mixed in MIS that we use. gives too many unneeded
     * shader evaluations, only need emission if we are going to terminate */
        float probability = path_state_continuation_probability(kg, state, throughput);

        if (probability == 0.0f) {
          break;
        }
        else if (probability != 1.0f) {
          float terminate = path_state_rng_1D(kg, state, PRNG_TERMINATE);

          if (terminate >= probability)
            break;

          throughput /= probability;
        }

        kernel_update_denoising_features(kg, sd, state, L);

#    ifdef __AO__
        /* ambient occlusion */
        if (kernel_data.integrator.use_ambient_occlusion) {
          kernel_path_ao(kg, sd, emission_sd, L, state, throughput, make_float3(0.0f, 0.0f, 0.0f));
        }
#    endif /* __AO__ */

#    ifdef __SUBSURFACE__
        /* bssrdf scatter to a different location on the same object, replacing
     * the closures with a diffuse BSDF */
        if (sd->flag & SD_BSSRDF) {
          if (kernel_path_subsurface_scatter(
                  kg, sd, emission_sd, L, state, ray, &throughput, &ss_indirect)) {
            break;
          }
        }
#    endif /* __SUBSURFACE__ */

#    if defined(__EMISSION__)
        if (kernel_data.integrator.use_direct_light) {
          int all = (kernel_data.integrator.sample_all_lights_indirect) ||
                    (state->flag & PATH_RAY_SHADOW_CATCHER);
          kernel_branched_path_surface_connect_light(
              kg, sd, emission_sd, state, throughput, 1.0f, L, all);
        }
#    endif /* defined(__EMISSION__) */

#    ifdef __VOLUME__
      }
#    endif

      if (!kernel_path_surface_bounce(kg, sd, &throughput, state, &L->state, ray))
        break;
    }

#    ifdef __SUBSURFACE__
    /* Trace indirect subsurface rays by restarting the loop. this uses less
     * stack memory than invoking kernel_path_indirect.
     */
    if (ss_indirect.num_rays) {
      kernel_path_subsurface_setup_indirect(kg, &ss_indirect, state, ray, L, &throughput);
    }
    else {
      break;
    }
  }
#    endif /* __SUBSURFACE__ */
}

#  endif /* defined(__BRANCHED_PATH__) || defined(__BAKING__) */

ccl_device_forceinline void kernel_path_integrate(KernelGlobals *kg,
                                                  PathState *state,
                                                  float3 throughput,
                                                  Ray *ray,
                                                  PathRadiance *L,
                                                  ccl_global float *buffer,
                                                  ShaderData *emission_sd)
{
  PROFILING_INIT(kg, PROFILING_PATH_INTEGRATE);

  /* Shader data memory used for both volumes and surfaces, saves stack space. */
  ShaderData sd;

#  ifdef __SUBSURFACE__
  SubsurfaceIndirectRays ss_indirect;
  kernel_path_subsurface_init_indirect(&ss_indirect);

  for (;;) {
#  endif /* __SUBSURFACE__ */

    /* path iteration */
    for (;;) {
      /* Find intersection with objects in scene. */
      Intersection isect;
      bool hit = kernel_path_scene_intersect(kg, state, ray, &isect, L);

      /* Find intersection with lamps and compute emission for MIS. */
      kernel_path_lamp_emission(kg, state, ray, throughput, &isect, &sd, L);

#  ifdef __VOLUME__
      /* Volume integration. */
      VolumeIntegrateResult result = kernel_path_volume(
          kg, &sd, state, ray, &throughput, &isect, hit, emission_sd, L);

      if (result == VOLUME_PATH_SCATTERED) {
        continue;
      }
      else if (result == VOLUME_PATH_MISSED) {
        break;
      }
#  endif /* __VOLUME__*/

      /* Shade background. */
      if (!hit) {
        kernel_path_background(kg, state, ray, throughput, &sd, L);
        break;
      }
      else if (path_state_ao_bounce(kg, state)) {
        break;
      }

      /* Setup shader data. */
      shader_setup_from_ray(kg, &sd, &isect, ray);

      /* Skip most work for volume bounding surface. */
#  ifdef __VOLUME__
      if (!(sd.flag & SD_HAS_ONLY_VOLUME)) {
#  endif

        /* Evaluate shader. */
        shader_eval_surface(kg, &sd, state, state->flag);
        shader_prepare_closures(&sd, state);

        /* Apply shadow catcher, holdout, emission. */
        if (!kernel_path_shader_apply(kg, &sd, state, ray, throughput, emission_sd, L, buffer)) {
          break;
        }

        /* path termination. this is a strange place to put the termination, it's
     * mainly due to the mixed in MIS that we use. gives too many unneeded
     * shader evaluations, only need emission if we are going to terminate */
        float probability = path_state_continuation_probability(kg, state, throughput);

        if (probability == 0.0f) {
          break;
        }
        else if (probability != 1.0f) {
          float terminate = path_state_rng_1D(kg, state, PRNG_TERMINATE);
          if (terminate >= probability)
            break;

          throughput /= probability;
        }

        kernel_update_denoising_features(kg, &sd, state, L);

#  ifdef __AO__
        /* ambient occlusion */
        if (kernel_data.integrator.use_ambient_occlusion) {
          kernel_path_ao(kg, &sd, emission_sd, L, state, throughput, shader_bsdf_alpha(kg, &sd));
        }
#  endif /* __AO__ */

#  ifdef __SUBSURFACE__
        /* bssrdf scatter to a different location on the same object, replacing
     * the closures with a diffuse BSDF */
        if (sd.flag & SD_BSSRDF) {
          if (kernel_path_subsurface_scatter(
                  kg, &sd, emission_sd, L, state, ray, &throughput, &ss_indirect)) {
            break;
          }
        }
#  endif /* __SUBSURFACE__ */

        /* direct lighting */
        kernel_path_surface_connect_light(kg, &sd, emission_sd, throughput, state, L);

#  ifdef __VOLUME__
      }
#  endif

      /* compute direct lighting and next bounce */
      if (!kernel_path_surface_bounce(kg, &sd, &throughput, state, &L->state, ray))
        break;
    }

#  ifdef __SUBSURFACE__
    /* Trace indirect subsurface rays by restarting the loop. this uses less
     * stack memory than invoking kernel_path_indirect.
     */
    if (ss_indirect.num_rays) {
      kernel_path_subsurface_setup_indirect(kg, &ss_indirect, state, ray, L, &throughput);
    }
    else {
      break;
    }
  }
#  endif /* __SUBSURFACE__ */
}

ccl_device void kernel_path_trace(
    KernelGlobals *kg, ccl_global float *buffer, int sample, int x, int y, int offset, int stride)
{
  PROFILING_INIT(kg, PROFILING_RAY_SETUP);

  /* buffer offset */
  int index = offset + x + y * stride;
  int pass_stride = kernel_data.film.pass_stride;

  buffer += index * pass_stride;

<<<<<<< HEAD
	if(kernel_data.film.pass_adaptive_aux_buffer) {
		ccl_global float4 *aux = (ccl_global float4*)(buffer + kernel_data.film.pass_adaptive_aux_buffer);
		if(aux->w > 0.0f) {
			return;
		}
	}

	/* Initialize random numbers and sample ray. */
	uint rng_hash;
	Ray ray;
=======
  /* Initialize random numbers and sample ray. */
  uint rng_hash;
  Ray ray;
>>>>>>> 3076d95b

  kernel_path_trace_setup(kg, sample, x, y, &rng_hash, &ray);

  if (ray.t == 0.0f) {
    return;
  }

  /* Initialize state. */
  float3 throughput = make_float3(1.0f, 1.0f, 1.0f);

  PathRadiance L;
  path_radiance_init(&L, kernel_data.film.use_light_pass);

  ShaderDataTinyStorage emission_sd_storage;
  ShaderData *emission_sd = AS_SHADER_DATA(&emission_sd_storage);

  PathState state;
  path_state_init(kg, emission_sd, &state, rng_hash, sample, &ray);

  /* Integrate. */
  kernel_path_integrate(kg, &state, throughput, &ray, &L, buffer, emission_sd);

  kernel_write_result(kg, buffer, sample, &L);
}

#endif /* __SPLIT_KERNEL__ */

CCL_NAMESPACE_END<|MERGE_RESOLUTION|>--- conflicted
+++ resolved
@@ -666,22 +666,17 @@
 
   buffer += index * pass_stride;
 
-<<<<<<< HEAD
-	if(kernel_data.film.pass_adaptive_aux_buffer) {
-		ccl_global float4 *aux = (ccl_global float4*)(buffer + kernel_data.film.pass_adaptive_aux_buffer);
-		if(aux->w > 0.0f) {
-			return;
-		}
-	}
-
-	/* Initialize random numbers and sample ray. */
-	uint rng_hash;
-	Ray ray;
-=======
+  if (kernel_data.film.pass_adaptive_aux_buffer) {
+    ccl_global float4 *aux = (ccl_global float4 *)(buffer +
+                                                   kernel_data.film.pass_adaptive_aux_buffer);
+    if (aux->w > 0.0f) {
+      return;
+    }
+  }
+
   /* Initialize random numbers and sample ray. */
   uint rng_hash;
   Ray ray;
->>>>>>> 3076d95b
 
   kernel_path_trace_setup(kg, sample, x, y, &rng_hash, &ray);
 
