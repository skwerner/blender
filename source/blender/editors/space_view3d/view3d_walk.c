/*
 * This program is free software; you can redistribute it and/or
 * modify it under the terms of the GNU General Public License
 * as published by the Free Software Foundation; either version 2
 * of the License, or (at your option) any later version.
 *
 * This program is distributed in the hope that it will be useful,
 * but WITHOUT ANY WARRANTY; without even the implied warranty of
 * MERCHANTABILITY or FITNESS FOR A PARTICULAR PURPOSE.  See the
 * GNU General Public License for more details.
 *
 * You should have received a copy of the GNU General Public License
 * along with this program; if not, write to the Free Software Foundation,
 * Inc., 51 Franklin Street, Fifth Floor, Boston, MA 02110-1301, USA.
 */

/** \file
 * \ingroup spview3d
 */

/* defines VIEW3D_OT_navigate - walk modal operator */

#include "DNA_scene_types.h"
#include "DNA_object_types.h"

#include "MEM_guardedalloc.h"

#include "BLI_math.h"
#include "BLI_blenlib.h"
#include "BLI_kdopbvh.h"
#include "BLI_utildefines.h"

#include "BKE_context.h"
#include "BKE_main.h"
#include "BKE_report.h"

#include "BLT_translation.h"

#include "WM_api.h"
#include "WM_types.h"

#include "ED_screen.h"
#include "ED_space_api.h"
#include "ED_transform_snap_object_context.h"

#include "PIL_time.h" /* smoothview */

#include "UI_interface.h"
#include "UI_resources.h"

#include "GPU_immediate.h"

#include "DEG_depsgraph.h"

#include "view3d_intern.h" /* own include */

#ifdef WITH_INPUT_NDOF
//#  define NDOF_WALK_DEBUG
/* is this needed for ndof? - commented so redraw doesn't thrash - campbell */
//#  define NDOF_WALK_DRAW_TOOMUCH
#endif

#define USE_TABLET_SUPPORT

/* ensure the target position is one we can reach, see: T45771 */
#define USE_PIXELSIZE_NATIVE_SUPPORT

/* NOTE: these defines are saved in keymap files,
 * do not change values but just add new ones */
enum {
  WALK_MODAL_CANCEL = 1,
  WALK_MODAL_CONFIRM,
  WALK_MODAL_DIR_FORWARD,
  WALK_MODAL_DIR_FORWARD_STOP,
  WALK_MODAL_DIR_BACKWARD,
  WALK_MODAL_DIR_BACKWARD_STOP,
  WALK_MODAL_DIR_LEFT,
  WALK_MODAL_DIR_LEFT_STOP,
  WALK_MODAL_DIR_RIGHT,
  WALK_MODAL_DIR_RIGHT_STOP,
  WALK_MODAL_DIR_UP,
  WALK_MODAL_DIR_UP_STOP,
  WALK_MODAL_DIR_DOWN,
  WALK_MODAL_DIR_DOWN_STOP,
  WALK_MODAL_FAST_ENABLE,
  WALK_MODAL_FAST_DISABLE,
  WALK_MODAL_SLOW_ENABLE,
  WALK_MODAL_SLOW_DISABLE,
  WALK_MODAL_JUMP,
  WALK_MODAL_JUMP_STOP,
  WALK_MODAL_TELEPORT,
  WALK_MODAL_TOGGLE,
  WALK_MODAL_ACCELERATE,
  WALK_MODAL_DECELERATE,
};

enum {
  WALK_BIT_FORWARD = 1 << 0,
  WALK_BIT_BACKWARD = 1 << 1,
  WALK_BIT_LEFT = 1 << 2,
  WALK_BIT_RIGHT = 1 << 3,
  WALK_BIT_UP = 1 << 4,
  WALK_BIT_DOWN = 1 << 5,
};

typedef enum eWalkTeleportState {
  WALK_TELEPORT_STATE_OFF = 0,
  WALK_TELEPORT_STATE_ON,
} eWalkTeleportState;

typedef enum eWalkMethod {
  WALK_MODE_FREE = 0,
  WALK_MODE_GRAVITY,
} eWalkMethod;

typedef enum eWalkGravityState {
  WALK_GRAVITY_STATE_OFF = 0,
  WALK_GRAVITY_STATE_JUMP,
  WALK_GRAVITY_STATE_START,
  WALK_GRAVITY_STATE_ON,
} eWalkGravityState;

/* called in transform_ops.c, on each regeneration of keymaps  */
void walk_modal_keymap(wmKeyConfig *keyconf)
{
  static const EnumPropertyItem modal_items[] = {
      {WALK_MODAL_CONFIRM, "CONFIRM", 0, "Confirm", ""},
      {WALK_MODAL_CANCEL, "CANCEL", 0, "Cancel", ""},

      {WALK_MODAL_DIR_FORWARD, "FORWARD", 0, "Forward", ""},
      {WALK_MODAL_DIR_BACKWARD, "BACKWARD", 0, "Backward", ""},
      {WALK_MODAL_DIR_LEFT, "LEFT", 0, "Left", ""},
      {WALK_MODAL_DIR_RIGHT, "RIGHT", 0, "Right", ""},
      {WALK_MODAL_DIR_UP, "UP", 0, "Up", ""},
      {WALK_MODAL_DIR_DOWN, "DOWN", 0, "Down", ""},

      {WALK_MODAL_DIR_FORWARD_STOP, "FORWARD_STOP", 0, "Stop Move Forward", ""},
      {WALK_MODAL_DIR_BACKWARD_STOP, "BACKWARD_STOP", 0, "Stop Mode Backward", ""},
      {WALK_MODAL_DIR_LEFT_STOP, "LEFT_STOP", 0, "Stop Move Left", ""},
      {WALK_MODAL_DIR_RIGHT_STOP, "RIGHT_STOP", 0, "Stop Mode Right", ""},
      {WALK_MODAL_DIR_UP_STOP, "UP_STOP", 0, "Stop Move Up", ""},
      {WALK_MODAL_DIR_DOWN_STOP, "DOWN_STOP", 0, "Stop Mode Down", ""},

      {WALK_MODAL_TELEPORT, "TELEPORT", 0, "Teleport", "Move forward a few units at once"},

      {WALK_MODAL_ACCELERATE, "ACCELERATE", 0, "Accelerate", ""},
      {WALK_MODAL_DECELERATE, "DECELERATE", 0, "Decelerate", ""},

      {WALK_MODAL_FAST_ENABLE, "FAST_ENABLE", 0, "Fast", "Move faster (walk or fly)"},
      {WALK_MODAL_FAST_DISABLE, "FAST_DISABLE", 0, "Fast (Off)", "Resume regular speed"},

      {WALK_MODAL_SLOW_ENABLE, "SLOW_ENABLE", 0, "Slow", "Move slower (walk or fly)"},
      {WALK_MODAL_SLOW_DISABLE, "SLOW_DISABLE", 0, "Slow (Off)", "Resume regular speed"},

      {WALK_MODAL_JUMP, "JUMP", 0, "Jump", "Jump when in walk mode"},
      {WALK_MODAL_JUMP_STOP, "JUMP_STOP", 0, "Jump (Off)", "Stop pushing jump"},

      {WALK_MODAL_TOGGLE, "GRAVITY_TOGGLE", 0, "Toggle Gravity", "Toggle gravity effect"},

      {0, NULL, 0, NULL, NULL},
  };

  wmKeyMap *keymap = WM_modalkeymap_get(keyconf, "View3D Walk Modal");

  /* this function is called for each spacetype, only needs to add map once */
  if (keymap && keymap->modal_items) {
    return;
  }

  keymap = WM_modalkeymap_add(keyconf, "View3D Walk Modal", modal_items);

  /* assign map to operators */
  WM_modalkeymap_assign(keymap, "VIEW3D_OT_walk");
}

typedef struct WalkTeleport {
  eWalkTeleportState state;
  float duration; /* from user preferences */
  float origin[3];
  float direction[3];
  double initial_time;
  eWalkMethod navigation_mode; /* teleport always set FREE mode on */

} WalkTeleport;

typedef struct WalkInfo {
  /* context stuff */
  RegionView3D *rv3d;
  View3D *v3d;
  ARegion *ar;
  struct Depsgraph *depsgraph;
  Scene *scene;

<<<<<<< HEAD
  /** Needed for for updating that isn't triggered by input. */
=======
  /** Needed for updating that isn't triggered by input. */
>>>>>>> e17b075a
  wmTimer *timer;

  short state;
  bool redraw;

  /**
   * Needed for auto-keyframing, when animation isn't playing, only keyframe on confirmation.
   *
   * Currently we can't cancel this operator usefully while recording on animation playback
   * (this would need to un-key all previous frames).
   */
  bool anim_playing;
<<<<<<< HEAD
=======
  bool need_rotation_keyframe;
  bool need_translation_keyframe;
>>>>>>> e17b075a

  /** Previous 2D mouse values. */
  int prev_mval[2];
  /** Center mouse values. */
  int center_mval[2];

  int moffset[2];

#ifdef WITH_INPUT_NDOF
  /** Latest 3D mouse values. */
  wmNDOFMotionData *ndof;
#endif

  /* walk state state */
  /** The base speed without run/slow down modifications. */
  float base_speed;
  /** The speed the view is moving per redraw. */
  float speed;
  /** World scale 1.0 default. */
  float grid;

  /* compare between last state */
  /** Time between draws. */
  double time_lastdraw;

  void *draw_handle_pixel;

  /* use for some lag */
  /** Keep the previous value to smooth transitions (use lag). */
  float dvec_prev[3];

  /** Walk/free movement. */
  eWalkMethod navigation_mode;

  /* teleport */
  WalkTeleport teleport;

  /** Look speed factor - user preferences. */
  float mouse_speed;

  /** Speed adjustments. */
  bool is_fast;
  bool is_slow;

  /** Mouse reverse. */
  bool is_reversed;

#ifdef USE_TABLET_SUPPORT
  /** Check if we had a cursor event before. */
  bool is_cursor_first;

  /** Tablet devices (we can't relocate the cursor). */
  bool is_cursor_absolute;
#endif

  /** Gravity system. */
  eWalkGravityState gravity_state;
  float gravity;

  /** Height to use in walk mode. */
  float view_height;

  /** Counting system to allow movement to continue if a direction (WASD) key is still pressed. */
  int active_directions;

  float speed_jump;
  /** Maximum jump height. */
  float jump_height;
  /** To use for fast/slow speeds. */
  float speed_factor;

  struct SnapObjectContext *snap_context;

  struct View3DCameraControl *v3d_camera_control;

} WalkInfo;

/* prototypes */
#ifdef WITH_INPUT_NDOF
static void walkApply_ndof(bContext *C, WalkInfo *walk, bool is_confirm);
#endif /* WITH_INPUT_NDOF */
static int walkApply(bContext *C, struct WalkInfo *walk, bool force_autokey);
static float getVelocityZeroTime(const float gravity, const float velocity);

static void drawWalkPixel(const struct bContext *UNUSED(C), ARegion *ar, void *arg)
{
  /* draws an aim/cross in the center */
  WalkInfo *walk = arg;

  const int outter_length = 24;
  const int inner_length = 14;
  int xoff, yoff;
  rctf viewborder;

  if (ED_view3d_cameracontrol_object_get(walk->v3d_camera_control)) {
    ED_view3d_calc_camera_border(
        walk->scene, walk->depsgraph, ar, walk->v3d, walk->rv3d, &viewborder, false);
    xoff = viewborder.xmin + BLI_rctf_size_x(&viewborder) * 0.5f;
    yoff = viewborder.ymin + BLI_rctf_size_y(&viewborder) * 0.5f;
  }
  else {
    xoff = walk->ar->winx / 2;
    yoff = walk->ar->winy / 2;
  }

  GPUVertFormat *format = immVertexFormat();
  uint pos = GPU_vertformat_attr_add(format, "pos", GPU_COMP_I32, 2, GPU_FETCH_INT_TO_FLOAT);

  immBindBuiltinProgram(GPU_SHADER_2D_UNIFORM_COLOR);

  immUniformThemeColor(TH_VIEW_OVERLAY);

  immBegin(GPU_PRIM_LINES, 8);

  /* North */
  immVertex2i(pos, xoff, yoff + inner_length);
  immVertex2i(pos, xoff, yoff + outter_length);

  /* East */
  immVertex2i(pos, xoff + inner_length, yoff);
  immVertex2i(pos, xoff + outter_length, yoff);

  /* South */
  immVertex2i(pos, xoff, yoff - inner_length);
  immVertex2i(pos, xoff, yoff - outter_length);

  /* West */
  immVertex2i(pos, xoff - inner_length, yoff);
  immVertex2i(pos, xoff - outter_length, yoff);

  immEnd();
  immUnbindProgram();
}

static void walk_navigation_mode_set(WalkInfo *walk, eWalkMethod mode)
{
  if (mode == WALK_MODE_FREE) {
    walk->navigation_mode = WALK_MODE_FREE;
    walk->gravity_state = WALK_GRAVITY_STATE_OFF;
  }
  else { /* WALK_MODE_GRAVITY */
    walk->navigation_mode = WALK_MODE_GRAVITY;
    walk->gravity_state = WALK_GRAVITY_STATE_START;
  }
}

/**
 * \param r_distance: Distance to the hit point
 */
static bool walk_floor_distance_get(RegionView3D *rv3d,
                                    WalkInfo *walk,
                                    const float dvec[3],
                                    float *r_distance)
{
  float ray_normal[3] = {0, 0, -1}; /* down */
  float ray_start[3];
  float r_location[3];
  float r_normal_dummy[3];
  float dvec_tmp[3];
  bool ret;

  *r_distance = BVH_RAYCAST_DIST_MAX;

  copy_v3_v3(ray_start, rv3d->viewinv[3]);

  mul_v3_v3fl(dvec_tmp, dvec, walk->grid);
  add_v3_v3(ray_start, dvec_tmp);

  ret = ED_transform_snap_object_project_ray(walk->snap_context,
                                             &(const struct SnapObjectParams){
                                                 .snap_select = SNAP_ALL,
                                             },
                                             ray_start,
                                             ray_normal,
                                             r_distance,
                                             r_location,
                                             r_normal_dummy);

  /* artificially scale the distance to the scene size */
  *r_distance /= walk->grid;
  return ret;
}

/**
 * \param ray_distance: Distance to the hit point
 * \param r_location: Location of the hit point
 * \param r_normal: Normal of the hit surface, transformed to always face the camera
 */
static bool walk_ray_cast(RegionView3D *rv3d,
                          WalkInfo *walk,
                          float r_location[3],
                          float r_normal[3],
                          float *ray_distance)
{
  float ray_normal[3] = {0, 0, -1}; /* forward */
  float ray_start[3];
  bool ret;

  *ray_distance = BVH_RAYCAST_DIST_MAX;

  copy_v3_v3(ray_start, rv3d->viewinv[3]);

  mul_mat3_m4_v3(rv3d->viewinv, ray_normal);

  normalize_v3(ray_normal);

  ret = ED_transform_snap_object_project_ray(walk->snap_context,
                                             &(const struct SnapObjectParams){
                                                 .snap_select = SNAP_ALL,
                                             },
                                             ray_start,
                                             ray_normal,
                                             NULL,
                                             r_location,
                                             r_normal);

  /* dot is positive if both rays are facing the same direction */
  if (dot_v3v3(ray_normal, r_normal) > 0) {
    negate_v3(r_normal);
  }

  /* artificially scale the distance to the scene size */
  *ray_distance /= walk->grid;

  return ret;
}

/* WalkInfo->state */
enum {
  WALK_RUNNING = 0,
  WALK_CANCEL = 1,
  WALK_CONFIRM = 2,
};

/* keep the previous speed until user changes userpreferences */
static float base_speed = -1.f;
static float userdef_speed = -1.f;

static bool initWalkInfo(bContext *C, WalkInfo *walk, wmOperator *op)
{
  wmWindowManager *wm = CTX_wm_manager(C);
  Main *bmain = CTX_data_main(C);
  wmWindow *win = CTX_wm_window(C);

  walk->rv3d = CTX_wm_region_view3d(C);
  walk->v3d = CTX_wm_view3d(C);
  walk->ar = CTX_wm_region(C);
  walk->depsgraph = CTX_data_ensure_evaluated_depsgraph(C);
  walk->scene = CTX_data_scene(C);

#ifdef NDOF_WALK_DEBUG
  puts("\n-- walk begin --");
#endif

  /* sanity check: for rare but possible case (if lib-linking the camera fails) */
  if ((walk->rv3d->persp == RV3D_CAMOB) && (walk->v3d->camera == NULL)) {
    walk->rv3d->persp = RV3D_PERSP;
  }

  if (walk->rv3d->persp == RV3D_CAMOB && ID_IS_LINKED(walk->v3d->camera)) {
    BKE_report(op->reports, RPT_ERROR, "Cannot navigate a camera from an external library");
    return false;
  }

  if (ED_view3d_offset_lock_check(walk->v3d, walk->rv3d)) {
    BKE_report(op->reports, RPT_ERROR, "Cannot navigate when the view offset is locked");
    return false;
  }

  if (walk->rv3d->persp == RV3D_CAMOB && walk->v3d->camera->constraints.first) {
    BKE_report(op->reports, RPT_ERROR, "Cannot navigate an object with constraints");
    return false;
  }

  walk->state = WALK_RUNNING;

  if (fabsf(U.walk_navigation.walk_speed - userdef_speed) > 0.1f) {
    base_speed = U.walk_navigation.walk_speed;
    userdef_speed = U.walk_navigation.walk_speed;
  }

  walk->speed = 0.0f;
  walk->is_fast = false;
  walk->is_slow = false;
  walk->grid = (walk->scene->unit.system == USER_UNIT_NONE) ? 1.f :
                                                              1.f / walk->scene->unit.scale_length;

  /* user preference settings */
  walk->teleport.duration = U.walk_navigation.teleport_time;
  walk->mouse_speed = U.walk_navigation.mouse_speed;

  if ((U.walk_navigation.flag & USER_WALK_GRAVITY)) {
    walk_navigation_mode_set(walk, WALK_MODE_GRAVITY);
  }
  else {
    walk_navigation_mode_set(walk, WALK_MODE_FREE);
  }

  walk->view_height = U.walk_navigation.view_height;
  walk->jump_height = U.walk_navigation.jump_height;
  walk->speed = U.walk_navigation.walk_speed;
  walk->speed_factor = U.walk_navigation.walk_speed_factor;

  walk->gravity_state = WALK_GRAVITY_STATE_OFF;

  if ((walk->scene->physics_settings.flag & PHYS_GLOBAL_GRAVITY)) {
    walk->gravity = fabsf(walk->scene->physics_settings.gravity[2]);
  }
  else {
    walk->gravity = 9.80668f; /* m/s2 */
  }

  walk->is_reversed = ((U.walk_navigation.flag & USER_WALK_MOUSE_REVERSE) != 0);

#ifdef USE_TABLET_SUPPORT
  walk->is_cursor_first = true;

  walk->is_cursor_absolute = false;
#endif

  walk->active_directions = 0;

#ifdef NDOF_WALK_DRAW_TOOMUCH
  walk->redraw = 1;
#endif
  zero_v3(walk->dvec_prev);

  walk->timer = WM_event_add_timer(CTX_wm_manager(C), win, TIMER, 0.01f);

#ifdef WITH_INPUT_NDOF
  walk->ndof = NULL;
#endif

  walk->anim_playing = ED_screen_animation_playing(wm);
  walk->need_rotation_keyframe = false;
  walk->need_translation_keyframe = false;

  walk->time_lastdraw = PIL_check_seconds_timer();

  walk->draw_handle_pixel = ED_region_draw_cb_activate(
      walk->ar->type, drawWalkPixel, walk, REGION_DRAW_POST_PIXEL);

  walk->rv3d->rflag |= RV3D_NAVIGATING;

  walk->snap_context = ED_transform_snap_object_context_create_view3d(
      bmain, walk->scene, CTX_data_ensure_evaluated_depsgraph(C), 0, walk->ar, walk->v3d);

  walk->v3d_camera_control = ED_view3d_cameracontrol_acquire(
      walk->depsgraph,
      walk->scene,
      walk->v3d,
      walk->rv3d,
      (U.uiflag & USER_CAM_LOCK_NO_PARENT) == 0);

  /* center the mouse */
  walk->center_mval[0] = walk->ar->winx * 0.5f;
  walk->center_mval[1] = walk->ar->winy * 0.5f;

#ifdef USE_PIXELSIZE_NATIVE_SUPPORT
  walk->center_mval[0] += walk->ar->winrct.xmin;
  walk->center_mval[1] += walk->ar->winrct.ymin;

  WM_cursor_compatible_xy(win, &walk->center_mval[0], &walk->center_mval[1]);

  walk->center_mval[0] -= walk->ar->winrct.xmin;
  walk->center_mval[1] -= walk->ar->winrct.ymin;
#endif

  copy_v2_v2_int(walk->prev_mval, walk->center_mval);

  WM_cursor_warp(win,
                 walk->ar->winrct.xmin + walk->center_mval[0],
                 walk->ar->winrct.ymin + walk->center_mval[1]);

  /* remove the mouse cursor temporarily */
  WM_cursor_modal_set(win, WM_CURSOR_NONE);

  return 1;
}

static int walkEnd(bContext *C, WalkInfo *walk)
{
  wmWindow *win;
  RegionView3D *rv3d;

  if (walk->state == WALK_RUNNING) {
    return OPERATOR_RUNNING_MODAL;
  }
  else if (walk->state == WALK_CONFIRM) {
    /* Needed for auto_keyframe. */
#ifdef WITH_INPUT_NDOF
    if (walk->ndof) {
      walkApply_ndof(C, walk, true);
    }
    else
#endif /* WITH_INPUT_NDOF */
    {
      walkApply(C, walk, true);
    }
  }

#ifdef NDOF_WALK_DEBUG
  puts("\n-- walk end --");
#endif

  win = CTX_wm_window(C);
  rv3d = walk->rv3d;

  WM_event_remove_timer(CTX_wm_manager(C), win, walk->timer);

  ED_region_draw_cb_exit(walk->ar->type, walk->draw_handle_pixel);

  ED_transform_snap_object_context_destroy(walk->snap_context);

  ED_view3d_cameracontrol_release(walk->v3d_camera_control, walk->state == WALK_CANCEL);

  rv3d->rflag &= ~RV3D_NAVIGATING;

#ifdef WITH_INPUT_NDOF
  if (walk->ndof) {
    MEM_freeN(walk->ndof);
  }
#endif

  /* restore the cursor */
  WM_cursor_modal_restore(win);

#ifdef USE_TABLET_SUPPORT
  if (walk->is_cursor_absolute == false)
#endif
  {
    /* center the mouse */
    WM_cursor_warp(win,
                   walk->ar->winrct.xmin + walk->center_mval[0],
                   walk->ar->winrct.ymin + walk->center_mval[1]);
  }

  if (walk->state == WALK_CONFIRM) {
    MEM_freeN(walk);
    return OPERATOR_FINISHED;
  }

  MEM_freeN(walk);
  return OPERATOR_CANCELLED;
}

static void walkEvent(bContext *C, WalkInfo *walk, const wmEvent *event)
{
  if (event->type == TIMER && event->customdata == walk->timer) {
    walk->redraw = true;
  }
  else if (ELEM(event->type, MOUSEMOVE, INBETWEEN_MOUSEMOVE)) {

#ifdef USE_TABLET_SUPPORT
    if (walk->is_cursor_first) {
      /* wait until we get the 'warp' event */
      if ((walk->center_mval[0] == event->mval[0]) && (walk->center_mval[1] == event->mval[1])) {
        walk->is_cursor_first = false;
      }
      else {
        /* note, its possible the system isn't giving us the warp event
         * ideally we shouldn't have to worry about this, see: T45361 */
        wmWindow *win = CTX_wm_window(C);
        WM_cursor_warp(win,
                       walk->ar->winrct.xmin + walk->center_mval[0],
                       walk->ar->winrct.ymin + walk->center_mval[1]);
      }
      return;
    }

    if ((walk->is_cursor_absolute == false) && event->is_motion_absolute) {
      walk->is_cursor_absolute = true;
      copy_v2_v2_int(walk->prev_mval, event->mval);
      copy_v2_v2_int(walk->center_mval, event->mval);
      /* without this we can't turn 180d */
      CLAMP_MIN(walk->mouse_speed, 4.0f);
    }
#endif /* USE_TABLET_SUPPORT */

    walk->moffset[0] += event->mval[0] - walk->prev_mval[0];
    walk->moffset[1] += event->mval[1] - walk->prev_mval[1];

    copy_v2_v2_int(walk->prev_mval, event->mval);

    if ((walk->center_mval[0] != event->mval[0]) || (walk->center_mval[1] != event->mval[1])) {
      walk->redraw = true;

#ifdef USE_TABLET_SUPPORT
      if (walk->is_cursor_absolute) {
        /* pass */
      }
      else
#endif
          if (WM_event_is_last_mousemove(event)) {
        wmWindow *win = CTX_wm_window(C);

#ifdef __APPLE__
        if ((abs(walk->prev_mval[0] - walk->center_mval[0]) > walk->center_mval[0] / 2) ||
            (abs(walk->prev_mval[1] - walk->center_mval[1]) > walk->center_mval[1] / 2))
#endif
        {
          WM_cursor_warp(win,
                         walk->ar->winrct.xmin + walk->center_mval[0],
                         walk->ar->winrct.ymin + walk->center_mval[1]);
          copy_v2_v2_int(walk->prev_mval, walk->center_mval);
        }
      }
    }
  }
#ifdef WITH_INPUT_NDOF
  else if (event->type == NDOF_MOTION) {
    /* do these automagically get delivered? yes. */
    // puts("ndof motion detected in walk mode!");
    // static const char *tag_name = "3D mouse position";

    const wmNDOFMotionData *incoming_ndof = event->customdata;
    switch (incoming_ndof->progress) {
      case P_STARTING:
        /* start keeping track of 3D mouse position */
#  ifdef NDOF_WALK_DEBUG
        puts("start keeping track of 3D mouse position");
#  endif
        /* fall-through */
      case P_IN_PROGRESS:
        /* update 3D mouse position */
#  ifdef NDOF_WALK_DEBUG
        putchar('.');
        fflush(stdout);
#  endif
        if (walk->ndof == NULL) {
          // walk->ndof = MEM_mallocN(sizeof(wmNDOFMotionData), tag_name);
          walk->ndof = MEM_dupallocN(incoming_ndof);
          // walk->ndof = malloc(sizeof(wmNDOFMotionData));
        }
        else {
          memcpy(walk->ndof, incoming_ndof, sizeof(wmNDOFMotionData));
        }
        break;
      case P_FINISHING:
        /* stop keeping track of 3D mouse position */
#  ifdef NDOF_WALK_DEBUG
        puts("stop keeping track of 3D mouse position");
#  endif
        if (walk->ndof) {
          MEM_freeN(walk->ndof);
          // free(walk->ndof);
          walk->ndof = NULL;
        }

        /* update the time else the view will jump when 2D mouse/timer resume */
        walk->time_lastdraw = PIL_check_seconds_timer();

        break;
      default:
        break; /* should always be one of the above 3 */
    }
  }
#endif /* WITH_INPUT_NDOF */
  /* handle modal keymap first */
  else if (event->type == EVT_MODAL_MAP) {
    switch (event->val) {
      case WALK_MODAL_CANCEL:
        walk->state = WALK_CANCEL;
        break;
      case WALK_MODAL_CONFIRM:
        walk->state = WALK_CONFIRM;
        break;

      case WALK_MODAL_ACCELERATE:
        base_speed *= 1.0f + (walk->is_slow ? 0.01f : 0.1f);
        break;
      case WALK_MODAL_DECELERATE:
        base_speed /= 1.0f + (walk->is_slow ? 0.01f : 0.1f);
        break;

      /* implement WASD keys */
      case WALK_MODAL_DIR_FORWARD:
        walk->active_directions |= WALK_BIT_FORWARD;
        break;
      case WALK_MODAL_DIR_BACKWARD:
        walk->active_directions |= WALK_BIT_BACKWARD;
        break;
      case WALK_MODAL_DIR_LEFT:
        walk->active_directions |= WALK_BIT_LEFT;
        break;
      case WALK_MODAL_DIR_RIGHT:
        walk->active_directions |= WALK_BIT_RIGHT;
        break;
      case WALK_MODAL_DIR_UP:
        walk->active_directions |= WALK_BIT_UP;
        break;
      case WALK_MODAL_DIR_DOWN:
        walk->active_directions |= WALK_BIT_DOWN;
        break;

      case WALK_MODAL_DIR_FORWARD_STOP:
        walk->active_directions &= ~WALK_BIT_FORWARD;
        break;
      case WALK_MODAL_DIR_BACKWARD_STOP:
        walk->active_directions &= ~WALK_BIT_BACKWARD;
        break;
      case WALK_MODAL_DIR_LEFT_STOP:
        walk->active_directions &= ~WALK_BIT_LEFT;
        break;
      case WALK_MODAL_DIR_RIGHT_STOP:
        walk->active_directions &= ~WALK_BIT_RIGHT;
        break;
      case WALK_MODAL_DIR_UP_STOP:
        walk->active_directions &= ~WALK_BIT_UP;
        break;
      case WALK_MODAL_DIR_DOWN_STOP:
        walk->active_directions &= ~WALK_BIT_DOWN;
        break;

      case WALK_MODAL_FAST_ENABLE:
        walk->is_fast = true;
        break;
      case WALK_MODAL_FAST_DISABLE:
        walk->is_fast = false;
        break;
      case WALK_MODAL_SLOW_ENABLE:
        walk->is_slow = true;
        break;
      case WALK_MODAL_SLOW_DISABLE:
        walk->is_slow = false;
        break;

#define JUMP_SPEED_MIN 1.0f
#define JUMP_TIME_MAX 0.2f /* s */
#define JUMP_SPEED_MAX sqrtf(2.0f * walk->gravity * walk->jump_height)

      case WALK_MODAL_JUMP_STOP:
        if (walk->gravity_state == WALK_GRAVITY_STATE_JUMP) {
          float t;

          /* delta time */
          t = (float)(PIL_check_seconds_timer() - walk->teleport.initial_time);

          /* reduce the veolocity, if JUMP wasn't hold for long enough */
          t = min_ff(t, JUMP_TIME_MAX);
          walk->speed_jump = JUMP_SPEED_MIN +
                             t * (JUMP_SPEED_MAX - JUMP_SPEED_MIN) / JUMP_TIME_MAX;

          /* when jumping, duration is how long it takes before we start going down */
          walk->teleport.duration = getVelocityZeroTime(walk->gravity, walk->speed_jump);

          /* no more increase of jump speed */
          walk->gravity_state = WALK_GRAVITY_STATE_ON;
        }
        break;
      case WALK_MODAL_JUMP:
        if ((walk->navigation_mode == WALK_MODE_GRAVITY) &&
            (walk->gravity_state == WALK_GRAVITY_STATE_OFF) &&
            (walk->teleport.state == WALK_TELEPORT_STATE_OFF)) {
          /* no need to check for ground,
           * walk->gravity wouldn't be off
           * if we were over a hole */
          walk->gravity_state = WALK_GRAVITY_STATE_JUMP;
          walk->speed_jump = JUMP_SPEED_MAX;

          walk->teleport.initial_time = PIL_check_seconds_timer();
          copy_v3_v3(walk->teleport.origin, walk->rv3d->viewinv[3]);

          /* using previous vec because WASD keys are not called when SPACE is */
          copy_v2_v2(walk->teleport.direction, walk->dvec_prev);

          /* when jumping, duration is how long it takes before we start going down */
          walk->teleport.duration = getVelocityZeroTime(walk->gravity, walk->speed_jump);
        }

        break;

      case WALK_MODAL_TELEPORT: {
        float loc[3], nor[3];
        float distance;
        bool ret = walk_ray_cast(walk->rv3d, walk, loc, nor, &distance);

        /* in case we are teleporting middle way from a jump */
        walk->speed_jump = 0.0f;

        if (ret) {
          WalkTeleport *teleport = &walk->teleport;
          teleport->state = WALK_TELEPORT_STATE_ON;
          teleport->initial_time = PIL_check_seconds_timer();
          teleport->duration = U.walk_navigation.teleport_time;

          teleport->navigation_mode = walk->navigation_mode;
          walk_navigation_mode_set(walk, WALK_MODE_FREE);

          copy_v3_v3(teleport->origin, walk->rv3d->viewinv[3]);

          /* stop the camera from a distance (camera height) */
          normalize_v3_length(nor, walk->view_height);
          add_v3_v3(loc, nor);

          sub_v3_v3v3(teleport->direction, loc, teleport->origin);
        }
        else {
          walk->teleport.state = WALK_TELEPORT_STATE_OFF;
        }
        break;
      }

#undef JUMP_SPEED_MAX
#undef JUMP_TIME_MAX
#undef JUMP_SPEED_MIN

      case WALK_MODAL_TOGGLE:
        if (walk->navigation_mode == WALK_MODE_GRAVITY) {
          walk_navigation_mode_set(walk, WALK_MODE_FREE);
        }
        else { /* WALK_MODE_FREE */
          walk_navigation_mode_set(walk, WALK_MODE_GRAVITY);
        }
        break;
    }
  }
}

static void walkMoveCamera(bContext *C,
                           WalkInfo *walk,
                           const bool do_rotate,
                           const bool do_translate,
                           const bool is_confirm)
{
  /* we only consider autokeying on playback or if user confirmed walk on the same frame
   * otherwise we get a keyframe even if the user cancels. */
  const bool use_autokey = is_confirm || walk->anim_playing;
  ED_view3d_cameracontrol_update(
      walk->v3d_camera_control, use_autokey, C, do_rotate, do_translate);
  if (use_autokey) {
    walk->need_rotation_keyframe = false;
    walk->need_translation_keyframe = false;
  }
}

static float getFreeFallDistance(const float gravity, const float time)
{
  return gravity * (time * time) * 0.5f;
}

static float getVelocityZeroTime(const float gravity, const float velocity)
{
  return velocity / gravity;
}

static int walkApply(bContext *C, WalkInfo *walk, bool is_confirm)
{
#define WALK_ROTATE_FAC 2.2f /* more is faster */
#define WALK_TOP_LIMIT DEG2RADF(85.0f)
#define WALK_BOTTOM_LIMIT DEG2RADF(-80.0f)
#define WALK_MOVE_SPEED base_speed
#define WALK_BOOST_FACTOR ((void)0, walk->speed_factor)

  /* walk mode - Ctrl+Shift+F
   * a walk loop where the user can move move the view as if they are in a walk game
   */
  RegionView3D *rv3d = walk->rv3d;
  ARegion *ar = walk->ar;

  /* 3x3 copy of the view matrix so we can move along the view axis */
  float mat[3][3];
  /* this is the direction that's added to the view offset per redraw */
  float dvec[3] = {0.0f, 0.0f, 0.0f};

  int moffset[2];    /* mouse offset from the views center */
  float tmp_quat[4]; /* used for rotating the view */

#ifdef NDOF_WALK_DEBUG
  {
    static uint iteration = 1;
    printf("walk timer %d\n", iteration++);
  }
#endif

  {
    /* mouse offset from the center */
    copy_v2_v2_int(moffset, walk->moffset);

    /* apply moffset so we can re-accumulate */
    walk->moffset[0] = 0;
    walk->moffset[1] = 0;

    /* revert mouse */
    if (walk->is_reversed) {
      moffset[1] = -moffset[1];
    }

    /* Should we redraw? */
    if ((walk->active_directions) || moffset[0] || moffset[1] ||
        walk->teleport.state == WALK_TELEPORT_STATE_ON ||
        walk->gravity_state != WALK_GRAVITY_STATE_OFF || is_confirm) {
      float dvec_tmp[3];

      /* time how fast it takes for us to redraw,
       * this is so simple scenes don't walk too fast */
      double time_current;
      float time_redraw;
#ifdef NDOF_WALK_DRAW_TOOMUCH
      walk->redraw = 1;
#endif
      time_current = PIL_check_seconds_timer();
      time_redraw = (float)(time_current - walk->time_lastdraw);

      walk->time_lastdraw = time_current;

      /* base speed in m/s */
      walk->speed = WALK_MOVE_SPEED;

      if (walk->is_fast) {
        walk->speed *= WALK_BOOST_FACTOR;
      }
      else if (walk->is_slow) {
        walk->speed *= 1.0f / WALK_BOOST_FACTOR;
      }

      copy_m3_m4(mat, rv3d->viewinv);

      {
        /* rotate about the X axis- look up/down */
        if (moffset[1]) {
          float upvec[3];
          float angle;
          float y;

          /* relative offset */
          y = (float)moffset[1] / ar->winy;

          /* speed factor */
          y *= WALK_ROTATE_FAC;

          /* user adjustment factor */
          y *= walk->mouse_speed;

          /* clamp the angle limits */
          /* it ranges from 90.0f to -90.0f */
          angle = -asinf(rv3d->viewmat[2][2]);

          if (angle > WALK_TOP_LIMIT && y > 0.0f) {
            y = 0.0f;
          }
          else if (angle < WALK_BOTTOM_LIMIT && y < 0.0f) {
            y = 0.0f;
          }

          copy_v3_fl3(upvec, 1.0f, 0.0f, 0.0f);
          mul_m3_v3(mat, upvec);
          /* Rotate about the relative up vec */
          axis_angle_to_quat(tmp_quat, upvec, -y);
          mul_qt_qtqt(rv3d->viewquat, rv3d->viewquat, tmp_quat);
        }

        /* rotate about the Y axis- look left/right */
        if (moffset[0]) {
          float upvec[3];
          float x;

          /* if we're upside down invert the moffset */
          copy_v3_fl3(upvec, 0.0f, 1.0f, 0.0f);
          mul_m3_v3(mat, upvec);

          if (upvec[2] < 0.0f) {
            moffset[0] = -moffset[0];
          }

          /* relative offset */
          x = (float)moffset[0] / ar->winx;

          /* speed factor */
          x *= WALK_ROTATE_FAC;

          /* user adjustment factor */
          x *= walk->mouse_speed;

          /* Rotate about the relative up vec */
          axis_angle_to_quat_single(tmp_quat, 'Z', x);
          mul_qt_qtqt(rv3d->viewquat, rv3d->viewquat, tmp_quat);
        }
      }

      /* WASD - 'move' translation code */
      if ((walk->active_directions) && (walk->gravity_state == WALK_GRAVITY_STATE_OFF)) {

        short direction;
        zero_v3(dvec);

        if ((walk->active_directions & WALK_BIT_FORWARD) ||
            (walk->active_directions & WALK_BIT_BACKWARD)) {

          direction = 0;

          if ((walk->active_directions & WALK_BIT_FORWARD)) {
            direction += 1;
          }

          if ((walk->active_directions & WALK_BIT_BACKWARD)) {
            direction -= 1;
          }

          copy_v3_fl3(dvec_tmp, 0.0f, 0.0f, direction);
          mul_m3_v3(mat, dvec_tmp);

          if (walk->navigation_mode == WALK_MODE_GRAVITY) {
            dvec_tmp[2] = 0.0f;
          }

          normalize_v3(dvec_tmp);
          add_v3_v3(dvec, dvec_tmp);
        }

        if ((walk->active_directions & WALK_BIT_LEFT) ||
            (walk->active_directions & WALK_BIT_RIGHT)) {

          direction = 0;

          if ((walk->active_directions & WALK_BIT_LEFT)) {
            direction += 1;
          }

          if ((walk->active_directions & WALK_BIT_RIGHT)) {
            direction -= 1;
          }

          dvec_tmp[0] = direction * rv3d->viewinv[0][0];
          dvec_tmp[1] = direction * rv3d->viewinv[0][1];
          dvec_tmp[2] = 0.0f;

          normalize_v3(dvec_tmp);
          add_v3_v3(dvec, dvec_tmp);
        }

        if ((walk->active_directions & WALK_BIT_UP) || (walk->active_directions & WALK_BIT_DOWN)) {

          if (walk->navigation_mode == WALK_MODE_FREE) {

            direction = 0;

            if ((walk->active_directions & WALK_BIT_UP)) {
              direction -= 1;
            }

            if ((walk->active_directions & WALK_BIT_DOWN)) {
              direction = 1;
            }

            copy_v3_fl3(dvec_tmp, 0.0f, 0.0f, direction);
            add_v3_v3(dvec, dvec_tmp);
          }
        }

        /* apply movement */
        mul_v3_fl(dvec, walk->speed * time_redraw);
      }

      /* stick to the floor */
      if (walk->navigation_mode == WALK_MODE_GRAVITY &&
          ELEM(walk->gravity_state, WALK_GRAVITY_STATE_OFF, WALK_GRAVITY_STATE_START)) {

        bool ret;
        float ray_distance;
        float difference = -100.0f;
        float fall_distance;

        ret = walk_floor_distance_get(rv3d, walk, dvec, &ray_distance);

        if (ret) {
          difference = walk->view_height - ray_distance;
        }

        /* the distance we would fall naturally smoothly enough that we
         * can manually drop the object without activating gravity */
        fall_distance = time_redraw * walk->speed * WALK_BOOST_FACTOR;

        if (fabsf(difference) < fall_distance) {
          /* slope/stairs */
          dvec[2] -= difference;

          /* in case we switched from FREE to GRAVITY too close to the ground */
          if (walk->gravity_state == WALK_GRAVITY_STATE_START) {
            walk->gravity_state = WALK_GRAVITY_STATE_OFF;
          }
        }
        else {
          /* hijack the teleport variables */
          walk->teleport.initial_time = PIL_check_seconds_timer();
          walk->gravity_state = WALK_GRAVITY_STATE_ON;
          walk->teleport.duration = 0.0f;

          copy_v3_v3(walk->teleport.origin, walk->rv3d->viewinv[3]);
          copy_v2_v2(walk->teleport.direction, dvec);
        }
      }

      /* Falling or jumping) */
      if (ELEM(walk->gravity_state, WALK_GRAVITY_STATE_ON, WALK_GRAVITY_STATE_JUMP)) {
        float t;
        float z_cur, z_new;
        bool ret;
        float ray_distance, difference = -100.0f;

        /* delta time */
        t = (float)(PIL_check_seconds_timer() - walk->teleport.initial_time);

        /* keep moving if we were moving */
        copy_v2_v2(dvec, walk->teleport.direction);

        z_cur = walk->rv3d->viewinv[3][2];
        z_new = walk->teleport.origin[2] - getFreeFallDistance(walk->gravity, t) * walk->grid;

        /* jump */
        z_new += t * walk->speed_jump * walk->grid;

        /* duration is the jump duration */
        if (t > walk->teleport.duration) {

          /* check to see if we are landing */
          ret = walk_floor_distance_get(rv3d, walk, dvec, &ray_distance);

          if (ret) {
            difference = walk->view_height - ray_distance;
          }

          if (difference > 0.0f) {
            /* quit falling, lands at "view_height" from the floor */
            dvec[2] -= difference;
            walk->gravity_state = WALK_GRAVITY_STATE_OFF;
            walk->speed_jump = 0.0f;
          }
          else {
            /* keep falling */
            dvec[2] = z_cur - z_new;
          }
        }
        else {
          /* keep going up (jump) */
          dvec[2] = z_cur - z_new;
        }
      }

      /* Teleport */
      else if (walk->teleport.state == WALK_TELEPORT_STATE_ON) {
        float t; /* factor */
        float new_loc[3];
        float cur_loc[3];

        /* linear interpolation */
        t = (float)(PIL_check_seconds_timer() - walk->teleport.initial_time);
        t /= walk->teleport.duration;

        /* clamp so we don't go past our limit */
        if (t >= 1.0f) {
          t = 1.0f;
          walk->teleport.state = WALK_TELEPORT_STATE_OFF;
          walk_navigation_mode_set(walk, walk->teleport.navigation_mode);
        }

        mul_v3_v3fl(new_loc, walk->teleport.direction, t);
        add_v3_v3(new_loc, walk->teleport.origin);

        copy_v3_v3(cur_loc, walk->rv3d->viewinv[3]);
        sub_v3_v3v3(dvec, cur_loc, new_loc);
      }

      if (rv3d->persp == RV3D_CAMOB) {
        Object *lock_ob = ED_view3d_cameracontrol_object_get(walk->v3d_camera_control);
        if (lock_ob->protectflag & OB_LOCK_LOCX) {
          dvec[0] = 0.0f;
        }
        if (lock_ob->protectflag & OB_LOCK_LOCY) {
          dvec[1] = 0.0f;
        }
        if (lock_ob->protectflag & OB_LOCK_LOCZ) {
          dvec[2] = 0.0f;
        }
      }

      /* scale the movement to the scene size */
      mul_v3_v3fl(dvec_tmp, dvec, walk->grid);
      add_v3_v3(rv3d->ofs, dvec_tmp);

      if (rv3d->persp == RV3D_CAMOB) {
        walk->need_rotation_keyframe |= (moffset[0] || moffset[1]);
        walk->need_translation_keyframe |= (len_squared_v3(dvec_tmp) > FLT_EPSILON);
        walkMoveCamera(
            C, walk, walk->need_rotation_keyframe, walk->need_translation_keyframe, is_confirm);
      }
    }
    else {
      /* we're not redrawing but we need to update the time else the view will jump */
      walk->time_lastdraw = PIL_check_seconds_timer();
    }
    /* end drawing */
    copy_v3_v3(walk->dvec_prev, dvec);
  }

  return OPERATOR_FINISHED;
#undef WALK_ROTATE_FAC
#undef WALK_ZUP_CORRECT_FAC
#undef WALK_ZUP_CORRECT_ACCEL
#undef WALK_SMOOTH_FAC
#undef WALK_TOP_LIMIT
#undef WALK_BOTTOM_LIMIT
#undef WALK_MOVE_SPEED
#undef WALK_BOOST_FACTOR
}

#ifdef WITH_INPUT_NDOF
static void walkApply_ndof(bContext *C, WalkInfo *walk, bool is_confirm)
{
  Object *lock_ob = ED_view3d_cameracontrol_object_get(walk->v3d_camera_control);
  bool has_translate, has_rotate;

  view3d_ndof_fly(walk->ndof,
                  walk->v3d,
                  walk->rv3d,
                  walk->is_slow,
                  lock_ob ? lock_ob->protectflag : 0,
                  &has_translate,
                  &has_rotate);

  if (has_translate || has_rotate) {
    walk->redraw = true;

    if (walk->rv3d->persp == RV3D_CAMOB) {
      walk->need_rotation_keyframe |= has_rotate;
      walk->need_translation_keyframe |= has_translate;
      walkMoveCamera(
          C, walk, walk->need_rotation_keyframe, walk->need_translation_keyframe, is_confirm);
    }
  }
}
#endif /* WITH_INPUT_NDOF */

/****** walk operator ******/
static int walk_invoke(bContext *C, wmOperator *op, const wmEvent *event)
{
  RegionView3D *rv3d = CTX_wm_region_view3d(C);
  WalkInfo *walk;

  if (rv3d->viewlock & RV3D_LOCKED) {
    return OPERATOR_CANCELLED;
  }

  walk = MEM_callocN(sizeof(WalkInfo), "NavigationWalkOperation");

  op->customdata = walk;

  if (initWalkInfo(C, walk, op) == false) {
    MEM_freeN(op->customdata);
    return OPERATOR_CANCELLED;
  }

  walkEvent(C, walk, event);

  WM_event_add_modal_handler(C, op);

  return OPERATOR_RUNNING_MODAL;
}

static void walk_cancel(bContext *C, wmOperator *op)
{
  WalkInfo *walk = op->customdata;

  walk->state = WALK_CANCEL;
  walkEnd(C, walk);
  op->customdata = NULL;
}

static int walk_modal(bContext *C, wmOperator *op, const wmEvent *event)
{
  int exit_code;
  bool do_draw = false;
  WalkInfo *walk = op->customdata;
  RegionView3D *rv3d = walk->rv3d;
  Object *walk_object = ED_view3d_cameracontrol_object_get(walk->v3d_camera_control);

  walk->redraw = false;

  walkEvent(C, walk, event);

#ifdef WITH_INPUT_NDOF
  if (walk->ndof) { /* 3D mouse overrules [2D mouse + timer] */
    if (event->type == NDOF_MOTION) {
      walkApply_ndof(C, walk, false);
    }
  }
  else
#endif /* WITH_INPUT_NDOF */
      if (event->type == TIMER && event->customdata == walk->timer) {
    walkApply(C, walk, false);
  }

  do_draw |= walk->redraw;

  exit_code = walkEnd(C, walk);

  if (exit_code != OPERATOR_RUNNING_MODAL) {
    do_draw = true;
  }

  if (do_draw) {
    if (rv3d->persp == RV3D_CAMOB) {
      WM_event_add_notifier(C, NC_OBJECT | ND_TRANSFORM, walk_object);
    }

    // too frequent, commented with NDOF_WALK_DRAW_TOOMUCH for now
    // puts("redraw!");
    ED_region_tag_redraw(CTX_wm_region(C));
  }
  return exit_code;
}

void VIEW3D_OT_walk(wmOperatorType *ot)
{
  /* identifiers */
  ot->name = "Walk Navigation";
  ot->description = "Interactively walk around the scene";
  ot->idname = "VIEW3D_OT_walk";

  /* api callbacks */
  ot->invoke = walk_invoke;
  ot->cancel = walk_cancel;
  ot->modal = walk_modal;
  ot->poll = ED_operator_region_view3d_active;

  /* flags */
  ot->flag = OPTYPE_BLOCKING;
}<|MERGE_RESOLUTION|>--- conflicted
+++ resolved
@@ -191,11 +191,7 @@
   struct Depsgraph *depsgraph;
   Scene *scene;
 
-<<<<<<< HEAD
-  /** Needed for for updating that isn't triggered by input. */
-=======
   /** Needed for updating that isn't triggered by input. */
->>>>>>> e17b075a
   wmTimer *timer;
 
   short state;
@@ -208,11 +204,8 @@
    * (this would need to un-key all previous frames).
    */
   bool anim_playing;
-<<<<<<< HEAD
-=======
   bool need_rotation_keyframe;
   bool need_translation_keyframe;
->>>>>>> e17b075a
 
   /** Previous 2D mouse values. */
   int prev_mval[2];
