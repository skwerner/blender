/*
 * Copyright 2011-2013 Blender Foundation
 *
 * Licensed under the Apache License, Version 2.0 (the "License");
 * you may not use this file except in compliance with the License.
 * You may obtain a copy of the License at
 *
 * http://www.apache.org/licenses/LICENSE-2.0
 *
 * Unless required by applicable law or agreed to in writing, software
 * distributed under the License is distributed on an "AS IS" BASIS,
 * WITHOUT WARRANTIES OR CONDITIONS OF ANY KIND, either express or implied.
 * See the License for the specific language governing permissions and
 * limitations under the License.
 */

#ifndef __KERNEL_TYPES_H__
#define __KERNEL_TYPES_H__

#if !defined(__KERNEL_GPU__) && defined(WITH_EMBREE)
#  include <embree3/rtcore.h>
#  include <embree3/rtcore_scene.h>
#  define __EMBREE__
#endif

#include "kernel/kernel_math.h"
#include "kernel/svm/svm_types.h"
#include "util/util_static_assert.h"

#ifndef __KERNEL_GPU__
#  define __KERNEL_CPU__
#endif

/* TODO(sergey): This is only to make it possible to include this header
 * from outside of the kernel. but this could be done somewhat cleaner?
 */
#ifndef ccl_addr_space
#  define ccl_addr_space
#endif

CCL_NAMESPACE_BEGIN

/* Constants */
#define OBJECT_MOTION_PASS_SIZE 2
#define FILTER_TABLE_SIZE 1024
#define RAMP_TABLE_SIZE 256
#define SHUTTER_TABLE_SIZE 256

#define BSSRDF_MIN_RADIUS 1e-8f
#define BSSRDF_MAX_HITS 4
#define BSSRDF_MAX_BOUNCES 256
#define LOCAL_MAX_HITS 4

#define VOLUME_BOUNDS_MAX 1024

#define BECKMANN_TABLE_SIZE 256

#define SHADER_NONE (~0)
#define OBJECT_NONE (~0)
#define PRIM_NONE (~0)
#define LAMP_NONE (~0)
#define ID_NONE (0.0f)

#define VOLUME_STACK_SIZE 32

/* Split kernel constants */
#define WORK_POOL_SIZE_GPU 64
#define WORK_POOL_SIZE_CPU 1
#ifdef __KERNEL_GPU__
#  define WORK_POOL_SIZE WORK_POOL_SIZE_GPU
#else
#  define WORK_POOL_SIZE WORK_POOL_SIZE_CPU
#endif

#define SHADER_SORT_BLOCK_SIZE 2048

#ifdef __KERNEL_OPENCL__
#  define SHADER_SORT_LOCAL_SIZE 64
#elif defined(__KERNEL_CUDA__)
#  define SHADER_SORT_LOCAL_SIZE 32
#else
#  define SHADER_SORT_LOCAL_SIZE 1
#endif

/* Kernel features */
#define __SOBOL__
#define __INSTANCING__
#define __DPDU__
#define __UV__
#define __BACKGROUND__
#define __CAUSTICS_TRICKS__
#define __VISIBILITY_FLAG__
#define __RAY_DIFFERENTIALS__
#define __CAMERA_CLIPPING__
#define __INTERSECTION_REFINE__
#define __CLAMP_SAMPLE__
#define __PATCH_EVAL__
#define __SHADOW_TRICKS__
#define __DENOISING_FEATURES__
#define __SHADER_RAYTRACE__
#define __AO__
#define __PASSES__
#define __HAIR__

/* Without these we get an AO render, used by OpenCL preview kernel. */
#ifndef __KERNEL_AO_PREVIEW__
#  define __SVM__
#  define __EMISSION__
#  define __HOLDOUT__
#  define __MULTI_CLOSURE__
#  define __TRANSPARENT_SHADOWS__
#  define __BACKGROUND_MIS__
#  define __LAMP_MIS__
#  define __CAMERA_MOTION__
#  define __OBJECT_MOTION__
#  define __BAKING__
#  define __PRINCIPLED__
#  define __SUBSURFACE__
#  define __VOLUME__
#  define __VOLUME_SCATTER__
#  define __CMJ__
#  define __SHADOW_RECORD_ALL__
#  define __BRANCHED_PATH__
#endif

/* Device specific features */
#ifdef __KERNEL_CPU__
#  ifdef __KERNEL_SSE2__
#    define __QBVH__
#  endif
#  ifdef WITH_OSL
#    define __OSL__
#  endif
#  define __VOLUME_DECOUPLED__
#  define __VOLUME_RECORD_ALL__
#endif /* __KERNEL_CPU__ */

#ifdef __KERNEL_CUDA__
#  ifdef __SPLIT_KERNEL__
#    undef __BRANCHED_PATH__
#  endif
#endif /* __KERNEL_CUDA__ */

#ifdef __KERNEL_OPTIX__
#  undef __BAKING__
#  undef __BRANCHED_PATH__
/* TODO(pmours): Cannot use optixTrace in non-inlined functions */
#  undef __SHADER_RAYTRACE__
#endif /* __KERNEL_OPTIX__ */

#ifdef __KERNEL_OPENCL__
#endif /* __KERNEL_OPENCL__ */

/* Scene-based selective features compilation. */
#ifdef __NO_CAMERA_MOTION__
#  undef __CAMERA_MOTION__
#endif
#ifdef __NO_OBJECT_MOTION__
#  undef __OBJECT_MOTION__
#endif
#ifdef __NO_HAIR__
#  undef __HAIR__
#endif
#ifdef __NO_VOLUME__
#  undef __VOLUME__
#  undef __VOLUME_SCATTER__
#endif
#ifdef __NO_SUBSURFACE__
#  undef __SUBSURFACE__
#endif
#ifdef __NO_BAKING__
#  undef __BAKING__
#endif
#ifdef __NO_BRANCHED_PATH__
#  undef __BRANCHED_PATH__
#endif
#ifdef __NO_PATCH_EVAL__
#  undef __PATCH_EVAL__
#endif
#ifdef __NO_TRANSPARENT__
#  undef __TRANSPARENT_SHADOWS__
#endif
#ifdef __NO_SHADOW_TRICKS__
#  undef __SHADOW_TRICKS__
#endif
#ifdef __NO_PRINCIPLED__
#  undef __PRINCIPLED__
#endif
#ifdef __NO_DENOISING__
#  undef __DENOISING_FEATURES__
#endif
#ifdef __NO_SHADER_RAYTRACE__
#  undef __SHADER_RAYTRACE__
#endif

/* Features that enable others */
#ifdef WITH_CYCLES_DEBUG
#  define __KERNEL_DEBUG__
#endif

#if defined(__SUBSURFACE__) || defined(__SHADER_RAYTRACE__)
#  define __BVH_LOCAL__
#endif

/* Shader Evaluation */

typedef enum ShaderEvalType {
  SHADER_EVAL_DISPLACE,
  SHADER_EVAL_BACKGROUND,
  /* bake types */
  SHADER_EVAL_BAKE, /* no real shade, it's used in the code to
                     * differentiate the type of shader eval from the above
                     */
  /* data passes */
  SHADER_EVAL_NORMAL,
  SHADER_EVAL_UV,
  SHADER_EVAL_ROUGHNESS,
  SHADER_EVAL_DIFFUSE_COLOR,
  SHADER_EVAL_GLOSSY_COLOR,
  SHADER_EVAL_TRANSMISSION_COLOR,
  SHADER_EVAL_EMISSION,
  SHADER_EVAL_AOV_COLOR,
  SHADER_EVAL_AOV_VALUE,

  /* light passes */
  SHADER_EVAL_AO,
  SHADER_EVAL_COMBINED,
  SHADER_EVAL_SHADOW,
  SHADER_EVAL_DIFFUSE,
  SHADER_EVAL_GLOSSY,
  SHADER_EVAL_TRANSMISSION,

  /* extra */
  SHADER_EVAL_ENVIRONMENT,
} ShaderEvalType;

/* Path Tracing
 * note we need to keep the u/v pairs at even values */

enum PathTraceDimension {
  PRNG_FILTER_U = 0,
  PRNG_FILTER_V = 1,
  PRNG_LENS_U = 2,
  PRNG_LENS_V = 3,
  PRNG_TIME = 4,
  PRNG_UNUSED_0 = 5,
  PRNG_UNUSED_1 = 6, /* for some reason (6, 7) is a bad sobol pattern */
  PRNG_UNUSED_2 = 7, /* with a low number of samples (< 64) */
  PRNG_BASE_NUM = 10,

  PRNG_BSDF_U = 0,
  PRNG_BSDF_V = 1,
  PRNG_LIGHT_U = 2,
  PRNG_LIGHT_V = 3,
  PRNG_LIGHT_TERMINATE = 4,
  PRNG_TERMINATE = 5,
  PRNG_PHASE_CHANNEL = 6,
  PRNG_SCATTER_DISTANCE = 7,
  PRNG_BOUNCE_NUM = 8,

  PRNG_BEVEL_U = 6, /* reuse volume dimension, correlation won't harm */
  PRNG_BEVEL_V = 7,
};

enum SamplingPattern {
  SAMPLING_PATTERN_SOBOL = 0,
  SAMPLING_PATTERN_CMJ = 1,
  SAMPLING_PATTERN_PMJ = 2,

  SAMPLING_NUM_PATTERNS,
};

enum VolumeIntegrator {
  VOLUME_INTEGRATOR_RAY_MARCH = 0,
  VOLUME_INTEGRATOR_WOODCOCK = 1,
  VOLUME_INTEGRATOR_RATIO_TRACKING = 2,
  VOLUME_INTEGRATOR_WEIGHTED = 3,
  VOLUME_INTEGRATOR_SPECTRAL = 4,
  NUM_VOLUME_INTEGRATORS,
};

/* these flags values correspond to raytypes in osl.cpp, so keep them in sync! */

enum PathRayFlag {
  PATH_RAY_CAMERA = (1 << 0),
  PATH_RAY_REFLECT = (1 << 1),
  PATH_RAY_TRANSMIT = (1 << 2),
  PATH_RAY_DIFFUSE = (1 << 3),
  PATH_RAY_GLOSSY = (1 << 4),
  PATH_RAY_SINGULAR = (1 << 5),
  PATH_RAY_TRANSPARENT = (1 << 6),

  PATH_RAY_SHADOW_OPAQUE_NON_CATCHER = (1 << 7),
  PATH_RAY_SHADOW_OPAQUE_CATCHER = (1 << 8),
  PATH_RAY_SHADOW_OPAQUE = (PATH_RAY_SHADOW_OPAQUE_NON_CATCHER | PATH_RAY_SHADOW_OPAQUE_CATCHER),
  PATH_RAY_SHADOW_TRANSPARENT_NON_CATCHER = (1 << 9),
  PATH_RAY_SHADOW_TRANSPARENT_CATCHER = (1 << 10),
  PATH_RAY_SHADOW_TRANSPARENT = (PATH_RAY_SHADOW_TRANSPARENT_NON_CATCHER |
                                 PATH_RAY_SHADOW_TRANSPARENT_CATCHER),
  PATH_RAY_SHADOW_NON_CATCHER = (PATH_RAY_SHADOW_OPAQUE_NON_CATCHER |
                                 PATH_RAY_SHADOW_TRANSPARENT_NON_CATCHER),
  PATH_RAY_SHADOW = (PATH_RAY_SHADOW_OPAQUE | PATH_RAY_SHADOW_TRANSPARENT),

  PATH_RAY_CURVE = (1 << 11),          /* visibility flag to define curve segments */
  PATH_RAY_VOLUME_SCATTER = (1 << 12), /* volume scattering */

  /* Special flag to tag unaligned BVH nodes. */
  PATH_RAY_NODE_UNALIGNED = (1 << 13),

  PATH_RAY_ALL_VISIBILITY = ((1 << 14) - 1),

  /* Don't apply multiple importance sampling weights to emission from
   * lamp or surface hits, because they were not direct light sampled. */
  PATH_RAY_MIS_SKIP = (1 << 14),
  /* Diffuse bounce earlier in the path, skip SSS to improve performance
   * and avoid branching twice with disk sampling SSS. */
  PATH_RAY_DIFFUSE_ANCESTOR = (1 << 15),
  /* Single pass has been written. */
  PATH_RAY_SINGLE_PASS_DONE = (1 << 16),
  /* Ray is behind a shadow catcher .*/
  PATH_RAY_SHADOW_CATCHER = (1 << 17),
  /* Store shadow data for shadow catcher or denoising. */
  PATH_RAY_STORE_SHADOW_INFO = (1 << 18),
  /* Zero background alpha, for camera or transparent glass rays. */
  PATH_RAY_TRANSPARENT_BACKGROUND = (1 << 19),
  /* Terminate ray immediately at next bounce. */
  PATH_RAY_TERMINATE_IMMEDIATE = (1 << 20),
  /* Ray is to be terminated, but continue with transparent bounces and
   * emission as long as we encounter them. This is required to make the
   * MIS between direct and indirect light rays match, as shadow rays go
   * through transparent surfaces to reach emission too. */
  PATH_RAY_TERMINATE_AFTER_TRANSPARENT = (1 << 21),
  /* Ray is to be terminated. */
  PATH_RAY_TERMINATE = (PATH_RAY_TERMINATE_IMMEDIATE | PATH_RAY_TERMINATE_AFTER_TRANSPARENT),
  /* Path and shader is being evaluated for direct lighting emission. */
  PATH_RAY_EMISSION = (1 << 22)
};

/* Closure Label */

typedef enum ClosureLabel {
  LABEL_NONE = 0,
  LABEL_TRANSMIT = 1,
  LABEL_REFLECT = 2,
  LABEL_DIFFUSE = 4,
  LABEL_GLOSSY = 8,
  LABEL_SINGULAR = 16,
  LABEL_TRANSPARENT = 32,
  LABEL_VOLUME_SCATTER = 64,
  LABEL_TRANSMIT_TRANSPARENT = 128,
} ClosureLabel;

/* Render Passes */

#define PASS_NAME_JOIN(a, b) a##_##b
#define PASSMASK(pass) (1 << ((PASS_NAME_JOIN(PASS, pass)) % 32))

#define PASSMASK_COMPONENT(comp) \
  (PASSMASK(PASS_NAME_JOIN(comp, DIRECT)) | PASSMASK(PASS_NAME_JOIN(comp, INDIRECT)) | \
   PASSMASK(PASS_NAME_JOIN(comp, COLOR)))

typedef enum PassType {
  PASS_NONE = 0,

  /* Main passes */
  PASS_COMBINED = 1,
  PASS_DEPTH,
  PASS_NORMAL,
  PASS_UV,
  PASS_OBJECT_ID,
  PASS_MATERIAL_ID,
  PASS_MOTION,
  PASS_MOTION_WEIGHT,
#ifdef __KERNEL_DEBUG__
  PASS_BVH_TRAVERSED_NODES,
  PASS_BVH_TRAVERSED_INSTANCES,
  PASS_BVH_INTERSECTIONS,
  PASS_RAY_BOUNCES,
#endif
  PASS_RENDER_TIME,
  PASS_CRYPTOMATTE,
  PASS_AOV_COLOR,
  PASS_AOV_VALUE,
  PASS_ADAPTIVE_AUX_BUFFER,
  PASS_SAMPLE_COUNT,
  PASS_CATEGORY_MAIN_END = 31,

  PASS_MIST = 32,
  PASS_EMISSION,
  PASS_BACKGROUND,
  PASS_AO,
  PASS_SHADOW,
  PASS_LIGHT, /* no real pass, used to force use_light_pass */
  PASS_DIFFUSE_DIRECT,
  PASS_DIFFUSE_INDIRECT,
  PASS_DIFFUSE_COLOR,
  PASS_GLOSSY_DIRECT,
  PASS_GLOSSY_INDIRECT,
  PASS_GLOSSY_COLOR,
  PASS_TRANSMISSION_DIRECT,
  PASS_TRANSMISSION_INDIRECT,
  PASS_TRANSMISSION_COLOR,
  PASS_VOLUME_DIRECT = 50,
  PASS_VOLUME_INDIRECT,
  /* No Scatter color since it's tricky to define what it would even mean. */
  PASS_CATEGORY_LIGHT_END = 63,

  PASS_BAKE_PRIMITIVE,
  PASS_BAKE_DIFFERENTIAL,
  PASS_CATEGORY_BAKE_END = 95
} PassType;

#define PASS_ANY (~0)

typedef enum CryptomatteType {
  CRYPT_NONE = 0,
  CRYPT_OBJECT = (1 << 0),
  CRYPT_MATERIAL = (1 << 1),
  CRYPT_ASSET = (1 << 2),
  CRYPT_ACCURATE = (1 << 3),
} CryptomatteType;

typedef enum DenoisingPassOffsets {
  DENOISING_PASS_NORMAL = 0,
  DENOISING_PASS_NORMAL_VAR = 3,
  DENOISING_PASS_ALBEDO = 6,
  DENOISING_PASS_ALBEDO_VAR = 9,
  DENOISING_PASS_DEPTH = 12,
  DENOISING_PASS_DEPTH_VAR = 13,
  DENOISING_PASS_SHADOW_A = 14,
  DENOISING_PASS_SHADOW_B = 17,
  DENOISING_PASS_COLOR = 20,
  DENOISING_PASS_COLOR_VAR = 23,
  DENOISING_PASS_CLEAN = 26,

  DENOISING_PASS_PREFILTERED_DEPTH = 0,
  DENOISING_PASS_PREFILTERED_NORMAL = 1,
  DENOISING_PASS_PREFILTERED_SHADOWING = 4,
  DENOISING_PASS_PREFILTERED_ALBEDO = 5,
  DENOISING_PASS_PREFILTERED_COLOR = 8,
  DENOISING_PASS_PREFILTERED_VARIANCE = 11,
  DENOISING_PASS_PREFILTERED_INTENSITY = 14,

  DENOISING_PASS_SIZE_BASE = 26,
  DENOISING_PASS_SIZE_CLEAN = 3,
  DENOISING_PASS_SIZE_PREFILTERED = 15,
} DenoisingPassOffsets;

typedef enum eBakePassFilter {
  BAKE_FILTER_NONE = 0,
  BAKE_FILTER_DIRECT = (1 << 0),
  BAKE_FILTER_INDIRECT = (1 << 1),
  BAKE_FILTER_COLOR = (1 << 2),
  BAKE_FILTER_DIFFUSE = (1 << 3),
  BAKE_FILTER_GLOSSY = (1 << 4),
  BAKE_FILTER_TRANSMISSION = (1 << 5),
  BAKE_FILTER_EMISSION = (1 << 6),
  BAKE_FILTER_AO = (1 << 7),
} eBakePassFilter;

typedef enum BakePassFilterCombos {
  BAKE_FILTER_COMBINED = (BAKE_FILTER_DIRECT | BAKE_FILTER_INDIRECT | BAKE_FILTER_DIFFUSE |
                          BAKE_FILTER_GLOSSY | BAKE_FILTER_TRANSMISSION | BAKE_FILTER_EMISSION |
                          BAKE_FILTER_AO),
  BAKE_FILTER_DIFFUSE_DIRECT = (BAKE_FILTER_DIRECT | BAKE_FILTER_DIFFUSE),
  BAKE_FILTER_GLOSSY_DIRECT = (BAKE_FILTER_DIRECT | BAKE_FILTER_GLOSSY),
  BAKE_FILTER_TRANSMISSION_DIRECT = (BAKE_FILTER_DIRECT | BAKE_FILTER_TRANSMISSION),
  BAKE_FILTER_DIFFUSE_INDIRECT = (BAKE_FILTER_INDIRECT | BAKE_FILTER_DIFFUSE),
  BAKE_FILTER_GLOSSY_INDIRECT = (BAKE_FILTER_INDIRECT | BAKE_FILTER_GLOSSY),
  BAKE_FILTER_TRANSMISSION_INDIRECT = (BAKE_FILTER_INDIRECT | BAKE_FILTER_TRANSMISSION),
} BakePassFilterCombos;

typedef enum DenoiseFlag {
  DENOISING_CLEAN_DIFFUSE_DIR = (1 << 0),
  DENOISING_CLEAN_DIFFUSE_IND = (1 << 1),
  DENOISING_CLEAN_GLOSSY_DIR = (1 << 2),
  DENOISING_CLEAN_GLOSSY_IND = (1 << 3),
  DENOISING_CLEAN_TRANSMISSION_DIR = (1 << 4),
  DENOISING_CLEAN_TRANSMISSION_IND = (1 << 5),
  DENOISING_CLEAN_ALL_PASSES = (1 << 6) - 1,
} DenoiseFlag;

#ifdef __KERNEL_DEBUG__
/* NOTE: This is a runtime-only struct, alignment is not
 * really important here.
 */
typedef struct DebugData {
  int num_bvh_traversed_nodes;
  int num_bvh_traversed_instances;
  int num_bvh_intersections;
  int num_ray_bounces;
} DebugData;
#endif

typedef ccl_addr_space struct PathRadianceState {
#ifdef __PASSES__
  float3 diffuse;
  float3 glossy;
  float3 transmission;
  float3 volume;

  float3 direct;
#endif
} PathRadianceState;

typedef ccl_addr_space struct PathRadiance {
#ifdef __PASSES__
  int use_light_pass;
#endif

  float transparent;
  float3 emission;
#ifdef __PASSES__
  float3 background;
  float3 ao;

  float3 indirect;
  float3 direct_emission;

  float3 color_diffuse;
  float3 color_glossy;
  float3 color_transmission;

  float3 direct_diffuse;
  float3 direct_glossy;
  float3 direct_transmission;
  float3 direct_volume;

  float3 indirect_diffuse;
  float3 indirect_glossy;
  float3 indirect_transmission;
  float3 indirect_volume;

  float4 shadow;
  float mist;
#endif

  struct PathRadianceState state;

#ifdef __SHADOW_TRICKS__
  /* Total light reachable across the path, ignoring shadow blocked queries. */
  float3 path_total;
  /* Total light reachable across the path with shadow blocked queries
   * applied here.
   *
   * Dividing this figure by path_total will give estimate of shadow pass.
   */
  float3 path_total_shaded;

  /* Color of the background on which shadow is alpha-overed. */
  float3 shadow_background_color;

  /* Path radiance sum and throughput at the moment when ray hits shadow
   * catcher object.
   */
  float shadow_throughput;

  /* Accumulated transparency along the path after shadow catcher bounce. */
  float shadow_transparency;

  /* Indicate if any shadow catcher data is set. */
  int has_shadow_catcher;
#endif

#ifdef __DENOISING_FEATURES__
  float3 denoising_normal;
  float3 denoising_albedo;
  float denoising_depth;
#endif /* __DENOISING_FEATURES__ */

#ifdef __KERNEL_DEBUG__
  DebugData debug_data;
#endif /* __KERNEL_DEBUG__ */
} PathRadiance;

typedef struct BsdfEval {
#ifdef __PASSES__
  int use_light_pass;
#endif

  float3 diffuse;
#ifdef __PASSES__
  float3 glossy;
  float3 transmission;
  float3 transparent;
  float3 volume;
#endif
#ifdef __SHADOW_TRICKS__
  float3 sum_no_mis;
#endif
} BsdfEval;

/* Shader Flag */

typedef enum ShaderFlag {
  SHADER_SMOOTH_NORMAL = (1 << 31),
  SHADER_CAST_SHADOW = (1 << 30),
  SHADER_AREA_LIGHT = (1 << 29),
  SHADER_USE_MIS = (1 << 28),
  SHADER_EXCLUDE_DIFFUSE = (1 << 27),
  SHADER_EXCLUDE_GLOSSY = (1 << 26),
  SHADER_EXCLUDE_TRANSMIT = (1 << 25),
  SHADER_EXCLUDE_CAMERA = (1 << 24),
  SHADER_EXCLUDE_SCATTER = (1 << 23),
  SHADER_EXCLUDE_ANY = (SHADER_EXCLUDE_DIFFUSE | SHADER_EXCLUDE_GLOSSY | SHADER_EXCLUDE_TRANSMIT |
                        SHADER_EXCLUDE_CAMERA | SHADER_EXCLUDE_SCATTER),

  SHADER_MASK = ~(SHADER_SMOOTH_NORMAL | SHADER_CAST_SHADOW | SHADER_AREA_LIGHT | SHADER_USE_MIS |
                  SHADER_EXCLUDE_ANY)
} ShaderFlag;

/* Light Type */

typedef enum LightType {
  LIGHT_POINT,
  LIGHT_DISTANT,
  LIGHT_BACKGROUND,
  LIGHT_AREA,
  LIGHT_SPOT,
  LIGHT_TRIANGLE
} LightType;

/* Camera Type */

enum CameraType { CAMERA_PERSPECTIVE, CAMERA_ORTHOGRAPHIC, CAMERA_PANORAMA };

/* Panorama Type */

enum PanoramaType {
  PANORAMA_EQUIRECTANGULAR = 0,
  PANORAMA_FISHEYE_EQUIDISTANT = 1,
  PANORAMA_FISHEYE_EQUISOLID = 2,
  PANORAMA_MIRRORBALL = 3,

  PANORAMA_NUM_TYPES,
};

/* Differential */

typedef struct differential3 {
  float3 dx;
  float3 dy;
} differential3;

typedef struct differential {
  float dx;
  float dy;
} differential;

/* Ray */

typedef struct Ray {
/* TODO(sergey): This is only needed because current AMD
 * compiler has hard time building the kernel with this
 * reshuffle. And at the same time reshuffle will cause
 * less optimal CPU code in certain places.
 *
 * We'll get rid of this nasty exception once AMD compiler
 * is fixed.
 */
#ifndef __KERNEL_OPENCL_AMD__
  float3 P;   /* origin */
  float3 D;   /* direction */
  float t;    /* length of the ray */
  float time; /* time (for motion blur) */
#else
  float t;    /* length of the ray */
  float time; /* time (for motion blur) */
  float3 P;   /* origin */
  float3 D;   /* direction */
#endif

#ifdef __RAY_DIFFERENTIALS__
  differential3 dP;
  differential3 dD;
#endif
} Ray;

/* Intersection */

typedef struct Intersection {
#ifdef __EMBREE__
  float3 Ng;
#endif
  float t, u, v;
  int prim;
  int object;
  int type;

#ifdef __KERNEL_DEBUG__
  int num_traversed_nodes;
  int num_traversed_instances;
  int num_intersections;
#endif
} Intersection;

/* Primitives */

typedef enum PrimitiveType {
  PRIMITIVE_NONE = 0,
  PRIMITIVE_TRIANGLE = (1 << 0),
  PRIMITIVE_MOTION_TRIANGLE = (1 << 1),
  PRIMITIVE_CURVE = (1 << 2),
  PRIMITIVE_MOTION_CURVE = (1 << 3),
  /* Lamp primitive is not included below on purpose,
   * since it is no real traceable primitive.
   */
  PRIMITIVE_LAMP = (1 << 4),

  PRIMITIVE_ALL_TRIANGLE = (PRIMITIVE_TRIANGLE | PRIMITIVE_MOTION_TRIANGLE),
  PRIMITIVE_ALL_CURVE = (PRIMITIVE_CURVE | PRIMITIVE_MOTION_CURVE),
  PRIMITIVE_ALL_MOTION = (PRIMITIVE_MOTION_TRIANGLE | PRIMITIVE_MOTION_CURVE),
  PRIMITIVE_ALL = (PRIMITIVE_ALL_TRIANGLE | PRIMITIVE_ALL_CURVE),

  /* Total number of different traceable primitives.
   * NOTE: This is an actual value, not a bitflag.
   */
  PRIMITIVE_NUM_TOTAL = 4,
} PrimitiveType;

#define PRIMITIVE_PACK_SEGMENT(type, segment) ((segment << PRIMITIVE_NUM_TOTAL) | (type))
#define PRIMITIVE_UNPACK_SEGMENT(type) (type >> PRIMITIVE_NUM_TOTAL)

/* Attributes */

typedef enum AttributePrimitive {
  ATTR_PRIM_GEOMETRY = 0,
  ATTR_PRIM_SUBD,

  ATTR_PRIM_TYPES
} AttributePrimitive;

typedef enum AttributeElement {
  ATTR_ELEMENT_NONE,
  ATTR_ELEMENT_OBJECT,
  ATTR_ELEMENT_MESH,
  ATTR_ELEMENT_FACE,
  ATTR_ELEMENT_VERTEX,
  ATTR_ELEMENT_VERTEX_MOTION,
  ATTR_ELEMENT_CORNER,
  ATTR_ELEMENT_CORNER_BYTE,
  ATTR_ELEMENT_CURVE,
  ATTR_ELEMENT_CURVE_KEY,
  ATTR_ELEMENT_CURVE_KEY_MOTION,
  ATTR_ELEMENT_VOXEL
} AttributeElement;

typedef enum AttributeStandard {
  ATTR_STD_NONE = 0,
  ATTR_STD_VERTEX_NORMAL,
  ATTR_STD_FACE_NORMAL,
  ATTR_STD_UV,
  ATTR_STD_UV_TANGENT,
  ATTR_STD_UV_TANGENT_SIGN,
  ATTR_STD_VERTEX_COLOR,
  ATTR_STD_GENERATED,
  ATTR_STD_GENERATED_TRANSFORM,
  ATTR_STD_POSITION_UNDEFORMED,
  ATTR_STD_POSITION_UNDISPLACED,
  ATTR_STD_MOTION_VERTEX_POSITION,
  ATTR_STD_MOTION_VERTEX_NORMAL,
  ATTR_STD_PARTICLE,
  ATTR_STD_CURVE_INTERCEPT,
  ATTR_STD_CURVE_RANDOM,
  ATTR_STD_PTEX_FACE_ID,
  ATTR_STD_PTEX_UV,
  ATTR_STD_VOLUME_DENSITY,
  ATTR_STD_VOLUME_COLOR,
  ATTR_STD_VOLUME_FLAME,
  ATTR_STD_VOLUME_HEAT,
  ATTR_STD_VOLUME_TEMPERATURE,
  ATTR_STD_VOLUME_VELOCITY,
  ATTR_STD_POINTINESS,
  ATTR_STD_RANDOM_PER_ISLAND,
  ATTR_STD_NUM,

  ATTR_STD_NOT_FOUND = ~0
} AttributeStandard;

typedef enum AttributeFlag {
  ATTR_FINAL_SIZE = (1 << 0),
  ATTR_SUBDIVIDED = (1 << 1),
} AttributeFlag;

typedef struct AttributeDescriptor {
  AttributeElement element;
  NodeAttributeType type;
  uint flags; /* see enum AttributeFlag */
  int offset;
} AttributeDescriptor;

/* Closure data */

#ifdef __MULTI_CLOSURE__
#  ifdef __SPLIT_KERNEL__
#    define MAX_CLOSURE 1
#  else
#    ifndef __MAX_CLOSURE__
#      define MAX_CLOSURE 64
#    else
#      define MAX_CLOSURE __MAX_CLOSURE__
#    endif
#  endif
#else
#  define MAX_CLOSURE 1
#endif

/* This struct is the base class for all closures. The common members are
 * duplicated in all derived classes since we don't have C++ in the kernel
 * yet, and because it lets us lay out the members to minimize padding. The
 * weight member is located at the beginning of the struct for this reason.
 *
 * ShaderClosure has a fixed size, and any extra space must be allocated
 * with closure_alloc_extra().
 *
 * We pad the struct to align to 16 bytes. All shader closures are assumed
 * to fit in this struct size. CPU sizes are a bit larger because float3 is
 * padded to be 16 bytes, while it's only 12 bytes on the GPU. */

#define SHADER_CLOSURE_BASE \
  float3 weight; \
  ClosureType type; \
  float sample_weight; \
  float3 N

typedef ccl_addr_space struct ccl_align(16) ShaderClosure
{
  SHADER_CLOSURE_BASE;

#ifdef __KERNEL_CPU__
  float pad[2];
#endif
  float data[10];
}
ShaderClosure;

/* Shader Data
 *
 * Main shader state at a point on the surface or in a volume. All coordinates
 * are in world space.
 */

enum ShaderDataFlag {
  /* Runtime flags. */

  /* Set when ray hits backside of surface. */
  SD_BACKFACING = (1 << 0),
  /* Shader has non-zero emission. */
  SD_EMISSION = (1 << 1),
  /* Shader has BSDF closure. */
  SD_BSDF = (1 << 2),
  /* Shader has non-singular BSDF closure. */
  SD_BSDF_HAS_EVAL = (1 << 3),
  /* Shader has BSSRDF closure. */
  SD_BSSRDF = (1 << 4),
  /* Shader has holdout closure. */
  SD_HOLDOUT = (1 << 5),
  /* Shader has non-zero volume extinction. */
  SD_EXTINCTION = (1 << 6),
  /* Shader has have volume phase (scatter) closure. */
  SD_SCATTER = (1 << 7),
  /* Shader has transparent closure. */
  SD_TRANSPARENT = (1 << 9),
  /* BSDF requires LCG for evaluation. */
  SD_BSDF_NEEDS_LCG = (1 << 10),

  SD_CLOSURE_FLAGS = (SD_EMISSION | SD_BSDF | SD_BSDF_HAS_EVAL | SD_BSSRDF | SD_HOLDOUT |
                      SD_EXTINCTION | SD_SCATTER | SD_BSDF_NEEDS_LCG),

  /* Shader flags. */

  /* direct light sample */
  SD_USE_MIS = (1 << 16),
  /* Has transparent shadow. */
  SD_HAS_TRANSPARENT_SHADOW = (1 << 17),
  /* Has volume shader. */
  SD_HAS_VOLUME = (1 << 18),
  /* Has only volume shader, no surface. */
  SD_HAS_ONLY_VOLUME = (1 << 19),
  /* Has heterogeneous volume. */
  SD_HETEROGENEOUS_VOLUME = (1 << 20),
  /* BSSRDF normal uses bump. */
  SD_HAS_BSSRDF_BUMP = (1 << 21),
  /* Use equiangular volume sampling */
  SD_VOLUME_EQUIANGULAR = (1 << 22),
  /* Use multiple importance volume sampling. */
  SD_VOLUME_MIS = (1 << 23),
  /* Use cubic interpolation for voxels. */
  SD_VOLUME_CUBIC = (1 << 24),
  /* Has data connected to the displacement input or uses bump map. */
  SD_HAS_BUMP = (1 << 25),
  /* Has true displacement. */
  SD_HAS_DISPLACEMENT = (1 << 26),
  /* Has constant emission (value stored in __shaders) */
  SD_HAS_CONSTANT_EMISSION = (1 << 27),
  /* Needs to access attributes for volume rendering */
  SD_NEED_VOLUME_ATTRIBUTES = (1 << 28),

  SD_SHADER_FLAGS = (SD_USE_MIS | SD_HAS_TRANSPARENT_SHADOW | SD_HAS_VOLUME | SD_HAS_ONLY_VOLUME |
                     SD_HETEROGENEOUS_VOLUME | SD_HAS_BSSRDF_BUMP | SD_VOLUME_EQUIANGULAR |
                     SD_VOLUME_MIS | SD_VOLUME_CUBIC | SD_HAS_BUMP | SD_HAS_DISPLACEMENT |
                     SD_HAS_CONSTANT_EMISSION | SD_NEED_VOLUME_ATTRIBUTES)
};

/* Object flags. */
enum ShaderDataObjectFlag {
  /* Holdout for camera rays. */
  SD_OBJECT_HOLDOUT_MASK = (1 << 0),
  /* Has object motion blur. */
  SD_OBJECT_MOTION = (1 << 1),
  /* Vertices have transform applied. */
  SD_OBJECT_TRANSFORM_APPLIED = (1 << 2),
  /* Vertices have negative scale applied. */
  SD_OBJECT_NEGATIVE_SCALE_APPLIED = (1 << 3),
  /* Object has a volume shader. */
  SD_OBJECT_HAS_VOLUME = (1 << 4),
  /* Object intersects AABB of an object with volume shader. */
  SD_OBJECT_INTERSECTS_VOLUME = (1 << 5),
  /* Has position for motion vertices. */
  SD_OBJECT_HAS_VERTEX_MOTION = (1 << 6),
  /* object is used to catch shadows */
  SD_OBJECT_SHADOW_CATCHER = (1 << 7),
  /* object has volume attributes */
  SD_OBJECT_HAS_VOLUME_ATTRIBUTES = (1 << 8),

  SD_OBJECT_FLAGS = (SD_OBJECT_HOLDOUT_MASK | SD_OBJECT_MOTION | SD_OBJECT_TRANSFORM_APPLIED |
                     SD_OBJECT_NEGATIVE_SCALE_APPLIED | SD_OBJECT_HAS_VOLUME |
                     SD_OBJECT_INTERSECTS_VOLUME | SD_OBJECT_SHADOW_CATCHER |
                     SD_OBJECT_HAS_VOLUME_ATTRIBUTES)
};

typedef ccl_addr_space struct ccl_align(16) ShaderData
{
  /* position */
  float3 P;
  /* smooth normal for shading */
  float3 N;
  /* true geometric normal */
  float3 Ng;
  /* view/incoming direction */
  float3 I;
  /* shader id */
  int shader;
  /* booleans describing shader, see ShaderDataFlag */
  int flag;
  /* booleans describing object of the shader, see ShaderDataObjectFlag */
  int object_flag;

  /* primitive id if there is one, ~0 otherwise */
  int prim;

  /* combined type and curve segment for hair */
  int type;

  /* parametric coordinates
   * - barycentric weights for triangles */
  float u;
  float v;
  /* object id if there is one, ~0 otherwise */
  int object;
  /* lamp id if there is one, ~0 otherwise */
  int lamp;

  /* motion blur sample time */
  float time;

  /* length of the ray being shaded */
  float ray_length;

#ifdef __RAY_DIFFERENTIALS__
  /* differential of P. these are orthogonal to Ng, not N */
  differential3 dP;
  /* differential of I */
  differential3 dI;
  /* differential of u, v */
  differential du;
  differential dv;
#endif
#ifdef __DPDU__
  /* differential of P w.r.t. parametric coordinates. note that dPdu is
   * not readily suitable as a tangent for shading on triangles. */
  float3 dPdu;
  float3 dPdv;
#endif

#ifdef __OBJECT_MOTION__
  /* object <-> world space transformations, cached to avoid
   * re-interpolating them constantly for shading */
  Transform ob_tfm;
  Transform ob_itfm;
#endif

  /* ray start position, only set for backgrounds */
  float3 ray_P;
  differential3 ray_dP;

#ifdef __OSL__
  struct KernelGlobals *osl_globals;
  struct PathState *osl_path_state;
#endif

  /* LCG state for closures that require additional random numbers. */
  uint lcg_state;

  /* Closure data, we store a fixed array of closures */
  int num_closure;
  int num_closure_left;
  float randb_closure;
  float3 svm_closure_weight;

  /* Closure weights summed directly, so we can evaluate
   * emission and shadow transparency with MAX_CLOSURE 0. */
  float3 closure_emission_background;
  float3 closure_transparent_extinction;

  /* At the end so we can adjust size in ShaderDataTinyStorage. */
  struct ShaderClosure closure[MAX_CLOSURE];
}
ShaderData;

/* ShaderDataTinyStorage needs the same alignment as ShaderData, or else
 * the pointer cast in AS_SHADER_DATA invokes undefined behavior. */
typedef ccl_addr_space struct ccl_align(16) ShaderDataTinyStorage
{
  char pad[sizeof(ShaderData) - sizeof(ShaderClosure) * MAX_CLOSURE];
}
ShaderDataTinyStorage;
#define AS_SHADER_DATA(shader_data_tiny_storage) ((ShaderData *)shader_data_tiny_storage)

/* Path State */

#ifdef __VOLUME__
typedef struct VolumeStack {
  int object;
  int shader;
} VolumeStack;
#endif

typedef struct PathState {
  /* see enum PathRayFlag */
  int flag;

  /* random number generator state */
  uint rng_hash;       /* per pixel hash */
  int rng_offset;      /* dimension offset */
  int sample;          /* path sample number */
  int num_samples;     /* total number of times this path will be sampled */
  float branch_factor; /* number of branches in indirect paths */

  /* bounce counting */
  int bounce;
  int diffuse_bounce;
  int glossy_bounce;
  int transmission_bounce;
  int transparent_bounce;

#ifdef __DENOISING_FEATURES__
  float denoising_feature_weight;
  float3 denoising_feature_throughput;
#endif /* __DENOISING_FEATURES__ */

  /* multiple importance sampling */
  float min_ray_pdf; /* smallest bounce pdf over entire path up to now */
  float ray_pdf;     /* last bounce pdf */
#ifdef __LAMP_MIS__
  float ray_t; /* accumulated distance through transparent surfaces */
#endif

  /* volume rendering */
#ifdef __VOLUME__
  int volume_bounce;
  int volume_bounds_bounce;
  VolumeStack volume_stack[VOLUME_STACK_SIZE];
#endif
} PathState;

#ifdef __VOLUME__
typedef struct VolumeState {
#  ifdef __SPLIT_KERNEL__
#  else
  PathState ps;
#  endif
} VolumeState;
#endif

/* Struct to gather multiple nearby intersections. */
typedef struct LocalIntersection {
  Ray ray;
  float3 weight[LOCAL_MAX_HITS];

  int num_hits;
  struct Intersection hits[LOCAL_MAX_HITS];
  float3 Ng[LOCAL_MAX_HITS];
} LocalIntersection;

/* Subsurface */

/* Struct to gather SSS indirect rays and delay tracing them. */
typedef struct SubsurfaceIndirectRays {
  PathState state[BSSRDF_MAX_HITS];

  int num_rays;

  struct Ray rays[BSSRDF_MAX_HITS];
  float3 throughputs[BSSRDF_MAX_HITS];
  struct PathRadianceState L_state[BSSRDF_MAX_HITS];
} SubsurfaceIndirectRays;
static_assert(BSSRDF_MAX_HITS <= LOCAL_MAX_HITS, "BSSRDF hits too high.");

/* Constant Kernel Data
 *
 * These structs are passed from CPU to various devices, and the struct layout
 * must match exactly. Structs are padded to ensure 16 byte alignment, and we
 * do not use float3 because its size may not be the same on all devices. */

typedef struct KernelCamera {
  /* type */
  int type;

  /* panorama */
  int panorama_type;
  float fisheye_fov;
  float fisheye_lens;
  float4 equirectangular_range;

  /* stereo */
  float interocular_offset;
  float convergence_distance;
  float pole_merge_angle_from;
  float pole_merge_angle_to;

  /* matrices */
  Transform cameratoworld;
  ProjectionTransform rastertocamera;

  /* differentials */
  float4 dx;
  float4 dy;

  /* depth of field */
  float aperturesize;
  float blades;
  float bladesrotation;
  float focaldistance;

  /* motion blur */
  float shuttertime;
  int num_motion_steps, have_perspective_motion;

  /* clipping */
  float nearclip;
  float cliplength;

  /* sensor size */
  float sensorwidth;
  float sensorheight;

  /* render size */
  float width, height;
  int resolution;

  /* anamorphic lens bokeh */
  float inv_aperture_ratio;

  int is_inside_volume;

  /* more matrices */
  ProjectionTransform screentoworld;
  ProjectionTransform rastertoworld;
  ProjectionTransform ndctoworld;
  ProjectionTransform worldtoscreen;
  ProjectionTransform worldtoraster;
  ProjectionTransform worldtondc;
  Transform worldtocamera;

  /* Stores changes in the projection matrix. Use for camera zoom motion
   * blur and motion pass output for perspective camera. */
  ProjectionTransform perspective_pre;
  ProjectionTransform perspective_post;

  /* Transforms for motion pass. */
  Transform motion_pass_pre;
  Transform motion_pass_post;

  int shutter_table_offset;

  /* Rolling shutter */
  int rolling_shutter_type;
  float rolling_shutter_duration;

  int pad;
} KernelCamera;
static_assert_align(KernelCamera, 16);

typedef struct KernelFilm {
  float exposure;
  int pass_flag;

  int light_pass_flag;
  int pass_stride;
  int use_light_pass;

  int pass_combined;
  int pass_depth;
  int pass_normal;
  int pass_motion;

  int pass_motion_weight;
  int pass_uv;
  int pass_object_id;
  int pass_material_id;

  int pass_diffuse_color;
  int pass_glossy_color;
  int pass_transmission_color;

  int pass_diffuse_indirect;
  int pass_glossy_indirect;
  int pass_transmission_indirect;
  int pass_volume_indirect;

  int pass_diffuse_direct;
  int pass_glossy_direct;
  int pass_transmission_direct;
  int pass_volume_direct;

  int pass_emission;
  int pass_background;
  int pass_ao;
  float pass_alpha_threshold;

  int pass_shadow;
  float pass_shadow_scale;
  int filter_table_offset;
  int cryptomatte_passes;
  int cryptomatte_depth;
  int pass_cryptomatte;

  int pass_adaptive_aux_buffer;
  int pass_sample_count;

  int pass_mist;
  float mist_start;
  float mist_inv_depth;
  float mist_falloff;

  int pass_denoising_data;
  int pass_denoising_clean;
  int denoising_flags;

  int pass_aov_color;
  int pass_aov_value;
  int pass_aov_color_num;
  int pass_aov_value_num;
  int pad1, pad2, pad3;

  /* XYZ to rendering color space transform. float4 instead of float3 to
   * ensure consistent padding/alignment across devices. */
  float4 xyz_to_r;
  float4 xyz_to_g;
  float4 xyz_to_b;
  float4 rgb_to_y;

  int pass_bake_primitive;
  int pass_bake_differential;
  int pad;

#ifdef __KERNEL_DEBUG__
  int pass_bvh_traversed_nodes;
  int pass_bvh_traversed_instances;
  int pass_bvh_intersections;
  int pass_ray_bounces;
#endif

  /* viewport rendering options */
  int display_pass_stride;
  int display_pass_components;
  int display_divide_pass_stride;
  int use_display_exposure;
  int use_display_pass_alpha;

  int pad4, pad5, pad6;
} KernelFilm;
static_assert_align(KernelFilm, 16);

typedef struct KernelBackground {
  /* only shader index */
  int surface_shader;
  int volume_shader;
  float volume_step_size;
  int transparent;
  float transparent_roughness_squared_threshold;

  /* ambient occlusion */
  float ao_factor;
  float ao_distance;
  float ao_bounces_factor;
} KernelBackground;
static_assert_align(KernelBackground, 16);

typedef struct KernelIntegrator {
  /* emission */
  int use_direct_light;
  int use_ambient_occlusion;
  int num_distribution;
  int num_all_lights;
  float pdf_triangles;
  float pdf_lights;
  int pdf_background_res_x;
  int pdf_background_res_y;
  float light_inv_rr_threshold;

  /* light portals */
  float portal_pdf;
  int num_portals;
  int portal_offset;

  /* bounces */
  int min_bounce;
  int max_bounce;

  int max_diffuse_bounce;
  int max_glossy_bounce;
  int max_transmission_bounce;
  int max_volume_bounce;

  int ao_bounces;

  /* transparent */
  int transparent_min_bounce;
  int transparent_max_bounce;
  int transparent_shadows;

  /* caustics */
  int caustics_reflective;
  int caustics_refractive;
  float filter_glossy;

  /* seed */
  int seed;

  /* clamp */
  float sample_clamp_direct;
  float sample_clamp_indirect;

  /* branched path */
  int branched;
  int volume_decoupled;
  int diffuse_samples;
  int glossy_samples;
  int transmission_samples;
  int ao_samples;
  int mesh_light_samples;
  int subsurface_samples;
  int sample_all_lights_direct;
  int sample_all_lights_indirect;

  /* mis */
  int use_lamp_mis;

  /* sampler */
  int sampling_pattern;
  int aa_samples;
  int adaptive_min_samples;
  int adaptive_step;
  int adaptive_stop_per_sample;
  float adaptive_threshold;

  /* volume render */
  int use_volumes;
  int volume_max_steps;
  float volume_step_rate;
  float volume_max_density;
  int volume_integrator;
<<<<<<< HEAD
  
=======

>>>>>>> bef72d48
  int volume_samples;

  int start_sample;

  int max_closures;

  int pad1;
} KernelIntegrator;
static_assert_align(KernelIntegrator, 16);

typedef enum KernelBVHLayout {
  BVH_LAYOUT_NONE = 0,

  BVH_LAYOUT_BVH2 = (1 << 0),
  BVH_LAYOUT_BVH4 = (1 << 1),
  BVH_LAYOUT_BVH8 = (1 << 2),

  BVH_LAYOUT_EMBREE = (1 << 3),
  BVH_LAYOUT_OPTIX = (1 << 4),

  BVH_LAYOUT_DEFAULT = BVH_LAYOUT_BVH8,
  BVH_LAYOUT_ALL = (unsigned int)(~0u),
} KernelBVHLayout;

typedef struct KernelBVH {
  /* Own BVH */
  int root;
  int have_motion;
  int have_curves;
  int have_instancing;
  int bvh_layout;
  int use_bvh_steps;

  /* Custom BVH */
#ifdef __KERNEL_OPTIX__
  OptixTraversableHandle scene;
#else
#  ifdef __EMBREE__
  RTCScene scene;
#    ifndef __KERNEL_64_BIT__
  int pad2;
#    endif
#  else
  int scene, pad2;
#  endif
#endif
} KernelBVH;
static_assert_align(KernelBVH, 16);

typedef enum CurveFlag {
  /* runtime flags */
  CURVE_KN_BACKFACING = 1,           /* backside of cylinder? */
  CURVE_KN_ENCLOSEFILTER = 2,        /* don't consider strands surrounding start point? */
  CURVE_KN_INTERPOLATE = 4,          /* render as a curve? */
  CURVE_KN_ACCURATE = 8,             /* use accurate intersections test? */
  CURVE_KN_INTERSECTCORRECTION = 16, /* correct for width after determing closest midpoint? */
  CURVE_KN_TRUETANGENTGNORMAL = 32,  /* use tangent normal for geometry? */
  CURVE_KN_RIBBONS = 64,             /* use flat curve ribbons */
} CurveFlag;

typedef struct KernelCurves {
  int curveflags;
  int subdivisions;

  int pad1, pad2;
} KernelCurves;
static_assert_align(KernelCurves, 16);

typedef struct KernelTables {
  int beckmann_offset;
  int pad1, pad2, pad3;
} KernelTables;
static_assert_align(KernelTables, 16);

typedef struct KernelBake {
  int object_index;
  int tri_offset;
  int type;
  int pass_filter;
} KernelBake;
static_assert_align(KernelBake, 16);

typedef struct KernelData {
  KernelCamera cam;
  KernelFilm film;
  KernelBackground background;
  KernelIntegrator integrator;
  KernelBVH bvh;
  KernelCurves curve;
  KernelTables tables;
  KernelBake bake;
} KernelData;
static_assert_align(KernelData, 16);

/* Kernel data structures. */

typedef struct KernelObject {
  Transform tfm;
  Transform itfm;

  float surface_area;
  float pass_id;
  float random_number;
  float color[3];
  int particle_index;

  float dupli_generated[3];
  float dupli_uv[2];

  int numkeys;
  int numsteps;
  int numverts;

  uint patch_map_offset;
  uint attribute_map_offset;
  uint motion_offset;

  float cryptomatte_object;
  float cryptomatte_asset;
} KernelObject;
static_assert_align(KernelObject, 16);

typedef struct KernelSpotLight {
  float radius;
  float invarea;
  float spot_angle;
  float spot_smooth;
  float dir[3];
  float pad;
} KernelSpotLight;

/* PointLight is SpotLight with only radius and invarea being used. */

typedef struct KernelAreaLight {
  float axisu[3];
  float invarea;
  float axisv[3];
  float pad1;
  float dir[3];
  float pad2;
} KernelAreaLight;

typedef struct KernelDistantLight {
  float radius;
  float cosangle;
  float invarea;
  float pad;
} KernelDistantLight;

typedef struct KernelLight {
  int type;
  float co[3];
  int shader_id;
  int samples;
  float max_bounces;
  float random;
  float strength[3];
  float pad1;
  Transform tfm;
  Transform itfm;
  union {
    KernelSpotLight spot;
    KernelAreaLight area;
    KernelDistantLight distant;
  };
} KernelLight;
static_assert_align(KernelLight, 16);

typedef struct KernelLightDistribution {
  float totarea;
  int prim;
  union {
    struct {
      int shader_flag;
      int object_id;
    } mesh_light;
    struct {
      float pad;
      float size;
    } lamp;
  };
} KernelLightDistribution;
static_assert_align(KernelLightDistribution, 16);

typedef struct KernelParticle {
  int index;
  float age;
  float lifetime;
  float size;
  float4 rotation;
  /* Only xyz are used of the following. float4 instead of float3 are used
   * to ensure consistent padding/alignment across devices. */
  float4 location;
  float4 velocity;
  float4 angular_velocity;
} KernelParticle;
static_assert_align(KernelParticle, 16);

typedef struct KernelShader {
  float constant_emission[3];
  float cryptomatte_id;
  int flags;
  int pass_id;
  int pad2, pad3;
} KernelShader;
static_assert_align(KernelShader, 16);

/* Declarations required for split kernel */

/* Macro for queues */
/* Value marking queue's empty slot */
#define QUEUE_EMPTY_SLOT -1

/*
 * Queue 1 - Active rays
 * Queue 2 - Background queue
 * Queue 3 - Shadow ray cast kernel - AO
 * Queue 4 - Shadow ray cast kernel - direct lighting
 */

/* Queue names */
enum QueueNumber {
  /* All active rays and regenerated rays are enqueued here. */
  QUEUE_ACTIVE_AND_REGENERATED_RAYS = 0,

  /* All
   * 1. Background-hit rays,
   * 2. Rays that has exited path-iteration but needs to update output buffer
   * 3. Rays to be regenerated
   * are enqueued here.
   */
  QUEUE_HITBG_BUFF_UPDATE_TOREGEN_RAYS,

  /* All rays for which a shadow ray should be cast to determine radiance
   * contribution for AO are enqueued here.
   */
  QUEUE_SHADOW_RAY_CAST_AO_RAYS,

  /* All rays for which a shadow ray should be cast to determine radiance
   * contributing for direct lighting are enqueued here.
   */
  QUEUE_SHADOW_RAY_CAST_DL_RAYS,

  /* Rays sorted according to shader->id */
  QUEUE_SHADER_SORTED_RAYS,

#ifdef __BRANCHED_PATH__
  /* All rays moving to next iteration of the indirect loop for light */
  QUEUE_LIGHT_INDIRECT_ITER,
  /* Queue of all inactive rays. These are candidates for sharing work of indirect loops */
  QUEUE_INACTIVE_RAYS,
#  ifdef __VOLUME__
  /* All rays moving to next iteration of the indirect loop for volumes */
  QUEUE_VOLUME_INDIRECT_ITER,
#  endif
#  ifdef __SUBSURFACE__
  /* All rays moving to next iteration of the indirect loop for subsurface */
  QUEUE_SUBSURFACE_INDIRECT_ITER,
#  endif
#endif /* __BRANCHED_PATH__ */

  NUM_QUEUES
};

/* We use RAY_STATE_MASK to get ray_state */
#define RAY_STATE_MASK 0x0F
#define RAY_FLAG_MASK 0xF0
enum RayState {
  RAY_INVALID = 0,
  /* Denotes ray is actively involved in path-iteration. */
  RAY_ACTIVE,
  /* Denotes ray has completed processing all samples and is inactive. */
  RAY_INACTIVE,
  /* Denotes ray has exited path-iteration and needs to update output buffer. */
  RAY_UPDATE_BUFFER,
  /* Denotes ray needs to skip most surface shader work. */
  RAY_HAS_ONLY_VOLUME,
  /* Donotes ray has hit background */
  RAY_HIT_BACKGROUND,
  /* Denotes ray has to be regenerated */
  RAY_TO_REGENERATE,
  /* Denotes ray has been regenerated */
  RAY_REGENERATED,
  /* Denotes ray is moving to next iteration of the branched indirect loop */
  RAY_LIGHT_INDIRECT_NEXT_ITER,
  RAY_VOLUME_INDIRECT_NEXT_ITER,
  RAY_SUBSURFACE_INDIRECT_NEXT_ITER,

  /* Ray flags */

  /* Flags to denote that the ray is currently evaluating the branched indirect loop */
  RAY_BRANCHED_LIGHT_INDIRECT = (1 << 4),
  RAY_BRANCHED_VOLUME_INDIRECT = (1 << 5),
  RAY_BRANCHED_SUBSURFACE_INDIRECT = (1 << 6),
  RAY_BRANCHED_INDIRECT = (RAY_BRANCHED_LIGHT_INDIRECT | RAY_BRANCHED_VOLUME_INDIRECT |
                           RAY_BRANCHED_SUBSURFACE_INDIRECT),

  /* Ray is evaluating an iteration of an indirect loop for another thread */
  RAY_BRANCHED_INDIRECT_SHARED = (1 << 7),
};

#define ASSIGN_RAY_STATE(ray_state, ray_index, state) \
  (ray_state[ray_index] = ((ray_state[ray_index] & RAY_FLAG_MASK) | state))
#define IS_STATE(ray_state, ray_index, state) \
  ((ray_index) != QUEUE_EMPTY_SLOT && ((ray_state)[(ray_index)] & RAY_STATE_MASK) == (state))
#define ADD_RAY_FLAG(ray_state, ray_index, flag) \
  (ray_state[ray_index] = (ray_state[ray_index] | flag))
#define REMOVE_RAY_FLAG(ray_state, ray_index, flag) \
  (ray_state[ray_index] = (ray_state[ray_index] & (~flag)))
#define IS_FLAG(ray_state, ray_index, flag) (ray_state[ray_index] & flag)

/* Patches */

#define PATCH_MAX_CONTROL_VERTS 16

/* Patch map node flags */

#define PATCH_MAP_NODE_IS_SET (1 << 30)
#define PATCH_MAP_NODE_IS_LEAF (1u << 31)
#define PATCH_MAP_NODE_INDEX_MASK (~(PATCH_MAP_NODE_IS_SET | PATCH_MAP_NODE_IS_LEAF))

/* Work Tiles */

typedef struct WorkTile {
  uint x, y, w, h;

  uint start_sample;
  uint num_samples;

  int offset;
  uint stride;

  ccl_global float *buffer;
} WorkTile;

/* Precoumputed sample table sizes for PMJ02 sampler. */
#define NUM_PMJ_SAMPLES 64 * 64
#define NUM_PMJ_PATTERNS 48

CCL_NAMESPACE_END

#endif /*  __KERNEL_TYPES_H__ */<|MERGE_RESOLUTION|>--- conflicted
+++ resolved
@@ -1372,11 +1372,7 @@
   float volume_step_rate;
   float volume_max_density;
   int volume_integrator;
-<<<<<<< HEAD
-  
-=======
-
->>>>>>> bef72d48
+
   int volume_samples;
 
   int start_sample;
