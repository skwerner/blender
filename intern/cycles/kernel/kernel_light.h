--- conflicted
+++ resolved
@@ -140,80 +140,77 @@
   return normalize(D + disk_light_sample(D, randu, randv) * radius);
 }
 
-<<<<<<< HEAD
 /* Sampling of a sphere light's solid angle.
  * Based on/copied from Pharr, Jakob, Humphreys,
  * "Physically Based Rendering", 3rd edition, page 840ff
  */
 
-ccl_device_inline float uniform_cone_pdf(float cos_theta_max) {
-	return cos_theta_max < 1.0f ? 1.0f / (2.0f * M_PI_F * (1.0f - cos_theta_max)) : 0.0f;
-}
-
-ccl_device float sphere_light_pdf(float3 P, float3 lightP, LightSample* const ls, float radius)
-{
-	const float3 wc = lightP - P;
-	const float dist_squared = len_squared(wc);
-	const float sin_theta_max2 = radius * radius / dist_squared;
-
-	/* No light if we're inside of or directly on the sphere. */
-	if(sin_theta_max2 >= 1.0f) {
-		return 0.0f;
-	}
-
-	/* Use solid angle sampling. */
-	const float cos_theta_max = safe_sqrtf(max(0.0f, 1.0f - sin_theta_max2));
-	const float pdf = uniform_cone_pdf(cos_theta_max);
-	kernel_assert(isfinite_safe(pdf));
-	return pdf;
-}
-
-ccl_device void sphere_light_sample(float3 P, LightSample *ls, float radius, float randu, float randv)
-{
-	float3 wc = ls->P - P;
-	const float dist_squared = len_squared(wc);
-	const float sin_theta_max2 = radius * radius / dist_squared;
-
-	/* No light if we're inside of or directly on the sphere. */
-	if(sin_theta_max2 >= 1.0f) {
-		ls->pdf = 0.0f;
-		return;
-	}
-	
-	/* Compute coordinate system for sphere sampling. */
-	float dc;
-	wc = safe_normalize_len(wc, &dc);
-	float3 wcX, wcY;
-	make_orthonormals(wc, &wcX, &wcY);
-
-	/* Sample sphere uniformly inside subtended cone. */
-
-	/* Compute theta and phi values for sample in cone. */
-	const float cos_theta_max = safe_sqrtf(max(0.0f, 1.0f - sin_theta_max2));
-	const float cos_theta = (1.0f - randu) + randu * cos_theta_max;
-	const float sin_theta = safe_sqrtf(max(0.0f, 1.0f - cos_theta * cos_theta));
-	const float phi = randv * 2.0f * M_PI_F;
-
-	/* Compute angle alpha from center of sphere to sampled point on surface. */
-	const float ds = dc * cos_theta - safe_sqrtf(max(0.0f, radius * radius - dc * dc * sin_theta * sin_theta));
-	const float cos_alpha = (dc * dc + radius * radius - ds * ds) / (2.0f * dc * radius);
-	const float sin_alpha = safe_sqrtf(max(0.0f, 1.0f - cos_alpha * cos_alpha));
-
-	/* Compute surface normal and sampled point on sphere. */
-	const float3 n_world = sin_alpha * cosf(phi) * (-wcX) + sin_alpha * sinf(phi) * (-wcY) + cos_alpha * (-wc);
-
-	ls->P = ls->P + radius * n_world;
-	ls->D = normalize_len(ls->P - P, &ls->t);
-
-	/* Uniform cone PDF. */
-	ls->pdf = uniform_cone_pdf(cos_theta_max);
-	ls->Ng = normalize(n_world);
-=======
-ccl_device float3
-sphere_light_sample(float3 P, float3 center, float radius, float randu, float randv)
-{
-  return disk_light_sample(normalize(P - center), randu, randv) * radius;
->>>>>>> 3076d95b
+ccl_device_inline float uniform_cone_pdf(float cos_theta_max)
+{
+  return cos_theta_max < 1.0f ? 1.0f / (2.0f * M_PI_F * (1.0f - cos_theta_max)) : 0.0f;
+}
+
+ccl_device float sphere_light_pdf(float3 P, float3 lightP, LightSample *const ls, float radius)
+{
+  const float3 wc = lightP - P;
+  const float dist_squared = len_squared(wc);
+  const float sin_theta_max2 = radius * radius / dist_squared;
+
+  /* No light if we're inside of or directly on the sphere. */
+  if (sin_theta_max2 >= 1.0f) {
+    return 0.0f;
+  }
+
+  /* Use solid angle sampling. */
+  const float cos_theta_max = safe_sqrtf(max(0.0f, 1.0f - sin_theta_max2));
+  const float pdf = uniform_cone_pdf(cos_theta_max);
+  kernel_assert(isfinite_safe(pdf));
+  return pdf;
+}
+
+ccl_device void sphere_light_sample(
+    float3 P, LightSample *ls, float radius, float randu, float randv)
+{
+  float3 wc = ls->P - P;
+  const float dist_squared = len_squared(wc);
+  const float sin_theta_max2 = radius * radius / dist_squared;
+
+  /* No light if we're inside of or directly on the sphere. */
+  if (sin_theta_max2 >= 1.0f) {
+    ls->pdf = 0.0f;
+    return;
+  }
+
+  /* Compute coordinate system for sphere sampling. */
+  float dc;
+  wc = safe_normalize_len(wc, &dc);
+  float3 wcX, wcY;
+  make_orthonormals(wc, &wcX, &wcY);
+
+  /* Sample sphere uniformly inside subtended cone. */
+
+  /* Compute theta and phi values for sample in cone. */
+  const float cos_theta_max = safe_sqrtf(max(0.0f, 1.0f - sin_theta_max2));
+  const float cos_theta = (1.0f - randu) + randu * cos_theta_max;
+  const float sin_theta = safe_sqrtf(max(0.0f, 1.0f - cos_theta * cos_theta));
+  const float phi = randv * 2.0f * M_PI_F;
+
+  /* Compute angle alpha from center of sphere to sampled point on surface. */
+  const float ds = dc * cos_theta -
+                   safe_sqrtf(max(0.0f, radius * radius - dc * dc * sin_theta * sin_theta));
+  const float cos_alpha = (dc * dc + radius * radius - ds * ds) / (2.0f * dc * radius);
+  const float sin_alpha = safe_sqrtf(max(0.0f, 1.0f - cos_alpha * cos_alpha));
+
+  /* Compute surface normal and sampled point on sphere. */
+  const float3 n_world = sin_alpha * cosf(phi) * (-wcX) + sin_alpha * sinf(phi) * (-wcY) +
+                         cos_alpha * (-wc);
+
+  ls->P = ls->P + radius * n_world;
+  ls->D = normalize_len(ls->P - P, &ls->t);
+
+  /* Uniform cone PDF. */
+  ls->pdf = uniform_cone_pdf(cos_theta_max);
+  ls->Ng = normalize(n_world);
 }
 
 ccl_device float spot_light_attenuation(float3 dir,
@@ -658,108 +655,22 @@
     ls->eval_fac = 1.0f;
   }
 #endif
-<<<<<<< HEAD
-	else {
-		ls->P = make_float3(klight->co[0], klight->co[1], klight->co[2]);
-
-		if(type == LIGHT_POINT || type == LIGHT_SPOT) {
-			float radius = klight->spot.radius;
-			float invarea = klight->spot.invarea;
-			if(radius > 0.0f) {
-				/* Fills ls.D, ls.P, ls.Ng, ls.t and ls.pdf */
-				sphere_light_sample(P, ls, radius, randu, randv);
-			}
-			else {
-				ls->D = normalize_len(ls->P - P, &ls->t);
-				ls->Ng = -ls->D;
-				ls->pdf = invarea * lamp_light_pdf(kg, ls->Ng, -ls->D, ls->t);
-			}
-			ls->eval_fac = (0.25f*M_1_PI_F)*invarea;
-
-			if(type == LIGHT_SPOT) {
-				/* spot light attenuation */
-				float3 dir = make_float3(klight->spot.dir[0],
-                                         klight->spot.dir[1],
-				                         klight->spot.dir[2]);
-				ls->eval_fac *= spot_light_attenuation(dir,
-				                                       klight->spot.spot_angle,
-				                                       klight->spot.spot_smooth,
-				                                       ls);
-				if(ls->eval_fac == 0.0f) {
-					return false;
-				}
-			}
-			float2 uv = map_to_sphere(ls->Ng);
-			ls->u = uv.x;
-			ls->v = uv.y;
-		}
-		else {
-			/* area light */
-			float3 axisu = make_float3(klight->area.axisu[0],
-			                           klight->area.axisu[1],
-			                           klight->area.axisu[2]);
-			float3 axisv = make_float3(klight->area.axisv[0],
-			                           klight->area.axisv[1],
-			                           klight->area.axisv[2]);
-			float3 D = make_float3(klight->area.dir[0],
-			                       klight->area.dir[1],
-			                       klight->area.dir[2]);
-			float invarea = fabsf(klight->area.invarea);
-			bool is_round = (klight->area.invarea < 0.0f);
-
-			if(dot(ls->P - P, D) > 0.0f) {
-				return false;
-			}
-
-			float3 inplane;
-
-			if(is_round) {
-				inplane = ellipse_sample(axisu*0.5f, axisv*0.5f, randu, randv);
-				ls->P += inplane;
-				ls->pdf = invarea;
-			}
-			else {
-				inplane = ls->P;
-				ls->pdf = rect_light_sample(P, &ls->P,
-				                            axisu, axisv,
-				                            randu, randv,
-				                            true);
-				inplane = ls->P - inplane;
-			}
-
-			ls->u = dot(inplane, axisu) * (1.0f / dot(axisu, axisu)) + 0.5f;
-			ls->v = dot(inplane, axisv) * (1.0f / dot(axisv, axisv)) + 0.5f;
-
-			ls->Ng = D;
-			ls->D = normalize_len(ls->P - P, &ls->t);
-
-			ls->eval_fac = 0.25f*invarea;
-			if(is_round) {
-				ls->pdf *= lamp_light_pdf(kg, D, -ls->D, ls->t);
-			}
-		}
-	}
-
-	ls->pdf *= kernel_data.integrator.pdf_lights;
-
-	return (ls->pdf > 0.0f);
-=======
   else {
     ls->P = make_float3(klight->co[0], klight->co[1], klight->co[2]);
 
     if (type == LIGHT_POINT || type == LIGHT_SPOT) {
       float radius = klight->spot.radius;
-
-      if (radius > 0.0f)
-        /* sphere light */
-        ls->P += sphere_light_sample(P, ls->P, radius, randu, randv);
-
-      ls->D = normalize_len(ls->P - P, &ls->t);
-      ls->Ng = -ls->D;
-
       float invarea = klight->spot.invarea;
+      if (radius > 0.0f) {
+        /* Fills ls.D, ls.P, ls.Ng, ls.t and ls.pdf */
+        sphere_light_sample(P, ls, radius, randu, randv);
+      }
+      else {
+        ls->D = normalize_len(ls->P - P, &ls->t);
+        ls->Ng = -ls->D;
+        ls->pdf = invarea * lamp_light_pdf(kg, ls->Ng, -ls->D, ls->t);
+      }
       ls->eval_fac = (0.25f * M_1_PI_F) * invarea;
-      ls->pdf = invarea;
 
       if (type == LIGHT_SPOT) {
         /* spot light attenuation */
@@ -773,8 +684,6 @@
       float2 uv = map_to_sphere(ls->Ng);
       ls->u = uv.x;
       ls->v = uv.y;
-
-      ls->pdf *= lamp_light_pdf(kg, ls->Ng, -ls->D, ls->t);
     }
     else {
       /* area light */
@@ -819,156 +728,11 @@
   ls->pdf *= kernel_data.integrator.pdf_lights;
 
   return (ls->pdf > 0.0f);
->>>>>>> 3076d95b
 }
 
 ccl_device bool lamp_light_eval(
     KernelGlobals *kg, int lamp, float3 P, float3 D, float t, LightSample *ls)
 {
-<<<<<<< HEAD
-	const ccl_global KernelLight *klight = &kernel_tex_fetch(__lights, lamp);
-	LightType type = (LightType)klight->type;
-	ls->type = type;
-	ls->shader = klight->shader_id;
-	ls->object = PRIM_NONE;
-	ls->prim = PRIM_NONE;
-	ls->lamp = lamp;
-	/* todo: missing texture coordinates */
-	ls->u = 0.0f;
-	ls->v = 0.0f;
-
-	if(!(ls->shader & SHADER_USE_MIS))
-		return false;
-
-	if(type == LIGHT_DISTANT) {
-		/* distant light */
-		float radius = klight->distant.radius;
-
-		if(radius == 0.0f)
-			return false;
-		if(t != FLT_MAX)
-			return false;
-
-		/* a distant light is infinitely far away, but equivalent to a disk
-		 * shaped light exactly 1 unit away from the current shading point.
-		 *
-		 *     radius              t^2/cos(theta)
-		 *  <---------->           t = sqrt(1^2 + tan(theta)^2)
-		 *       tan(th)           area = radius*radius*pi
-		 *       <----->
-		 *        \    |           (1 + tan(theta)^2)/cos(theta)
-		 *         \   |           (1 + tan(acos(cos(theta)))^2)/cos(theta)
-		 *       t  \th| 1         simplifies to
-		 *           \-|           1/(cos(theta)^3)
-		 *            \|           magic!
-		 *             P
-		 */
-
-		float3 lightD = make_float3(klight->co[0], klight->co[1], klight->co[2]);
-		float costheta = dot(-lightD, D);
-		float cosangle = klight->distant.cosangle;
-
-		if(costheta < cosangle)
-			return false;
-
-		ls->P = -D;
-		ls->Ng = -D;
-		ls->D = D;
-		ls->t = FLT_MAX;
-
-		/* compute pdf */
-		float invarea = klight->distant.invarea;
-		ls->pdf = invarea/(costheta*costheta*costheta);
-		ls->eval_fac = ls->pdf;
-	}
-	else if(type == LIGHT_POINT || type == LIGHT_SPOT) {
-		float3 lightP = make_float3(klight->co[0], klight->co[1], klight->co[2]);
-
-		float radius = klight->spot.radius;
-
-		/* sphere light */
-		if(radius == 0.0f)
-			return false;
-
-		if(!ray_sphere_intersect(P, D, t, lightP, radius, &ls->P, &ls->t)) {
-			return false;
-		}
-		ls->Ng = normalize(ls->P - lightP);
-		ls->D = D;
-
-		float invarea = klight->spot.invarea;
-		ls->eval_fac = (0.25f*M_1_PI_F)*invarea;
-
-		if(type == LIGHT_SPOT) {
-			/* spot light attenuation */
-			float3 dir = make_float3(klight->spot.dir[0],
-			                         klight->spot.dir[1],
-			                         klight->spot.dir[2]);
-			ls->eval_fac *= spot_light_attenuation(dir,
-			                                       klight->spot.spot_angle,
-			                                       klight->spot.spot_smooth,
-			                                       ls);
-
-			if(ls->eval_fac == 0.0f)
-				return false;
-		}
-		float2 uv = map_to_sphere(ls->Ng);
-		ls->u = uv.x;
-		ls->v = uv.y;
-
-		/* compute pdf */
-		ls->pdf = sphere_light_pdf(P, lightP, ls, radius);
-	}
-	else if(type == LIGHT_AREA) {
-		/* area light */
-		float invarea = fabsf(klight->area.invarea);
-		bool is_round = (klight->area.invarea < 0.0f);
-		if(invarea == 0.0f)
-			return false;
-
-		float3 axisu = make_float3(klight->area.axisu[0],
-		                           klight->area.axisu[1],
-		                           klight->area.axisu[2]);
-		float3 axisv = make_float3(klight->area.axisv[0],
-		                           klight->area.axisv[1],
-		                           klight->area.axisv[2]);
-		float3 Ng = make_float3(klight->area.dir[0],
-		                        klight->area.dir[1],
-		                        klight->area.dir[2]);
-
-		/* one sided */
-		if(dot(D, Ng) >= 0.0f)
-			return false;
-
-		float3 light_P = make_float3(klight->co[0], klight->co[1], klight->co[2]);
-
-		if(!ray_quad_intersect(P, D, 0.0f, t, light_P,
-		                       axisu, axisv, Ng,
-		                       &ls->P, &ls->t,
-		                       &ls->u, &ls->v,
-		                       is_round))
-		{
-			return false;
-		}
-
-		ls->D = D;
-		ls->Ng = Ng;
-		if(is_round) {
-			ls->pdf = invarea * lamp_light_pdf(kg, Ng, -D, ls->t);
-		}
-		else {
-			ls->pdf = rect_light_sample(P, &light_P, axisu, axisv, 0, 0, false);
-		}
-		ls->eval_fac = 0.25f*invarea;
-	}
-	else {
-		return false;
-	}
-
-	ls->pdf *= kernel_data.integrator.pdf_lights;
-
-	return true;
-=======
   const ccl_global KernelLight *klight = &kernel_tex_fetch(__lights, lamp);
   LightType type = (LightType)klight->type;
   ls->type = type;
@@ -1033,16 +797,14 @@
     if (radius == 0.0f)
       return false;
 
-    if (!ray_aligned_disk_intersect(P, D, t, lightP, radius, &ls->P, &ls->t)) {
+    if (!ray_sphere_intersect(P, D, t, lightP, radius, &ls->P, &ls->t)) {
       return false;
     }
-
-    ls->Ng = -D;
+    ls->Ng = normalize(ls->P - lightP);
     ls->D = D;
 
     float invarea = klight->spot.invarea;
     ls->eval_fac = (0.25f * M_1_PI_F) * invarea;
-    ls->pdf = invarea;
 
     if (type == LIGHT_SPOT) {
       /* spot light attenuation */
@@ -1058,8 +820,7 @@
     ls->v = uv.y;
 
     /* compute pdf */
-    if (ls->t != FLT_MAX)
-      ls->pdf *= lamp_light_pdf(kg, ls->Ng, -ls->D, ls->t);
+    ls->pdf = sphere_light_pdf(P, lightP, ls, radius);
   }
   else if (type == LIGHT_AREA) {
     /* area light */
@@ -1102,7 +863,6 @@
   ls->pdf *= kernel_data.integrator.pdf_lights;
 
   return true;
->>>>>>> 3076d95b
 }
 
 /* Triangle Light */
