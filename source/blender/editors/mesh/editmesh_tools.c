/*
 * This program is free software; you can redistribute it and/or
 * modify it under the terms of the GNU General Public License
 * as published by the Free Software Foundation; either version 2
 * of the License, or (at your option) any later version.
 *
 * This program is distributed in the hope that it will be useful,
 * but WITHOUT ANY WARRANTY; without even the implied warranty of
 * MERCHANTABILITY or FITNESS FOR A PARTICULAR PURPOSE.  See the
 * GNU General Public License for more details.
 *
 * You should have received a copy of the GNU General Public License
 * along with this program; if not, write to the Free Software Foundation,
 * Inc., 51 Franklin Street, Fifth Floor, Boston, MA 02110-1301, USA.
 *
 * The Original Code is Copyright (C) 2004 by Blender Foundation.
 * All rights reserved.
 */

/** \file
 * \ingroup edmesh
 */

#include <stddef.h>

#include "MEM_guardedalloc.h"

#include "DNA_key_types.h"
#include "DNA_material_types.h"
#include "DNA_mesh_types.h"
#include "DNA_meshdata_types.h"
#include "DNA_modifier_types.h"
#include "DNA_object_types.h"
#include "DNA_scene_types.h"

#include "BLI_bitmap.h"
#include "BLI_heap_simple.h"
#include "BLI_listbase.h"
#include "BLI_linklist.h"
#include "BLI_linklist_stack.h"
#include "BLI_math.h"
#include "BLI_rand.h"
#include "BLI_sort_utils.h"
#include "BLI_string.h"

#include "BKE_editmesh.h"
#include "BKE_context.h"
#include "BKE_deform.h"
#include "BKE_key.h"
#include "BKE_layer.h"
#include "BKE_library.h"
#include "BKE_main.h"
#include "BKE_material.h"
#include "BKE_mesh.h"
#include "BKE_report.h"
#include "BKE_texture.h"

#include "DEG_depsgraph.h"
#include "DEG_depsgraph_build.h"

#include "BLT_translation.h"

#include "RNA_define.h"
#include "RNA_access.h"
#include "RNA_enum_types.h"

#include "WM_api.h"
#include "WM_types.h"

#include "ED_mesh.h"
#include "ED_object.h"
#include "ED_screen.h"
#include "ED_transform.h"
#include "ED_transform_snap_object_context.h"
#include "ED_uvedit.h"
#include "ED_view3d.h"

#include "RE_render_ext.h"

#include "UI_interface.h"
#include "UI_resources.h"

#include "mesh_intern.h" /* own include */

#include "bmesh_tools.h"

#define USE_FACE_CREATE_SEL_EXTEND

/* -------------------------------------------------------------------- */
/** \name Subdivide Operator
 * \{ */

static int edbm_subdivide_exec(bContext *C, wmOperator *op)
{
  const int cuts = RNA_int_get(op->ptr, "number_cuts");
  const float smooth = RNA_float_get(op->ptr, "smoothness");
  const float fractal = RNA_float_get(op->ptr, "fractal") / 2.5f;
  const float along_normal = RNA_float_get(op->ptr, "fractal_along_normal");

  if (RNA_boolean_get(op->ptr, "ngon") &&
      RNA_enum_get(op->ptr, "quadcorner") == SUBD_CORNER_STRAIGHT_CUT) {
    RNA_enum_set(op->ptr, "quadcorner", SUBD_CORNER_INNERVERT);
  }
  const int quad_corner_type = RNA_enum_get(op->ptr, "quadcorner");
  const bool use_quad_tri = !RNA_boolean_get(op->ptr, "ngon");
  const int seed = RNA_int_get(op->ptr, "seed");

  ViewLayer *view_layer = CTX_data_view_layer(C);
  uint objects_len = 0;
  Object **objects = BKE_view_layer_array_from_objects_in_edit_mode_unique_data(
      view_layer, CTX_wm_view3d(C), &objects_len);

  for (uint ob_index = 0; ob_index < objects_len; ob_index++) {
    Object *obedit = objects[ob_index];
    BMEditMesh *em = BKE_editmesh_from_object(obedit);

    if (!(em->bm->totedgesel || em->bm->totfacesel)) {
      continue;
    }

    BM_mesh_esubdivide(em->bm,
                       BM_ELEM_SELECT,
                       smooth,
                       SUBD_FALLOFF_LIN,
                       false,
                       fractal,
                       along_normal,
                       cuts,
                       SUBDIV_SELECT_ORIG,
                       quad_corner_type,
                       use_quad_tri,
                       true,
                       false,
                       seed);

    EDBM_update_generic(obedit->data, true, true);
  }

  MEM_freeN(objects);

  return OPERATOR_FINISHED;
}

/* Note, these values must match delete_mesh() event values */
static const EnumPropertyItem prop_mesh_cornervert_types[] = {
    {SUBD_CORNER_INNERVERT, "INNERVERT", 0, "Inner Vert", ""},
    {SUBD_CORNER_PATH, "PATH", 0, "Path", ""},
    {SUBD_CORNER_STRAIGHT_CUT, "STRAIGHT_CUT", 0, "Straight Cut", ""},
    {SUBD_CORNER_FAN, "FAN", 0, "Fan", ""},
    {0, NULL, 0, NULL, NULL},
};

void MESH_OT_subdivide(wmOperatorType *ot)
{
  PropertyRNA *prop;

  /* identifiers */
  ot->name = "Subdivide";
  ot->description = "Subdivide selected edges";
  ot->idname = "MESH_OT_subdivide";

  /* api callbacks */
  ot->exec = edbm_subdivide_exec;
  ot->poll = ED_operator_editmesh;

  /* flags */
  ot->flag = OPTYPE_REGISTER | OPTYPE_UNDO;

  /* properties */
  prop = RNA_def_int(ot->srna, "number_cuts", 1, 1, 100, "Number of Cuts", "", 1, 10);
  /* avoid re-using last var because it can cause
   * _very_ high poly meshes and annoy users (or worse crash) */
  RNA_def_property_flag(prop, PROP_SKIP_SAVE);

  RNA_def_float(
      ot->srna, "smoothness", 0.0f, 0.0f, 1e3f, "Smoothness", "Smoothness factor", 0.0f, 1.0f);

  WM_operatortype_props_advanced_begin(ot);

  RNA_def_boolean(ot->srna,
                  "ngon",
                  true,
                  "Create N-Gons",
                  "When disabled, newly created faces are limited to 3-4 sided faces");
  RNA_def_enum(
      ot->srna,
      "quadcorner",
      prop_mesh_cornervert_types,
      SUBD_CORNER_STRAIGHT_CUT,
      "Quad Corner Type",
      "How to subdivide quad corners (anything other than Straight Cut will prevent ngons)");

  RNA_def_float(ot->srna,
                "fractal",
                0.0f,
                0.0f,
                1e6f,
                "Fractal",
                "Fractal randomness factor",
                0.0f,
                1000.0f);
  RNA_def_float(ot->srna,
                "fractal_along_normal",
                0.0f,
                0.0f,
                1.0f,
                "Along Normal",
                "Apply fractal displacement along normal only",
                0.0f,
                1.0f);
  RNA_def_int(ot->srna,
              "seed",
              0,
              0,
              INT_MAX,
              "Random Seed",
              "Seed for the random number generator",
              0,
              255);
}

/** \} */

/* -------------------------------------------------------------------- */
/** \name Edge Ring Subdivide Operator
 *
 * Bridge code shares props.
 *
 * \{ */

struct EdgeRingOpSubdProps {
  int interp_mode;
  int cuts;
  float smooth;

  int profile_shape;
  float profile_shape_factor;
};

static void mesh_operator_edgering_props(wmOperatorType *ot,
                                         const int cuts_min,
                                         const int cuts_default)
{
  /* Note, these values must match delete_mesh() event values */
  static const EnumPropertyItem prop_subd_edgering_types[] = {
      {SUBD_RING_INTERP_LINEAR, "LINEAR", 0, "Linear", ""},
      {SUBD_RING_INTERP_PATH, "PATH", 0, "Blend Path", ""},
      {SUBD_RING_INTERP_SURF, "SURFACE", 0, "Blend Surface", ""},
      {0, NULL, 0, NULL, NULL},
  };

  PropertyRNA *prop;

  prop = RNA_def_int(
      ot->srna, "number_cuts", cuts_default, 0, 1000, "Number of Cuts", "", cuts_min, 64);
  RNA_def_property_flag(prop, PROP_SKIP_SAVE);

  RNA_def_enum(ot->srna,
               "interpolation",
               prop_subd_edgering_types,
               SUBD_RING_INTERP_PATH,
               "Interpolation",
               "Interpolation method");

  RNA_def_float(
      ot->srna, "smoothness", 1.0f, 0.0f, 1e3f, "Smoothness", "Smoothness factor", 0.0f, 2.0f);

  /* profile-shape */
  RNA_def_float(ot->srna,
                "profile_shape_factor",
                0.0f,
                -1e3f,
                1e3f,
                "Profile Factor",
                "How much intermediary new edges are shrunk/expanded",
                -2.0f,
                2.0f);

  prop = RNA_def_property(ot->srna, "profile_shape", PROP_ENUM, PROP_NONE);
  RNA_def_property_enum_items(prop, rna_enum_proportional_falloff_curve_only_items);
  RNA_def_property_enum_default(prop, PROP_SMOOTH);
  RNA_def_property_ui_text(prop, "Profile Shape", "Shape of the profile");
  RNA_def_property_translation_context(prop, BLT_I18NCONTEXT_ID_CURVE); /* Abusing id_curve :/ */
}

static void mesh_operator_edgering_props_get(wmOperator *op, struct EdgeRingOpSubdProps *op_props)
{
  op_props->interp_mode = RNA_enum_get(op->ptr, "interpolation");
  op_props->cuts = RNA_int_get(op->ptr, "number_cuts");
  op_props->smooth = RNA_float_get(op->ptr, "smoothness");

  op_props->profile_shape = RNA_enum_get(op->ptr, "profile_shape");
  op_props->profile_shape_factor = RNA_float_get(op->ptr, "profile_shape_factor");
}

static int edbm_subdivide_edge_ring_exec(bContext *C, wmOperator *op)
{

  ViewLayer *view_layer = CTX_data_view_layer(C);
  uint objects_len = 0;
  Object **objects = BKE_view_layer_array_from_objects_in_edit_mode_unique_data(
      view_layer, CTX_wm_view3d(C), &objects_len);
  struct EdgeRingOpSubdProps op_props;

  mesh_operator_edgering_props_get(op, &op_props);

  for (uint ob_index = 0; ob_index < objects_len; ob_index++) {
    Object *obedit = objects[ob_index];
    BMEditMesh *em = BKE_editmesh_from_object(obedit);

    if (em->bm->totedgesel == 0) {
      continue;
    }

    if (!EDBM_op_callf(em,
                       op,
                       "subdivide_edgering edges=%he interp_mode=%i cuts=%i smooth=%f "
                       "profile_shape=%i profile_shape_factor=%f",
                       BM_ELEM_SELECT,
                       op_props.interp_mode,
                       op_props.cuts,
                       op_props.smooth,
                       op_props.profile_shape,
                       op_props.profile_shape_factor)) {
      continue;
    }

    EDBM_update_generic(obedit->data, true, true);
  }

  MEM_freeN(objects);
  return OPERATOR_FINISHED;
}

void MESH_OT_subdivide_edgering(wmOperatorType *ot)
{
  /* identifiers */
  ot->name = "Subdivide Edge-Ring";
  ot->description = "Subdivide perpendicular edges to the selected edge ring";
  ot->idname = "MESH_OT_subdivide_edgering";

  /* api callbacks */
  ot->exec = edbm_subdivide_edge_ring_exec;
  ot->poll = ED_operator_editmesh;

  /* flags */
  ot->flag = OPTYPE_REGISTER | OPTYPE_UNDO;

  /* properties */
  mesh_operator_edgering_props(ot, 1, 10);
}

/** \} */

/* -------------------------------------------------------------------- */
/** \name Un-Subdivide Operator
 * \{ */

static int edbm_unsubdivide_exec(bContext *C, wmOperator *op)
{
  const int iterations = RNA_int_get(op->ptr, "iterations");
  ViewLayer *view_layer = CTX_data_view_layer(C);
  uint objects_len = 0;
  Object **objects = BKE_view_layer_array_from_objects_in_edit_mode(
      view_layer, CTX_wm_view3d(C), &objects_len);
  for (uint ob_index = 0; ob_index < objects_len; ob_index++) {
    Object *obedit = objects[ob_index];
    BMEditMesh *em = BKE_editmesh_from_object(obedit);

    if ((em->bm->totvertsel == 0) && (em->bm->totedgesel == 0) && (em->bm->totfacesel == 0)) {
      continue;
    }

    BMOperator bmop;
    EDBM_op_init(em, &bmop, op, "unsubdivide verts=%hv iterations=%i", BM_ELEM_SELECT, iterations);

    BMO_op_exec(em->bm, &bmop);

    if (!EDBM_op_finish(em, &bmop, op, true)) {
      continue;
    }

    if ((em->selectmode & SCE_SELECT_VERTEX) == 0) {
      EDBM_selectmode_flush_ex(em, SCE_SELECT_VERTEX); /* need to flush vert->face first */
    }
    EDBM_selectmode_flush(em);

    EDBM_update_generic(obedit->data, true, true);
  }
  MEM_freeN(objects);

  return OPERATOR_FINISHED;
}

void MESH_OT_unsubdivide(wmOperatorType *ot)
{
  /* identifiers */
  ot->name = "Un-Subdivide";
  ot->description = "UnSubdivide selected edges & faces";
  ot->idname = "MESH_OT_unsubdivide";

  /* api callbacks */
  ot->exec = edbm_unsubdivide_exec;
  ot->poll = ED_operator_editmesh;

  /* flags */
  ot->flag = OPTYPE_REGISTER | OPTYPE_UNDO;

  /* props */
  RNA_def_int(
      ot->srna, "iterations", 2, 1, 1000, "Iterations", "Number of times to unsubdivide", 1, 100);
}

void EDBM_project_snap_verts(
    bContext *C, Depsgraph *depsgraph, ARegion *ar, Object *obedit, BMEditMesh *em)
{
  Main *bmain = CTX_data_main(C);
  BMIter iter;
  BMVert *eve;

  ED_view3d_init_mats_rv3d(obedit, ar->regiondata);

  struct SnapObjectContext *snap_context = ED_transform_snap_object_context_create_view3d(
      bmain, CTX_data_scene(C), depsgraph, 0, ar, CTX_wm_view3d(C));

  BM_ITER_MESH (eve, &iter, em->bm, BM_VERTS_OF_MESH) {
    if (BM_elem_flag_test(eve, BM_ELEM_SELECT)) {
      float mval[2], co_proj[3];
      if (ED_view3d_project_float_object(ar, eve->co, mval, V3D_PROJ_TEST_NOP) ==
          V3D_PROJ_RET_OK) {
        if (ED_transform_snap_object_project_view3d(snap_context,
                                                    SCE_SNAP_MODE_FACE,
                                                    &(const struct SnapObjectParams){
                                                        .snap_select = SNAP_NOT_ACTIVE,
                                                        .use_object_edit_cage = false,
                                                        .use_occlusion_test = true,
                                                    },
                                                    mval,
                                                    NULL,
                                                    NULL,
                                                    co_proj,
                                                    NULL)) {
          mul_v3_m4v3(eve->co, obedit->imat, co_proj);
        }
      }
    }
  }

  ED_transform_snap_object_context_destroy(snap_context);
}

/** \} */

/* -------------------------------------------------------------------- */
/** \name Delete Operator
 * \{ */

/* Note, these values must match delete_mesh() event values */
enum {
  MESH_DELETE_VERT = 0,
  MESH_DELETE_EDGE = 1,
  MESH_DELETE_FACE = 2,
  MESH_DELETE_EDGE_FACE = 3,
  MESH_DELETE_ONLY_FACE = 4,
};

static void edbm_report_delete_info(ReportList *reports,
                                    const int totelem_old[3],
                                    const int totelem_new[3])
{
  BKE_reportf(reports,
              RPT_INFO,
              "Removed: %d vertices, %d edges, %d faces",
              totelem_old[0] - totelem_new[0],
              totelem_old[1] - totelem_new[1],
              totelem_old[2] - totelem_new[2]);
}

static int edbm_delete_exec(bContext *C, wmOperator *op)
{
  ViewLayer *view_layer = CTX_data_view_layer(C);

  uint objects_len = 0;
  Object **objects = BKE_view_layer_array_from_objects_in_edit_mode_unique_data(
      view_layer, CTX_wm_view3d(C), &objects_len);
  bool changed_multi = false;

  for (uint ob_index = 0; ob_index < objects_len; ob_index++) {
    Object *obedit = objects[ob_index];
    BMEditMesh *em = BKE_editmesh_from_object(obedit);
    const int type = RNA_enum_get(op->ptr, "type");

    switch (type) {
      case MESH_DELETE_VERT: /* Erase Vertices */
        if (!(em->bm->totvertsel &&
              EDBM_op_callf(em, op, "delete geom=%hv context=%i", BM_ELEM_SELECT, DEL_VERTS))) {
          continue;
        }
        break;
      case MESH_DELETE_EDGE: /* Erase Edges */
        if (!(em->bm->totedgesel &&
              EDBM_op_callf(em, op, "delete geom=%he context=%i", BM_ELEM_SELECT, DEL_EDGES))) {
          continue;
        }
        break;
      case MESH_DELETE_FACE: /* Erase Faces */
        if (!(em->bm->totfacesel &&
              EDBM_op_callf(em, op, "delete geom=%hf context=%i", BM_ELEM_SELECT, DEL_FACES))) {
          continue;
        }
        break;
      case MESH_DELETE_EDGE_FACE:
        /* Edges and Faces */
        if (!((em->bm->totedgesel || em->bm->totfacesel) &&
              EDBM_op_callf(
                  em, op, "delete geom=%hef context=%i", BM_ELEM_SELECT, DEL_EDGESFACES))) {
          continue;
        }
        break;
      case MESH_DELETE_ONLY_FACE:
        /* Only faces. */
        if (!(em->bm->totfacesel &&
              EDBM_op_callf(
                  em, op, "delete geom=%hf context=%i", BM_ELEM_SELECT, DEL_ONLYFACES))) {
          continue;
        }
        break;
      default:
        BLI_assert(0);
        break;
    }

    changed_multi = true;

    EDBM_flag_disable_all(em, BM_ELEM_SELECT);

    EDBM_update_generic(obedit->data, true, true);

    DEG_id_tag_update(obedit->data, ID_RECALC_SELECT);
    WM_event_add_notifier(C, NC_GEOM | ND_SELECT, obedit->data);
  }

  MEM_freeN(objects);

  return changed_multi ? OPERATOR_FINISHED : OPERATOR_CANCELLED;
}

void MESH_OT_delete(wmOperatorType *ot)
{
  static const EnumPropertyItem prop_mesh_delete_types[] = {
      {MESH_DELETE_VERT, "VERT", 0, "Vertices", ""},
      {MESH_DELETE_EDGE, "EDGE", 0, "Edges", ""},
      {MESH_DELETE_FACE, "FACE", 0, "Faces", ""},
      {MESH_DELETE_EDGE_FACE, "EDGE_FACE", 0, "Only Edges & Faces", ""},
      {MESH_DELETE_ONLY_FACE, "ONLY_FACE", 0, "Only Faces", ""},
      {0, NULL, 0, NULL, NULL},
  };

  /* identifiers */
  ot->name = "Delete";
  ot->description = "Delete selected vertices, edges or faces";
  ot->idname = "MESH_OT_delete";

  /* api callbacks */
  ot->invoke = WM_menu_invoke;
  ot->exec = edbm_delete_exec;

  ot->poll = ED_operator_editmesh;

  /* flags */
  ot->flag = OPTYPE_REGISTER | OPTYPE_UNDO;

  /* props */
  ot->prop = RNA_def_enum(ot->srna,
                          "type",
                          prop_mesh_delete_types,
                          MESH_DELETE_VERT,
                          "Type",
                          "Method used for deleting mesh data");
  RNA_def_property_flag(ot->prop, PROP_HIDDEN | PROP_SKIP_SAVE);
}

/** \} */

/* -------------------------------------------------------------------- */
/** \name Delete Loose Operator
 * \{ */

static bool bm_face_is_loose(BMFace *f)
{
  BMLoop *l_iter, *l_first;

  l_iter = l_first = BM_FACE_FIRST_LOOP(f);
  do {
    if (!BM_edge_is_boundary(l_iter->e)) {
      return false;
    }
  } while ((l_iter = l_iter->next) != l_first);

  return true;
}

static int edbm_delete_loose_exec(bContext *C, wmOperator *op)
{
  ViewLayer *view_layer = CTX_data_view_layer(C);
  int totelem_old_sel[3];
  int totelem_old[3];

  uint objects_len = 0;
  Object **objects = BKE_view_layer_array_from_objects_in_edit_mode_unique_data(
      view_layer, CTX_wm_view3d(C), &objects_len);

  EDBM_mesh_stats_multi(objects, objects_len, totelem_old, totelem_old_sel);

  const bool use_verts = (RNA_boolean_get(op->ptr, "use_verts") && totelem_old_sel[0]);
  const bool use_edges = (RNA_boolean_get(op->ptr, "use_edges") && totelem_old_sel[1]);
  const bool use_faces = (RNA_boolean_get(op->ptr, "use_faces") && totelem_old_sel[2]);

  for (uint ob_index = 0; ob_index < objects_len; ob_index++) {
    Object *obedit = objects[ob_index];

    BMEditMesh *em = BKE_editmesh_from_object(obedit);
    BMesh *bm = em->bm;
    BMIter iter;

    BM_mesh_elem_hflag_disable_all(bm, BM_VERT | BM_EDGE | BM_FACE, BM_ELEM_TAG, false);

    if (use_faces) {
      BMFace *f;

      BM_ITER_MESH (f, &iter, bm, BM_FACES_OF_MESH) {
        if (BM_elem_flag_test(f, BM_ELEM_SELECT)) {
          BM_elem_flag_set(f, BM_ELEM_TAG, bm_face_is_loose(f));
        }
      }

      BM_mesh_delete_hflag_context(bm, BM_ELEM_TAG, DEL_FACES);
    }

    if (use_edges) {
      BMEdge *e;

      BM_ITER_MESH (e, &iter, bm, BM_EDGES_OF_MESH) {
        if (BM_elem_flag_test(e, BM_ELEM_SELECT)) {
          BM_elem_flag_set(e, BM_ELEM_TAG, BM_edge_is_wire(e));
        }
      }

      BM_mesh_delete_hflag_context(bm, BM_ELEM_TAG, DEL_EDGES);
    }

    if (use_verts) {
      BMVert *v;

      BM_ITER_MESH (v, &iter, bm, BM_VERTS_OF_MESH) {
        if (BM_elem_flag_test(v, BM_ELEM_SELECT)) {
          BM_elem_flag_set(v, BM_ELEM_TAG, (v->e == NULL));
        }
      }

      BM_mesh_delete_hflag_context(bm, BM_ELEM_TAG, DEL_VERTS);
    }

    EDBM_flag_disable_all(em, BM_ELEM_SELECT);

    EDBM_update_generic(obedit->data, true, true);
  }

  int totelem_new[3];
  EDBM_mesh_stats_multi(objects, objects_len, totelem_new, NULL);

  edbm_report_delete_info(op->reports, totelem_old, totelem_new);

  MEM_freeN(objects);

  return OPERATOR_FINISHED;
}

void MESH_OT_delete_loose(wmOperatorType *ot)
{
  /* identifiers */
  ot->name = "Delete Loose";
  ot->description = "Delete loose vertices, edges or faces";
  ot->idname = "MESH_OT_delete_loose";

  /* api callbacks */
  ot->exec = edbm_delete_loose_exec;

  ot->poll = ED_operator_editmesh;

  /* flags */
  ot->flag = OPTYPE_REGISTER | OPTYPE_UNDO;

  /* props */
  RNA_def_boolean(ot->srna, "use_verts", true, "Vertices", "Remove loose vertices");
  RNA_def_boolean(ot->srna, "use_edges", true, "Edges", "Remove loose edges");
  RNA_def_boolean(ot->srna, "use_faces", false, "Faces", "Remove loose faces");
}

/** \} */

/* -------------------------------------------------------------------- */
/** \name Collapse Edge Operator
 * \{ */

static int edbm_collapse_edge_exec(bContext *C, wmOperator *op)
{
  ViewLayer *view_layer = CTX_data_view_layer(C);
  uint objects_len = 0;
  Object **objects = BKE_view_layer_array_from_objects_in_edit_mode_unique_data(
      view_layer, CTX_wm_view3d(C), &objects_len);
  for (uint ob_index = 0; ob_index < objects_len; ob_index++) {
    Object *obedit = objects[ob_index];
    BMEditMesh *em = BKE_editmesh_from_object(obedit);

    if (em->bm->totedgesel == 0) {
      continue;
    }

    if (!EDBM_op_callf(em, op, "collapse edges=%he uvs=%b", BM_ELEM_SELECT, true)) {
      continue;
    }

    EDBM_update_generic(obedit->data, true, true);
  }
  MEM_freeN(objects);

  return OPERATOR_FINISHED;
}

void MESH_OT_edge_collapse(wmOperatorType *ot)
{
  /* identifiers */
  ot->name = "Edge Collapse";
  ot->description = "Collapse selected edges";
  ot->idname = "MESH_OT_edge_collapse";

  /* api callbacks */
  ot->exec = edbm_collapse_edge_exec;
  ot->poll = ED_operator_editmesh;

  /* flags */
  ot->flag = OPTYPE_REGISTER | OPTYPE_UNDO;
}

/** \} */

/* -------------------------------------------------------------------- */
/** \name Create Edge/Face Operator
 * \{ */

static bool edbm_add_edge_face__smooth_get(BMesh *bm)
{
  BMEdge *e;
  BMIter iter;

  unsigned int vote_on_smooth[2] = {0, 0};

  BM_ITER_MESH (e, &iter, bm, BM_EDGES_OF_MESH) {
    if (BM_elem_flag_test(e, BM_ELEM_SELECT) && e->l) {
      vote_on_smooth[BM_elem_flag_test_bool(e->l->f, BM_ELEM_SMOOTH)]++;
    }
  }

  return (vote_on_smooth[0] < vote_on_smooth[1]);
}

#ifdef USE_FACE_CREATE_SEL_EXTEND
/**
 * Function used to get a fixed number of edges linked to a vertex that passes a test function.
 * This is used so we can request all boundary edges connected to a vertex for eg.
 */
static int edbm_add_edge_face_exec__vert_edge_lookup(
    BMVert *v, BMEdge *e_used, BMEdge **e_arr, const int e_arr_len, bool (*func)(const BMEdge *))
{
  BMIter iter;
  BMEdge *e_iter;
  int i = 0;
  BM_ITER_ELEM (e_iter, &iter, v, BM_EDGES_OF_VERT) {
    if (BM_elem_flag_test(e_iter, BM_ELEM_HIDDEN) == false) {
      if ((e_used == NULL) || (e_used != e_iter)) {
        if (func(e_iter)) {
          e_arr[i++] = e_iter;
          if (i >= e_arr_len) {
            break;
          }
        }
      }
    }
  }
  return i;
}

static BMElem *edbm_add_edge_face_exec__tricky_extend_sel(BMesh *bm)
{
  BMIter iter;
  bool found = false;

  if (bm->totvertsel == 1 && bm->totedgesel == 0 && bm->totfacesel == 0) {
    /* first look for 2 boundary edges */
    BMVert *v;

    BM_ITER_MESH (v, &iter, bm, BM_VERTS_OF_MESH) {
      if (BM_elem_flag_test(v, BM_ELEM_SELECT)) {
        found = true;
        break;
      }
    }

    if (found) {
      BMEdge *ed_pair[3];
      if (((edbm_add_edge_face_exec__vert_edge_lookup(v, NULL, ed_pair, 3, BM_edge_is_wire) ==
            2) &&
           (BM_edge_share_face_check(ed_pair[0], ed_pair[1]) == false)) ||

          ((edbm_add_edge_face_exec__vert_edge_lookup(v, NULL, ed_pair, 3, BM_edge_is_boundary) ==
            2) &&
           (BM_edge_share_face_check(ed_pair[0], ed_pair[1]) == false))) {
        BMEdge *e_other = BM_edge_exists(BM_edge_other_vert(ed_pair[0], v),
                                         BM_edge_other_vert(ed_pair[1], v));
        BM_edge_select_set(bm, ed_pair[0], true);
        BM_edge_select_set(bm, ed_pair[1], true);
        if (e_other) {
          BM_edge_select_set(bm, e_other, true);
        }
        return (BMElem *)v;
      }
    }
  }
  else if (bm->totvertsel == 2 && bm->totedgesel == 1 && bm->totfacesel == 0) {
    /* first look for 2 boundary edges */
    BMEdge *e;

    BM_ITER_MESH (e, &iter, bm, BM_EDGES_OF_MESH) {
      if (BM_elem_flag_test(e, BM_ELEM_SELECT)) {
        found = true;
        break;
      }
    }
    if (found) {
      BMEdge *ed_pair_v1[2];
      BMEdge *ed_pair_v2[2];
      if (((edbm_add_edge_face_exec__vert_edge_lookup(e->v1, e, ed_pair_v1, 2, BM_edge_is_wire) ==
            1) &&
           (edbm_add_edge_face_exec__vert_edge_lookup(e->v2, e, ed_pair_v2, 2, BM_edge_is_wire) ==
            1) &&
           (BM_edge_share_face_check(e, ed_pair_v1[0]) == false) &&
           (BM_edge_share_face_check(e, ed_pair_v2[0]) == false)) ||

#  if 1 /* better support mixed cases [#37203] */
          ((edbm_add_edge_face_exec__vert_edge_lookup(e->v1, e, ed_pair_v1, 2, BM_edge_is_wire) ==
            1) &&
           (edbm_add_edge_face_exec__vert_edge_lookup(
                e->v2, e, ed_pair_v2, 2, BM_edge_is_boundary) == 1) &&
           (BM_edge_share_face_check(e, ed_pair_v1[0]) == false) &&
           (BM_edge_share_face_check(e, ed_pair_v2[0]) == false)) ||

          ((edbm_add_edge_face_exec__vert_edge_lookup(
                e->v1, e, ed_pair_v1, 2, BM_edge_is_boundary) == 1) &&
           (edbm_add_edge_face_exec__vert_edge_lookup(e->v2, e, ed_pair_v2, 2, BM_edge_is_wire) ==
            1) &&
           (BM_edge_share_face_check(e, ed_pair_v1[0]) == false) &&
           (BM_edge_share_face_check(e, ed_pair_v2[0]) == false)) ||
#  endif

          ((edbm_add_edge_face_exec__vert_edge_lookup(
                e->v1, e, ed_pair_v1, 2, BM_edge_is_boundary) == 1) &&
           (edbm_add_edge_face_exec__vert_edge_lookup(
                e->v2, e, ed_pair_v2, 2, BM_edge_is_boundary) == 1) &&
           (BM_edge_share_face_check(e, ed_pair_v1[0]) == false) &&
           (BM_edge_share_face_check(e, ed_pair_v2[0]) == false))) {
        BMVert *v1_other = BM_edge_other_vert(ed_pair_v1[0], e->v1);
        BMVert *v2_other = BM_edge_other_vert(ed_pair_v2[0], e->v2);
        BMEdge *e_other = (v1_other != v2_other) ? BM_edge_exists(v1_other, v2_other) : NULL;
        BM_edge_select_set(bm, ed_pair_v1[0], true);
        BM_edge_select_set(bm, ed_pair_v2[0], true);
        if (e_other) {
          BM_edge_select_set(bm, e_other, true);
        }
        return (BMElem *)e;
      }
    }
  }

  return NULL;
}
static void edbm_add_edge_face_exec__tricky_finalize_sel(BMesh *bm, BMElem *ele_desel, BMFace *f)
{
  /* now we need to find the edge that isnt connected to this element */
  BM_select_history_clear(bm);

  /* Notes on hidden geometry:
   * - Un-hide the face since its possible hidden was copied when copying
   *   surrounding face attributes.
   * - Un-hide before adding to select history
   *   since we may extend into an existing, hidden vert/edge.
   */

  BM_elem_flag_disable(f, BM_ELEM_HIDDEN);
  BM_face_select_set(bm, f, false);

  if (ele_desel->head.htype == BM_VERT) {
    BMLoop *l = BM_face_vert_share_loop(f, (BMVert *)ele_desel);
    BLI_assert(f->len == 3);
    BM_vert_select_set(bm, (BMVert *)ele_desel, false);
    BM_edge_select_set(bm, l->next->e, true);
    BM_select_history_store(bm, l->next->e);
  }
  else {
    BMLoop *l = BM_face_edge_share_loop(f, (BMEdge *)ele_desel);
    BLI_assert(f->len == 4 || f->len == 3);

    BM_edge_select_set(bm, (BMEdge *)ele_desel, false);
    if (f->len == 4) {
      BMEdge *e_active = l->next->next->e;
      BM_elem_flag_disable(e_active, BM_ELEM_HIDDEN);
      BM_edge_select_set(bm, e_active, true);
      BM_select_history_store(bm, e_active);
    }
    else {
      BMVert *v_active = l->next->next->v;
      BM_elem_flag_disable(v_active, BM_ELEM_HIDDEN);
      BM_vert_select_set(bm, v_active, true);
      BM_select_history_store(bm, v_active);
    }
  }
}
#endif /* USE_FACE_CREATE_SEL_EXTEND */

static int edbm_add_edge_face_exec(bContext *C, wmOperator *op)
{
  /* when this is used to dissolve we could avoid this, but checking isnt too slow */
  bool changed_multi = false;
  ViewLayer *view_layer = CTX_data_view_layer(C);
  uint objects_len = 0;
  Object **objects = BKE_view_layer_array_from_objects_in_edit_mode_unique_data(
      view_layer, CTX_wm_view3d(C), &objects_len);
  for (uint ob_index = 0; ob_index < objects_len; ob_index++) {
    Object *obedit = objects[ob_index];
    BMEditMesh *em = BKE_editmesh_from_object(obedit);

    if ((em->bm->totvertsel == 0) && (em->bm->totedgesel == 0) && (em->bm->totvertsel == 0)) {
      continue;
    }

    bool use_smooth = edbm_add_edge_face__smooth_get(em->bm);
    int totedge_orig = em->bm->totedge;
    int totface_orig = em->bm->totface;

    BMOperator bmop;
#ifdef USE_FACE_CREATE_SEL_EXTEND
    BMElem *ele_desel;
    BMFace *ele_desel_face;

    /* be extra clever, figure out if a partial selection should be extended so we can create
     * geometry with single vert or single edge selection. */
    ele_desel = edbm_add_edge_face_exec__tricky_extend_sel(em->bm);
#endif
    if (!EDBM_op_init(em,
                      &bmop,
                      op,
                      "contextual_create geom=%hfev mat_nr=%i use_smooth=%b",
                      BM_ELEM_SELECT,
                      em->mat_nr,
                      use_smooth)) {
      continue;
    }

    BMO_op_exec(em->bm, &bmop);

    /* cancel if nothing was done */
    if ((totedge_orig == em->bm->totedge) && (totface_orig == em->bm->totface)) {
      EDBM_op_finish(em, &bmop, op, true);
      continue;
    }
#ifdef USE_FACE_CREATE_SEL_EXTEND
    /* normally we would want to leave the new geometry selected,
     * but being able to press F many times to add geometry is too useful! */
    if (ele_desel && (BMO_slot_buffer_count(bmop.slots_out, "faces.out") == 1) &&
        (ele_desel_face = BMO_slot_buffer_get_first(bmop.slots_out, "faces.out"))) {
      edbm_add_edge_face_exec__tricky_finalize_sel(em->bm, ele_desel, ele_desel_face);
    }
    else
#endif
    {
      /* Newly created faces may include existing hidden edges,
       * copying face data from surrounding, may have copied hidden face flag too.
       *
       * Important that faces use flushing since 'edges.out'
       * wont include hidden edges that already existed.
       */
      BMO_slot_buffer_hflag_disable(
          em->bm, bmop.slots_out, "faces.out", BM_FACE, BM_ELEM_HIDDEN, true);
      BMO_slot_buffer_hflag_disable(
          em->bm, bmop.slots_out, "edges.out", BM_EDGE, BM_ELEM_HIDDEN, false);

      BMO_slot_buffer_hflag_enable(
          em->bm, bmop.slots_out, "faces.out", BM_FACE, BM_ELEM_SELECT, true);
      BMO_slot_buffer_hflag_enable(
          em->bm, bmop.slots_out, "edges.out", BM_EDGE, BM_ELEM_SELECT, true);
    }

    if (!EDBM_op_finish(em, &bmop, op, true)) {
      continue;
    }

    EDBM_update_generic(obedit->data, true, true);
    changed_multi = true;
  }
  MEM_freeN(objects);

  if (!changed_multi) {
    return OPERATOR_CANCELLED;
  }

  return OPERATOR_FINISHED;
}

void MESH_OT_edge_face_add(wmOperatorType *ot)
{
  /* identifiers */
  ot->name = "Make Edge/Face";
  ot->description = "Add an edge or face to selected";
  ot->idname = "MESH_OT_edge_face_add";

  /* api callbacks */
  ot->exec = edbm_add_edge_face_exec;
  ot->poll = ED_operator_editmesh;

  /* flags */
  ot->flag = OPTYPE_REGISTER | OPTYPE_UNDO;
}

/** \} */

/* -------------------------------------------------------------------- */
/** \name Mark Edge (Seam) Operator
 * \{ */

static int edbm_mark_seam_exec(bContext *C, wmOperator *op)
{
  Scene *scene = CTX_data_scene(C);
  ViewLayer *view_layer = CTX_data_view_layer(C);
  BMEdge *eed;
  BMIter iter;
  const bool clear = RNA_boolean_get(op->ptr, "clear");

  uint objects_len = 0;
  Object **objects = BKE_view_layer_array_from_objects_in_edit_mode_unique_data(
      view_layer, CTX_wm_view3d(C), &objects_len);
  for (uint ob_index = 0; ob_index < objects_len; ob_index++) {
    Object *obedit = objects[ob_index];
    BMEditMesh *em = BKE_editmesh_from_object(obedit);
    BMesh *bm = em->bm;

    if (bm->totedgesel == 0) {
      continue;
    }

    if (clear) {
      BM_ITER_MESH (eed, &iter, bm, BM_EDGES_OF_MESH) {
        if (!BM_elem_flag_test(eed, BM_ELEM_SELECT) || BM_elem_flag_test(eed, BM_ELEM_HIDDEN)) {
          continue;
        }

        BM_elem_flag_disable(eed, BM_ELEM_SEAM);
      }
    }
    else {
      BM_ITER_MESH (eed, &iter, bm, BM_EDGES_OF_MESH) {
        if (!BM_elem_flag_test(eed, BM_ELEM_SELECT) || BM_elem_flag_test(eed, BM_ELEM_HIDDEN)) {
          continue;
        }
        BM_elem_flag_enable(eed, BM_ELEM_SEAM);
      }
    }
  }

  ED_uvedit_live_unwrap(scene, objects, objects_len);

  for (uint ob_index = 0; ob_index < objects_len; ob_index++) {
    Object *obedit = objects[ob_index];
    EDBM_update_generic(obedit->data, true, false);
  }

  MEM_freeN(objects);

  return OPERATOR_FINISHED;
}

void MESH_OT_mark_seam(wmOperatorType *ot)
{
  PropertyRNA *prop;

  /* identifiers */
  ot->name = "Mark Seam";
  ot->idname = "MESH_OT_mark_seam";
  ot->description = "(Un)mark selected edges as a seam";

  /* api callbacks */
  ot->exec = edbm_mark_seam_exec;
  ot->poll = ED_operator_editmesh;

  /* flags */
  ot->flag = OPTYPE_REGISTER | OPTYPE_UNDO;

  prop = RNA_def_boolean(ot->srna, "clear", 0, "Clear", "");
  RNA_def_property_flag(prop, PROP_HIDDEN | PROP_SKIP_SAVE);

  WM_operatortype_props_advanced_begin(ot);
}

/** \} */

/* -------------------------------------------------------------------- */
/** \name Mark Edge (Sharp) Operator
 * \{ */

static int edbm_mark_sharp_exec(bContext *C, wmOperator *op)
{
  BMEdge *eed;
  BMIter iter;
  const bool clear = RNA_boolean_get(op->ptr, "clear");
  const bool use_verts = RNA_boolean_get(op->ptr, "use_verts");
  ViewLayer *view_layer = CTX_data_view_layer(C);

  uint objects_len = 0;
  Object **objects = BKE_view_layer_array_from_objects_in_edit_mode_unique_data(
      view_layer, CTX_wm_view3d(C), &objects_len);
  for (uint ob_index = 0; ob_index < objects_len; ob_index++) {
    Object *obedit = objects[ob_index];
    BMEditMesh *em = BKE_editmesh_from_object(obedit);
    BMesh *bm = em->bm;

    if ((use_verts && bm->totvertsel == 0) || (!use_verts && bm->totedgesel == 0)) {
      continue;
    }

    BM_ITER_MESH (eed, &iter, bm, BM_EDGES_OF_MESH) {
      if (use_verts) {
        if (!(BM_elem_flag_test(eed->v1, BM_ELEM_SELECT) ||
              BM_elem_flag_test(eed->v2, BM_ELEM_SELECT))) {
          continue;
        }
      }
      else if (!BM_elem_flag_test(eed, BM_ELEM_SELECT)) {
        continue;
      }

      BM_elem_flag_set(eed, BM_ELEM_SMOOTH, clear);
    }

    EDBM_update_generic(obedit->data, true, false);
  }
  MEM_freeN(objects);

  return OPERATOR_FINISHED;
}

void MESH_OT_mark_sharp(wmOperatorType *ot)
{
  PropertyRNA *prop;

  /* identifiers */
  ot->name = "Mark Sharp";
  ot->idname = "MESH_OT_mark_sharp";
  ot->description = "(Un)mark selected edges as sharp";

  /* api callbacks */
  ot->exec = edbm_mark_sharp_exec;
  ot->poll = ED_operator_editmesh;

  /* flags */
  ot->flag = OPTYPE_REGISTER | OPTYPE_UNDO;

  prop = RNA_def_boolean(ot->srna, "clear", false, "Clear", "");
  RNA_def_property_flag(prop, PROP_HIDDEN | PROP_SKIP_SAVE);
  prop = RNA_def_boolean(
      ot->srna,
      "use_verts",
      false,
      "Vertices",
      "Consider vertices instead of edges to select which edges to (un)tag as sharp");
  RNA_def_property_flag(prop, PROP_SKIP_SAVE);
}

static bool edbm_connect_vert_pair(BMEditMesh *em, struct Mesh *me, wmOperator *op)
{
  BMesh *bm = em->bm;
  BMOperator bmop;
  const int verts_len = bm->totvertsel;
  bool is_pair = (verts_len == 2);
  int len = 0;
  bool check_degenerate = true;

  BMVert **verts;
  bool checks_succeded = true;

  /* sanity check */
  if (verts_len < 2) {
    return false;
  }

  verts = MEM_mallocN(sizeof(*verts) * verts_len, __func__);
  {
    BMIter iter;
    BMVert *v;
    int i = 0;

    BM_ITER_MESH (v, &iter, bm, BM_VERTS_OF_MESH) {
      if (BM_elem_flag_test(v, BM_ELEM_SELECT)) {
        verts[i++] = v;
      }
    }

    if (BM_vert_pair_share_face_check_cb(
            verts[0],
            verts[1],
            BM_elem_cb_check_hflag_disabled_simple(BMFace *, BM_ELEM_HIDDEN))) {
      check_degenerate = false;
      is_pair = false;
    }
  }

  if (is_pair) {
    if (!EDBM_op_init(em,
                      &bmop,
                      op,
                      "connect_vert_pair verts=%eb verts_exclude=%hv faces_exclude=%hf",
                      verts,
                      verts_len,
                      BM_ELEM_HIDDEN,
                      BM_ELEM_HIDDEN)) {
      checks_succeded = false;
    }
  }
  else {
    if (!EDBM_op_init(em,
                      &bmop,
                      op,
                      "connect_verts verts=%eb faces_exclude=%hf check_degenerate=%b",
                      verts,
                      verts_len,
                      BM_ELEM_HIDDEN,
                      check_degenerate)) {
      checks_succeded = false;
    }
  }
  if (checks_succeded) {
    BMO_op_exec(bm, &bmop);
    len = BMO_slot_get(bmop.slots_out, "edges.out")->len;

    if (len && is_pair) {
      /* new verts have been added, we have to select the edges, not just flush */
      BMO_slot_buffer_hflag_enable(
          em->bm, bmop.slots_out, "edges.out", BM_EDGE, BM_ELEM_SELECT, true);
    }

    if (!EDBM_op_finish(em, &bmop, op, true)) {
      len = 0;
    }
    else {
      /* so newly created edges get the selection state from the vertex */
      EDBM_selectmode_flush(em);

      EDBM_update_generic(me, true, true);
    }
  }
  MEM_freeN(verts);

  return len;
}

static int edbm_vert_connect_exec(bContext *C, wmOperator *op)
{
  ViewLayer *view_layer = CTX_data_view_layer(C);
  uint objects_len = 0;
  uint failed_objects_len = 0;
  Object **objects = BKE_view_layer_array_from_objects_in_edit_mode_unique_data(
      view_layer, CTX_wm_view3d(C), &objects_len);

  for (uint ob_index = 0; ob_index < objects_len; ob_index++) {
    Object *obedit = objects[ob_index];
    BMEditMesh *em = BKE_editmesh_from_object(obedit);

    if (!edbm_connect_vert_pair(em, obedit->data, op)) {
      failed_objects_len++;
    }
  }
  MEM_freeN(objects);
  return failed_objects_len == objects_len ? OPERATOR_CANCELLED : OPERATOR_FINISHED;
}

void MESH_OT_vert_connect(wmOperatorType *ot)
{
  /* identifiers */
  ot->name = "Vertex Connect";
  ot->idname = "MESH_OT_vert_connect";
  ot->description = "Connect selected vertices of faces, splitting the face";

  /* api callbacks */
  ot->exec = edbm_vert_connect_exec;
  ot->poll = ED_operator_editmesh;

  /* flags */
  ot->flag = OPTYPE_REGISTER | OPTYPE_UNDO;
}

/** \} */

/* -------------------------------------------------------------------- */
/** \name Split Concave Faces Operator
 * \{ */

/**
 * check that endpoints are verts and only have a single selected edge connected.
 */
static bool bm_vert_is_select_history_open(BMesh *bm)
{
  BMEditSelection *ele_a = bm->selected.first;
  BMEditSelection *ele_b = bm->selected.last;
  if ((ele_a->htype == BM_VERT) && (ele_b->htype == BM_VERT)) {
    if ((BM_iter_elem_count_flag(BM_EDGES_OF_VERT, (BMVert *)ele_a->ele, BM_ELEM_SELECT, true) ==
         1) &&
        (BM_iter_elem_count_flag(BM_EDGES_OF_VERT, (BMVert *)ele_b->ele, BM_ELEM_SELECT, true) ==
         1)) {
      return true;
    }
  }

  return false;
}

static bool bm_vert_connect_pair(BMesh *bm, BMVert *v_a, BMVert *v_b)
{
  BMOperator bmop;
  BMVert **verts;
  const int totedge_orig = bm->totedge;

  BMO_op_init(bm, &bmop, BMO_FLAG_DEFAULTS, "connect_vert_pair");

  verts = BMO_slot_buffer_alloc(&bmop, bmop.slots_in, "verts", 2);
  verts[0] = v_a;
  verts[1] = v_b;

  BM_vert_normal_update(verts[0]);
  BM_vert_normal_update(verts[1]);

  BMO_op_exec(bm, &bmop);
  BMO_slot_buffer_hflag_enable(bm, bmop.slots_out, "edges.out", BM_EDGE, BM_ELEM_SELECT, true);
  BMO_op_finish(bm, &bmop);
  return (bm->totedge != totedge_orig);
}

static bool bm_vert_connect_select_history(BMesh *bm)
{
  /* Logic is as follows:
   *
   * - If there are any isolated/wire verts - connect as edges.
   * - Otherwise connect faces.
   * - If all edges have been created already, closed the loop.
   */
  if (BLI_listbase_count_at_most(&bm->selected, 2) == 2 && (bm->totvertsel > 2)) {
    BMEditSelection *ese;
    int tot = 0;
    bool changed = false;
    bool has_wire = false;
    // bool all_verts;

    /* ensure all verts have history */
    for (ese = bm->selected.first; ese; ese = ese->next, tot++) {
      BMVert *v;
      if (ese->htype != BM_VERT) {
        break;
      }
      v = (BMVert *)ese->ele;
      if ((has_wire == false) && ((v->e == NULL) || BM_vert_is_wire(v))) {
        has_wire = true;
      }
    }
    // all_verts = (ese == NULL);

    if (has_wire == false) {
      /* all verts have faces , connect verts via faces! */
      if (tot == bm->totvertsel) {
        BMEditSelection *ese_last;
        ese_last = bm->selected.first;
        ese = ese_last->next;

        do {

          if (BM_edge_exists((BMVert *)ese_last->ele, (BMVert *)ese->ele)) {
            /* pass, edge exists (and will be selected) */
          }
          else {
            changed |= bm_vert_connect_pair(bm, (BMVert *)ese_last->ele, (BMVert *)ese->ele);
          }
        } while ((void)(ese_last = ese), (ese = ese->next));

        if (changed) {
          return true;
        }
      }

      if (changed == false) {
        /* existing loops: close the selection */
        if (bm_vert_is_select_history_open(bm)) {
          changed |= bm_vert_connect_pair(bm,
                                          (BMVert *)((BMEditSelection *)bm->selected.first)->ele,
                                          (BMVert *)((BMEditSelection *)bm->selected.last)->ele);

          if (changed) {
            return true;
          }
        }
      }
    }

    else {
      /* no faces, simply connect the verts by edges */
      BMEditSelection *ese_prev;
      ese_prev = bm->selected.first;
      ese = ese_prev->next;

      do {
        if (BM_edge_exists((BMVert *)ese_prev->ele, (BMVert *)ese->ele)) {
          /* pass, edge exists (and will be selected) */
        }
        else {
          BMEdge *e;
          e = BM_edge_create(bm, (BMVert *)ese_prev->ele, (BMVert *)ese->ele, NULL, 0);
          BM_edge_select_set(bm, e, true);
          changed = true;
        }
      } while ((void)(ese_prev = ese), (ese = ese->next));

      if (changed == false) {
        /* existing loops: close the selection */
        if (bm_vert_is_select_history_open(bm)) {
          BMEdge *e;
          ese_prev = bm->selected.first;
          ese = bm->selected.last;
          e = BM_edge_create(bm, (BMVert *)ese_prev->ele, (BMVert *)ese->ele, NULL, 0);
          BM_edge_select_set(bm, e, true);
        }
      }

      return true;
    }
  }

  return false;
}

/**
 * Convert an edge selection to a temp vertex selection
 * (which must be cleared after use as a path to connect).
 */
static bool bm_vert_connect_select_history_edge_to_vert_path(BMesh *bm, ListBase *r_selected)
{
  ListBase selected_orig = {NULL, NULL};
  BMEditSelection *ese;
  int edges_len = 0;
  bool side = false;

  /* first check all edges are OK */
  for (ese = bm->selected.first; ese; ese = ese->next) {
    if (ese->htype == BM_EDGE) {
      edges_len += 1;
    }
    else {
      return false;
    }
  }
  /* if this is a mixed selection, bail out! */
  if (bm->totedgesel != edges_len) {
    return false;
  }

  SWAP(ListBase, bm->selected, selected_orig);

  /* convert edge selection into 2 ordered loops (where the first edge ends up in the middle) */
  for (ese = selected_orig.first; ese; ese = ese->next) {
    BMEdge *e_curr = (BMEdge *)ese->ele;
    BMEdge *e_prev = ese->prev ? (BMEdge *)ese->prev->ele : NULL;
    BMLoop *l_curr;
    BMLoop *l_prev;
    BMVert *v;

    if (e_prev) {
      BMFace *f = BM_edge_pair_share_face_by_len(e_curr, e_prev, &l_curr, &l_prev, true);
      if (f) {
        if ((e_curr->v1 != l_curr->v) == (e_prev->v1 != l_prev->v)) {
          side = !side;
        }
      }
      else if (is_quad_flip_v3(e_curr->v1->co, e_curr->v2->co, e_prev->v2->co, e_prev->v1->co)) {
        side = !side;
      }
    }

    v = (&e_curr->v1)[side];
    if (!bm->selected.last || (BMVert *)((BMEditSelection *)bm->selected.last)->ele != v) {
      BM_select_history_store_notest(bm, v);
    }

    v = (&e_curr->v1)[!side];
    if (!bm->selected.first || (BMVert *)((BMEditSelection *)bm->selected.first)->ele != v) {
      BM_select_history_store_head_notest(bm, v);
    }

    e_prev = e_curr;
  }

  *r_selected = bm->selected;
  bm->selected = selected_orig;

  return true;
}

static int edbm_vert_connect_path_exec(bContext *C, wmOperator *op)
{
  ViewLayer *view_layer = CTX_data_view_layer(C);
  uint objects_len = 0;
  uint failed_selection_order_len = 0;
  uint failed_connect_len = 0;
  Object **objects = BKE_view_layer_array_from_objects_in_edit_mode_unique_data(
      view_layer, CTX_wm_view3d(C), &objects_len);

  for (uint ob_index = 0; ob_index < objects_len; ob_index++) {
    Object *obedit = objects[ob_index];
    BMEditMesh *em = BKE_editmesh_from_object(obedit);
    BMesh *bm = em->bm;
    const bool is_pair = (em->bm->totvertsel == 2);
    ListBase selected_orig = {NULL, NULL};

    if (bm->totvertsel == 0) {
      continue;
    }

    /* when there is only 2 vertices, we can ignore selection order */
    if (is_pair) {
      if (!edbm_connect_vert_pair(em, obedit->data, op)) {
        failed_connect_len++;
      }
      continue;
    }

    if (bm->selected.first) {
      BMEditSelection *ese = bm->selected.first;
      if (ese->htype == BM_EDGE) {
        if (bm_vert_connect_select_history_edge_to_vert_path(bm, &selected_orig)) {
          SWAP(ListBase, bm->selected, selected_orig);
        }
      }
    }

    if (bm_vert_connect_select_history(bm)) {
      EDBM_selectmode_flush(em);
      EDBM_update_generic(obedit->data, true, true);
    }
    else {
      failed_selection_order_len++;
    }

    if (!BLI_listbase_is_empty(&selected_orig)) {
      BM_select_history_clear(bm);
      bm->selected = selected_orig;
    }
  }

  MEM_freeN(objects);

  if (failed_selection_order_len == objects_len) {
    BKE_report(op->reports, RPT_ERROR, "Invalid selection order");
    return OPERATOR_CANCELLED;
  }
  else if (failed_connect_len == objects_len) {
    BKE_report(op->reports, RPT_ERROR, "Could not connect vertices");
    return OPERATOR_CANCELLED;
  }

  return OPERATOR_FINISHED;
}

void MESH_OT_vert_connect_path(wmOperatorType *ot)
{
  /* identifiers */
  ot->name = "Vertex Connect Path";
  ot->idname = "MESH_OT_vert_connect_path";
  ot->description = "Connect vertices by their selection order, creating edges, splitting faces";

  /* api callbacks */
  ot->exec = edbm_vert_connect_path_exec;
  ot->poll = ED_operator_editmesh;

  /* flags */
  ot->flag = OPTYPE_REGISTER | OPTYPE_UNDO;
}

static int edbm_vert_connect_concave_exec(bContext *C, wmOperator *op)
{
  ViewLayer *view_layer = CTX_data_view_layer(C);
  uint objects_len = 0;
  Object **objects = BKE_view_layer_array_from_objects_in_edit_mode_unique_data(
      view_layer, CTX_wm_view3d(C), &objects_len);
  for (uint ob_index = 0; ob_index < objects_len; ob_index++) {
    Object *obedit = objects[ob_index];
    BMEditMesh *em = BKE_editmesh_from_object(obedit);

    if (em->bm->totfacesel == 0) {
      continue;
    }

    if (!EDBM_op_call_and_selectf(
            em, op, "faces.out", true, "connect_verts_concave faces=%hf", BM_ELEM_SELECT)) {
      continue;
    }
    EDBM_update_generic(obedit->data, true, true);
  }

  MEM_freeN(objects);
  return OPERATOR_FINISHED;
}

void MESH_OT_vert_connect_concave(wmOperatorType *ot)
{
  /* identifiers */
  ot->name = "Split Concave Faces";
  ot->idname = "MESH_OT_vert_connect_concave";
  ot->description = "Make all faces convex";

  /* api callbacks */
  ot->exec = edbm_vert_connect_concave_exec;
  ot->poll = ED_operator_editmesh;

  /* flags */
  ot->flag = OPTYPE_REGISTER | OPTYPE_UNDO;
}

/** \} */

/* -------------------------------------------------------------------- */
/** \name Split Non-Planar Faces Operator
 * \{ */

static int edbm_vert_connect_nonplaner_exec(bContext *C, wmOperator *op)
{
  ViewLayer *view_layer = CTX_data_view_layer(C);
  const float angle_limit = RNA_float_get(op->ptr, "angle_limit");
  uint objects_len = 0;
  Object **objects = BKE_view_layer_array_from_objects_in_edit_mode_unique_data(
      view_layer, CTX_wm_view3d(C), &objects_len);

  for (uint ob_index = 0; ob_index < objects_len; ob_index++) {
    Object *obedit = objects[ob_index];
    BMEditMesh *em = BKE_editmesh_from_object(obedit);

    if (em->bm->totfacesel == 0) {
      continue;
    }

    if (!EDBM_op_call_and_selectf(em,
                                  op,
                                  "faces.out",
                                  true,
                                  "connect_verts_nonplanar faces=%hf angle_limit=%f",
                                  BM_ELEM_SELECT,
                                  angle_limit)) {
      continue;
    }

    EDBM_update_generic(obedit->data, true, true);
  }
  MEM_freeN(objects);

  return OPERATOR_FINISHED;
}

void MESH_OT_vert_connect_nonplanar(wmOperatorType *ot)
{
  PropertyRNA *prop;

  /* identifiers */
  ot->name = "Split Non-Planar Faces";
  ot->idname = "MESH_OT_vert_connect_nonplanar";
  ot->description = "Split non-planar faces that exceed the angle threshold";

  /* api callbacks */
  ot->exec = edbm_vert_connect_nonplaner_exec;
  ot->poll = ED_operator_editmesh;

  /* flags */
  ot->flag = OPTYPE_REGISTER | OPTYPE_UNDO;

  /* props */
  prop = RNA_def_float_rotation(ot->srna,
                                "angle_limit",
                                0,
                                NULL,
                                0.0f,
                                DEG2RADF(180.0f),
                                "Max Angle",
                                "Angle limit",
                                0.0f,
                                DEG2RADF(180.0f));
  RNA_def_property_float_default(prop, DEG2RADF(5.0f));
}

/** \} */

/* -------------------------------------------------------------------- */
/** \name Make Planar Faces Operator
 * \{ */

static int edbm_face_make_planar_exec(bContext *C, wmOperator *op)
{
  ViewLayer *view_layer = CTX_data_view_layer(C);
  uint objects_len = 0;
  Object **objects = BKE_view_layer_array_from_objects_in_edit_mode_unique_data(
      view_layer, CTX_wm_view3d(C), &objects_len);

  const int repeat = RNA_int_get(op->ptr, "repeat");
  const float fac = RNA_float_get(op->ptr, "factor");

  for (uint ob_index = 0; ob_index < objects_len; ob_index++) {
    Object *obedit = objects[ob_index];
    BMEditMesh *em = BKE_editmesh_from_object(obedit);
    if (em->bm->totfacesel == 0) {
      continue;
    }

    if (!EDBM_op_callf(em,
                       op,
                       "planar_faces faces=%hf iterations=%i factor=%f",
                       BM_ELEM_SELECT,
                       repeat,
                       fac)) {
      continue;
    }

    EDBM_update_generic(obedit->data, true, true);
  }
  MEM_freeN(objects);

  return OPERATOR_FINISHED;
}

void MESH_OT_face_make_planar(wmOperatorType *ot)
{
  /* identifiers */
  ot->name = "Make Planar Faces";
  ot->idname = "MESH_OT_face_make_planar";
  ot->description = "Flatten selected faces";

  /* api callbacks */
  ot->exec = edbm_face_make_planar_exec;
  ot->poll = ED_operator_editmesh;

  /* flags */
  ot->flag = OPTYPE_REGISTER | OPTYPE_UNDO;

  /* props */
  RNA_def_float(ot->srna, "factor", 1.0f, -10.0f, 10.0f, "Factor", "", 0.0f, 1.0f);
  RNA_def_int(ot->srna, "repeat", 1, 1, 10000, "Iterations", "", 1, 200);
}

/** \} */

/* -------------------------------------------------------------------- */
/** \name Split Edge Operator
 * \{ */

static int edbm_edge_split_exec(bContext *C, wmOperator *op)
{
  ViewLayer *view_layer = CTX_data_view_layer(C);
  uint objects_len = 0;
  Object **objects = BKE_view_layer_array_from_objects_in_edit_mode_unique_data(
      view_layer, CTX_wm_view3d(C), &objects_len);
  for (uint ob_index = 0; ob_index < objects_len; ob_index++) {
    Object *obedit = objects[ob_index];
    BMEditMesh *em = BKE_editmesh_from_object(obedit);
    if (em->bm->totedgesel == 0) {
      continue;
    }

    if (!EDBM_op_call_and_selectf(
            em, op, "edges.out", false, "split_edges edges=%he", BM_ELEM_SELECT)) {
      continue;
    }

    if (em->selectmode == SCE_SELECT_FACE) {
      EDBM_select_flush(em);
    }

    EDBM_update_generic(obedit->data, true, true);
  }
  MEM_freeN(objects);

  return OPERATOR_FINISHED;
}

void MESH_OT_edge_split(wmOperatorType *ot)
{
  /* identifiers */
  ot->name = "Edge Split";
  ot->idname = "MESH_OT_edge_split";
  ot->description = "Split selected edges so that each neighbor face gets its own copy";

  /* api callbacks */
  ot->exec = edbm_edge_split_exec;
  ot->poll = ED_operator_editmesh;

  /* flags */
  ot->flag = OPTYPE_REGISTER | OPTYPE_UNDO;
}

/** \} */

/* -------------------------------------------------------------------- */
/** \name Duplicate Operator
 * \{ */

static int edbm_duplicate_exec(bContext *C, wmOperator *op)
{
  ViewLayer *view_layer = CTX_data_view_layer(C);
  uint objects_len = 0;
  Object **objects = BKE_view_layer_array_from_objects_in_edit_mode_unique_data(
      view_layer, CTX_wm_view3d(C), &objects_len);

  for (uint ob_index = 0; ob_index < objects_len; ob_index++) {
    Object *obedit = objects[ob_index];
    BMEditMesh *em = BKE_editmesh_from_object(obedit);
    if (em->bm->totvertsel == 0) {
      continue;
    }

    BMOperator bmop;
    BMesh *bm = em->bm;

    EDBM_op_init(em,
                 &bmop,
                 op,
                 "duplicate geom=%hvef use_select_history=%b use_edge_flip_from_face=%b",
                 BM_ELEM_SELECT,
                 true,
                 true);

    BMO_op_exec(bm, &bmop);

    /* de-select all would clear otherwise */
    BM_SELECT_HISTORY_BACKUP(bm);

    EDBM_flag_disable_all(em, BM_ELEM_SELECT);

    BMO_slot_buffer_hflag_enable(
        bm, bmop.slots_out, "geom.out", BM_ALL_NOLOOP, BM_ELEM_SELECT, true);

    /* rebuild editselection */
    BM_SELECT_HISTORY_RESTORE(bm);

    if (!EDBM_op_finish(em, &bmop, op, true)) {
      continue;
    }
    EDBM_update_generic(obedit->data, true, true);
  }
  MEM_freeN(objects);

  return OPERATOR_FINISHED;
}

static int edbm_duplicate_invoke(bContext *C, wmOperator *op, const wmEvent *UNUSED(event))
{
  WM_cursor_wait(1);
  edbm_duplicate_exec(C, op);
  WM_cursor_wait(0);

  return OPERATOR_FINISHED;
}

void MESH_OT_duplicate(wmOperatorType *ot)
{
  /* identifiers */
  ot->name = "Duplicate";
  ot->description = "Duplicate selected vertices, edges or faces";
  ot->idname = "MESH_OT_duplicate";

  /* api callbacks */
  ot->invoke = edbm_duplicate_invoke;
  ot->exec = edbm_duplicate_exec;

  ot->poll = ED_operator_editmesh;

  /* to give to transform */
  RNA_def_int(ot->srna, "mode", TFM_TRANSLATION, 0, INT_MAX, "Mode", "", 0, INT_MAX);
}

/** \} */

/* -------------------------------------------------------------------- */
/** \name Flip Normals Operator
 * \{ */
static int edbm_flip_normals_exec(bContext *C, wmOperator *op)
{
  ViewLayer *view_layer = CTX_data_view_layer(C);
  uint objects_len = 0;
  Object **objects = BKE_view_layer_array_from_objects_in_edit_mode_unique_data(
      view_layer, CTX_wm_view3d(C), &objects_len);

  for (uint ob_index = 0; ob_index < objects_len; ob_index++) {
    Object *obedit = objects[ob_index];
    BMEditMesh *em = BKE_editmesh_from_object(obedit);

    if (em->bm->totfacesel == 0) {
      continue;
    }

    if (!EDBM_op_callf(em, op, "reverse_faces faces=%hf flip_multires=%b", BM_ELEM_SELECT, true)) {
      continue;
    }

    EDBM_update_generic(obedit->data, true, false);
  }

  MEM_freeN(objects);
  return OPERATOR_FINISHED;
}

void MESH_OT_flip_normals(wmOperatorType *ot)
{
  /* identifiers */
  ot->name = "Flip Normals";
  ot->description = "Flip the direction of selected faces' normals (and of their vertices)";
  ot->idname = "MESH_OT_flip_normals";

  /* api callbacks */
  ot->exec = edbm_flip_normals_exec;
  ot->poll = ED_operator_editmesh;

  /* flags */
  ot->flag = OPTYPE_REGISTER | OPTYPE_UNDO;
}

/** \} */

/* -------------------------------------------------------------------- */
/** \name Rotate Edge Operator
 * \{ */

/**
 * Rotate the edges between selected faces, otherwise rotate the selected edges.
 */
static int edbm_edge_rotate_selected_exec(bContext *C, wmOperator *op)
{
  BMEdge *eed;
  BMIter iter;
  const bool use_ccw = RNA_boolean_get(op->ptr, "use_ccw");

  int tot_rotate_all = 0, tot_failed_all = 0;
  bool no_selected_edges = true, invalid_selected_edges = true;

  ViewLayer *view_layer = CTX_data_view_layer(C);
  uint objects_len = 0;
  Object **objects = BKE_view_layer_array_from_objects_in_edit_mode_unique_data(
      view_layer, CTX_wm_view3d(C), &objects_len);
  for (uint ob_index = 0; ob_index < objects_len; ob_index++) {
    Object *obedit = objects[ob_index];
    BMEditMesh *em = BKE_editmesh_from_object(obedit);
    int tot = 0;

    if (em->bm->totedgesel == 0) {
      continue;
    }
    no_selected_edges = false;

    /* first see if we have two adjacent faces */
    BM_ITER_MESH (eed, &iter, em->bm, BM_EDGES_OF_MESH) {
      BM_elem_flag_disable(eed, BM_ELEM_TAG);
      if (BM_elem_flag_test(eed, BM_ELEM_SELECT)) {
        BMFace *fa, *fb;
        if (BM_edge_face_pair(eed, &fa, &fb)) {
          /* if both faces are selected we rotate between them,
           * otherwise - rotate between 2 unselected - but not mixed */
          if (BM_elem_flag_test(fa, BM_ELEM_SELECT) == BM_elem_flag_test(fb, BM_ELEM_SELECT)) {
            BM_elem_flag_enable(eed, BM_ELEM_TAG);
            tot++;
          }
        }
      }
    }

    /* ok, we don't have two adjacent faces, but we do have two selected ones.
     * that's an error condition.*/
    if (tot == 0) {
      continue;
    }
    invalid_selected_edges = false;

    BMOperator bmop;
    EDBM_op_init(em, &bmop, op, "rotate_edges edges=%he use_ccw=%b", BM_ELEM_TAG, use_ccw);

    /* avoids leaving old verts selected which can be a problem running multiple times,
     * since this means the edges become selected around the face
     * which then attempt to rotate */
    BMO_slot_buffer_hflag_disable(em->bm, bmop.slots_in, "edges", BM_EDGE, BM_ELEM_SELECT, true);

    BMO_op_exec(em->bm, &bmop);
    /* edges may rotate into hidden vertices, if this does _not_ run we get an illogical state */
    BMO_slot_buffer_hflag_disable(
        em->bm, bmop.slots_out, "edges.out", BM_EDGE, BM_ELEM_HIDDEN, true);
    BMO_slot_buffer_hflag_enable(
        em->bm, bmop.slots_out, "edges.out", BM_EDGE, BM_ELEM_SELECT, true);

    const int tot_rotate = BMO_slot_buffer_count(bmop.slots_out, "edges.out");
    const int tot_failed = tot - tot_rotate;

    tot_rotate_all += tot_rotate;
    tot_failed_all += tot_failed;

    if (tot_failed != 0) {
      /* If some edges fail to rotate, we need to re-select them,
       * otherwise we can end up with invalid selection
       * (unselected edge between 2 selected faces). */
      BM_mesh_elem_hflag_enable_test(em->bm, BM_EDGE, BM_ELEM_SELECT, true, false, BM_ELEM_TAG);
    }

    EDBM_selectmode_flush(em);

    if (!EDBM_op_finish(em, &bmop, op, true)) {
      continue;
    }

    EDBM_update_generic(obedit->data, true, true);
  }
  MEM_freeN(objects);

  if (no_selected_edges) {
    BKE_report(
        op->reports, RPT_ERROR, "Select edges or face pairs for edge loops to rotate about");
    return OPERATOR_CANCELLED;
  }

  /* Ok, we don't have two adjacent faces, but we do have two selected ones.
   * that's an error condition. */
  if (invalid_selected_edges) {
    BKE_report(op->reports, RPT_ERROR, "Could not find any selected edges that can be rotated");
    return OPERATOR_CANCELLED;
  }

  if (tot_failed_all != 0) {
    BKE_reportf(op->reports, RPT_WARNING, "Unable to rotate %d edge(s)", tot_failed_all);
  }

  return OPERATOR_FINISHED;
}

void MESH_OT_edge_rotate(wmOperatorType *ot)
{
  /* identifiers */
  ot->name = "Rotate Selected Edge";
  ot->description = "Rotate selected edge or adjoining faces";
  ot->idname = "MESH_OT_edge_rotate";

  /* api callbacks */
  ot->exec = edbm_edge_rotate_selected_exec;
  ot->poll = ED_operator_editmesh;

  /* flags */
  ot->flag = OPTYPE_REGISTER | OPTYPE_UNDO;

  /* props */
  RNA_def_boolean(ot->srna, "use_ccw", false, "Counter Clockwise", "");
}

/** \} */

/* -------------------------------------------------------------------- */
/** \name Hide Operator
 * \{ */

static int edbm_hide_exec(bContext *C, wmOperator *op)
{
  const bool unselected = RNA_boolean_get(op->ptr, "unselected");
  ViewLayer *view_layer = CTX_data_view_layer(C);
  bool changed = false;

  uint objects_len = 0;
  Object **objects = BKE_view_layer_array_from_objects_in_edit_mode_unique_data(
      view_layer, CTX_wm_view3d(C), &objects_len);
  for (uint ob_index = 0; ob_index < objects_len; ob_index++) {
    Object *obedit = objects[ob_index];
    BMEditMesh *em = BKE_editmesh_from_object(obedit);
    BMesh *bm = em->bm;

    if (unselected) {
      if (em->selectmode & SCE_SELECT_VERTEX) {
        if (bm->totvertsel == bm->totvert) {
          continue;
        }
      }
      else if (em->selectmode & SCE_SELECT_EDGE) {
        if (bm->totedgesel == bm->totedge) {
          continue;
        }
      }
      else if (em->selectmode & SCE_SELECT_FACE) {
        if (bm->totfacesel == bm->totface) {
          continue;
        }
      }
    }
    else {
      if (bm->totvertsel == 0) {
        continue;
      }
    }

    if (EDBM_mesh_hide(em, unselected)) {
      EDBM_update_generic(obedit->data, true, false);
      changed = true;
    }
  }
  MEM_freeN(objects);

  if (!changed) {
    return OPERATOR_CANCELLED;
  }

  return OPERATOR_FINISHED;
}

void MESH_OT_hide(wmOperatorType *ot)
{
  /* identifiers */
  ot->name = "Hide Selected";
  ot->idname = "MESH_OT_hide";
  ot->description = "Hide (un)selected vertices, edges or faces";

  /* api callbacks */
  ot->exec = edbm_hide_exec;
  ot->poll = ED_operator_editmesh;

  /* flags */
  ot->flag = OPTYPE_REGISTER | OPTYPE_UNDO;

  /* props */
  RNA_def_boolean(
      ot->srna, "unselected", false, "Unselected", "Hide unselected rather than selected");
}

/** \} */

/* -------------------------------------------------------------------- */
/** \name Reveal Operator
 * \{ */

static int edbm_reveal_exec(bContext *C, wmOperator *op)
{
  const bool select = RNA_boolean_get(op->ptr, "select");
  ViewLayer *view_layer = CTX_data_view_layer(C);

  uint objects_len = 0;
  Object **objects = BKE_view_layer_array_from_objects_in_edit_mode_unique_data(
      view_layer, CTX_wm_view3d(C), &objects_len);
  for (uint ob_index = 0; ob_index < objects_len; ob_index++) {
    Object *obedit = objects[ob_index];
    BMEditMesh *em = BKE_editmesh_from_object(obedit);

    if (EDBM_mesh_reveal(em, select)) {
      EDBM_update_generic(obedit->data, true, false);
    }
  }
  MEM_freeN(objects);

  return OPERATOR_FINISHED;
}

void MESH_OT_reveal(wmOperatorType *ot)
{
  /* identifiers */
  ot->name = "Reveal Hidden";
  ot->idname = "MESH_OT_reveal";
  ot->description = "Reveal all hidden vertices, edges and faces";

  /* api callbacks */
  ot->exec = edbm_reveal_exec;
  ot->poll = ED_operator_editmesh;

  /* flags */
  ot->flag = OPTYPE_REGISTER | OPTYPE_UNDO;

  RNA_def_boolean(ot->srna, "select", true, "Select", "");
}

/** \} */

/* -------------------------------------------------------------------- */
/** \name Recalculate Normals Operator
 * \{ */

static int edbm_normals_make_consistent_exec(bContext *C, wmOperator *op)
{
  ViewLayer *view_layer = CTX_data_view_layer(C);

  uint objects_len = 0;
  Object **objects = BKE_view_layer_array_from_objects_in_edit_mode_unique_data(
      view_layer, CTX_wm_view3d(C), &objects_len);
  for (uint ob_index = 0; ob_index < objects_len; ob_index++) {
    Object *obedit = objects[ob_index];
    BMEditMesh *em = BKE_editmesh_from_object(obedit);

    if (em->bm->totfacesel == 0) {
      continue;
    }

    if (!EDBM_op_callf(em, op, "recalc_face_normals faces=%hf", BM_ELEM_SELECT)) {
      continue;
    }
    if (RNA_boolean_get(op->ptr, "inside")) {
      EDBM_op_callf(em, op, "reverse_faces faces=%hf flip_multires=%b", BM_ELEM_SELECT, true);
    }

    EDBM_update_generic(obedit->data, true, false);
  }
  MEM_freeN(objects);

  return OPERATOR_FINISHED;
}

void MESH_OT_normals_make_consistent(wmOperatorType *ot)
{
  /* identifiers */
  ot->name = "Recalculate Normals";
  ot->description = "Make face and vertex normals point either outside or inside the mesh";
  ot->idname = "MESH_OT_normals_make_consistent";

  /* api callbacks */
  ot->exec = edbm_normals_make_consistent_exec;
  ot->poll = ED_operator_editmesh;

  /* flags */
  ot->flag = OPTYPE_REGISTER | OPTYPE_UNDO;

  RNA_def_boolean(ot->srna, "inside", false, "Inside", "");
}

/** \} */

/* -------------------------------------------------------------------- */
/** \name Smooth Vertices Operator
 * \{ */

static int edbm_do_smooth_vertex_exec(bContext *C, wmOperator *op)
{
  const float fac = RNA_float_get(op->ptr, "factor");

  const bool xaxis = RNA_boolean_get(op->ptr, "xaxis");
  const bool yaxis = RNA_boolean_get(op->ptr, "yaxis");
  const bool zaxis = RNA_boolean_get(op->ptr, "zaxis");
  int repeat = RNA_int_get(op->ptr, "repeat");

  if (!repeat) {
    repeat = 1;
  }

  ViewLayer *view_layer = CTX_data_view_layer(C);
  uint objects_len = 0;
  Object **objects = BKE_view_layer_array_from_objects_in_edit_mode_unique_data(
      view_layer, CTX_wm_view3d(C), &objects_len);
  for (uint ob_index = 0; ob_index < objects_len; ob_index++) {
    Object *obedit = objects[ob_index];
    Mesh *me = obedit->data;
    BMEditMesh *em = BKE_editmesh_from_object(obedit);
    ModifierData *md;
    bool mirrx = false, mirry = false, mirrz = false;
    int i;
    float clip_dist = 0.0f;
    const bool use_topology = (me->editflag & ME_EDIT_MIRROR_TOPO) != 0;

    if (em->bm->totvertsel == 0) {
      continue;
    }

    /* mirror before smooth */
    if (((Mesh *)obedit->data)->editflag & ME_EDIT_MIRROR_X) {
      EDBM_verts_mirror_cache_begin(em, 0, false, true, use_topology);
    }

    /* if there is a mirror modifier with clipping, flag the verts that
     * are within tolerance of the plane(s) of reflection
     */
    for (md = obedit->modifiers.first; md; md = md->next) {
      if (md->type == eModifierType_Mirror && (md->mode & eModifierMode_Realtime)) {
        MirrorModifierData *mmd = (MirrorModifierData *)md;

        if (mmd->flag & MOD_MIR_CLIPPING) {
          if (mmd->flag & MOD_MIR_AXIS_X) {
            mirrx = true;
          }
          if (mmd->flag & MOD_MIR_AXIS_Y) {
            mirry = true;
          }
          if (mmd->flag & MOD_MIR_AXIS_Z) {
            mirrz = true;
          }

          clip_dist = mmd->tolerance;
        }
      }
    }

    for (i = 0; i < repeat; i++) {
      if (!EDBM_op_callf(
              em,
              op,
              "smooth_vert verts=%hv factor=%f mirror_clip_x=%b mirror_clip_y=%b mirror_clip_z=%b "
              "clip_dist=%f use_axis_x=%b use_axis_y=%b use_axis_z=%b",
              BM_ELEM_SELECT,
              fac,
              mirrx,
              mirry,
              mirrz,
              clip_dist,
              xaxis,
              yaxis,
              zaxis)) {
        continue;
      }
    }

    /* apply mirror */
    if (((Mesh *)obedit->data)->editflag & ME_EDIT_MIRROR_X) {
      EDBM_verts_mirror_apply(em, BM_ELEM_SELECT, 0);
      EDBM_verts_mirror_cache_end(em);
    }

    EDBM_update_generic(obedit->data, true, false);
  }
  MEM_freeN(objects);

  return OPERATOR_FINISHED;
}

void MESH_OT_vertices_smooth(wmOperatorType *ot)
{
  /* identifiers */
  ot->name = "Smooth Vertices";
  ot->description = "Flatten angles of selected vertices";
  ot->idname = "MESH_OT_vertices_smooth";

  /* api callbacks */
  ot->exec = edbm_do_smooth_vertex_exec;
  ot->poll = ED_operator_editmesh;

  /* flags */
  ot->flag = OPTYPE_REGISTER | OPTYPE_UNDO;

  ot->prop = RNA_def_float_factor(
      ot->srna, "factor", 0.0f, -10.0f, 10.0f, "Smoothing", "Smoothing factor", 0.0f, 1.0f);
  RNA_def_int(
      ot->srna, "repeat", 1, 1, 1000, "Repeat", "Number of times to smooth the mesh", 1, 100);

  WM_operatortype_props_advanced_begin(ot);

  RNA_def_boolean(ot->srna, "xaxis", true, "X-Axis", "Smooth along the X axis");
  RNA_def_boolean(ot->srna, "yaxis", true, "Y-Axis", "Smooth along the Y axis");
  RNA_def_boolean(ot->srna, "zaxis", true, "Z-Axis", "Smooth along the Z axis");

  /* Set generic modal callbacks. */
  WM_operator_type_modal_from_exec_for_object_edit_coords(ot);
}

/** \} */

/* -------------------------------------------------------------------- */
/** \name Laplacian Smooth Vertices Operator
 * \{ */

static int edbm_do_smooth_laplacian_vertex_exec(bContext *C, wmOperator *op)
{
  BMIter fiter;
  BMFace *f;
  int tot_invalid = 0;
  int tot_unselected = 0;
  ViewLayer *view_layer = CTX_data_view_layer(C);

  const float lambda_factor = RNA_float_get(op->ptr, "lambda_factor");
  const float lambda_border = RNA_float_get(op->ptr, "lambda_border");
  const bool usex = RNA_boolean_get(op->ptr, "use_x");
  const bool usey = RNA_boolean_get(op->ptr, "use_y");
  const bool usez = RNA_boolean_get(op->ptr, "use_z");
  const bool preserve_volume = RNA_boolean_get(op->ptr, "preserve_volume");
  int repeat = RNA_int_get(op->ptr, "repeat");

  if (!repeat) {
    repeat = 1;
  }

  uint objects_len = 0;
  Object **objects = BKE_view_layer_array_from_objects_in_edit_mode_unique_data(
      view_layer, CTX_wm_view3d(C), &objects_len);
  for (uint ob_index = 0; ob_index < objects_len; ob_index++) {
    Object *obedit = objects[ob_index];
    BMEditMesh *em = BKE_editmesh_from_object(obedit);
    Mesh *me = obedit->data;
    bool use_topology = (me->editflag & ME_EDIT_MIRROR_TOPO) != 0;

    if (em->bm->totvertsel == 0) {
      tot_unselected++;
      tot_invalid++;
      continue;
    }

    bool is_invalid = false;
    /* Check if select faces are triangles. */
    BM_ITER_MESH (f, &fiter, em->bm, BM_FACES_OF_MESH) {
      if (BM_elem_flag_test(f, BM_ELEM_SELECT)) {
        if (f->len > 4) {
          tot_invalid++;
          is_invalid = true;
          break;
        }
      }
    }
    if (is_invalid) {
      continue;
    }

    /* Mirror before smooth. */
    if (((Mesh *)obedit->data)->editflag & ME_EDIT_MIRROR_X) {
      EDBM_verts_mirror_cache_begin(em, 0, false, true, use_topology);
    }

    bool failed_repeat_loop = false;
    for (int i = 0; i < repeat; i++) {
      if (!EDBM_op_callf(em,
                         op,
                         "smooth_laplacian_vert verts=%hv lambda_factor=%f lambda_border=%f "
                         "use_x=%b use_y=%b use_z=%b preserve_volume=%b",
                         BM_ELEM_SELECT,
                         lambda_factor,
                         lambda_border,
                         usex,
                         usey,
                         usez,
                         preserve_volume)) {
        failed_repeat_loop = true;
        break;
      }
    }
    if (failed_repeat_loop) {
      continue;
    }

    /* Apply mirror. */
    if (((Mesh *)obedit->data)->editflag & ME_EDIT_MIRROR_X) {
      EDBM_verts_mirror_apply(em, BM_ELEM_SELECT, 0);
      EDBM_verts_mirror_cache_end(em);
    }

    EDBM_update_generic(obedit->data, true, false);
  }
  MEM_freeN(objects);

  if (tot_unselected == objects_len) {
    BKE_report(op->reports, RPT_WARNING, "No selected vertex");
    return OPERATOR_CANCELLED;
  }
  else if (tot_invalid == objects_len) {
    BKE_report(op->reports, RPT_WARNING, "Selected faces must be triangles or quads");
    return OPERATOR_CANCELLED;
  }

  return OPERATOR_FINISHED;
}

void MESH_OT_vertices_smooth_laplacian(wmOperatorType *ot)
{
  /* identifiers */
  ot->name = "Laplacian Smooth Vertices";
  ot->description = "Laplacian smooth of selected vertices";
  ot->idname = "MESH_OT_vertices_smooth_laplacian";

  /* api callbacks */
  ot->exec = edbm_do_smooth_laplacian_vertex_exec;
  ot->poll = ED_operator_editmesh;

  /* flags */
  ot->flag = OPTYPE_REGISTER | OPTYPE_UNDO;

  RNA_def_int(
      ot->srna, "repeat", 1, 1, 1000, "Number of iterations to smooth the mesh", "", 1, 200);
  RNA_def_float(
      ot->srna, "lambda_factor", 1.0f, 1e-7f, 1000.0f, "Lambda factor", "", 1e-7f, 1000.0f);
  RNA_def_float(ot->srna,
                "lambda_border",
                5e-5f,
                1e-7f,
                1000.0f,
                "Lambda factor in border",
                "",
                1e-7f,
                1000.0f);

  WM_operatortype_props_advanced_begin(ot);

  RNA_def_boolean(ot->srna, "use_x", true, "Smooth X Axis", "Smooth object along X axis");
  RNA_def_boolean(ot->srna, "use_y", true, "Smooth Y Axis", "Smooth object along Y axis");
  RNA_def_boolean(ot->srna, "use_z", true, "Smooth Z Axis", "Smooth object along Z axis");
  RNA_def_boolean(ot->srna,
                  "preserve_volume",
                  true,
                  "Preserve Volume",
                  "Apply volume preservation after smooth");
}

/** \} */

/* -------------------------------------------------------------------- */
/** \name Set Faces Smooth Shading Operator
 * \{ */

static void mesh_set_smooth_faces(BMEditMesh *em, short smooth)
{
  BMIter iter;
  BMFace *efa;

  if (em == NULL) {
    return;
  }

  BM_ITER_MESH (efa, &iter, em->bm, BM_FACES_OF_MESH) {
    if (BM_elem_flag_test(efa, BM_ELEM_SELECT)) {
      BM_elem_flag_set(efa, BM_ELEM_SMOOTH, smooth);
    }
  }
}

static int edbm_faces_shade_smooth_exec(bContext *C, wmOperator *UNUSED(op))
{
  ViewLayer *view_layer = CTX_data_view_layer(C);
  uint objects_len = 0;
  Object **objects = BKE_view_layer_array_from_objects_in_edit_mode_unique_data(
      view_layer, CTX_wm_view3d(C), &objects_len);
  for (uint ob_index = 0; ob_index < objects_len; ob_index++) {
    Object *obedit = objects[ob_index];
    BMEditMesh *em = BKE_editmesh_from_object(obedit);

    if (em->bm->totfacesel == 0) {
      continue;
    }

    mesh_set_smooth_faces(em, 1);
    EDBM_update_generic(obedit->data, false, false);
  }
  MEM_freeN(objects);

  return OPERATOR_FINISHED;
}

void MESH_OT_faces_shade_smooth(wmOperatorType *ot)
{
  /* identifiers */
  ot->name = "Shade Smooth";
  ot->description = "Display faces smooth (using vertex normals)";
  ot->idname = "MESH_OT_faces_shade_smooth";

  /* api callbacks */
  ot->exec = edbm_faces_shade_smooth_exec;
  ot->poll = ED_operator_editmesh;

  /* flags */
  ot->flag = OPTYPE_REGISTER | OPTYPE_UNDO;
}

/** \} */

/* -------------------------------------------------------------------- */
/** \name Set Faces Flat Shading Operator
 * \{ */

static int edbm_faces_shade_flat_exec(bContext *C, wmOperator *UNUSED(op))
{
  ViewLayer *view_layer = CTX_data_view_layer(C);
  uint objects_len = 0;
  Object **objects = BKE_view_layer_array_from_objects_in_edit_mode_unique_data(
      view_layer, CTX_wm_view3d(C), &objects_len);
  for (uint ob_index = 0; ob_index < objects_len; ob_index++) {
    Object *obedit = objects[ob_index];
    BMEditMesh *em = BKE_editmesh_from_object(obedit);

    if (em->bm->totfacesel == 0) {
      continue;
    }

    mesh_set_smooth_faces(em, 0);
    EDBM_update_generic(obedit->data, false, false);
  }
  MEM_freeN(objects);

  return OPERATOR_FINISHED;
}

void MESH_OT_faces_shade_flat(wmOperatorType *ot)
{
  /* identifiers */
  ot->name = "Shade Flat";
  ot->description = "Display faces flat";
  ot->idname = "MESH_OT_faces_shade_flat";

  /* api callbacks */
  ot->exec = edbm_faces_shade_flat_exec;
  ot->poll = ED_operator_editmesh;

  /* flags */
  ot->flag = OPTYPE_REGISTER | OPTYPE_UNDO;
}

/** \} */

/* -------------------------------------------------------------------- */
/** \name UV/Color Rotate/Reverse Operator
 * \{ */

static int edbm_rotate_uvs_exec(bContext *C, wmOperator *op)
{
  /* get the direction from RNA */
  const bool use_ccw = RNA_boolean_get(op->ptr, "use_ccw");

  ViewLayer *view_layer = CTX_data_view_layer(C);
  uint objects_len = 0;
  Object **objects = BKE_view_layer_array_from_objects_in_edit_mode_unique_data(
      view_layer, CTX_wm_view3d(C), &objects_len);
  for (uint ob_index = 0; ob_index < objects_len; ob_index++) {
    Object *obedit = objects[ob_index];
    BMEditMesh *em = BKE_editmesh_from_object(obedit);

    if (em->bm->totfacesel == 0) {
      continue;
    }

    BMOperator bmop;

    /* initialize the bmop using EDBM api, which does various ui error reporting and other stuff */
    EDBM_op_init(em, &bmop, op, "rotate_uvs faces=%hf use_ccw=%b", BM_ELEM_SELECT, use_ccw);

    /* execute the operator */
    BMO_op_exec(em->bm, &bmop);

    if (!EDBM_op_finish(em, &bmop, op, true)) {
      continue;
    }

    EDBM_update_generic(obedit->data, false, false);
  }

  MEM_freeN(objects);
  return OPERATOR_FINISHED;
}

static int edbm_reverse_uvs_exec(bContext *C, wmOperator *op)
{
  ViewLayer *view_layer = CTX_data_view_layer(C);
  uint objects_len = 0;
  Object **objects = BKE_view_layer_array_from_objects_in_edit_mode_unique_data(
      view_layer, CTX_wm_view3d(C), &objects_len);
  for (uint ob_index = 0; ob_index < objects_len; ob_index++) {
    Object *obedit = objects[ob_index];
    BMEditMesh *em = BKE_editmesh_from_object(obedit);

    if (em->bm->totfacesel == 0) {
      continue;
    }

    BMOperator bmop;

    /* initialize the bmop using EDBM api, which does various ui error reporting and other stuff */
    EDBM_op_init(em, &bmop, op, "reverse_uvs faces=%hf", BM_ELEM_SELECT);

    /* execute the operator */
    BMO_op_exec(em->bm, &bmop);

    /* finish the operator */
    if (!EDBM_op_finish(em, &bmop, op, true)) {
      continue;
    }
    EDBM_update_generic(obedit->data, false, false);
  }

  MEM_freeN(objects);
  return OPERATOR_FINISHED;
}

static int edbm_rotate_colors_exec(bContext *C, wmOperator *op)
{
  /* get the direction from RNA */
  const bool use_ccw = RNA_boolean_get(op->ptr, "use_ccw");

  ViewLayer *view_layer = CTX_data_view_layer(C);
  uint objects_len = 0;
  Object **objects = BKE_view_layer_array_from_objects_in_edit_mode_unique_data(
      view_layer, CTX_wm_view3d(C), &objects_len);

  for (uint ob_index = 0; ob_index < objects_len; ob_index++) {
    Object *ob = objects[ob_index];
    BMEditMesh *em = BKE_editmesh_from_object(ob);
    if (em->bm->totfacesel == 0) {
      continue;
    }

    BMOperator bmop;

    /* initialize the bmop using EDBM api, which does various ui error reporting and other stuff */
    EDBM_op_init(em, &bmop, op, "rotate_colors faces=%hf use_ccw=%b", BM_ELEM_SELECT, use_ccw);

    /* execute the operator */
    BMO_op_exec(em->bm, &bmop);

    /* finish the operator */
    if (!EDBM_op_finish(em, &bmop, op, true)) {
      continue;
    }

    /* dependencies graph and notification stuff */
    EDBM_update_generic(ob->data, false, false);
  }

  MEM_freeN(objects);

  return OPERATOR_FINISHED;
}

static int edbm_reverse_colors_exec(bContext *C, wmOperator *op)
{
  ViewLayer *view_layer = CTX_data_view_layer(C);
  uint objects_len = 0;
  Object **objects = BKE_view_layer_array_from_objects_in_edit_mode_unique_data(
      view_layer, CTX_wm_view3d(C), &objects_len);

  for (uint ob_index = 0; ob_index < objects_len; ob_index++) {
    Object *obedit = objects[ob_index];
    BMEditMesh *em = BKE_editmesh_from_object(obedit);

    if (em->bm->totfacesel == 0) {
      continue;
    }

    BMOperator bmop;

    /* initialize the bmop using EDBM api, which does various ui error reporting and other stuff */
    EDBM_op_init(em, &bmop, op, "reverse_colors faces=%hf", BM_ELEM_SELECT);

    /* execute the operator */
    BMO_op_exec(em->bm, &bmop);

    /* finish the operator */
    if (!EDBM_op_finish(em, &bmop, op, true)) {
      return OPERATOR_CANCELLED;
    }

    EDBM_update_generic(obedit->data, false, false);
  }
  MEM_freeN(objects);

  return OPERATOR_FINISHED;
}

void MESH_OT_uvs_rotate(wmOperatorType *ot)
{
  /* identifiers */
  ot->name = "Rotate UVs";
  ot->idname = "MESH_OT_uvs_rotate";
  ot->description = "Rotate UV coordinates inside faces";

  /* api callbacks */
  ot->exec = edbm_rotate_uvs_exec;
  ot->poll = ED_operator_editmesh;

  /* flags */
  ot->flag = OPTYPE_REGISTER | OPTYPE_UNDO;

  /* props */
  RNA_def_boolean(ot->srna, "use_ccw", false, "Counter Clockwise", "");
}

void MESH_OT_uvs_reverse(wmOperatorType *ot)
{
  /* identifiers */
  ot->name = "Reverse UVs";
  ot->idname = "MESH_OT_uvs_reverse";
  ot->description = "Flip direction of UV coordinates inside faces";

  /* api callbacks */
  ot->exec = edbm_reverse_uvs_exec;
  ot->poll = ED_operator_editmesh;

  /* flags */
  ot->flag = OPTYPE_REGISTER | OPTYPE_UNDO;

  /* props */
  // RNA_def_enum(ot->srna, "axis", axis_items, DIRECTION_CW, "Axis", "Axis to mirror UVs around");
}

void MESH_OT_colors_rotate(wmOperatorType *ot)
{
  /* identifiers */
  ot->name = "Rotate Colors";
  ot->idname = "MESH_OT_colors_rotate";
  ot->description = "Rotate vertex colors inside faces";

  /* api callbacks */
  ot->exec = edbm_rotate_colors_exec;
  ot->poll = ED_operator_editmesh;

  /* flags */
  ot->flag = OPTYPE_REGISTER | OPTYPE_UNDO;

  /* props */
  RNA_def_boolean(ot->srna, "use_ccw", false, "Counter Clockwise", "");
}

void MESH_OT_colors_reverse(wmOperatorType *ot)
{
  /* identifiers */
  ot->name = "Reverse Colors";
  ot->idname = "MESH_OT_colors_reverse";
  ot->description = "Flip direction of vertex colors inside faces";

  /* api callbacks */
  ot->exec = edbm_reverse_colors_exec;
  ot->poll = ED_operator_editmesh;

  /* flags */
  ot->flag = OPTYPE_REGISTER | OPTYPE_UNDO;

  /* props */
#if 0
  RNA_def_enum(ot->srna, "axis", axis_items, DIRECTION_CW, "Axis", "Axis to mirror colors around");
#endif
}

/** \} */

/* -------------------------------------------------------------------- */
/** \name Merge Vertices Operator
 * \{ */

enum {
  MESH_MERGE_LAST = 1,
  MESH_MERGE_CENTER = 3,
  MESH_MERGE_CURSOR = 4,
  MESH_MERGE_COLLAPSE = 5,
  MESH_MERGE_FIRST = 6,
};

static bool merge_firstlast(BMEditMesh *em,
                            const bool use_first,
                            const bool use_uvmerge,
                            wmOperator *wmop)
{
  BMVert *mergevert;
  BMEditSelection *ese;

  /* operator could be called directly from shortcut or python,
   * so do extra check for data here
   */

  /* do sanity check in mergemenu in edit.c ?*/
  if (use_first == false) {
    if (!em->bm->selected.last || ((BMEditSelection *)em->bm->selected.last)->htype != BM_VERT) {
      return false;
    }

    ese = em->bm->selected.last;
    mergevert = (BMVert *)ese->ele;
  }
  else {
    if (!em->bm->selected.first || ((BMEditSelection *)em->bm->selected.first)->htype != BM_VERT) {
      return false;
    }

    ese = em->bm->selected.first;
    mergevert = (BMVert *)ese->ele;
  }

  if (!BM_elem_flag_test(mergevert, BM_ELEM_SELECT)) {
    return false;
  }

  if (use_uvmerge) {
    if (!EDBM_op_callf(
            em, wmop, "pointmerge_facedata verts=%hv vert_snap=%e", BM_ELEM_SELECT, mergevert)) {
      return false;
    }
  }

  if (!EDBM_op_callf(
          em, wmop, "pointmerge verts=%hv merge_co=%v", BM_ELEM_SELECT, mergevert->co)) {
    return false;
  }

  return true;
}

static bool merge_target(BMEditMesh *em,
                         Scene *scene,
                         Object *ob,
                         const bool use_cursor,
                         const bool use_uvmerge,
                         wmOperator *wmop)
{
  BMIter iter;
  BMVert *v;
  float co[3], cent[3] = {0.0f, 0.0f, 0.0f};
  const float *vco = NULL;

  if (use_cursor) {
    vco = scene->cursor.location;
    copy_v3_v3(co, vco);
    invert_m4_m4(ob->imat, ob->obmat);
    mul_m4_v3(ob->imat, co);
  }
  else {
    float fac;
    int i = 0;
    BM_ITER_MESH (v, &iter, em->bm, BM_VERTS_OF_MESH) {
      if (!BM_elem_flag_test(v, BM_ELEM_SELECT)) {
        continue;
      }
      add_v3_v3(cent, v->co);
      i++;
    }

    if (!i) {
      return false;
    }

    fac = 1.0f / (float)i;
    mul_v3_fl(cent, fac);
    copy_v3_v3(co, cent);
    vco = co;
  }

  if (!vco) {
    return false;
  }

  if (use_uvmerge) {
    if (!EDBM_op_callf(em, wmop, "average_vert_facedata verts=%hv", BM_ELEM_SELECT)) {
      return false;
    }
  }

  if (!EDBM_op_callf(em, wmop, "pointmerge verts=%hv merge_co=%v", BM_ELEM_SELECT, co)) {
    return false;
  }

  return true;
}

static int edbm_merge_exec(bContext *C, wmOperator *op)
{
  Scene *scene = CTX_data_scene(C);
  ViewLayer *view_layer = CTX_data_view_layer(C);
  uint objects_len = 0;
  Object **objects = BKE_view_layer_array_from_objects_in_edit_mode_unique_data(
      view_layer, CTX_wm_view3d(C), &objects_len);
  const int type = RNA_enum_get(op->ptr, "type");
  const bool uvs = RNA_boolean_get(op->ptr, "uvs");

  for (uint ob_index = 0; ob_index < objects_len; ob_index++) {
    Object *obedit = objects[ob_index];
    BMEditMesh *em = BKE_editmesh_from_object(obedit);

    if (em->bm->totvertsel == 0) {
      continue;
    }

    bool ok = false;
    switch (type) {
      case MESH_MERGE_CENTER:
        ok = merge_target(em, scene, obedit, false, uvs, op);
        break;
      case MESH_MERGE_CURSOR:
        ok = merge_target(em, scene, obedit, true, uvs, op);
        break;
      case MESH_MERGE_LAST:
        ok = merge_firstlast(em, false, uvs, op);
        break;
      case MESH_MERGE_FIRST:
        ok = merge_firstlast(em, true, uvs, op);
        break;
      case MESH_MERGE_COLLAPSE:
        ok = EDBM_op_callf(em, op, "collapse edges=%he uvs=%b", BM_ELEM_SELECT, uvs);
        break;
      default:
        BLI_assert(0);
        break;
    }

    if (!ok) {
      continue;
    }

    EDBM_update_generic(obedit->data, true, true);

    /* once collapsed, we can't have edge/face selection */
    if ((em->selectmode & SCE_SELECT_VERTEX) == 0) {
      EDBM_flag_disable_all(em, BM_ELEM_SELECT);
    }
    /* Only active object supported, see comment below. */
    if (ELEM(type, MESH_MERGE_FIRST, MESH_MERGE_LAST)) {
      break;
    }
  }

  MEM_freeN(objects);

  return OPERATOR_FINISHED;
}

static const EnumPropertyItem merge_type_items[] = {
    {MESH_MERGE_FIRST, "FIRST", 0, "At First", ""},
    {MESH_MERGE_LAST, "LAST", 0, "At Last", ""},
    {MESH_MERGE_CENTER, "CENTER", 0, "At Center", ""},
    {MESH_MERGE_CURSOR, "CURSOR", 0, "At Cursor", ""},
    {MESH_MERGE_COLLAPSE, "COLLAPSE", 0, "Collapse", ""},
    {0, NULL, 0, NULL, NULL},
};

static const EnumPropertyItem *merge_type_itemf(bContext *C,
                                                PointerRNA *UNUSED(ptr),
                                                PropertyRNA *UNUSED(prop),
                                                bool *r_free)
{
  Object *obedit;
  EnumPropertyItem *item = NULL;
  int totitem = 0;

  if (!C) { /* needed for docs */
    return merge_type_items;
  }

  obedit = CTX_data_edit_object(C);
  if (obedit && obedit->type == OB_MESH) {
    BMEditMesh *em = BKE_editmesh_from_object(obedit);

    /* Only active object supported:
     * In practice it doesn't make sense to run this operation on non-active meshes
     * since selecting will activate - we could have own code-path for these but it's a hassle
     * for now just apply to the active (first) object. */
    if (em->selectmode & SCE_SELECT_VERTEX) {
      if (em->bm->selected.first && em->bm->selected.last &&
          ((BMEditSelection *)em->bm->selected.first)->htype == BM_VERT &&
          ((BMEditSelection *)em->bm->selected.last)->htype == BM_VERT) {
        RNA_enum_items_add_value(&item, &totitem, merge_type_items, MESH_MERGE_FIRST);
        RNA_enum_items_add_value(&item, &totitem, merge_type_items, MESH_MERGE_LAST);
      }
      else if (em->bm->selected.first &&
               ((BMEditSelection *)em->bm->selected.first)->htype == BM_VERT) {
        RNA_enum_items_add_value(&item, &totitem, merge_type_items, MESH_MERGE_FIRST);
      }
      else if (em->bm->selected.last &&
               ((BMEditSelection *)em->bm->selected.last)->htype == BM_VERT) {
        RNA_enum_items_add_value(&item, &totitem, merge_type_items, MESH_MERGE_LAST);
      }
    }

    RNA_enum_items_add_value(&item, &totitem, merge_type_items, MESH_MERGE_CENTER);
    RNA_enum_items_add_value(&item, &totitem, merge_type_items, MESH_MERGE_CURSOR);
    RNA_enum_items_add_value(&item, &totitem, merge_type_items, MESH_MERGE_COLLAPSE);
    RNA_enum_item_end(&item, &totitem);

    *r_free = true;

    return item;
  }

  /* Get all items e.g. when creating keymap item. */
  return merge_type_items;
}

void MESH_OT_merge(wmOperatorType *ot)
{
  /* identifiers */
  ot->name = "Merge";
  ot->description = "Merge selected vertices";
  ot->idname = "MESH_OT_merge";

  /* api callbacks */
  ot->exec = edbm_merge_exec;
  ot->invoke = WM_menu_invoke;
  ot->poll = ED_operator_editmesh;

  /* flags */
  ot->flag = OPTYPE_REGISTER | OPTYPE_UNDO;

  /* properties */
  ot->prop = RNA_def_enum(
      ot->srna, "type", merge_type_items, MESH_MERGE_CENTER, "Type", "Merge method to use");
  RNA_def_enum_funcs(ot->prop, merge_type_itemf);

  WM_operatortype_props_advanced_begin(ot);

  RNA_def_boolean(ot->srna, "uvs", false, "UVs", "Move UVs according to merge");
}

/** \} */

/* -------------------------------------------------------------------- */
/** \name Remove Doubles Operator
 * \{ */

static int edbm_remove_doubles_exec(bContext *C, wmOperator *op)
{
  const float threshold = RNA_float_get(op->ptr, "threshold");
  const bool use_unselected = RNA_boolean_get(op->ptr, "use_unselected");
  int count_multi = 0;

  ViewLayer *view_layer = CTX_data_view_layer(C);
  uint objects_len = 0;
  Object **objects = BKE_view_layer_array_from_objects_in_edit_mode_unique_data(
      view_layer, CTX_wm_view3d(C), &objects_len);

  for (uint ob_index = 0; ob_index < objects_len; ob_index++) {
    Object *obedit = objects[ob_index];
    BMEditMesh *em = BKE_editmesh_from_object(obedit);

    /* Selection used as target with 'use_unselected'. */
    if (em->bm->totvertsel == 0) {
      continue;
    }

    BMOperator bmop;
    const int totvert_orig = em->bm->totvert;

    /* avoid losing selection state (select -> tags) */
    char htype_select;
    if (em->selectmode & SCE_SELECT_VERTEX) {
      htype_select = BM_VERT;
    }
    else if (em->selectmode & SCE_SELECT_EDGE) {
      htype_select = BM_EDGE;
    }
    else {
      htype_select = BM_FACE;
    }

    /* store selection as tags */
    BM_mesh_elem_hflag_enable_test(em->bm, htype_select, BM_ELEM_TAG, true, true, BM_ELEM_SELECT);

    if (use_unselected) {
      EDBM_automerge(obedit, false, BM_ELEM_SELECT, threshold);
    }
    else {
      EDBM_op_init(em, &bmop, op, "find_doubles verts=%hv dist=%f", BM_ELEM_SELECT, threshold);

      BMO_op_exec(em->bm, &bmop);

      if (!EDBM_op_callf(em, op, "weld_verts targetmap=%S", &bmop, "targetmap.out")) {
        BMO_op_finish(em->bm, &bmop);
        continue;
      }

      if (!EDBM_op_finish(em, &bmop, op, true)) {
        continue;
      }
    }

    const int count = (totvert_orig - em->bm->totvert);

    /* restore selection from tags */
    BM_mesh_elem_hflag_enable_test(em->bm, htype_select, BM_ELEM_SELECT, true, true, BM_ELEM_TAG);
    EDBM_selectmode_flush(em);

    if (count) {
      count_multi += count;
      EDBM_update_generic(obedit->data, true, true);
    }
  }
  MEM_freeN(objects);

  BKE_reportf(op->reports, RPT_INFO, "Removed %d vertice(s)", count_multi);

  return OPERATOR_FINISHED;
}

void MESH_OT_remove_doubles(wmOperatorType *ot)
{
  /* identifiers */
  ot->name = "Merge by Distance";
  ot->description = "Merge vertices based on their proximity";
  ot->idname = "MESH_OT_remove_doubles";

  /* api callbacks */
  ot->exec = edbm_remove_doubles_exec;
  ot->poll = ED_operator_editmesh;

  /* flags */
  ot->flag = OPTYPE_REGISTER | OPTYPE_UNDO;

  RNA_def_float_distance(ot->srna,
                         "threshold",
                         1e-4f,
                         1e-6f,
                         50.0f,
                         "Merge Distance",
                         "Maximum distance between elements to merge",
                         1e-5f,
                         10.0f);
  RNA_def_boolean(ot->srna,
                  "use_unselected",
                  false,
                  "Unselected",
                  "Merge selected to other unselected vertices");
}

/** \} */

/* -------------------------------------------------------------------- */
/** \name Shape Key Propagate Operator
 * \{ */

/* BMESH_TODO this should be properly encapsulated in a bmop.  but later.*/
static bool shape_propagate(BMEditMesh *em)
{
  BMIter iter;
  BMVert *eve = NULL;
  float *co;
  int totshape = CustomData_number_of_layers(&em->bm->vdata, CD_SHAPEKEY);

  if (!CustomData_has_layer(&em->bm->vdata, CD_SHAPEKEY)) {
    return false;
  }

  BM_ITER_MESH (eve, &iter, em->bm, BM_VERTS_OF_MESH) {
    if (!BM_elem_flag_test(eve, BM_ELEM_SELECT) || BM_elem_flag_test(eve, BM_ELEM_HIDDEN)) {
      continue;
    }

    for (int i = 0; i < totshape; i++) {
      co = CustomData_bmesh_get_n(&em->bm->vdata, eve->head.data, CD_SHAPEKEY, i);
      copy_v3_v3(co, eve->co);
    }
  }
  return true;
}

static int edbm_shape_propagate_to_all_exec(bContext *C, wmOperator *op)
{
  ViewLayer *view_layer = CTX_data_view_layer(C);
  int tot_shapekeys = 0;
  int tot_selected_verts_objects = 0;

  uint objects_len = 0;
  Object **objects = BKE_view_layer_array_from_objects_in_edit_mode_unique_data(
      view_layer, CTX_wm_view3d(C), &objects_len);
  for (uint ob_index = 0; ob_index < objects_len; ob_index++) {
    Object *obedit = objects[ob_index];
    Mesh *me = obedit->data;
    BMEditMesh *em = me->edit_mesh;

    if (em->bm->totvertsel == 0) {
      continue;
    }
    tot_selected_verts_objects++;

    if (shape_propagate(em)) {
      tot_shapekeys++;
    }

    EDBM_update_generic(me, false, false);
  }
  MEM_freeN(objects);

  if (tot_selected_verts_objects == 0) {
    BKE_report(op->reports, RPT_ERROR, "No selected vertex");
    return OPERATOR_CANCELLED;
  }
  else if (tot_shapekeys == 0) {
    BKE_report(op->reports,
               RPT_ERROR,
               objects_len > 1 ? "Meshes do not have shape keys" :
                                 "Mesh does not have shape keys");
    return OPERATOR_CANCELLED;
  }

  return OPERATOR_FINISHED;
}

void MESH_OT_shape_propagate_to_all(wmOperatorType *ot)
{
  /* identifiers */
  ot->name = "Shape Propagate";
  ot->description = "Apply selected vertex locations to all other shape keys";
  ot->idname = "MESH_OT_shape_propagate_to_all";

  /* api callbacks */
  ot->exec = edbm_shape_propagate_to_all_exec;
  ot->poll = ED_operator_editmesh;

  /* flags */
  ot->flag = OPTYPE_REGISTER | OPTYPE_UNDO;
}

/** \} */

/* -------------------------------------------------------------------- */
/** \name Blend from Shape Operator
 * \{ */

/* BMESH_TODO this should be properly encapsulated in a bmop.  but later.*/
static int edbm_blend_from_shape_exec(bContext *C, wmOperator *op)
{
  Object *obedit_ref = CTX_data_edit_object(C);
  Mesh *me_ref = obedit_ref->data;
  Key *key_ref = me_ref->key;
  KeyBlock *kb_ref = NULL;
  BMEditMesh *em_ref = me_ref->edit_mesh;
  BMVert *eve;
  BMIter iter;
  ViewLayer *view_layer = CTX_data_view_layer(C);
  float co[3], *sco;
  int totshape_ref = 0;

  const float blend = RNA_float_get(op->ptr, "blend");
  int shape_ref = RNA_enum_get(op->ptr, "shape");
  const bool use_add = RNA_boolean_get(op->ptr, "add");

  /* Sanity check. */
  totshape_ref = CustomData_number_of_layers(&em_ref->bm->vdata, CD_SHAPEKEY);

  if (totshape_ref == 0 || shape_ref < 0) {
    BKE_report(op->reports, RPT_ERROR, "Active mesh does not have shape keys");
    return OPERATOR_CANCELLED;
  }
  else if (shape_ref >= totshape_ref) {
    /* This case occurs if operator was used before on object with more keys than current one. */
    shape_ref = 0; /* default to basis */
  }

  /* Get shape key - needed for finding reference shape (for add mode only). */
  if (key_ref) {
    kb_ref = BLI_findlink(&key_ref->block, shape_ref);
  }

  int tot_selected_verts_objects = 0;
  uint objects_len = 0;
  Object **objects = BKE_view_layer_array_from_objects_in_edit_mode_unique_data(
      view_layer, CTX_wm_view3d(C), &objects_len);
  for (uint ob_index = 0; ob_index < objects_len; ob_index++) {
    Object *obedit = objects[ob_index];
    Mesh *me = obedit->data;
    Key *key = me->key;
    KeyBlock *kb = NULL;
    BMEditMesh *em = me->edit_mesh;
    int shape;

    if (em->bm->totvertsel == 0) {
      continue;
    }
    tot_selected_verts_objects++;

    if (!key) {
      continue;
    }
    else {
      kb = BKE_keyblock_find_name(key, kb_ref->name);
      shape = BLI_findindex(&key->block, kb);
    }

    if (kb) {
      /* Perform blending on selected vertices. */
      BM_ITER_MESH (eve, &iter, em->bm, BM_VERTS_OF_MESH) {
        if (!BM_elem_flag_test(eve, BM_ELEM_SELECT) || BM_elem_flag_test(eve, BM_ELEM_HIDDEN)) {
          continue;
        }

        /* Get coordinates of shapekey we're blending from. */
        sco = CustomData_bmesh_get_n(&em->bm->vdata, eve->head.data, CD_SHAPEKEY, shape);
        copy_v3_v3(co, sco);

        if (use_add) {
          /* In add mode, we add relative shape key offset. */
          if (kb) {
            const float *rco = CustomData_bmesh_get_n(
                &em->bm->vdata, eve->head.data, CD_SHAPEKEY, kb->relative);
            sub_v3_v3v3(co, co, rco);
          }

          madd_v3_v3fl(eve->co, co, blend);
        }
        else {
          /* In blend mode, we interpolate to the shape key. */
          interp_v3_v3v3(eve->co, eve->co, co, blend);
        }
      }
      EDBM_update_generic(me, true, false);
    }
  }
  MEM_freeN(objects);

  if (tot_selected_verts_objects == 0) {
    BKE_report(op->reports, RPT_ERROR, "No selected vertex");
    return OPERATOR_CANCELLED;
  }

  return OPERATOR_FINISHED;
}

static const EnumPropertyItem *shape_itemf(bContext *C,
                                           PointerRNA *UNUSED(ptr),
                                           PropertyRNA *UNUSED(prop),
                                           bool *r_free)
{
  Object *obedit = CTX_data_edit_object(C);
  BMEditMesh *em;
  EnumPropertyItem *item = NULL;
  int totitem = 0;

  if ((obedit && obedit->type == OB_MESH) && (em = BKE_editmesh_from_object(obedit)) &&
      CustomData_has_layer(&em->bm->vdata, CD_SHAPEKEY)) {
    EnumPropertyItem tmp = {0, "", 0, "", ""};
    int a;

    for (a = 0; a < em->bm->vdata.totlayer; a++) {
      if (em->bm->vdata.layers[a].type != CD_SHAPEKEY) {
        continue;
      }

      tmp.value = totitem;
      tmp.identifier = em->bm->vdata.layers[a].name;
      tmp.name = em->bm->vdata.layers[a].name;
      /* RNA_enum_item_add sets totitem itself! */
      RNA_enum_item_add(&item, &totitem, &tmp);
    }
  }

  RNA_enum_item_end(&item, &totitem);
  *r_free = true;

  return item;
}

static void edbm_blend_from_shape_ui(bContext *C, wmOperator *op)
{
  uiLayout *layout = op->layout;
  PointerRNA ptr;
  Object *obedit = CTX_data_edit_object(C);
  Mesh *me = obedit->data;
  PointerRNA ptr_key;

  RNA_pointer_create(NULL, op->type->srna, op->properties, &ptr);
  RNA_id_pointer_create((ID *)me->key, &ptr_key);

  uiItemPointerR(layout, &ptr, "shape", &ptr_key, "key_blocks", "", ICON_SHAPEKEY_DATA);
  uiItemR(layout, &ptr, "blend", 0, NULL, ICON_NONE);
  uiItemR(layout, &ptr, "add", 0, NULL, ICON_NONE);
}

void MESH_OT_blend_from_shape(wmOperatorType *ot)
{
  PropertyRNA *prop;

  /* identifiers */
  ot->name = "Blend From Shape";
  ot->description = "Blend in shape from a shape key";
  ot->idname = "MESH_OT_blend_from_shape";

  /* api callbacks */
  ot->exec = edbm_blend_from_shape_exec;
  /* disable because search popup closes too easily */
  //  ot->invoke = WM_operator_props_popup_call;
  ot->ui = edbm_blend_from_shape_ui;
  ot->poll = ED_operator_editmesh;

  /* flags */
  ot->flag = OPTYPE_REGISTER | OPTYPE_UNDO;

  /* properties */
  prop = RNA_def_enum(
      ot->srna, "shape", DummyRNA_NULL_items, 0, "Shape", "Shape key to use for blending");
  RNA_def_enum_funcs(prop, shape_itemf);
  RNA_def_property_flag(prop, PROP_ENUM_NO_TRANSLATE | PROP_NEVER_UNLINK);
  RNA_def_float(ot->srna, "blend", 1.0f, -1e3f, 1e3f, "Blend", "Blending factor", -2.0f, 2.0f);
  RNA_def_boolean(ot->srna, "add", true, "Add", "Add rather than blend between shapes");
}

/** \} */

/* -------------------------------------------------------------------- */
/** \name Solidify Mesh Operator
 * \{ */

static int edbm_solidify_exec(bContext *C, wmOperator *op)
{
  const float thickness = RNA_float_get(op->ptr, "thickness");

  ViewLayer *view_layer = CTX_data_view_layer(C);
  uint objects_len = 0;
  Object **objects = BKE_view_layer_array_from_objects_in_edit_mode_unique_data(
      view_layer, CTX_wm_view3d(C), &objects_len);
  for (uint ob_index = 0; ob_index < objects_len; ob_index++) {
    Object *obedit = objects[ob_index];
    BMEditMesh *em = BKE_editmesh_from_object(obedit);
    BMesh *bm = em->bm;

    if (em->bm->totfacesel == 0) {
      continue;
    }

    BMOperator bmop;

    if (!EDBM_op_init(
            em, &bmop, op, "solidify geom=%hf thickness=%f", BM_ELEM_SELECT, thickness)) {
      continue;
    }

    /* deselect only the faces in the region to be solidified (leave wire
     * edges and loose verts selected, as there will be no corresponding
     * geometry selected below) */
    BMO_slot_buffer_hflag_disable(bm, bmop.slots_in, "geom", BM_FACE, BM_ELEM_SELECT, true);

    /* run the solidify operator */
    BMO_op_exec(bm, &bmop);

    /* select the newly generated faces */
    BMO_slot_buffer_hflag_enable(bm, bmop.slots_out, "geom.out", BM_FACE, BM_ELEM_SELECT, true);

    if (!EDBM_op_finish(em, &bmop, op, true)) {
      continue;
    }

    EDBM_update_generic(obedit->data, true, true);
  }

  MEM_freeN(objects);
  return OPERATOR_FINISHED;
}

void MESH_OT_solidify(wmOperatorType *ot)
{
  PropertyRNA *prop;
  /* identifiers */
  ot->name = "Solidify";
  ot->description = "Create a solid skin by extruding, compensating for sharp angles";
  ot->idname = "MESH_OT_solidify";

  /* api callbacks */
  ot->exec = edbm_solidify_exec;
  ot->poll = ED_operator_editmesh;

  /* flags */
  ot->flag = OPTYPE_REGISTER | OPTYPE_UNDO;

  prop = RNA_def_float_distance(
      ot->srna, "thickness", 0.01f, -1e4f, 1e4f, "Thickness", "", -10.0f, 10.0f);
  RNA_def_property_ui_range(prop, -10.0, 10.0, 0.1, 4);
}

/** \} */

/* -------------------------------------------------------------------- */
/** \name Knife Subdivide Operator
 * \{ */

#define KNIFE_EXACT 1
#define KNIFE_MIDPOINT 2
#define KNIFE_MULTICUT 3

static const EnumPropertyItem knife_items[] = {
    {KNIFE_EXACT, "EXACT", 0, "Exact", ""},
    {KNIFE_MIDPOINT, "MIDPOINTS", 0, "Midpoints", ""},
    {KNIFE_MULTICUT, "MULTICUT", 0, "Multicut", ""},
    {0, NULL, 0, NULL, NULL},
};

/* bm_edge_seg_isect() Determines if and where a mouse trail intersects an BMEdge */

static float bm_edge_seg_isect(const float sco_a[2],
                               const float sco_b[2],
                               float (*mouse_path)[2],
                               int len,
                               char mode,
                               int *isected)
{
#define MAXSLOPE 100000
  float x11, y11, x12 = 0, y12 = 0, x2max, x2min, y2max;
  float y2min, dist, lastdist = 0, xdiff2, xdiff1;
  float m1, b1, m2, b2, x21, x22, y21, y22, xi;
  float yi, x1min, x1max, y1max, y1min, perc = 0;
  float threshold = 0.0;
  int i;

  // threshold = 0.000001; /* tolerance for vertex intersection */
  // XXX threshold = scene->toolsettings->select_thresh / 100;

  /* Get screen coords of verts */
  x21 = sco_a[0];
  y21 = sco_a[1];

  x22 = sco_b[0];
  y22 = sco_b[1];

  xdiff2 = (x22 - x21);
  if (xdiff2) {
    m2 = (y22 - y21) / xdiff2;
    b2 = ((x22 * y21) - (x21 * y22)) / xdiff2;
  }
  else {
    m2 = MAXSLOPE; /* Vertical slope  */
    b2 = x22;
  }

  *isected = 0;

  /* check for _exact_ vertex intersection first */
  if (mode != KNIFE_MULTICUT) {
    for (i = 0; i < len; i++) {
      if (i > 0) {
        x11 = x12;
        y11 = y12;
      }
      else {
        x11 = mouse_path[i][0];
        y11 = mouse_path[i][1];
      }
      x12 = mouse_path[i][0];
      y12 = mouse_path[i][1];

      /* test e->v1 */
      if ((x11 == x21 && y11 == y21) || (x12 == x21 && y12 == y21)) {
        perc = 0;
        *isected = 1;
        return perc;
      }
      /* test e->v2 */
      else if ((x11 == x22 && y11 == y22) || (x12 == x22 && y12 == y22)) {
        perc = 0;
        *isected = 2;
        return perc;
      }
    }
  }

  /* now check for edge intersect (may produce vertex intersection as well) */
  for (i = 0; i < len; i++) {
    if (i > 0) {
      x11 = x12;
      y11 = y12;
    }
    else {
      x11 = mouse_path[i][0];
      y11 = mouse_path[i][1];
    }
    x12 = mouse_path[i][0];
    y12 = mouse_path[i][1];

    /* Perp. Distance from point to line */
    if (m2 != MAXSLOPE) {
      /* sqrt(m2 * m2 + 1); Only looking for change in sign.  Skip extra math .*/
      dist = (y12 - m2 * x12 - b2);
    }
    else {
      dist = x22 - x12;
    }

    if (i == 0) {
      lastdist = dist;
    }

    /* if dist changes sign, and intersect point in edge's Bound Box */
    if ((lastdist * dist) <= 0) {
      xdiff1 = (x12 - x11); /* Equation of line between last 2 points */
      if (xdiff1) {
        m1 = (y12 - y11) / xdiff1;
        b1 = ((x12 * y11) - (x11 * y12)) / xdiff1;
      }
      else {
        m1 = MAXSLOPE;
        b1 = x12;
      }
      x2max = max_ff(x21, x22) + 0.001f; /* prevent missed edges   */
      x2min = min_ff(x21, x22) - 0.001f; /* due to round off error */
      y2max = max_ff(y21, y22) + 0.001f;
      y2min = min_ff(y21, y22) - 0.001f;

      /* Found an intersect,  calc intersect point */
      if (m1 == m2) { /* co-incident lines */
        /* cut at 50% of overlap area */
        x1max = max_ff(x11, x12);
        x1min = min_ff(x11, x12);
        xi = (min_ff(x2max, x1max) + max_ff(x2min, x1min)) / 2.0f;

        y1max = max_ff(y11, y12);
        y1min = min_ff(y11, y12);
        yi = (min_ff(y2max, y1max) + max_ff(y2min, y1min)) / 2.0f;
      }
      else if (m2 == MAXSLOPE) {
        xi = x22;
        yi = m1 * x22 + b1;
      }
      else if (m1 == MAXSLOPE) {
        xi = x12;
        yi = m2 * x12 + b2;
      }
      else {
        xi = (b1 - b2) / (m2 - m1);
        yi = (b1 * m2 - m1 * b2) / (m2 - m1);
      }

      /* Intersect inside bounding box of edge?*/
      if ((xi >= x2min) && (xi <= x2max) && (yi <= y2max) && (yi >= y2min)) {
        /* test for vertex intersect that may be 'close enough'*/
        if (mode != KNIFE_MULTICUT) {
          if (xi <= (x21 + threshold) && xi >= (x21 - threshold)) {
            if (yi <= (y21 + threshold) && yi >= (y21 - threshold)) {
              *isected = 1;
              perc = 0;
              break;
            }
          }
          if (xi <= (x22 + threshold) && xi >= (x22 - threshold)) {
            if (yi <= (y22 + threshold) && yi >= (y22 - threshold)) {
              *isected = 2;
              perc = 0;
              break;
            }
          }
        }
        if ((m2 <= 1.0f) && (m2 >= -1.0f)) {
          perc = (xi - x21) / (x22 - x21);
        }
        else {
          perc = (yi - y21) / (y22 - y21); /* lower slope more accurate */
        }
        // isect = 32768.0 * (perc + 0.0000153); /* Percentage in 1 / 32768ths */

        break;
      }
    }
    lastdist = dist;
  }
  return perc;
}

#define ELE_EDGE_CUT 1

static int edbm_knife_cut_exec(bContext *C, wmOperator *op)
{
  Object *obedit = CTX_data_edit_object(C);
  BMEditMesh *em = BKE_editmesh_from_object(obedit);
  BMesh *bm = em->bm;
  ARegion *ar = CTX_wm_region(C);
  BMVert *bv;
  BMIter iter;
  BMEdge *be;
  BMOperator bmop;
  float isect = 0.0f;
  int len = 0, isected, i;
  short numcuts = 1;
  const short mode = RNA_int_get(op->ptr, "type");
  BMOpSlot *slot_edge_percents;

  /* allocd vars */
  float(*screen_vert_coords)[2], (*sco)[2], (*mouse_path)[2];

  /* edit-object needed for matrix, and ar->regiondata for projections to work */
  if (ELEM(NULL, obedit, ar, ar->regiondata)) {
    return OPERATOR_CANCELLED;
  }

  if (bm->totvertsel < 2) {
    BKE_report(op->reports, RPT_ERROR, "No edges are selected to operate on");
    return OPERATOR_CANCELLED;
  }

  len = RNA_collection_length(op->ptr, "path");

  if (len < 2) {
    BKE_report(op->reports, RPT_ERROR, "Mouse path too short");
    return OPERATOR_CANCELLED;
  }

  mouse_path = MEM_mallocN(len * sizeof(*mouse_path), __func__);

  /* get the cut curve */
  RNA_BEGIN (op->ptr, itemptr, "path") {
    RNA_float_get_array(&itemptr, "loc", (float *)&mouse_path[len]);
  }
  RNA_END;

  /* for ED_view3d_project_float_object */
  ED_view3d_init_mats_rv3d(obedit, ar->regiondata);

  /* TODO, investigate using index lookup for screen_vert_coords() rather then a hash table */

  /* the floating point coordinates of verts in screen space will be
   * stored in a hash table according to the vertices pointer */
  screen_vert_coords = sco = MEM_mallocN(bm->totvert * sizeof(float) * 2, __func__);

  BM_ITER_MESH_INDEX (bv, &iter, bm, BM_VERTS_OF_MESH, i) {
    if (ED_view3d_project_float_object(ar, bv->co, *sco, V3D_PROJ_TEST_CLIP_NEAR) !=
        V3D_PROJ_RET_OK) {
      copy_v2_fl(*sco, FLT_MAX); /* set error value */
    }
    BM_elem_index_set(bv, i); /* set_inline */
    sco++;
  }
  bm->elem_index_dirty &= ~BM_VERT; /* clear dirty flag */

  if (!EDBM_op_init(em, &bmop, op, "subdivide_edges")) {
    MEM_freeN(mouse_path);
    MEM_freeN(screen_vert_coords);
    return OPERATOR_CANCELLED;
  }

  /* store percentage of edge cut for KNIFE_EXACT here.*/
  slot_edge_percents = BMO_slot_get(bmop.slots_in, "edge_percents");
  BM_ITER_MESH (be, &iter, bm, BM_EDGES_OF_MESH) {
    bool is_cut = false;
    if (BM_elem_flag_test(be, BM_ELEM_SELECT)) {
      const float *sco_a = screen_vert_coords[BM_elem_index_get(be->v1)];
      const float *sco_b = screen_vert_coords[BM_elem_index_get(be->v2)];

      /* check for error value (vert cant be projected) */
      if ((sco_a[0] != FLT_MAX) && (sco_b[0] != FLT_MAX)) {
        isect = bm_edge_seg_isect(sco_a, sco_b, mouse_path, len, mode, &isected);

        if (isect != 0.0f) {
          if (mode != KNIFE_MULTICUT && mode != KNIFE_MIDPOINT) {
            BMO_slot_map_float_insert(&bmop, slot_edge_percents, be, isect);
          }
        }
      }
    }

    BMO_edge_flag_set(bm, be, ELE_EDGE_CUT, is_cut);
  }

  /* free all allocs */
  MEM_freeN(screen_vert_coords);
  MEM_freeN(mouse_path);

  BMO_slot_buffer_from_enabled_flag(bm, &bmop, bmop.slots_in, "edges", BM_EDGE, ELE_EDGE_CUT);

  if (mode == KNIFE_MIDPOINT) {
    numcuts = 1;
  }
  BMO_slot_int_set(bmop.slots_in, "cuts", numcuts);

  BMO_slot_int_set(bmop.slots_in, "quad_corner_type", SUBD_CORNER_STRAIGHT_CUT);
  BMO_slot_bool_set(bmop.slots_in, "use_single_edge", false);
  BMO_slot_bool_set(bmop.slots_in, "use_grid_fill", false);

  BMO_slot_float_set(bmop.slots_in, "radius", 0);

  BMO_op_exec(bm, &bmop);
  if (!EDBM_op_finish(em, &bmop, op, true)) {
    return OPERATOR_CANCELLED;
  }

  EDBM_update_generic(obedit->data, true, true);

  return OPERATOR_FINISHED;
}

#undef ELE_EDGE_CUT

void MESH_OT_knife_cut(wmOperatorType *ot)
{
  ot->name = "Knife Cut";
  ot->description = "Cut selected edges and faces into parts";
  ot->idname = "MESH_OT_knife_cut";

  ot->invoke = WM_gesture_lines_invoke;
  ot->modal = WM_gesture_lines_modal;
  ot->exec = edbm_knife_cut_exec;

  ot->poll = EDBM_view3d_poll;

  /* flags */
  ot->flag = OPTYPE_REGISTER | OPTYPE_UNDO;

  /* properties */
  PropertyRNA *prop;
  prop = RNA_def_collection_runtime(ot->srna, "path", &RNA_OperatorMousePath, "Path", "");
  RNA_def_property_flag(prop, PROP_HIDDEN | PROP_SKIP_SAVE);

  RNA_def_enum(ot->srna, "type", knife_items, KNIFE_EXACT, "Type", "");

  /* internal */
  RNA_def_int(
      ot->srna, "cursor", WM_CURSOR_KNIFE, 0, WM_CURSOR_NUM, "Cursor", "", 0, WM_CURSOR_NUM);
}

/** \} */

/* -------------------------------------------------------------------- */
/** \name Separate Parts Operator
 * \{ */

enum {
  MESH_SEPARATE_SELECTED = 0,
  MESH_SEPARATE_MATERIAL = 1,
  MESH_SEPARATE_LOOSE = 2,
};

/** TODO: Use #mesh_separate_arrays since it's more efficient. */
static Base *mesh_separate_tagged(
    Main *bmain, Scene *scene, ViewLayer *view_layer, Base *base_old, BMesh *bm_old)
{
  Base *base_new;
  Object *obedit = base_old->object;
  BMesh *bm_new;

  bm_new = BM_mesh_create(&bm_mesh_allocsize_default,
                          &((struct BMeshCreateParams){
                              .use_toolflags = true,
                          }));
  BM_mesh_elem_toolflags_ensure(bm_new); /* needed for 'duplicate' bmo */

  CustomData_copy(&bm_old->vdata, &bm_new->vdata, CD_MASK_BMESH.vmask, CD_CALLOC, 0);
  CustomData_copy(&bm_old->edata, &bm_new->edata, CD_MASK_BMESH.emask, CD_CALLOC, 0);
  CustomData_copy(&bm_old->ldata, &bm_new->ldata, CD_MASK_BMESH.lmask, CD_CALLOC, 0);
  CustomData_copy(&bm_old->pdata, &bm_new->pdata, CD_MASK_BMESH.pmask, CD_CALLOC, 0);

  CustomData_bmesh_init_pool(&bm_new->vdata, bm_mesh_allocsize_default.totvert, BM_VERT);
  CustomData_bmesh_init_pool(&bm_new->edata, bm_mesh_allocsize_default.totedge, BM_EDGE);
  CustomData_bmesh_init_pool(&bm_new->ldata, bm_mesh_allocsize_default.totloop, BM_LOOP);
  CustomData_bmesh_init_pool(&bm_new->pdata, bm_mesh_allocsize_default.totface, BM_FACE);

  base_new = ED_object_add_duplicate(bmain, scene, view_layer, base_old, USER_DUP_MESH);

  /* normally would call directly after but in this case delay recalc */
  /* DAG_relations_tag_update(bmain); */

  /* new in 2.5 */
  assign_matarar(bmain, base_new->object, give_matarar(obedit), *give_totcolp(obedit));

  ED_object_base_select(base_new, BA_SELECT);

  BMO_op_callf(bm_old,
               (BMO_FLAG_DEFAULTS & ~BMO_FLAG_RESPECT_HIDE),
               "duplicate geom=%hvef dest=%p",
               BM_ELEM_TAG,
               bm_new);
  BMO_op_callf(bm_old,
               (BMO_FLAG_DEFAULTS & ~BMO_FLAG_RESPECT_HIDE),
               "delete geom=%hvef context=%i",
               BM_ELEM_TAG,
               DEL_FACES);

  /* deselect loose data - this used to get deleted,
   * we could de-select edges and verts only, but this turns out to be less complicated
   * since de-selecting all skips selection flushing logic */
  BM_mesh_elem_hflag_disable_all(bm_old, BM_VERT | BM_EDGE | BM_FACE, BM_ELEM_SELECT, false);

  BM_mesh_normals_update(bm_new);

  BM_mesh_bm_to_me(bmain, bm_new, base_new->object->data, (&(struct BMeshToMeshParams){0}));

  BM_mesh_free(bm_new);
  ((Mesh *)base_new->object->data)->edit_mesh = NULL;

  return base_new;
}

static Base *mesh_separate_arrays(Main *bmain,
                                  Scene *scene,
                                  ViewLayer *view_layer,
                                  Base *base_old,
                                  BMesh *bm_old,
                                  BMVert **verts,
                                  uint verts_len,
                                  BMEdge **edges,
                                  uint edges_len,
                                  BMFace **faces,
                                  uint faces_len)
{
  Base *base_new;
  Object *obedit = base_old->object;
  BMesh *bm_new;

  bm_new = BM_mesh_create(&bm_mesh_allocsize_default,
                          &((struct BMeshCreateParams){
                              .use_toolflags = true,
                          }));

  CustomData_copy(&bm_old->vdata, &bm_new->vdata, CD_MASK_BMESH.vmask, CD_CALLOC, 0);
  CustomData_copy(&bm_old->edata, &bm_new->edata, CD_MASK_BMESH.emask, CD_CALLOC, 0);
  CustomData_copy(&bm_old->ldata, &bm_new->ldata, CD_MASK_BMESH.lmask, CD_CALLOC, 0);
  CustomData_copy(&bm_old->pdata, &bm_new->pdata, CD_MASK_BMESH.pmask, CD_CALLOC, 0);

  CustomData_bmesh_init_pool(&bm_new->vdata, verts_len, BM_VERT);
  CustomData_bmesh_init_pool(&bm_new->edata, edges_len, BM_EDGE);
  CustomData_bmesh_init_pool(&bm_new->ldata, faces_len * 3, BM_LOOP);
  CustomData_bmesh_init_pool(&bm_new->pdata, faces_len, BM_FACE);

  base_new = ED_object_add_duplicate(bmain, scene, view_layer, base_old, USER_DUP_MESH);

  /* normally would call directly after but in this case delay recalc */
  /* DAG_relations_tag_update(bmain); */

  /* new in 2.5 */
  assign_matarar(bmain, base_new->object, give_matarar(obedit), *give_totcolp(obedit));

  ED_object_base_select(base_new, BA_SELECT);

  BM_mesh_copy_arrays(bm_old, bm_new, verts, verts_len, edges, edges_len, faces, faces_len);

  for (uint i = 0; i < verts_len; i++) {
    BM_vert_kill(bm_old, verts[i]);
  }

  BM_mesh_bm_to_me(bmain, bm_new, base_new->object->data, (&(struct BMeshToMeshParams){0}));

  BM_mesh_free(bm_new);
  ((Mesh *)base_new->object->data)->edit_mesh = NULL;

  return base_new;
}

static bool mesh_separate_selected(
    Main *bmain, Scene *scene, ViewLayer *view_layer, Base *base_old, BMesh *bm_old)
{
  /* we may have tags from previous operators */
  BM_mesh_elem_hflag_disable_all(bm_old, BM_FACE | BM_EDGE | BM_VERT, BM_ELEM_TAG, false);

  /* sel -> tag */
  BM_mesh_elem_hflag_enable_test(
      bm_old, BM_FACE | BM_EDGE | BM_VERT, BM_ELEM_TAG, true, false, BM_ELEM_SELECT);

  return (mesh_separate_tagged(bmain, scene, view_layer, base_old, bm_old) != NULL);
}

/**
 * Sets an object to a single material. from one of its slots.
 *
 * \note This could be used for split-by-material for non mesh types.
 * \note This could take material data from another object or args.
 */
static void mesh_separate_material_assign_mat_nr(Main *bmain, Object *ob, const short mat_nr)
{
  ID *obdata = ob->data;

  Material ***matarar;
  const short *totcolp;

  totcolp = give_totcolp_id(obdata);
  matarar = give_matarar_id(obdata);

  if ((totcolp && matarar) == 0) {
    BLI_assert(0);
    return;
  }

  if (*totcolp) {
    Material *ma_ob;
    Material *ma_obdata;
    char matbit;

    if (mat_nr < ob->totcol) {
      ma_ob = ob->mat[mat_nr];
      matbit = ob->matbits[mat_nr];
    }
    else {
      ma_ob = NULL;
      matbit = 0;
    }

    if (mat_nr < *totcolp) {
      ma_obdata = (*matarar)[mat_nr];
    }
    else {
      ma_obdata = NULL;
    }

    BKE_material_clear_id(bmain, obdata);
    BKE_material_resize_object(bmain, ob, 1, true);
    BKE_material_resize_id(bmain, obdata, 1, true);

    ob->mat[0] = ma_ob;
    id_us_plus((ID *)ma_ob);
    ob->matbits[0] = matbit;
    (*matarar)[0] = ma_obdata;
    id_us_plus((ID *)ma_obdata);
  }
  else {
    BKE_material_clear_id(bmain, obdata);
    BKE_material_resize_object(bmain, ob, 0, true);
    BKE_material_resize_id(bmain, obdata, 0, true);
  }
}

static bool mesh_separate_material(
    Main *bmain, Scene *scene, ViewLayer *view_layer, Base *base_old, BMesh *bm_old)
{
  BMFace *f_cmp, *f;
  BMIter iter;
  bool result = false;

  while ((f_cmp = BM_iter_at_index(bm_old, BM_FACES_OF_MESH, NULL, 0))) {
    Base *base_new;
    const short mat_nr = f_cmp->mat_nr;
    int tot = 0;

    BM_mesh_elem_hflag_disable_all(bm_old, BM_VERT | BM_EDGE | BM_FACE, BM_ELEM_TAG, false);

    BM_ITER_MESH (f, &iter, bm_old, BM_FACES_OF_MESH) {
      if (f->mat_nr == mat_nr) {
        BMLoop *l_iter;
        BMLoop *l_first;

        BM_elem_flag_enable(f, BM_ELEM_TAG);
        l_iter = l_first = BM_FACE_FIRST_LOOP(f);
        do {
          BM_elem_flag_enable(l_iter->v, BM_ELEM_TAG);
          BM_elem_flag_enable(l_iter->e, BM_ELEM_TAG);
        } while ((l_iter = l_iter->next) != l_first);

        tot++;
      }
    }

    /* leave the current object with some materials */
    if (tot == bm_old->totface) {
      mesh_separate_material_assign_mat_nr(bmain, base_old->object, mat_nr);

      /* since we're in editmode, must set faces here */
      BM_ITER_MESH (f, &iter, bm_old, BM_FACES_OF_MESH) {
        f->mat_nr = 0;
      }
      break;
    }

    /* Move selection into a separate object */
    base_new = mesh_separate_tagged(bmain, scene, view_layer, base_old, bm_old);
    if (base_new) {
      mesh_separate_material_assign_mat_nr(bmain, base_new->object, mat_nr);
    }

    result |= (base_new != NULL);
  }

  return result;
}

static bool mesh_separate_loose(
    Main *bmain, Scene *scene, ViewLayer *view_layer, Base *base_old, BMesh *bm_old)
{
  /* Without this, we duplicate the object mode mesh for each loose part.
   * This can get very slow especially for large meshes with many parts
   * which would duplicate the mesh on entering edit-mode. */
  const bool clear_object_data = true;

  bool result = false;

  BMVert **vert_groups = MEM_mallocN(sizeof(*vert_groups) * bm_old->totvert, __func__);
  BMEdge **edge_groups = MEM_mallocN(sizeof(*edge_groups) * bm_old->totedge, __func__);
  BMFace **face_groups = MEM_mallocN(sizeof(*face_groups) * bm_old->totface, __func__);

  int(*groups)[3] = NULL;
  int groups_len = BM_mesh_calc_edge_groups_as_arrays(
      bm_old, vert_groups, edge_groups, face_groups, &groups);
  if (groups_len <= 1) {
    goto finally;
  }

  if (clear_object_data) {
    ED_mesh_geometry_clear(base_old->object->data);
  }

  /* Separate out all groups except the first. */
  uint group_ofs[3] = {UNPACK3(groups[0])};
  for (int i = 1; i < groups_len; i++) {
    Base *base_new = mesh_separate_arrays(bmain,
                                          scene,
                                          view_layer,
                                          base_old,
                                          bm_old,
                                          vert_groups + group_ofs[0],
                                          groups[i][0],
                                          edge_groups + group_ofs[1],
                                          groups[i][1],
                                          face_groups + group_ofs[2],
                                          groups[i][2]);
    result |= (base_new != NULL);

    group_ofs[0] += groups[i][0];
    group_ofs[1] += groups[i][1];
    group_ofs[2] += groups[i][2];
  }

  Mesh *me_old = base_old->object->data;
  BM_mesh_elem_hflag_disable_all(bm_old, BM_VERT | BM_EDGE | BM_FACE, BM_ELEM_SELECT, false);

  if (clear_object_data) {
    BM_mesh_bm_to_me(NULL,
                     bm_old,
                     me_old,
                     (&(struct BMeshToMeshParams){
                         .update_shapekey_indices = true,
                     }));
  }

finally:
  MEM_freeN(vert_groups);
  MEM_freeN(edge_groups);
  MEM_freeN(face_groups);

  MEM_freeN(groups);

  return result;
}

static int edbm_separate_exec(bContext *C, wmOperator *op)
{
  Main *bmain = CTX_data_main(C);
  Scene *scene = CTX_data_scene(C);
  ViewLayer *view_layer = CTX_data_view_layer(C);
  const int type = RNA_enum_get(op->ptr, "type");
  int retval = 0;

  if (ED_operator_editmesh(C)) {
    uint bases_len = 0;
    uint empty_selection_len = 0;
    Base **bases = BKE_view_layer_array_from_bases_in_edit_mode_unique_data(
        view_layer, CTX_wm_view3d(C), &bases_len);
    for (uint bs_index = 0; bs_index < bases_len; bs_index++) {
      Base *base = bases[bs_index];
      BMEditMesh *em = BKE_editmesh_from_object(base->object);

      if (type == 0) {
        if ((em->bm->totvertsel == 0) && (em->bm->totedgesel == 0) && (em->bm->totfacesel == 0)) {
          /* when all objects has no selection */
          if (++empty_selection_len == bases_len) {
            BKE_report(op->reports, RPT_ERROR, "Nothing selected");
          }
          continue;
        }
      }

      /* editmode separate */
      switch (type) {
        case MESH_SEPARATE_SELECTED:
          retval = mesh_separate_selected(bmain, scene, view_layer, base, em->bm);
          break;
        case MESH_SEPARATE_MATERIAL:
          retval = mesh_separate_material(bmain, scene, view_layer, base, em->bm);
          break;
        case MESH_SEPARATE_LOOSE:
          retval = mesh_separate_loose(bmain, scene, view_layer, base, em->bm);
          break;
        default:
          BLI_assert(0);
          break;
      }

      if (retval) {
        EDBM_update_generic(base->object->data, true, true);
      }
    }
    MEM_freeN(bases);
  }
  else {
    if (type == MESH_SEPARATE_SELECTED) {
      BKE_report(op->reports, RPT_ERROR, "Selection not supported in object mode");
      return OPERATOR_CANCELLED;
    }

    /* object mode separate */
    CTX_DATA_BEGIN (C, Base *, base_iter, selected_editable_bases) {
      Object *ob = base_iter->object;
      if (ob->type == OB_MESH) {
        Mesh *me = ob->data;
        if (!ID_IS_LINKED(me)) {
          BMesh *bm_old = NULL;
          int retval_iter = 0;

          bm_old = BM_mesh_create(&bm_mesh_allocsize_default,
                                  &((struct BMeshCreateParams){
                                      .use_toolflags = true,
                                  }));

          BM_mesh_bm_from_me(bm_old, me, (&(struct BMeshFromMeshParams){0}));

          switch (type) {
            case MESH_SEPARATE_MATERIAL:
              retval_iter = mesh_separate_material(bmain, scene, view_layer, base_iter, bm_old);
              break;
            case MESH_SEPARATE_LOOSE:
              retval_iter = mesh_separate_loose(bmain, scene, view_layer, base_iter, bm_old);
              break;
            default:
              BLI_assert(0);
              break;
          }

          if (retval_iter) {
            BM_mesh_bm_to_me(bmain,
                             bm_old,
                             me,
                             (&(struct BMeshToMeshParams){
                                 .calc_object_remap = true,
                             }));

            DEG_id_tag_update(&me->id, ID_RECALC_GEOMETRY);
            WM_event_add_notifier(C, NC_GEOM | ND_DATA, me);
          }

          BM_mesh_free(bm_old);

          retval |= retval_iter;
        }
      }
    }
    CTX_DATA_END;
  }

  if (retval) {
    /* delay depsgraph recalc until all objects are duplicated */
    DEG_relations_tag_update(bmain);
    WM_event_add_notifier(C, NC_OBJECT | ND_DRAW, NULL);

    return OPERATOR_FINISHED;
  }

  return OPERATOR_CANCELLED;
}

void MESH_OT_separate(wmOperatorType *ot)
{
  static const EnumPropertyItem prop_separate_types[] = {
      {MESH_SEPARATE_SELECTED, "SELECTED", 0, "Selection", ""},
      {MESH_SEPARATE_MATERIAL, "MATERIAL", 0, "By Material", ""},
      {MESH_SEPARATE_LOOSE, "LOOSE", 0, "By Loose Parts", ""},
      {0, NULL, 0, NULL, NULL},
  };

  /* identifiers */
  ot->name = "Separate";
  ot->description = "Separate selected geometry into a new mesh";
  ot->idname = "MESH_OT_separate";

  /* api callbacks */
  ot->invoke = WM_menu_invoke;
  ot->exec = edbm_separate_exec;
  ot->poll = ED_operator_scene_editable; /* object and editmode */

  /* flags */
  ot->flag = OPTYPE_UNDO;

  ot->prop = RNA_def_enum(
      ot->srna, "type", prop_separate_types, MESH_SEPARATE_SELECTED, "Type", "");
}

/** \} */

/* -------------------------------------------------------------------- */
/** \name Triangle Fill Operator
 * \{ */

static int edbm_fill_exec(bContext *C, wmOperator *op)
{
  const bool use_beauty = RNA_boolean_get(op->ptr, "use_beauty");

  bool has_selected_edges = false, has_faces_filled = false;

  ViewLayer *view_layer = CTX_data_view_layer(C);
  uint objects_len = 0;
  Object **objects = BKE_view_layer_array_from_objects_in_edit_mode_unique_data(
      view_layer, CTX_wm_view3d(C), &objects_len);
  for (uint ob_index = 0; ob_index < objects_len; ob_index++) {
    Object *obedit = objects[ob_index];
    BMEditMesh *em = BKE_editmesh_from_object(obedit);

    const int totface_orig = em->bm->totface;

    if (em->bm->totedgesel == 0) {
      continue;
    }
    has_selected_edges = true;

    BMOperator bmop;
    if (!EDBM_op_init(
            em, &bmop, op, "triangle_fill edges=%he use_beauty=%b", BM_ELEM_SELECT, use_beauty)) {
      continue;
    }

    BMO_op_exec(em->bm, &bmop);

    /* cancel if nothing was done */
    if (totface_orig == em->bm->totface) {
      EDBM_op_finish(em, &bmop, op, true);
      continue;
    }
    has_faces_filled = true;

    /* select new geometry */
    BMO_slot_buffer_hflag_enable(
        em->bm, bmop.slots_out, "geom.out", BM_FACE | BM_EDGE, BM_ELEM_SELECT, true);

    if (!EDBM_op_finish(em, &bmop, op, true)) {
      continue;
    }

    EDBM_update_generic(obedit->data, true, true);
  }
  MEM_freeN(objects);

  if (!has_selected_edges) {
    BKE_report(op->reports, RPT_ERROR, "No edges selected");
    return OPERATOR_CANCELLED;
  }

  if (!has_faces_filled) {
    BKE_report(op->reports, RPT_WARNING, "No faces filled");
    return OPERATOR_CANCELLED;
  }

  return OPERATOR_FINISHED;
}

void MESH_OT_fill(wmOperatorType *ot)
{
  /* identifiers */
  ot->name = "Fill";
  ot->idname = "MESH_OT_fill";
  ot->description = "Fill a selected edge loop with faces";

  /* api callbacks */
  ot->exec = edbm_fill_exec;
  ot->poll = ED_operator_editmesh;

  /* flags */
  ot->flag = OPTYPE_REGISTER | OPTYPE_UNDO;

  RNA_def_boolean(ot->srna, "use_beauty", true, "Beauty", "Use best triangulation division");
}

/** \} */

/* -------------------------------------------------------------------- */
/** \name Grid Fill Operator
 * \{ */

static bool bm_edge_test_fill_grid_cb(BMEdge *e, void *UNUSED(bm_v))
{
  return BM_elem_flag_test_bool(e, BM_ELEM_TAG);
}

static float edbm_fill_grid_vert_tag_angle(BMVert *v)
{
  BMIter iter;
  BMEdge *e_iter;
  BMVert *v_pair[2];
  int i = 0;
  BM_ITER_ELEM (e_iter, &iter, v, BM_EDGES_OF_VERT) {
    if (BM_elem_flag_test(e_iter, BM_ELEM_TAG)) {
      v_pair[i++] = BM_edge_other_vert(e_iter, v);
    }
  }
  BLI_assert(i == 2);

  return fabsf((float)M_PI - angle_v3v3v3(v_pair[0]->co, v->co, v_pair[1]->co));
}

/**
 * non-essential utility function to select 2 open edge loops from a closed loop.
 */
static void edbm_fill_grid_prepare(BMesh *bm, int offset, int *r_span, bool span_calc)
{
  /* angle differences below this value are considered 'even'
   * in that they shouldn't be used to calculate corners used for the 'span' */
  const float eps_even = 1e-3f;
  BMEdge *e;
  BMIter iter;
  int count;
  int span = *r_span;

  ListBase eloops = {NULL};
  struct BMEdgeLoopStore *el_store;
  // LinkData *el_store;

  /* select -> tag */
  BM_ITER_MESH (e, &iter, bm, BM_EDGES_OF_MESH) {
    BM_elem_flag_set(e, BM_ELEM_TAG, BM_elem_flag_test(e, BM_ELEM_SELECT));
  }

  count = BM_mesh_edgeloops_find(bm, &eloops, bm_edge_test_fill_grid_cb, bm);
  el_store = eloops.first;

  if (count == 1 && BM_edgeloop_is_closed(el_store) &&
      (BM_edgeloop_length_get(el_store) & 1) == 0) {
    /* be clever! detect 2 edge loops from one closed edge loop */
    const int verts_len = BM_edgeloop_length_get(el_store);
    ListBase *verts = BM_edgeloop_verts_get(el_store);
    BMVert *v_act = BM_mesh_active_vert_get(bm);
    LinkData *v_act_link;
    BMEdge **edges = MEM_mallocN(sizeof(*edges) * verts_len, __func__);
    int i;

    if (v_act && (v_act_link = BLI_findptr(verts, v_act, offsetof(LinkData, data)))) {
      /* pass */
    }
    else {
      /* find the vertex with the best angle (a corner vertex) */
      LinkData *v_link, *v_link_best = NULL;
      float angle_best = -1.0f;
      for (v_link = verts->first; v_link; v_link = v_link->next) {
        const float angle = edbm_fill_grid_vert_tag_angle(v_link->data);
        if ((angle > angle_best) || (v_link_best == NULL)) {
          angle_best = angle;
          v_link_best = v_link;
        }
      }

      v_act_link = v_link_best;
      v_act = v_act_link->data;
    }

    /* set this vertex first */
    BLI_listbase_rotate_first(verts, v_act_link);

    if (offset != 0) {
      v_act_link = BLI_findlink(verts, offset);
      v_act = v_act_link->data;
      BLI_listbase_rotate_first(verts, v_act_link);
    }

    BM_edgeloop_edges_get(el_store, edges);

    if (span_calc) {
      /* calculate the span by finding the next corner in 'verts'
       * we dont know what defines a corner exactly so find the 4 verts
       * in the loop with the greatest angle.
       * Tag them and use the first tagged vertex to calculate the span.
       *
       * note: we may have already checked 'edbm_fill_grid_vert_tag_angle()' on each
       * vert, but advantage of de-duplicating is minimal. */
      struct SortPtrByFloat *ele_sort = MEM_mallocN(sizeof(*ele_sort) * verts_len, __func__);
      LinkData *v_link;
      for (v_link = verts->first, i = 0; v_link; v_link = v_link->next, i++) {
        BMVert *v = v_link->data;
        const float angle = edbm_fill_grid_vert_tag_angle(v);
        ele_sort[i].sort_value = angle;
        ele_sort[i].data = v;

        BM_elem_flag_disable(v, BM_ELEM_TAG);
      }

      qsort(ele_sort, verts_len, sizeof(*ele_sort), BLI_sortutil_cmp_float_reverse);

      /* check that we have at least 3 corners,
       * if the angle on the 3rd angle is roughly the same as the last,
       * then we can't calculate 3+ corners - fallback to the even span. */
      if ((ele_sort[2].sort_value - ele_sort[verts_len - 1].sort_value) > eps_even) {
        for (i = 0; i < 4; i++) {
          BMVert *v = ele_sort[i].data;
          BM_elem_flag_enable(v, BM_ELEM_TAG);
        }

        /* now find the first... */
        for (v_link = verts->first, i = 0; i < verts_len / 2; v_link = v_link->next, i++) {
          BMVert *v = v_link->data;
          if (BM_elem_flag_test(v, BM_ELEM_TAG)) {
            if (v != v_act) {
              span = i;
              break;
            }
          }
        }
      }
      MEM_freeN(ele_sort);
    }
    /* end span calc */

    /* un-flag 'rails' */
    for (i = 0; i < span; i++) {
      BM_elem_flag_disable(edges[i], BM_ELEM_TAG);
      BM_elem_flag_disable(edges[(verts_len / 2) + i], BM_ELEM_TAG);
    }
    MEM_freeN(edges);
  }
  /* else let the bmesh-operator handle it */

  BM_mesh_edgeloops_free(&eloops);

  *r_span = span;
}

static int edbm_fill_grid_exec(bContext *C, wmOperator *op)
{
  const bool use_prepare = true;
  const bool use_interp_simple = RNA_boolean_get(op->ptr, "use_interp_simple");

  ViewLayer *view_layer = CTX_data_view_layer(C);
  uint objects_len = 0;
  Object **objects = BKE_view_layer_array_from_objects_in_edit_mode_unique_data(
      view_layer, CTX_wm_view3d(C), &objects_len);
  for (uint ob_index = 0; ob_index < objects_len; ob_index++) {

    Object *obedit = objects[ob_index];
    BMEditMesh *em = BKE_editmesh_from_object(obedit);

    const bool use_smooth = edbm_add_edge_face__smooth_get(em->bm);
    const int totedge_orig = em->bm->totedge;
    const int totface_orig = em->bm->totface;

    if (em->bm->totedgesel == 0) {
      continue;
    }

    if (use_prepare) {
      /* use when we have a single loop selected */
      PropertyRNA *prop_span = RNA_struct_find_property(op->ptr, "span");
      PropertyRNA *prop_offset = RNA_struct_find_property(op->ptr, "offset");
      bool calc_span;

      const int clamp = em->bm->totvertsel;
      int span;
      int offset;

      /* Only reuse on redo because these settings need to match the current selection.
       * We never want to use them on other geometry, repeat last for eg, see: T60777. */
      if (((op->flag & OP_IS_INVOKE) || (op->flag & OP_IS_REPEAT_LAST) == 0) &&
          RNA_property_is_set(op->ptr, prop_span)) {
        span = RNA_property_int_get(op->ptr, prop_span);
        span = min_ii(span, (clamp / 2) - 1);
        calc_span = false;
      }
      else {
        span = clamp / 4;
        calc_span = true;
      }

      offset = RNA_property_int_get(op->ptr, prop_offset);
      offset = clamp ? mod_i(offset, clamp) : 0;

      /* in simple cases, move selection for tags, but also support more advanced cases */
      edbm_fill_grid_prepare(em->bm, offset, &span, calc_span);

      RNA_property_int_set(op->ptr, prop_span, span);
    }
    /* end tricky prepare code */

    BMOperator bmop;
    if (!EDBM_op_init(em,
                      &bmop,
                      op,
                      "grid_fill edges=%he mat_nr=%i use_smooth=%b use_interp_simple=%b",
                      use_prepare ? BM_ELEM_TAG : BM_ELEM_SELECT,
                      em->mat_nr,
                      use_smooth,
                      use_interp_simple)) {
      continue;
    }

    BMO_op_exec(em->bm, &bmop);

    /* NOTE: EDBM_op_finish() will change bmesh pointer inside of edit mesh,
     * so need to tell evaluated objects to sync new bmesh pointer to their
     * edit mesh structures.
     */
    DEG_id_tag_update(&obedit->id, 0);

    /* cancel if nothing was done */
    if ((totedge_orig == em->bm->totedge) && (totface_orig == em->bm->totface)) {
      EDBM_op_finish(em, &bmop, op, true);
      continue;
    }

    BMO_slot_buffer_hflag_enable(
        em->bm, bmop.slots_out, "faces.out", BM_FACE, BM_ELEM_SELECT, true);

    if (!EDBM_op_finish(em, &bmop, op, true)) {
      continue;
    }

    EDBM_update_generic(obedit->data, true, true);
  }

  MEM_freeN(objects);

  return OPERATOR_FINISHED;
}

void MESH_OT_fill_grid(wmOperatorType *ot)
{
  PropertyRNA *prop;

  /* identifiers */
  ot->name = "Grid Fill";
  ot->description = "Fill grid from two loops";
  ot->idname = "MESH_OT_fill_grid";

  /* api callbacks */
  ot->exec = edbm_fill_grid_exec;
  ot->poll = ED_operator_editmesh;

  /* flags */
  ot->flag = OPTYPE_REGISTER | OPTYPE_UNDO;

  /* properties */
  prop = RNA_def_int(ot->srna, "span", 1, 1, 1000, "Span", "Number of grid columns", 1, 100);
  RNA_def_property_flag(prop, PROP_SKIP_SAVE);
  prop = RNA_def_int(ot->srna,
                     "offset",
                     0,
                     -1000,
                     1000,
                     "Offset",
                     "Vertex that is the corner of the grid",
                     -100,
                     100);
  RNA_def_property_flag(prop, PROP_SKIP_SAVE);
  RNA_def_boolean(ot->srna,
                  "use_interp_simple",
                  false,
                  "Simple Blending",
                  "Use simple interpolation of grid vertices");
}

/** \} */

/* -------------------------------------------------------------------- */
/** \name Hole Fill Operator
 * \{ */

static int edbm_fill_holes_exec(bContext *C, wmOperator *op)
{
  const int sides = RNA_int_get(op->ptr, "sides");

  ViewLayer *view_layer = CTX_data_view_layer(C);
  uint objects_len = 0;
  Object **objects = BKE_view_layer_array_from_objects_in_edit_mode_unique_data(
      view_layer, CTX_wm_view3d(C), &objects_len);

  for (uint ob_index = 0; ob_index < objects_len; ob_index++) {
    Object *obedit = objects[ob_index];
    BMEditMesh *em = BKE_editmesh_from_object(obedit);

    if (em->bm->totedgesel == 0) {
      continue;
    }

    if (!EDBM_op_call_and_selectf(
            em, op, "faces.out", true, "holes_fill edges=%he sides=%i", BM_ELEM_SELECT, sides)) {
      continue;
    }

    EDBM_update_generic(obedit->data, true, true);
  }
  MEM_freeN(objects);

  return OPERATOR_FINISHED;
}

void MESH_OT_fill_holes(wmOperatorType *ot)
{
  /* identifiers */
  ot->name = "Fill Holes";
  ot->idname = "MESH_OT_fill_holes";
  ot->description = "Fill in holes (boundary edge loops)";

  /* api callbacks */
  ot->exec = edbm_fill_holes_exec;
  ot->poll = ED_operator_editmesh;

  /* flags */
  ot->flag = OPTYPE_REGISTER | OPTYPE_UNDO;

  RNA_def_int(ot->srna,
              "sides",
              4,
              0,
              1000,
              "Sides",
              "Number of sides in hole required to fill (zero fills all holes)",
              0,
              100);
}

/** \} */

/* -------------------------------------------------------------------- */
/** \name Beauty Fill Operator
 * \{ */

static int edbm_beautify_fill_exec(bContext *C, wmOperator *op)
{
  ViewLayer *view_layer = CTX_data_view_layer(C);
  uint objects_len = 0;
  Object **objects = BKE_view_layer_array_from_objects_in_edit_mode_unique_data(
      view_layer, CTX_wm_view3d(C), &objects_len);

  const float angle_max = M_PI;
  const float angle_limit = RNA_float_get(op->ptr, "angle_limit");
  char hflag;

  for (uint ob_index = 0; ob_index < objects_len; ob_index++) {
    Object *obedit = objects[ob_index];
    BMEditMesh *em = BKE_editmesh_from_object(obedit);

    if (em->bm->totfacesel == 0) {
      continue;
    }

    if (angle_limit >= angle_max) {
      hflag = BM_ELEM_SELECT;
    }
    else {
      BMIter iter;
      BMEdge *e;

      BM_ITER_MESH (e, &iter, em->bm, BM_EDGES_OF_MESH) {
        BM_elem_flag_set(e,
                         BM_ELEM_TAG,
                         (BM_elem_flag_test(e, BM_ELEM_SELECT) &&
                          BM_edge_calc_face_angle_ex(e, angle_max) < angle_limit));
      }
      hflag = BM_ELEM_TAG;
    }

    if (!EDBM_op_call_and_selectf(em,
                                  op,
                                  "geom.out",
                                  true,
                                  "beautify_fill faces=%hf edges=%he",
                                  BM_ELEM_SELECT,
                                  hflag)) {
      continue;
    }

    EDBM_update_generic(obedit->data, true, true);
  }

  MEM_freeN(objects);

  return OPERATOR_FINISHED;
}

void MESH_OT_beautify_fill(wmOperatorType *ot)
{
  PropertyRNA *prop;

  /* identifiers */
  ot->name = "Beautify Faces";
  ot->idname = "MESH_OT_beautify_fill";
  ot->description = "Rearrange some faces to try to get less degenerated geometry";

  /* api callbacks */
  ot->exec = edbm_beautify_fill_exec;
  ot->poll = ED_operator_editmesh;

  /* flags */
  ot->flag = OPTYPE_REGISTER | OPTYPE_UNDO;

  /* props */
  prop = RNA_def_float_rotation(ot->srna,
                                "angle_limit",
                                0,
                                NULL,
                                0.0f,
                                DEG2RADF(180.0f),
                                "Max Angle",
                                "Angle limit",
                                0.0f,
                                DEG2RADF(180.0f));
  RNA_def_property_float_default(prop, DEG2RADF(180.0f));
}

/** \} */

/* -------------------------------------------------------------------- */
/** \name Poke Face Operator
 * \{ */

static int edbm_poke_face_exec(bContext *C, wmOperator *op)
{
  const float offset = RNA_float_get(op->ptr, "offset");
  const bool use_relative_offset = RNA_boolean_get(op->ptr, "use_relative_offset");
  const int center_mode = RNA_enum_get(op->ptr, "center_mode");

  ViewLayer *view_layer = CTX_data_view_layer(C);
  uint objects_len = 0;
  Object **objects = BKE_view_layer_array_from_objects_in_edit_mode_unique_data(
      view_layer, CTX_wm_view3d(C), &objects_len);
  for (uint ob_index = 0; ob_index < objects_len; ob_index++) {
    Object *obedit = objects[ob_index];
    BMEditMesh *em = BKE_editmesh_from_object(obedit);

    if (em->bm->totfacesel == 0) {
      continue;
    }

    BMOperator bmop;
    EDBM_op_init(em,
                 &bmop,
                 op,
                 "poke faces=%hf offset=%f use_relative_offset=%b center_mode=%i",
                 BM_ELEM_SELECT,
                 offset,
                 use_relative_offset,
                 center_mode);
    BMO_op_exec(em->bm, &bmop);

    EDBM_flag_disable_all(em, BM_ELEM_SELECT);

    BMO_slot_buffer_hflag_enable(
        em->bm, bmop.slots_out, "verts.out", BM_VERT, BM_ELEM_SELECT, true);
    BMO_slot_buffer_hflag_enable(
        em->bm, bmop.slots_out, "faces.out", BM_FACE, BM_ELEM_SELECT, true);

    if (!EDBM_op_finish(em, &bmop, op, true)) {
      continue;
    }

    EDBM_mesh_normals_update(em);

    EDBM_update_generic(obedit->data, true, true);
  }
  MEM_freeN(objects);

  return OPERATOR_FINISHED;
}

void MESH_OT_poke(wmOperatorType *ot)
{
  static const EnumPropertyItem poke_center_modes[] = {
      {BMOP_POKE_MEDIAN_WEIGHTED,
       "MEDIAN_WEIGHTED",
       0,
       "Weighted Median",
       "Weighted median face center"},
      {BMOP_POKE_MEDIAN, "MEDIAN", 0, "Median", "Median face center"},
      {BMOP_POKE_BOUNDS, "BOUNDS", 0, "Bounds", "Face bounds center"},
      {0, NULL, 0, NULL, NULL},
  };

  /* identifiers */
  ot->name = "Poke Faces";
  ot->idname = "MESH_OT_poke";
  ot->description = "Split a face into a fan";

  /* api callbacks */
  ot->exec = edbm_poke_face_exec;
  ot->poll = ED_operator_editmesh;

  /* flags */
  ot->flag = OPTYPE_REGISTER | OPTYPE_UNDO;

  RNA_def_float_distance(
      ot->srna, "offset", 0.0f, -1e3f, 1e3f, "Poke Offset", "Poke Offset", -1.0f, 1.0f);
  RNA_def_boolean(ot->srna,
                  "use_relative_offset",
                  false,
                  "Offset Relative",
                  "Scale the offset by surrounding geometry");
  RNA_def_enum(ot->srna,
               "center_mode",
               poke_center_modes,
               BMOP_POKE_MEDIAN_WEIGHTED,
               "Poke Center",
               "Poke Face Center Calculation");
}

/** \} */

/* -------------------------------------------------------------------- */
/** \name Triangulate Face Operator
 * \{ */

static int edbm_quads_convert_to_tris_exec(bContext *C, wmOperator *op)
{
  const int quad_method = RNA_enum_get(op->ptr, "quad_method");
  const int ngon_method = RNA_enum_get(op->ptr, "ngon_method");
  ViewLayer *view_layer = CTX_data_view_layer(C);

  uint objects_len = 0;
  Object **objects = BKE_view_layer_array_from_objects_in_edit_mode_unique_data(
      view_layer, CTX_wm_view3d(C), &objects_len);
  for (uint ob_index = 0; ob_index < objects_len; ob_index++) {
    Object *obedit = objects[ob_index];
    BMEditMesh *em = BKE_editmesh_from_object(obedit);

    if (em->bm->totfacesel == 0) {
      continue;
    }

    BMOperator bmop;
    BMOIter oiter;
    BMFace *f;

    EDBM_op_init(em,
                 &bmop,
                 op,
                 "triangulate faces=%hf quad_method=%i ngon_method=%i",
                 BM_ELEM_SELECT,
                 quad_method,
                 ngon_method);
    BMO_op_exec(em->bm, &bmop);

    /* select the output */
    BMO_slot_buffer_hflag_enable(
        em->bm, bmop.slots_out, "faces.out", BM_FACE, BM_ELEM_SELECT, true);

    /* remove the doubles */
    BMO_ITER (f, &oiter, bmop.slots_out, "face_map_double.out", BM_FACE) {
      BM_face_kill(em->bm, f);
    }

    EDBM_selectmode_flush(em);

    if (!EDBM_op_finish(em, &bmop, op, true)) {
      continue;
    }

    EDBM_update_generic(obedit->data, true, true);
  }

  MEM_freeN(objects);

  return OPERATOR_FINISHED;
}

void MESH_OT_quads_convert_to_tris(wmOperatorType *ot)
{
  /* identifiers */
  ot->name = "Triangulate Faces";
  ot->idname = "MESH_OT_quads_convert_to_tris";
  ot->description = "Triangulate selected faces";

  /* api callbacks */
  ot->exec = edbm_quads_convert_to_tris_exec;
  ot->poll = ED_operator_editmesh;

  /* flags */
  ot->flag = OPTYPE_REGISTER | OPTYPE_UNDO;

  RNA_def_enum(ot->srna,
               "quad_method",
               rna_enum_modifier_triangulate_quad_method_items,
               MOD_TRIANGULATE_QUAD_BEAUTY,
               "Quad Method",
               "Method for splitting the quads into triangles");
  RNA_def_enum(ot->srna,
               "ngon_method",
               rna_enum_modifier_triangulate_ngon_method_items,
               MOD_TRIANGULATE_NGON_BEAUTY,
               "Polygon Method",
               "Method for splitting the polygons into triangles");
}

/** \} */

/* -------------------------------------------------------------------- */
/** \name Convert to Quads Operator
 * \{ */

static int edbm_tris_convert_to_quads_exec(bContext *C, wmOperator *op)
{
  ViewLayer *view_layer = CTX_data_view_layer(C);

  uint objects_len = 0;
  Object **objects = BKE_view_layer_array_from_objects_in_edit_mode_unique_data(
      view_layer, CTX_wm_view3d(C), &objects_len);

  bool is_face_pair;

  {
    int totelem_sel[3];
    EDBM_mesh_stats_multi(objects, objects_len, NULL, totelem_sel);
    is_face_pair = (totelem_sel[2] == 2);
  }

  for (uint ob_index = 0; ob_index < objects_len; ob_index++) {
    Object *obedit = objects[ob_index];

    BMEditMesh *em = BKE_editmesh_from_object(obedit);
    bool do_seam, do_sharp, do_uvs, do_vcols, do_materials;
    float angle_face_threshold, angle_shape_threshold;
    PropertyRNA *prop;

    /* When joining exactly 2 faces, no limit.
     * this is useful for one off joins while editing. */
    prop = RNA_struct_find_property(op->ptr, "face_threshold");
    if (is_face_pair && (RNA_property_is_set(op->ptr, prop) == false)) {
      angle_face_threshold = DEG2RADF(180.0f);
    }
    else {
      angle_face_threshold = RNA_property_float_get(op->ptr, prop);
    }

    prop = RNA_struct_find_property(op->ptr, "shape_threshold");
    if (is_face_pair && (RNA_property_is_set(op->ptr, prop) == false)) {
      angle_shape_threshold = DEG2RADF(180.0f);
    }
    else {
      angle_shape_threshold = RNA_property_float_get(op->ptr, prop);
    }

    do_seam = RNA_boolean_get(op->ptr, "seam");
    do_sharp = RNA_boolean_get(op->ptr, "sharp");
    do_uvs = RNA_boolean_get(op->ptr, "uvs");
    do_vcols = RNA_boolean_get(op->ptr, "vcols");
    do_materials = RNA_boolean_get(op->ptr, "materials");

    if (!EDBM_op_call_and_selectf(
            em,
            op,
            "faces.out",
            true,
            "join_triangles faces=%hf angle_face_threshold=%f angle_shape_threshold=%f "
            "cmp_seam=%b cmp_sharp=%b cmp_uvs=%b cmp_vcols=%b cmp_materials=%b",
            BM_ELEM_SELECT,
            angle_face_threshold,
            angle_shape_threshold,
            do_seam,
            do_sharp,
            do_uvs,
            do_vcols,
            do_materials)) {
      continue;
    }

    EDBM_update_generic(obedit->data, true, true);
  }
  MEM_freeN(objects);

  return OPERATOR_FINISHED;
}

static void join_triangle_props(wmOperatorType *ot)
{
  PropertyRNA *prop;

  prop = RNA_def_float_rotation(ot->srna,
                                "face_threshold",
                                0,
                                NULL,
                                0.0f,
                                DEG2RADF(180.0f),
                                "Max Face Angle",
                                "Face angle limit",
                                0.0f,
                                DEG2RADF(180.0f));
  RNA_def_property_float_default(prop, DEG2RADF(40.0f));

  prop = RNA_def_float_rotation(ot->srna,
                                "shape_threshold",
                                0,
                                NULL,
                                0.0f,
                                DEG2RADF(180.0f),
                                "Max Shape Angle",
                                "Shape angle limit",
                                0.0f,
                                DEG2RADF(180.0f));
  RNA_def_property_float_default(prop, DEG2RADF(40.0f));

  RNA_def_boolean(ot->srna, "uvs", false, "Compare UVs", "");
  RNA_def_boolean(ot->srna, "vcols", false, "Compare VCols", "");
  RNA_def_boolean(ot->srna, "seam", false, "Compare Seam", "");
  RNA_def_boolean(ot->srna, "sharp", false, "Compare Sharp", "");
  RNA_def_boolean(ot->srna, "materials", false, "Compare Materials", "");
}

void MESH_OT_tris_convert_to_quads(wmOperatorType *ot)
{
  /* identifiers */
  ot->name = "Tris to Quads";
  ot->idname = "MESH_OT_tris_convert_to_quads";
  ot->description = "Join triangles into quads";

  /* api callbacks */
  ot->exec = edbm_tris_convert_to_quads_exec;
  ot->poll = ED_operator_editmesh;

  /* flags */
  ot->flag = OPTYPE_REGISTER | OPTYPE_UNDO;

  join_triangle_props(ot);
}

/** \} */

/* -------------------------------------------------------------------- */
/** \name Decimate Operator
 *
 * \note The function to decimate is intended for use as a modifier,
 * while its handy allow access as a tool - this does cause access to be a little awkward
 * (passing selection as weights for eg).
 *
 * \{ */

static int edbm_decimate_exec(bContext *C, wmOperator *op)
{
  const float ratio = RNA_float_get(op->ptr, "ratio");
  bool use_vertex_group = RNA_boolean_get(op->ptr, "use_vertex_group");
  const float vertex_group_factor = RNA_float_get(op->ptr, "vertex_group_factor");
  const bool invert_vertex_group = RNA_boolean_get(op->ptr, "invert_vertex_group");
  const bool use_symmetry = RNA_boolean_get(op->ptr, "use_symmetry");
  const float symmetry_eps = 0.00002f;
  const int symmetry_axis = use_symmetry ? RNA_enum_get(op->ptr, "symmetry_axis") : -1;

  /* nop */
  if (ratio == 1.0f) {
    return OPERATOR_FINISHED;
  }

  ViewLayer *view_layer = CTX_data_view_layer(C);
  uint objects_len = 0;
  Object **objects = BKE_view_layer_array_from_objects_in_edit_mode_unique_data(
      view_layer, CTX_wm_view3d(C), &objects_len);

  for (uint ob_index = 0; ob_index < objects_len; ob_index++) {
    Object *obedit = objects[ob_index];
    BMEditMesh *em = BKE_editmesh_from_object(obedit);
    BMesh *bm = em->bm;
    if (bm->totedgesel == 0) {
      continue;
    }

    float *vweights = MEM_mallocN(sizeof(*vweights) * bm->totvert, __func__);
    {
      const int cd_dvert_offset = CustomData_get_offset(&bm->vdata, CD_MDEFORMVERT);
      const int defbase_act = obedit->actdef - 1;

      if (use_vertex_group && (cd_dvert_offset == -1)) {
        BKE_report(op->reports, RPT_WARNING, "No active vertex group");
        use_vertex_group = false;
      }

      BMIter iter;
      BMVert *v;
      int i;
      BM_ITER_MESH_INDEX (v, &iter, bm, BM_VERTS_OF_MESH, i) {
        float weight = 0.0f;
        if (BM_elem_flag_test(v, BM_ELEM_SELECT)) {
          if (use_vertex_group) {
            const MDeformVert *dv = BM_ELEM_CD_GET_VOID_P(v, cd_dvert_offset);
            weight = defvert_find_weight(dv, defbase_act);
            if (invert_vertex_group) {
              weight = 1.0f - weight;
            }
          }
          else {
            weight = 1.0f;
          }
        }

        vweights[i] = weight;
        BM_elem_index_set(v, i); /* set_inline */
      }
      bm->elem_index_dirty &= ~BM_VERT;
    }

    float ratio_adjust;

    if ((bm->totface == bm->totfacesel) || (ratio == 0.0f)) {
      ratio_adjust = ratio;
    }
    else {
      /**
       * Calculate a new ratio based on faces that could be removed during decimation.
       * needed so 0..1 has a meaningful range when operating on the selection.
       *
       * This doesn't have to be totally accurate,
       * but needs to be greater than the number of selected faces
       */

      int totface_basis = 0;
      int totface_adjacent = 0;
      BMIter iter;
      BMFace *f;
      BM_ITER_MESH (f, &iter, bm, BM_FACES_OF_MESH) {
        /* count faces during decimation, ngons are triangulated */
        const int f_len = f->len > 4 ? (f->len - 2) : 1;
        totface_basis += f_len;

        BMLoop *l_iter, *l_first;
        l_iter = l_first = BM_FACE_FIRST_LOOP(f);
        do {
          if (vweights[BM_elem_index_get(l_iter->v)] != 0.0f) {
            totface_adjacent += f_len;
            break;
          }
        } while ((l_iter = l_iter->next) != l_first);
      }

      ratio_adjust = ratio;
      ratio_adjust = 1.0f - ratio_adjust;
      ratio_adjust *= (float)totface_adjacent / (float)totface_basis;
      ratio_adjust = 1.0f - ratio_adjust;
    }

    BM_mesh_decimate_collapse(
        em->bm, ratio_adjust, vweights, vertex_group_factor, false, symmetry_axis, symmetry_eps);

    MEM_freeN(vweights);

    {
      short selectmode = em->selectmode;
      if ((selectmode & (SCE_SELECT_VERTEX | SCE_SELECT_EDGE)) == 0) {
        /* ensure we flush edges -> faces */
        selectmode |= SCE_SELECT_EDGE;
      }
      EDBM_selectmode_flush_ex(em, selectmode);
    }
    EDBM_update_generic(obedit->data, true, true);
  }
  MEM_freeN(objects);

  return OPERATOR_FINISHED;
}

static bool edbm_decimate_check(bContext *UNUSED(C), wmOperator *UNUSED(op))
{
  return true;
}

static void edbm_decimate_ui(bContext *UNUSED(C), wmOperator *op)
{
  uiLayout *layout = op->layout, *box, *row, *col;
  PointerRNA ptr;

  RNA_pointer_create(NULL, op->type->srna, op->properties, &ptr);

  uiItemR(layout, &ptr, "ratio", 0, NULL, ICON_NONE);

  box = uiLayoutBox(layout);
  uiItemR(box, &ptr, "use_vertex_group", 0, NULL, ICON_NONE);
  col = uiLayoutColumn(box, false);
  uiLayoutSetActive(col, RNA_boolean_get(&ptr, "use_vertex_group"));
  uiItemR(col, &ptr, "vertex_group_factor", 0, NULL, ICON_NONE);
  uiItemR(col, &ptr, "invert_vertex_group", 0, NULL, ICON_NONE);

  box = uiLayoutBox(layout);
  uiItemR(box, &ptr, "use_symmetry", 0, NULL, ICON_NONE);
  row = uiLayoutRow(box, true);
  uiLayoutSetActive(row, RNA_boolean_get(&ptr, "use_symmetry"));
  uiItemR(row, &ptr, "symmetry_axis", UI_ITEM_R_EXPAND, NULL, ICON_NONE);
}

void MESH_OT_decimate(wmOperatorType *ot)
{
  /* identifiers */
  ot->name = "Decimate Geometry";
  ot->idname = "MESH_OT_decimate";
  ot->description = "Simplify geometry by collapsing edges";

  /* api callbacks */
  ot->exec = edbm_decimate_exec;
  ot->check = edbm_decimate_check;
  ot->ui = edbm_decimate_ui;
  ot->poll = ED_operator_editmesh;

  /* flags */
  ot->flag = OPTYPE_REGISTER | OPTYPE_UNDO;

  /* Note, keep in sync with 'rna_def_modifier_decimate' */
  RNA_def_float(ot->srna, "ratio", 1.0f, 0.0f, 1.0f, "Ratio", "", 0.0f, 1.0f);

  RNA_def_boolean(ot->srna,
                  "use_vertex_group",
                  false,
                  "Vertex Group",
                  "Use active vertex group as an influence");
  RNA_def_float(ot->srna,
                "vertex_group_factor",
                1.0f,
                0.0f,
                1000.0f,
                "Weight",
                "Vertex group strength",
                0.0f,
                10.0f);
  RNA_def_boolean(
      ot->srna, "invert_vertex_group", false, "Invert", "Invert vertex group influence");

  RNA_def_boolean(ot->srna, "use_symmetry", false, "Symmetry", "Maintain symmetry on an axis");

  RNA_def_enum(ot->srna, "symmetry_axis", rna_enum_axis_xyz_items, 1, "Axis", "Axis of symmetry");
}

/** \} */

/* -------------------------------------------------------------------- */
/** \name Dissolve Vertices Operator
 * \{ */

static void edbm_dissolve_prop__use_verts(wmOperatorType *ot, bool value, int flag)
{
  PropertyRNA *prop;

  prop = RNA_def_boolean(
      ot->srna, "use_verts", value, "Dissolve Verts", "Dissolve remaining vertices");

  if (flag) {
    RNA_def_property_flag(prop, flag);
  }
}
static void edbm_dissolve_prop__use_face_split(wmOperatorType *ot)
{
  RNA_def_boolean(ot->srna,
                  "use_face_split",
                  false,
                  "Face Split",
                  "Split off face corners to maintain surrounding geometry");
}
static void edbm_dissolve_prop__use_boundary_tear(wmOperatorType *ot)
{
  RNA_def_boolean(ot->srna,
                  "use_boundary_tear",
                  false,
                  "Tear Boundary",
                  "Split off face corners instead of merging faces");
}

static int edbm_dissolve_verts_exec(bContext *C, wmOperator *op)
{
  const bool use_face_split = RNA_boolean_get(op->ptr, "use_face_split");
  const bool use_boundary_tear = RNA_boolean_get(op->ptr, "use_boundary_tear");

  ViewLayer *view_layer = CTX_data_view_layer(C);
  uint objects_len = 0;
  Object **objects = BKE_view_layer_array_from_objects_in_edit_mode_unique_data(
      view_layer, CTX_wm_view3d(C), &objects_len);

  for (uint ob_index = 0; ob_index < objects_len; ob_index++) {
    Object *obedit = objects[ob_index];
    BMEditMesh *em = BKE_editmesh_from_object(obedit);

    if (em->bm->totvertsel == 0) {
      continue;
    }

    if (!EDBM_op_callf(em,
                       op,
                       "dissolve_verts verts=%hv use_face_split=%b use_boundary_tear=%b",
                       BM_ELEM_SELECT,
                       use_face_split,
                       use_boundary_tear)) {
      continue;
    }
    EDBM_update_generic(obedit->data, true, true);
  }

  MEM_freeN(objects);
  return OPERATOR_FINISHED;
}

void MESH_OT_dissolve_verts(wmOperatorType *ot)
{
  /* identifiers */
  ot->name = "Dissolve Vertices";
  ot->description = "Dissolve verts, merge edges and faces";
  ot->idname = "MESH_OT_dissolve_verts";

  /* api callbacks */
  ot->exec = edbm_dissolve_verts_exec;
  ot->poll = ED_operator_editmesh;

  /* flags */
  ot->flag = OPTYPE_REGISTER | OPTYPE_UNDO;

  edbm_dissolve_prop__use_face_split(ot);
  edbm_dissolve_prop__use_boundary_tear(ot);
}

/** \} */

/* -------------------------------------------------------------------- */
/** \name Dissolve Edges Operator
 * \{ */

static int edbm_dissolve_edges_exec(bContext *C, wmOperator *op)
{
  const bool use_verts = RNA_boolean_get(op->ptr, "use_verts");
  const bool use_face_split = RNA_boolean_get(op->ptr, "use_face_split");

  ViewLayer *view_layer = CTX_data_view_layer(C);
  uint objects_len = 0;
  Object **objects = BKE_view_layer_array_from_objects_in_edit_mode_unique_data(
      view_layer, CTX_wm_view3d(C), &objects_len);
  for (uint ob_index = 0; ob_index < objects_len; ob_index++) {
    Object *obedit = objects[ob_index];
    BMEditMesh *em = BKE_editmesh_from_object(obedit);

    if (em->bm->totedgesel == 0) {
      continue;
    }

    if (!EDBM_op_callf(em,
                       op,
                       "dissolve_edges edges=%he use_verts=%b use_face_split=%b",
                       BM_ELEM_SELECT,
                       use_verts,
                       use_face_split)) {
      continue;
    }

    EDBM_update_generic(obedit->data, true, true);
  }

  MEM_freeN(objects);

  return OPERATOR_FINISHED;
}

void MESH_OT_dissolve_edges(wmOperatorType *ot)
{
  /* identifiers */
  ot->name = "Dissolve Edges";
  ot->description = "Dissolve edges, merging faces";
  ot->idname = "MESH_OT_dissolve_edges";

  /* api callbacks */
  ot->exec = edbm_dissolve_edges_exec;
  ot->poll = ED_operator_editmesh;

  /* flags */
  ot->flag = OPTYPE_REGISTER | OPTYPE_UNDO;

  edbm_dissolve_prop__use_verts(ot, true, 0);
  edbm_dissolve_prop__use_face_split(ot);
}

/** \} */

/* -------------------------------------------------------------------- */
/** \name Dissolve Faces Operator
 * \{ */

static int edbm_dissolve_faces_exec(bContext *C, wmOperator *op)
{
  const bool use_verts = RNA_boolean_get(op->ptr, "use_verts");
  ViewLayer *view_layer = CTX_data_view_layer(C);
  uint objects_len = 0;
  Object **objects = BKE_view_layer_array_from_objects_in_edit_mode_unique_data(
      view_layer, CTX_wm_view3d(C), &objects_len);
  for (uint ob_index = 0; ob_index < objects_len; ob_index++) {
    Object *obedit = objects[ob_index];
    BMEditMesh *em = BKE_editmesh_from_object(obedit);

    if (em->bm->totfacesel == 0) {
      continue;
    }

    if (!EDBM_op_call_and_selectf(em,
                                  op,
                                  "region.out",
                                  true,
                                  "dissolve_faces faces=%hf use_verts=%b",
                                  BM_ELEM_SELECT,
                                  use_verts)) {
      continue;
    }

    EDBM_update_generic(obedit->data, true, true);
  }
  MEM_freeN(objects);

  return OPERATOR_FINISHED;
}

void MESH_OT_dissolve_faces(wmOperatorType *ot)
{
  /* identifiers */
  ot->name = "Dissolve Faces";
  ot->description = "Dissolve faces";
  ot->idname = "MESH_OT_dissolve_faces";

  /* api callbacks */
  ot->exec = edbm_dissolve_faces_exec;
  ot->poll = ED_operator_editmesh;

  /* flags */
  ot->flag = OPTYPE_REGISTER | OPTYPE_UNDO;

  edbm_dissolve_prop__use_verts(ot, false, 0);
}

/** \} */

/* -------------------------------------------------------------------- */
/** \name Dissolve (Context Sensitive) Operator
 * \{ */

static int edbm_dissolve_mode_exec(bContext *C, wmOperator *op)
{
  Object *obedit = CTX_data_edit_object(C);
  BMEditMesh *em = BKE_editmesh_from_object(obedit);
  PropertyRNA *prop;

  prop = RNA_struct_find_property(op->ptr, "use_verts");
  if (!RNA_property_is_set(op->ptr, prop)) {
    /* always enable in edge-mode */
    if ((em->selectmode & SCE_SELECT_FACE) == 0) {
      RNA_property_boolean_set(op->ptr, prop, true);
    }
  }

  if (em->selectmode & SCE_SELECT_VERTEX) {
    return edbm_dissolve_verts_exec(C, op);
  }
  else if (em->selectmode & SCE_SELECT_EDGE) {
    return edbm_dissolve_edges_exec(C, op);
  }
  else {
    return edbm_dissolve_faces_exec(C, op);
  }
}

void MESH_OT_dissolve_mode(wmOperatorType *ot)
{
  /* identifiers */
  ot->name = "Dissolve Selection";
  ot->description = "Dissolve geometry based on the selection mode";
  ot->idname = "MESH_OT_dissolve_mode";

  /* api callbacks */
  ot->exec = edbm_dissolve_mode_exec;
  ot->poll = ED_operator_editmesh;

  /* flags */
  ot->flag = OPTYPE_REGISTER | OPTYPE_UNDO;

  edbm_dissolve_prop__use_verts(ot, false, PROP_SKIP_SAVE);
  edbm_dissolve_prop__use_face_split(ot);
  edbm_dissolve_prop__use_boundary_tear(ot);
}

/** \} */

/* -------------------------------------------------------------------- */
/** \name Limited Dissolve Operator
 * \{ */

static int edbm_dissolve_limited_exec(bContext *C, wmOperator *op)
{
  const float angle_limit = RNA_float_get(op->ptr, "angle_limit");
  const bool use_dissolve_boundaries = RNA_boolean_get(op->ptr, "use_dissolve_boundaries");
  const int delimit = RNA_enum_get(op->ptr, "delimit");
  char dissolve_flag;

  ViewLayer *view_layer = CTX_data_view_layer(C);
  uint objects_len = 0;
  Object **objects = BKE_view_layer_array_from_objects_in_edit_mode_unique_data(
      view_layer, CTX_wm_view3d(C), &objects_len);
  for (uint ob_index = 0; ob_index < objects_len; ob_index++) {
    Object *obedit = objects[ob_index];
    BMEditMesh *em = BKE_editmesh_from_object(obedit);
    BMesh *bm = em->bm;

    if ((bm->totvertsel == 0) && (bm->totedgesel == 0) && (bm->totfacesel == 0)) {
      continue;
    }

    if (em->selectmode == SCE_SELECT_FACE) {
      /* flush selection to tags and untag edges/verts with partially selected faces */
      BMIter iter;
      BMIter liter;

      BMElem *ele;
      BMFace *f;
      BMLoop *l;

      BM_ITER_MESH (ele, &iter, bm, BM_VERTS_OF_MESH) {
        BM_elem_flag_set(ele, BM_ELEM_TAG, BM_elem_flag_test(ele, BM_ELEM_SELECT));
      }
      BM_ITER_MESH (ele, &iter, bm, BM_EDGES_OF_MESH) {
        BM_elem_flag_set(ele, BM_ELEM_TAG, BM_elem_flag_test(ele, BM_ELEM_SELECT));
      }

      BM_ITER_MESH (f, &iter, bm, BM_FACES_OF_MESH) {
        if (!BM_elem_flag_test(f, BM_ELEM_SELECT)) {
          BM_ITER_ELEM (l, &liter, f, BM_LOOPS_OF_FACE) {
            BM_elem_flag_disable(l->v, BM_ELEM_TAG);
            BM_elem_flag_disable(l->e, BM_ELEM_TAG);
          }
        }
      }

      dissolve_flag = BM_ELEM_TAG;
    }
    else {
      dissolve_flag = BM_ELEM_SELECT;
    }

    EDBM_op_call_and_selectf(
        em,
        op,
        "region.out",
        true,
        "dissolve_limit edges=%he verts=%hv angle_limit=%f use_dissolve_boundaries=%b delimit=%i",
        dissolve_flag,
        dissolve_flag,
        angle_limit,
        use_dissolve_boundaries,
        delimit);

    EDBM_update_generic(obedit->data, true, true);
  }
  MEM_freeN(objects);

  return OPERATOR_FINISHED;
}

void MESH_OT_dissolve_limited(wmOperatorType *ot)
{
  PropertyRNA *prop;

  /* identifiers */
  ot->name = "Limited Dissolve";
  ot->idname = "MESH_OT_dissolve_limited";
  ot->description =
      "Dissolve selected edges and verts, limited by the angle of surrounding geometry";

  /* api callbacks */
  ot->exec = edbm_dissolve_limited_exec;
  ot->poll = ED_operator_editmesh;

  /* flags */
  ot->flag = OPTYPE_REGISTER | OPTYPE_UNDO;

  prop = RNA_def_float_rotation(ot->srna,
                                "angle_limit",
                                0,
                                NULL,
                                0.0f,
                                DEG2RADF(180.0f),
                                "Max Angle",
                                "Angle limit",
                                0.0f,
                                DEG2RADF(180.0f));
  RNA_def_property_float_default(prop, DEG2RADF(5.0f));
  RNA_def_boolean(ot->srna,
                  "use_dissolve_boundaries",
                  false,
                  "All Boundaries",
                  "Dissolve all vertices in between face boundaries");
  RNA_def_enum_flag(ot->srna,
                    "delimit",
                    rna_enum_mesh_delimit_mode_items,
                    BMO_DELIM_NORMAL,
                    "Delimit",
                    "Delimit dissolve operation");
}

/** \} */

/* -------------------------------------------------------------------- */
/** \name Degenerate Dissolve Operator
 * \{ */

static int edbm_dissolve_degenerate_exec(bContext *C, wmOperator *op)
{
  ViewLayer *view_layer = CTX_data_view_layer(C);
  int totelem_old[3] = {0, 0, 0};
  int totelem_new[3] = {0, 0, 0};

  uint objects_len = 0;
  Object **objects = BKE_view_layer_array_from_objects_in_edit_mode_unique_data(
      view_layer, CTX_wm_view3d(C), &objects_len);

  for (uint ob_index = 0; ob_index < objects_len; ob_index++) {
    Object *obedit = objects[ob_index];
    BMEditMesh *em = BKE_editmesh_from_object(obedit);
    BMesh *bm = em->bm;
    totelem_old[0] += bm->totvert;
    totelem_old[1] += bm->totedge;
    totelem_old[2] += bm->totface;
  } /* objects */

  const float thresh = RNA_float_get(op->ptr, "threshold");

  for (uint ob_index = 0; ob_index < objects_len; ob_index++) {
    Object *obedit = objects[ob_index];
    BMEditMesh *em = BKE_editmesh_from_object(obedit);
    BMesh *bm = em->bm;

    if (!EDBM_op_callf(em, op, "dissolve_degenerate edges=%he dist=%f", BM_ELEM_SELECT, thresh)) {
      return OPERATOR_CANCELLED;
    }

    /* tricky to maintain correct selection here, so just flush up from verts */
    EDBM_select_flush(em);

    EDBM_update_generic(obedit->data, true, true);

    totelem_new[0] += bm->totvert;
    totelem_new[1] += bm->totedge;
    totelem_new[2] += bm->totface;
  }
  MEM_freeN(objects);

  edbm_report_delete_info(op->reports, totelem_old, totelem_new);

  return OPERATOR_FINISHED;
}

void MESH_OT_dissolve_degenerate(wmOperatorType *ot)
{
  /* identifiers */
  ot->name = "Degenerate Dissolve";
  ot->idname = "MESH_OT_dissolve_degenerate";
  ot->description = "Dissolve zero area faces and zero length edges";

  /* api callbacks */
  ot->exec = edbm_dissolve_degenerate_exec;
  ot->poll = ED_operator_editmesh;

  /* flags */
  ot->flag = OPTYPE_REGISTER | OPTYPE_UNDO;

  RNA_def_float_distance(ot->srna,
                         "threshold",
                         1e-4f,
                         1e-6f,
                         50.0f,
                         "Merge Distance",
                         "Maximum distance between elements to merge",
                         1e-5f,
                         10.0f);
}

/** \} */

/* -------------------------------------------------------------------- */
/** \name Delete Edge-Loop Operator
 * \{ */

/* internally uses dissolve */
static int edbm_delete_edgeloop_exec(bContext *C, wmOperator *op)
{
  const bool use_face_split = RNA_boolean_get(op->ptr, "use_face_split");
  ViewLayer *view_layer = CTX_data_view_layer(C);

  uint objects_len = 0;
  Object **objects = BKE_view_layer_array_from_objects_in_edit_mode_unique_data(
      view_layer, CTX_wm_view3d(C), &objects_len);
  for (uint ob_index = 0; ob_index < objects_len; ob_index++) {
    Object *obedit = objects[ob_index];
    BMEditMesh *em = BKE_editmesh_from_object(obedit);

    if (em->bm->totedgesel == 0) {
      continue;
    }

    /* deal with selection */
    {
      BMEdge *e;
      BMIter iter;

      BM_mesh_elem_hflag_disable_all(em->bm, BM_FACE, BM_ELEM_TAG, false);

      BM_ITER_MESH (e, &iter, em->bm, BM_EDGES_OF_MESH) {
        if (BM_elem_flag_test(e, BM_ELEM_SELECT) && e->l) {
          BMLoop *l_iter = e->l;
          do {
            BM_elem_flag_enable(l_iter->f, BM_ELEM_TAG);
          } while ((l_iter = l_iter->radial_next) != e->l);
        }
      }
    }

    if (!EDBM_op_callf(em,
                       op,
                       "dissolve_edges edges=%he use_verts=%b use_face_split=%b",
                       BM_ELEM_SELECT,
                       true,
                       use_face_split)) {
      continue;
    }

    BM_mesh_elem_hflag_enable_test(em->bm, BM_FACE, BM_ELEM_SELECT, true, false, BM_ELEM_TAG);

    EDBM_selectmode_flush_ex(em, SCE_SELECT_VERTEX);

    EDBM_update_generic(obedit->data, true, true);
  }

  MEM_freeN(objects);
  return OPERATOR_FINISHED;
}

void MESH_OT_delete_edgeloop(wmOperatorType *ot)
{
  /* identifiers */
  ot->name = "Delete Edge Loop";
  ot->description = "Delete an edge loop by merging the faces on each side";
  ot->idname = "MESH_OT_delete_edgeloop";

  /* api callbacks */
  ot->exec = edbm_delete_edgeloop_exec;
  ot->poll = ED_operator_editmesh;

  /* flags */
  ot->flag = OPTYPE_REGISTER | OPTYPE_UNDO;

  RNA_def_boolean(ot->srna,
                  "use_face_split",
                  true,
                  "Face Split",
                  "Split off face corners to maintain surrounding geometry");
}

/** \} */

/* -------------------------------------------------------------------- */
/** \name Split Geometry Operator
 * \{ */

static int edbm_split_exec(bContext *C, wmOperator *op)
{
  ViewLayer *view_layer = CTX_data_view_layer(C);
  uint objects_len = 0;
  Object **objects = BKE_view_layer_array_from_objects_in_edit_mode_unique_data(
      view_layer, CTX_wm_view3d(C), &objects_len);
  for (uint ob_index = 0; ob_index < objects_len; ob_index++) {
    Object *obedit = objects[ob_index];
    BMEditMesh *em = BKE_editmesh_from_object(obedit);
    if ((em->bm->totvertsel == 0) && (em->bm->totedgesel == 0) && (em->bm->totfacesel == 0)) {
      continue;
    }
    BMOperator bmop;
    EDBM_op_init(em, &bmop, op, "split geom=%hvef use_only_faces=%b", BM_ELEM_SELECT, false);
    BMO_op_exec(em->bm, &bmop);
    BM_mesh_elem_hflag_disable_all(em->bm, BM_VERT | BM_EDGE | BM_FACE, BM_ELEM_SELECT, false);
    BMO_slot_buffer_hflag_enable(
        em->bm, bmop.slots_out, "geom.out", BM_ALL_NOLOOP, BM_ELEM_SELECT, true);

    if (!EDBM_op_finish(em, &bmop, op, true)) {
      continue;
    }

    /* Geometry has changed, need to recalc normals and looptris */
    EDBM_mesh_normals_update(em);

    EDBM_update_generic(obedit->data, true, true);
  }
  MEM_freeN(objects);

  return OPERATOR_FINISHED;
}

void MESH_OT_split(wmOperatorType *ot)
{
  /* identifiers */
  ot->name = "Split";
  ot->idname = "MESH_OT_split";
  ot->description = "Split off selected geometry from connected unselected geometry";

  /* api callbacks */
  ot->exec = edbm_split_exec;
  ot->poll = ED_operator_editmesh;

  /* flags */
  ot->flag = OPTYPE_REGISTER | OPTYPE_UNDO;
}

/** \} */

/* -------------------------------------------------------------------- */
/** \name Sort Geometry Elements Operator
 *
 * Unified for vertices/edges/faces.
 *
 * \{ */

enum {
  /** Use view Z (deep) axis. */
  SRT_VIEW_ZAXIS = 1,
  /** Use view X (left to right) axis. */
  SRT_VIEW_XAXIS,
  /** Use distance from element to 3D cursor. */
  SRT_CURSOR_DISTANCE,
  /** Face only: use mat number. */
  SRT_MATERIAL,
  /** Move selected elements in first, without modifying
   * relative order of selected and unselected elements. */
  SRT_SELECTED,
  /** Randomize selected elements. */
  SRT_RANDOMIZE,
  /** Reverse current order of selected elements. */
  SRT_REVERSE,
};

typedef struct BMElemSort {
  /** Sort factor */
  float srt;
  /** Original index of this element _in its mempool_ */
  int org_idx;
} BMElemSort;

static int bmelemsort_comp(const void *v1, const void *v2)
{
  const BMElemSort *x1 = v1, *x2 = v2;

  return (x1->srt > x2->srt) - (x1->srt < x2->srt);
}

/* Reorders vertices/edges/faces using a given methods. Loops are not supported. */
static void sort_bmelem_flag(bContext *C,
                             Scene *scene,
                             Object *ob,
                             RegionView3D *rv3d,
                             const int types,
                             const int flag,
                             const int action,
                             const int reverse,
                             const unsigned int seed)
{
  BMEditMesh *em = BKE_editmesh_from_object(ob);

  BMVert *ve;
  BMEdge *ed;
  BMFace *fa;
  BMIter iter;

  /* In all five elements below, 0 = vertices, 1 = edges, 2 = faces. */
  /* Just to mark protected elements. */
  char *pblock[3] = {NULL, NULL, NULL}, *pb;
  BMElemSort *sblock[3] = {NULL, NULL, NULL}, *sb;
  unsigned int *map[3] = {NULL, NULL, NULL}, *mp;
  int totelem[3] = {0, 0, 0};
  int affected[3] = {0, 0, 0};
  int i, j;

  if (!(types && flag && action)) {
    return;
  }

  if (types & BM_VERT) {
    totelem[0] = em->bm->totvert;
  }
  if (types & BM_EDGE) {
    totelem[1] = em->bm->totedge;
  }
  if (types & BM_FACE) {
    totelem[2] = em->bm->totface;
  }

  if (ELEM(action, SRT_VIEW_ZAXIS, SRT_VIEW_XAXIS)) {
    float mat[4][4];
    float fact = reverse ? -1.0 : 1.0;
    int coidx = (action == SRT_VIEW_ZAXIS) ? 2 : 0;

    /* Apply the view matrix to the object matrix. */
    mul_m4_m4m4(mat, rv3d->viewmat, ob->obmat);

    if (totelem[0]) {
      pb = pblock[0] = MEM_callocN(sizeof(char) * totelem[0], "sort_bmelem vert pblock");
      sb = sblock[0] = MEM_callocN(sizeof(BMElemSort) * totelem[0], "sort_bmelem vert sblock");

      BM_ITER_MESH_INDEX (ve, &iter, em->bm, BM_VERTS_OF_MESH, i) {
        if (BM_elem_flag_test(ve, flag)) {
          float co[3];
          mul_v3_m4v3(co, mat, ve->co);

          pb[i] = false;
          sb[affected[0]].org_idx = i;
          sb[affected[0]++].srt = co[coidx] * fact;
        }
        else {
          pb[i] = true;
        }
      }
    }

    if (totelem[1]) {
      pb = pblock[1] = MEM_callocN(sizeof(char) * totelem[1], "sort_bmelem edge pblock");
      sb = sblock[1] = MEM_callocN(sizeof(BMElemSort) * totelem[1], "sort_bmelem edge sblock");

      BM_ITER_MESH_INDEX (ed, &iter, em->bm, BM_EDGES_OF_MESH, i) {
        if (BM_elem_flag_test(ed, flag)) {
          float co[3];
          mid_v3_v3v3(co, ed->v1->co, ed->v2->co);
          mul_m4_v3(mat, co);

          pb[i] = false;
          sb[affected[1]].org_idx = i;
          sb[affected[1]++].srt = co[coidx] * fact;
        }
        else {
          pb[i] = true;
        }
      }
    }

    if (totelem[2]) {
      pb = pblock[2] = MEM_callocN(sizeof(char) * totelem[2], "sort_bmelem face pblock");
      sb = sblock[2] = MEM_callocN(sizeof(BMElemSort) * totelem[2], "sort_bmelem face sblock");

      BM_ITER_MESH_INDEX (fa, &iter, em->bm, BM_FACES_OF_MESH, i) {
        if (BM_elem_flag_test(fa, flag)) {
          float co[3];
          BM_face_calc_center_median(fa, co);
          mul_m4_v3(mat, co);

          pb[i] = false;
          sb[affected[2]].org_idx = i;
          sb[affected[2]++].srt = co[coidx] * fact;
        }
        else {
          pb[i] = true;
        }
      }
    }
  }

  else if (action == SRT_CURSOR_DISTANCE) {
    float cur[3];
    float mat[4][4];
    float fact = reverse ? -1.0 : 1.0;

    copy_v3_v3(cur, scene->cursor.location);

    invert_m4_m4(mat, ob->obmat);
    mul_m4_v3(mat, cur);

    if (totelem[0]) {
      pb = pblock[0] = MEM_callocN(sizeof(char) * totelem[0], "sort_bmelem vert pblock");
      sb = sblock[0] = MEM_callocN(sizeof(BMElemSort) * totelem[0], "sort_bmelem vert sblock");

      BM_ITER_MESH_INDEX (ve, &iter, em->bm, BM_VERTS_OF_MESH, i) {
        if (BM_elem_flag_test(ve, flag)) {
          pb[i] = false;
          sb[affected[0]].org_idx = i;
          sb[affected[0]++].srt = len_squared_v3v3(cur, ve->co) * fact;
        }
        else {
          pb[i] = true;
        }
      }
    }

    if (totelem[1]) {
      pb = pblock[1] = MEM_callocN(sizeof(char) * totelem[1], "sort_bmelem edge pblock");
      sb = sblock[1] = MEM_callocN(sizeof(BMElemSort) * totelem[1], "sort_bmelem edge sblock");

      BM_ITER_MESH_INDEX (ed, &iter, em->bm, BM_EDGES_OF_MESH, i) {
        if (BM_elem_flag_test(ed, flag)) {
          float co[3];
          mid_v3_v3v3(co, ed->v1->co, ed->v2->co);

          pb[i] = false;
          sb[affected[1]].org_idx = i;
          sb[affected[1]++].srt = len_squared_v3v3(cur, co) * fact;
        }
        else {
          pb[i] = true;
        }
      }
    }

    if (totelem[2]) {
      pb = pblock[2] = MEM_callocN(sizeof(char) * totelem[2], "sort_bmelem face pblock");
      sb = sblock[2] = MEM_callocN(sizeof(BMElemSort) * totelem[2], "sort_bmelem face sblock");

      BM_ITER_MESH_INDEX (fa, &iter, em->bm, BM_FACES_OF_MESH, i) {
        if (BM_elem_flag_test(fa, flag)) {
          float co[3];
          BM_face_calc_center_median(fa, co);

          pb[i] = false;
          sb[affected[2]].org_idx = i;
          sb[affected[2]++].srt = len_squared_v3v3(cur, co) * fact;
        }
        else {
          pb[i] = true;
        }
      }
    }
  }

  /* Faces only! */
  else if (action == SRT_MATERIAL && totelem[2]) {
    pb = pblock[2] = MEM_callocN(sizeof(char) * totelem[2], "sort_bmelem face pblock");
    sb = sblock[2] = MEM_callocN(sizeof(BMElemSort) * totelem[2], "sort_bmelem face sblock");

    BM_ITER_MESH_INDEX (fa, &iter, em->bm, BM_FACES_OF_MESH, i) {
      if (BM_elem_flag_test(fa, flag)) {
        /* Reverse materials' order, not order of faces inside each mat! */
        /* Note: cannot use totcol, as mat_nr may sometimes be greater... */
        float srt = reverse ? (float)(MAXMAT - fa->mat_nr) : (float)fa->mat_nr;
        pb[i] = false;
        sb[affected[2]].org_idx = i;
        /* Multiplying with totface and adding i ensures us
         * we keep current order for all faces of same mat. */
        sb[affected[2]++].srt = srt * ((float)totelem[2]) + ((float)i);
        // printf("e: %d; srt: %f; final: %f\n",
        //        i, srt, srt * ((float)totface) + ((float)i));
      }
      else {
        pb[i] = true;
      }
    }
  }

  else if (action == SRT_SELECTED) {
    unsigned int *tbuf[3] = {NULL, NULL, NULL}, *tb;

    if (totelem[0]) {
      tb = tbuf[0] = MEM_callocN(sizeof(int) * totelem[0], "sort_bmelem vert tbuf");
      mp = map[0] = MEM_callocN(sizeof(int) * totelem[0], "sort_bmelem vert map");

      BM_ITER_MESH_INDEX (ve, &iter, em->bm, BM_VERTS_OF_MESH, i) {
        if (BM_elem_flag_test(ve, flag)) {
          mp[affected[0]++] = i;
        }
        else {
          *tb = i;
          tb++;
        }
      }
    }

    if (totelem[1]) {
      tb = tbuf[1] = MEM_callocN(sizeof(int) * totelem[1], "sort_bmelem edge tbuf");
      mp = map[1] = MEM_callocN(sizeof(int) * totelem[1], "sort_bmelem edge map");

      BM_ITER_MESH_INDEX (ed, &iter, em->bm, BM_EDGES_OF_MESH, i) {
        if (BM_elem_flag_test(ed, flag)) {
          mp[affected[1]++] = i;
        }
        else {
          *tb = i;
          tb++;
        }
      }
    }

    if (totelem[2]) {
      tb = tbuf[2] = MEM_callocN(sizeof(int) * totelem[2], "sort_bmelem face tbuf");
      mp = map[2] = MEM_callocN(sizeof(int) * totelem[2], "sort_bmelem face map");

      BM_ITER_MESH_INDEX (fa, &iter, em->bm, BM_FACES_OF_MESH, i) {
        if (BM_elem_flag_test(fa, flag)) {
          mp[affected[2]++] = i;
        }
        else {
          *tb = i;
          tb++;
        }
      }
    }

    for (j = 3; j--;) {
      int tot = totelem[j];
      int aff = affected[j];
      tb = tbuf[j];
      mp = map[j];
      if (!(tb && mp)) {
        continue;
      }
      if (ELEM(aff, 0, tot)) {
        MEM_freeN(tb);
        MEM_freeN(mp);
        map[j] = NULL;
        continue;
      }
      if (reverse) {
        memcpy(tb + (tot - aff), mp, aff * sizeof(int));
      }
      else {
        memcpy(mp + aff, tb, (tot - aff) * sizeof(int));
        tb = mp;
        mp = map[j] = tbuf[j];
        tbuf[j] = tb;
      }

      /* Reverse mapping, we want an org2new one! */
      for (i = tot, tb = tbuf[j] + tot - 1; i--; tb--) {
        mp[*tb] = i;
      }
      MEM_freeN(tbuf[j]);
    }
  }

  else if (action == SRT_RANDOMIZE) {
    if (totelem[0]) {
      /* Re-init random generator for each element type, to get consistent random when
       * enabling/disabling an element type. */
      RNG *rng = BLI_rng_new_srandom(seed);
      pb = pblock[0] = MEM_callocN(sizeof(char) * totelem[0], "sort_bmelem vert pblock");
      sb = sblock[0] = MEM_callocN(sizeof(BMElemSort) * totelem[0], "sort_bmelem vert sblock");

      BM_ITER_MESH_INDEX (ve, &iter, em->bm, BM_VERTS_OF_MESH, i) {
        if (BM_elem_flag_test(ve, flag)) {
          pb[i] = false;
          sb[affected[0]].org_idx = i;
          sb[affected[0]++].srt = BLI_rng_get_float(rng);
        }
        else {
          pb[i] = true;
        }
      }

      BLI_rng_free(rng);
    }

    if (totelem[1]) {
      RNG *rng = BLI_rng_new_srandom(seed);
      pb = pblock[1] = MEM_callocN(sizeof(char) * totelem[1], "sort_bmelem edge pblock");
      sb = sblock[1] = MEM_callocN(sizeof(BMElemSort) * totelem[1], "sort_bmelem edge sblock");

      BM_ITER_MESH_INDEX (ed, &iter, em->bm, BM_EDGES_OF_MESH, i) {
        if (BM_elem_flag_test(ed, flag)) {
          pb[i] = false;
          sb[affected[1]].org_idx = i;
          sb[affected[1]++].srt = BLI_rng_get_float(rng);
        }
        else {
          pb[i] = true;
        }
      }

      BLI_rng_free(rng);
    }

    if (totelem[2]) {
      RNG *rng = BLI_rng_new_srandom(seed);
      pb = pblock[2] = MEM_callocN(sizeof(char) * totelem[2], "sort_bmelem face pblock");
      sb = sblock[2] = MEM_callocN(sizeof(BMElemSort) * totelem[2], "sort_bmelem face sblock");

      BM_ITER_MESH_INDEX (fa, &iter, em->bm, BM_FACES_OF_MESH, i) {
        if (BM_elem_flag_test(fa, flag)) {
          pb[i] = false;
          sb[affected[2]].org_idx = i;
          sb[affected[2]++].srt = BLI_rng_get_float(rng);
        }
        else {
          pb[i] = true;
        }
      }

      BLI_rng_free(rng);
    }
  }

  else if (action == SRT_REVERSE) {
    if (totelem[0]) {
      pb = pblock[0] = MEM_callocN(sizeof(char) * totelem[0], "sort_bmelem vert pblock");
      sb = sblock[0] = MEM_callocN(sizeof(BMElemSort) * totelem[0], "sort_bmelem vert sblock");

      BM_ITER_MESH_INDEX (ve, &iter, em->bm, BM_VERTS_OF_MESH, i) {
        if (BM_elem_flag_test(ve, flag)) {
          pb[i] = false;
          sb[affected[0]].org_idx = i;
          sb[affected[0]++].srt = (float)-i;
        }
        else {
          pb[i] = true;
        }
      }
    }

    if (totelem[1]) {
      pb = pblock[1] = MEM_callocN(sizeof(char) * totelem[1], "sort_bmelem edge pblock");
      sb = sblock[1] = MEM_callocN(sizeof(BMElemSort) * totelem[1], "sort_bmelem edge sblock");

      BM_ITER_MESH_INDEX (ed, &iter, em->bm, BM_EDGES_OF_MESH, i) {
        if (BM_elem_flag_test(ed, flag)) {
          pb[i] = false;
          sb[affected[1]].org_idx = i;
          sb[affected[1]++].srt = (float)-i;
        }
        else {
          pb[i] = true;
        }
      }
    }

    if (totelem[2]) {
      pb = pblock[2] = MEM_callocN(sizeof(char) * totelem[2], "sort_bmelem face pblock");
      sb = sblock[2] = MEM_callocN(sizeof(BMElemSort) * totelem[2], "sort_bmelem face sblock");

      BM_ITER_MESH_INDEX (fa, &iter, em->bm, BM_FACES_OF_MESH, i) {
        if (BM_elem_flag_test(fa, flag)) {
          pb[i] = false;
          sb[affected[2]].org_idx = i;
          sb[affected[2]++].srt = (float)-i;
        }
        else {
          pb[i] = true;
        }
      }
    }
  }

  /*  printf("%d vertices: %d to be affected...\n", totelem[0], affected[0]);*/
  /*  printf("%d edges: %d to be affected...\n", totelem[1], affected[1]);*/
  /*  printf("%d faces: %d to be affected...\n", totelem[2], affected[2]);*/
  if (affected[0] == 0 && affected[1] == 0 && affected[2] == 0) {
    for (j = 3; j--;) {
      if (pblock[j]) {
        MEM_freeN(pblock[j]);
      }
      if (sblock[j]) {
        MEM_freeN(sblock[j]);
      }
      if (map[j]) {
        MEM_freeN(map[j]);
      }
    }
    return;
  }

  /* Sort affected elements, and populate mapping arrays, if needed. */
  for (j = 3; j--;) {
    pb = pblock[j];
    sb = sblock[j];
    if (pb && sb && !map[j]) {
      const char *p_blk;
      BMElemSort *s_blk;
      int tot = totelem[j];
      int aff = affected[j];

      qsort(sb, aff, sizeof(BMElemSort), bmelemsort_comp);

      mp = map[j] = MEM_mallocN(sizeof(int) * tot, "sort_bmelem map");
      p_blk = pb + tot - 1;
      s_blk = sb + aff - 1;
      for (i = tot; i--; p_blk--) {
        if (*p_blk) { /* Protected! */
          mp[i] = i;
        }
        else {
          mp[s_blk->org_idx] = i;
          s_blk--;
        }
      }
    }
    if (pb) {
      MEM_freeN(pb);
    }
    if (sb) {
      MEM_freeN(sb);
    }
  }

  BM_mesh_remap(em->bm, map[0], map[1], map[2]);
  DEG_id_tag_update(ob->data, ID_RECALC_GEOMETRY);
  WM_event_add_notifier(C, NC_GEOM | ND_DATA, ob->data);

  for (j = 3; j--;) {
    if (map[j]) {
      MEM_freeN(map[j]);
    }
  }
}

static int edbm_sort_elements_exec(bContext *C, wmOperator *op)
{
  Scene *scene = CTX_data_scene(C);
  ViewLayer *view_layer = CTX_data_view_layer(C);
  Object *ob_active = CTX_data_edit_object(C);

  /* may be NULL */
  RegionView3D *rv3d = ED_view3d_context_rv3d(C);

  const int action = RNA_enum_get(op->ptr, "type");
  PropertyRNA *prop_elem_types = RNA_struct_find_property(op->ptr, "elements");
  const bool use_reverse = RNA_boolean_get(op->ptr, "reverse");
  unsigned int seed = RNA_int_get(op->ptr, "seed");
  int elem_types = 0;

  if (ELEM(action, SRT_VIEW_ZAXIS, SRT_VIEW_XAXIS)) {
    if (rv3d == NULL) {
      BKE_report(op->reports, RPT_ERROR, "View not found, cannot sort by view axis");
      return OPERATOR_CANCELLED;
    }
  }

  /* If no elem_types set, use current selection mode to set it! */
  if (RNA_property_is_set(op->ptr, prop_elem_types)) {
    elem_types = RNA_property_enum_get(op->ptr, prop_elem_types);
  }
  else {
    BMEditMesh *em = BKE_editmesh_from_object(ob_active);
    if (em->selectmode & SCE_SELECT_VERTEX) {
      elem_types |= BM_VERT;
    }
    if (em->selectmode & SCE_SELECT_EDGE) {
      elem_types |= BM_EDGE;
    }
    if (em->selectmode & SCE_SELECT_FACE) {
      elem_types |= BM_FACE;
    }
    RNA_enum_set(op->ptr, "elements", elem_types);
  }

  uint objects_len = 0;
  Object **objects = BKE_view_layer_array_from_objects_in_edit_mode_unique_data(
      view_layer, CTX_wm_view3d(C), &objects_len);

  for (uint ob_index = 0; ob_index < objects_len; ob_index++) {
    Object *ob = objects[ob_index];
    BMEditMesh *em = BKE_editmesh_from_object(ob);
    BMesh *bm = em->bm;

    if (!((elem_types & BM_VERT && bm->totvertsel > 0) ||
          (elem_types & BM_EDGE && bm->totedgesel > 0) ||
          (elem_types & BM_FACE && bm->totfacesel > 0))) {
      continue;
    }

    int seed_iter = seed;

    /* This gives a consistent result regardless of object order */
    if (ob_index) {
      seed_iter += BLI_ghashutil_strhash_p(ob->id.name);
    }

    sort_bmelem_flag(
        C, scene, ob, rv3d, elem_types, BM_ELEM_SELECT, action, use_reverse, seed_iter);
  }
  MEM_freeN(objects);
  return OPERATOR_FINISHED;
}

static bool edbm_sort_elements_poll_property(const bContext *UNUSED(C),
                                             wmOperator *op,
                                             const PropertyRNA *prop)
{
  const char *prop_id = RNA_property_identifier(prop);
  const int action = RNA_enum_get(op->ptr, "type");

  /* Only show seed for randomize action! */
  if (STREQ(prop_id, "seed")) {
    if (action == SRT_RANDOMIZE) {
      return true;
    }
    else {
      return false;
    }
  }

  /* Hide seed for reverse and randomize actions! */
  if (STREQ(prop_id, "reverse")) {
    if (ELEM(action, SRT_RANDOMIZE, SRT_REVERSE)) {
      return false;
    }
    else {
      return true;
    }
  }

  return true;
}

void MESH_OT_sort_elements(wmOperatorType *ot)
{
  static const EnumPropertyItem type_items[] = {
      {SRT_VIEW_ZAXIS,
       "VIEW_ZAXIS",
       0,
       "View Z Axis",
       "Sort selected elements from farthest to nearest one in current view"},
      {SRT_VIEW_XAXIS,
       "VIEW_XAXIS",
       0,
       "View X Axis",
       "Sort selected elements from left to right one in current view"},
      {SRT_CURSOR_DISTANCE,
       "CURSOR_DISTANCE",
       0,
       "Cursor Distance",
       "Sort selected elements from nearest to farthest from 3D cursor"},
      {SRT_MATERIAL,
       "MATERIAL",
       0,
       "Material",
       "Sort selected elements from smallest to greatest material index (faces only!)"},
      {SRT_SELECTED,
       "SELECTED",
       0,
       "Selected",
       "Move all selected elements in first places, preserving their relative order "
       "(WARNING: this will affect unselected elements' indices as well!)"},
      {SRT_RANDOMIZE, "RANDOMIZE", 0, "Randomize", "Randomize order of selected elements"},
      {SRT_REVERSE, "REVERSE", 0, "Reverse", "Reverse current order of selected elements"},
      {0, NULL, 0, NULL, NULL},
  };

  static const EnumPropertyItem elem_items[] = {
      {BM_VERT, "VERT", 0, "Vertices", ""},
      {BM_EDGE, "EDGE", 0, "Edges", ""},
      {BM_FACE, "FACE", 0, "Faces", ""},
      {0, NULL, 0, NULL, NULL},
  };

  /* identifiers */
  ot->name = "Sort Mesh Elements";
  ot->description =
      "The order of selected vertices/edges/faces is modified, based on a given method";
  ot->idname = "MESH_OT_sort_elements";

  /* api callbacks */
  ot->invoke = WM_menu_invoke;
  ot->exec = edbm_sort_elements_exec;
  ot->poll = ED_operator_editmesh;
  ot->poll_property = edbm_sort_elements_poll_property;

  /* flags */
  ot->flag = OPTYPE_REGISTER | OPTYPE_UNDO;

  /* properties */
  ot->prop = RNA_def_enum(ot->srna,
                          "type",
                          type_items,
                          SRT_VIEW_ZAXIS,
                          "Type",
                          "Type of re-ordering operation to apply");
  RNA_def_enum_flag(ot->srna,
                    "elements",
                    elem_items,
                    BM_VERT,
                    "Elements",
                    "Which elements to affect (vertices, edges and/or faces)");
  RNA_def_boolean(ot->srna, "reverse", false, "Reverse", "Reverse the sorting effect");
  RNA_def_int(ot->srna, "seed", 0, 0, INT_MAX, "Seed", "Seed for random-based operations", 0, 255);
}

/** \} */

/* -------------------------------------------------------------------- */
/** \name Bridge Operator
 * \{ */

enum {
  MESH_BRIDGELOOP_SINGLE = 0,
  MESH_BRIDGELOOP_CLOSED = 1,
  MESH_BRIDGELOOP_PAIRS = 2,
};

static int edbm_bridge_tag_boundary_edges(BMesh *bm)
{
  /* tags boundary edges from a face selection */
  BMIter iter;
  BMFace *f;
  BMEdge *e;
  int totface_del = 0;

  BM_mesh_elem_hflag_disable_all(bm, BM_EDGE | BM_FACE, BM_ELEM_TAG, false);

  BM_ITER_MESH (e, &iter, bm, BM_EDGES_OF_MESH) {
    if (BM_elem_flag_test(e, BM_ELEM_SELECT)) {
      if (BM_edge_is_wire(e) || BM_edge_is_boundary(e)) {
        BM_elem_flag_enable(e, BM_ELEM_TAG);
      }
      else {
        BMIter fiter;
        bool is_all_sel = true;
        /* check if its only used by selected faces */
        BM_ITER_ELEM (f, &fiter, e, BM_FACES_OF_EDGE) {
          if (BM_elem_flag_test(f, BM_ELEM_SELECT)) {
            /* tag face for removal*/
            if (!BM_elem_flag_test(f, BM_ELEM_TAG)) {
              BM_elem_flag_enable(f, BM_ELEM_TAG);
              totface_del++;
            }
          }
          else {
            is_all_sel = false;
          }
        }

        if (is_all_sel == false) {
          BM_elem_flag_enable(e, BM_ELEM_TAG);
        }
      }
    }
  }

  return totface_del;
}

static int edbm_bridge_edge_loops_for_single_editmesh(wmOperator *op,
                                                      BMEditMesh *em,
                                                      struct Mesh *me,
                                                      const bool use_pairs,
                                                      const bool use_cyclic,
                                                      const bool use_merge,
                                                      const float merge_factor,
                                                      const int twist_offset)
{
  BMOperator bmop;
  char edge_hflag;
  int totface_del = 0;
  BMFace **totface_del_arr = NULL;
  const bool use_faces = (em->bm->totfacesel != 0);

  if (use_faces) {
    BMIter iter;
    BMFace *f;
    int i;

    totface_del = edbm_bridge_tag_boundary_edges(em->bm);
    totface_del_arr = MEM_mallocN(sizeof(*totface_del_arr) * totface_del, __func__);

    i = 0;
    BM_ITER_MESH (f, &iter, em->bm, BM_FACES_OF_MESH) {
      if (BM_elem_flag_test(f, BM_ELEM_TAG)) {
        totface_del_arr[i++] = f;
      }
    }
    edge_hflag = BM_ELEM_TAG;
  }
  else {
    edge_hflag = BM_ELEM_SELECT;
  }

  EDBM_op_init(em,
               &bmop,
               op,
               "bridge_loops edges=%he use_pairs=%b use_cyclic=%b use_merge=%b merge_factor=%f "
               "twist_offset=%i",
               edge_hflag,
               use_pairs,
               use_cyclic,
               use_merge,
               merge_factor,
               twist_offset);

  if (use_faces && totface_del) {
    int i;
    BM_mesh_elem_hflag_disable_all(em->bm, BM_FACE, BM_ELEM_TAG, false);
    for (i = 0; i < totface_del; i++) {
      BM_elem_flag_enable(totface_del_arr[i], BM_ELEM_TAG);
    }
    BMO_op_callf(em->bm,
                 BMO_FLAG_DEFAULTS,
                 "delete geom=%hf context=%i",
                 BM_ELEM_TAG,
                 DEL_FACES_KEEP_BOUNDARY);
  }

  BMO_op_exec(em->bm, &bmop);

  if (!BMO_error_occurred(em->bm)) {
    /* when merge is used the edges are joined and remain selected */
    if (use_merge == false) {
      EDBM_flag_disable_all(em, BM_ELEM_SELECT);
      BMO_slot_buffer_hflag_enable(
          em->bm, bmop.slots_out, "faces.out", BM_FACE, BM_ELEM_SELECT, true);
    }

    if (use_merge == false) {
      struct EdgeRingOpSubdProps op_props;
      mesh_operator_edgering_props_get(op, &op_props);

      if (op_props.cuts) {
        BMOperator bmop_subd;
        /* we only need face normals updated */
        EDBM_mesh_normals_update(em);

        BMO_op_initf(em->bm,
                     &bmop_subd,
                     0,
                     "subdivide_edgering edges=%S interp_mode=%i cuts=%i smooth=%f "
                     "profile_shape=%i profile_shape_factor=%f",
                     &bmop,
                     "edges.out",
                     op_props.interp_mode,
                     op_props.cuts,
                     op_props.smooth,
                     op_props.profile_shape,
                     op_props.profile_shape_factor);
        BMO_op_exec(em->bm, &bmop_subd);
        BMO_slot_buffer_hflag_enable(
            em->bm, bmop_subd.slots_out, "faces.out", BM_FACE, BM_ELEM_SELECT, true);
        BMO_op_finish(em->bm, &bmop_subd);
      }
    }
  }

  if (totface_del_arr) {
    MEM_freeN(totface_del_arr);
  }

  if (EDBM_op_finish(em, &bmop, op, true)) {
    EDBM_update_generic(me, true, true);
  }

  /* Always return finished so the user can select different options. */
  return OPERATOR_FINISHED;
}

static int edbm_bridge_edge_loops_exec(bContext *C, wmOperator *op)
{
  const int type = RNA_enum_get(op->ptr, "type");
  const bool use_pairs = (type == MESH_BRIDGELOOP_PAIRS);
  const bool use_cyclic = (type == MESH_BRIDGELOOP_CLOSED);
  const bool use_merge = RNA_boolean_get(op->ptr, "use_merge");
  const float merge_factor = RNA_float_get(op->ptr, "merge_factor");
  const int twist_offset = RNA_int_get(op->ptr, "twist_offset");
  ViewLayer *view_layer = CTX_data_view_layer(C);

  uint objects_len = 0;
  Object **objects = BKE_view_layer_array_from_objects_in_edit_mode_unique_data(
      view_layer, CTX_wm_view3d(C), &objects_len);
  for (uint ob_index = 0; ob_index < objects_len; ob_index++) {
    Object *obedit = objects[ob_index];
    BMEditMesh *em = BKE_editmesh_from_object(obedit);

    if (em->bm->totvertsel == 0) {
      continue;
    }

    edbm_bridge_edge_loops_for_single_editmesh(
        op, em, obedit->data, use_pairs, use_cyclic, use_merge, merge_factor, twist_offset);
  }
  MEM_freeN(objects);
  return OPERATOR_FINISHED;
}

void MESH_OT_bridge_edge_loops(wmOperatorType *ot)
{
  static const EnumPropertyItem type_items[] = {
      {MESH_BRIDGELOOP_SINGLE, "SINGLE", 0, "Open Loop", ""},
      {MESH_BRIDGELOOP_CLOSED, "CLOSED", 0, "Closed Loop", ""},
      {MESH_BRIDGELOOP_PAIRS, "PAIRS", 0, "Loop Pairs", ""},
      {0, NULL, 0, NULL, NULL},
  };

  /* identifiers */
  ot->name = "Bridge Edge Loops";
  ot->description = "Create a bridge of faces between two or more selected edge loops";
  ot->idname = "MESH_OT_bridge_edge_loops";

  /* api callbacks */
  ot->exec = edbm_bridge_edge_loops_exec;
  ot->poll = ED_operator_editmesh;

  /* flags */
  ot->flag = OPTYPE_REGISTER | OPTYPE_UNDO;

  ot->prop = RNA_def_enum(ot->srna,
                          "type",
                          type_items,
                          MESH_BRIDGELOOP_SINGLE,
                          "Connect Loops",
                          "Method of bridging multiple loops");

  RNA_def_boolean(ot->srna, "use_merge", false, "Merge", "Merge rather than creating faces");
  RNA_def_float(ot->srna, "merge_factor", 0.5f, 0.0f, 1.0f, "Merge Factor", "", 0.0f, 1.0f);
  RNA_def_int(ot->srna,
              "twist_offset",
              0,
              -1000,
              1000,
              "Twist",
              "Twist offset for closed loops",
              -1000,
              1000);

  mesh_operator_edgering_props(ot, 0, 0);
}

/** \} */

/* -------------------------------------------------------------------- */
/** \name Wire-Frame Operator
 * \{ */

static int edbm_wireframe_exec(bContext *C, wmOperator *op)
{
  const bool use_boundary = RNA_boolean_get(op->ptr, "use_boundary");
  const bool use_even_offset = RNA_boolean_get(op->ptr, "use_even_offset");
  const bool use_replace = RNA_boolean_get(op->ptr, "use_replace");
  const bool use_relative_offset = RNA_boolean_get(op->ptr, "use_relative_offset");
  const bool use_crease = RNA_boolean_get(op->ptr, "use_crease");
  const float crease_weight = RNA_float_get(op->ptr, "crease_weight");
  const float thickness = RNA_float_get(op->ptr, "thickness");
  const float offset = RNA_float_get(op->ptr, "offset");

  ViewLayer *view_layer = CTX_data_view_layer(C);
  uint objects_len = 0;
  Object **objects = BKE_view_layer_array_from_objects_in_edit_mode_unique_data(
      view_layer, CTX_wm_view3d(C), &objects_len);
  for (uint ob_index = 0; ob_index < objects_len; ob_index++) {
    Object *obedit = objects[ob_index];
    BMEditMesh *em = BKE_editmesh_from_object(obedit);

    if (em->bm->totfacesel == 0) {
      continue;
    }

    BMOperator bmop;

    EDBM_op_init(em,
                 &bmop,
                 op,
                 "wireframe faces=%hf use_replace=%b use_boundary=%b use_even_offset=%b "
                 "use_relative_offset=%b "
                 "use_crease=%b crease_weight=%f thickness=%f offset=%f",
                 BM_ELEM_SELECT,
                 use_replace,
                 use_boundary,
                 use_even_offset,
                 use_relative_offset,
                 use_crease,
                 crease_weight,
                 thickness,
                 offset);

    BMO_op_exec(em->bm, &bmop);

    BM_mesh_elem_hflag_disable_all(em->bm, BM_VERT | BM_EDGE | BM_FACE, BM_ELEM_SELECT, false);
    BMO_slot_buffer_hflag_enable(
        em->bm, bmop.slots_out, "faces.out", BM_FACE, BM_ELEM_SELECT, true);

    if (!EDBM_op_finish(em, &bmop, op, true)) {
      continue;
    }

    EDBM_update_generic(obedit->data, true, true);
  }

  MEM_freeN(objects);

  return OPERATOR_FINISHED;
}

void MESH_OT_wireframe(wmOperatorType *ot)
{
  PropertyRNA *prop;

  /* identifiers */
  ot->name = "Wire Frame";
  ot->idname = "MESH_OT_wireframe";
  ot->description = "Create a solid wire-frame from faces";

  /* api callbacks */
  ot->exec = edbm_wireframe_exec;
  ot->poll = ED_operator_editmesh;

  /* flags */
  ot->flag = OPTYPE_REGISTER | OPTYPE_UNDO;

  /* properties */
  RNA_def_boolean(ot->srna, "use_boundary", true, "Boundary", "Inset face boundaries");
  RNA_def_boolean(ot->srna,
                  "use_even_offset",
                  true,
                  "Offset Even",
                  "Scale the offset to give more even thickness");
  RNA_def_boolean(ot->srna,
                  "use_relative_offset",
                  false,
                  "Offset Relative",
                  "Scale the offset by surrounding geometry");
  RNA_def_boolean(ot->srna, "use_replace", true, "Replace", "Remove original faces");
  prop = RNA_def_float_distance(
      ot->srna, "thickness", 0.01f, 0.0f, 1e4f, "Thickness", "", 0.0f, 10.0f);
  /* use 1 rather then 10 for max else dragging the button moves too far */
  RNA_def_property_ui_range(prop, 0.0, 1.0, 0.01, 4);
  RNA_def_float_distance(ot->srna, "offset", 0.01f, 0.0f, 1e4f, "Offset", "", 0.0f, 10.0f);
  RNA_def_boolean(
      ot->srna, "use_crease", false, "Crease", "Crease hub edges for improved subsurf");
  prop = RNA_def_float(
      ot->srna, "crease_weight", 0.01f, 0.0f, 1e3f, "Crease weight", "", 0.0f, 1.0f);
  RNA_def_property_ui_range(prop, 0.0, 1.0, 0.1, 2);
}

/** \} */

/* -------------------------------------------------------------------- */
/** \name Offset Edge-Loop Operator
 * \{ */

static int edbm_offset_edgeloop_exec(bContext *C, wmOperator *op)
{
  bool mode_change = false;
  const bool use_cap_endpoint = RNA_boolean_get(op->ptr, "use_cap_endpoint");
  int ret = OPERATOR_CANCELLED;

  {
    Object *obedit = CTX_data_edit_object(C);
    BMEditMesh *em = BKE_editmesh_from_object(obedit);
    if (em->selectmode == SCE_SELECT_FACE) {
      EDBM_selectmode_to_scene(C);
      mode_change = true;
    }
  }

  ViewLayer *view_layer = CTX_data_view_layer(C);
  uint objects_len = 0;
  Object **objects = BKE_view_layer_array_from_objects_in_edit_mode_unique_data(
      view_layer, CTX_wm_view3d(C), &objects_len);
  for (uint ob_index = 0; ob_index < objects_len; ob_index++) {
    Object *obedit = objects[ob_index];
    BMEditMesh *em = BKE_editmesh_from_object(obedit);

    /** If in face-only select mode, switch to edge select mode so that
     * an edge-only selection is not inconsistent state.
     *
     * We need to run this for all objects, even when nothing is selected.
     * This way we keep them in sync. */
    if (mode_change) {
      em->selectmode = SCE_SELECT_EDGE;
      EDBM_selectmode_set(em);
    }

    if (em->bm->totedgesel == 0) {
      continue;
    }

    BMOperator bmop;
    EDBM_op_init(em,
                 &bmop,
                 op,
                 "offset_edgeloops edges=%he use_cap_endpoint=%b",
                 BM_ELEM_SELECT,
                 use_cap_endpoint);

    BMO_op_exec(em->bm, &bmop);

    BM_mesh_elem_hflag_disable_all(em->bm, BM_VERT | BM_EDGE | BM_FACE, BM_ELEM_SELECT, false);

    BMO_slot_buffer_hflag_enable(
        em->bm, bmop.slots_out, "edges.out", BM_EDGE, BM_ELEM_SELECT, true);

    if (!EDBM_op_finish(em, &bmop, op, true)) {
      continue;
    }
    else {
      EDBM_update_generic(obedit->data, true, true);
      ret = OPERATOR_FINISHED;
    }
  }
  MEM_freeN(objects);
  return ret;
}

void MESH_OT_offset_edge_loops(wmOperatorType *ot)
{
  /* identifiers */
  ot->name = "Offset Edge Loop";
  ot->idname = "MESH_OT_offset_edge_loops";
  ot->description = "Create offset edge loop from the current selection";

  /* api callbacks */
  ot->exec = edbm_offset_edgeloop_exec;
  ot->poll = ED_operator_editmesh;

  /* Keep internal, since this is only meant to be accessed via
   * 'MESH_OT_offset_edge_loops_slide'. */

  /* flags */
  ot->flag = OPTYPE_REGISTER | OPTYPE_UNDO | OPTYPE_INTERNAL;

  RNA_def_boolean(
      ot->srna, "use_cap_endpoint", false, "Cap Endpoint", "Extend loop around end-points");
}

/** \} */

/* -------------------------------------------------------------------- */
/** \name Convex Hull Operator
 * \{ */

#ifdef WITH_BULLET
static int edbm_convex_hull_exec(bContext *C, wmOperator *op)
{
  const bool use_existing_faces = RNA_boolean_get(op->ptr, "use_existing_faces");
  const bool delete_unused = RNA_boolean_get(op->ptr, "delete_unused");
  const bool make_holes = RNA_boolean_get(op->ptr, "make_holes");
  const bool join_triangles = RNA_boolean_get(op->ptr, "join_triangles");

  float angle_face_threshold = RNA_float_get(op->ptr, "face_threshold");
  float angle_shape_threshold = RNA_float_get(op->ptr, "shape_threshold");

  ViewLayer *view_layer = CTX_data_view_layer(C);
  uint objects_len = 0;
  Object **objects = BKE_view_layer_array_from_objects_in_edit_mode_unique_data(
      view_layer, CTX_wm_view3d(C), &objects_len);
  for (uint ob_index = 0; ob_index < objects_len; ob_index++) {
    Object *obedit = objects[ob_index];
    BMEditMesh *em = BKE_editmesh_from_object(obedit);

    if (em->bm->totvertsel == 0) {
      continue;
    }

    BMOperator bmop;

    EDBM_op_init(em,
                 &bmop,
                 op,
                 "convex_hull input=%hvef "
                 "use_existing_faces=%b",
                 BM_ELEM_SELECT,
                 use_existing_faces);
    BMO_op_exec(em->bm, &bmop);

    /* Hull fails if input is coplanar */
    if (BMO_error_occurred(em->bm)) {
      EDBM_op_finish(em, &bmop, op, true);
      continue;
    }

    BMO_slot_buffer_hflag_enable(
        em->bm, bmop.slots_out, "geom.out", BM_FACE, BM_ELEM_SELECT, true);

    /* Delete unused vertices, edges, and faces */
    if (delete_unused) {
      if (!EDBM_op_callf(
              em, op, "delete geom=%S context=%i", &bmop, "geom_unused.out", DEL_ONLYTAGGED)) {
        EDBM_op_finish(em, &bmop, op, true);
        continue;
      }
    }

    /* Delete hole edges/faces */
    if (make_holes) {
      if (!EDBM_op_callf(
              em, op, "delete geom=%S context=%i", &bmop, "geom_holes.out", DEL_ONLYTAGGED)) {
        EDBM_op_finish(em, &bmop, op, true);
        continue;
      }
    }

    /* Merge adjacent triangles */
    if (join_triangles) {
      if (!EDBM_op_call_and_selectf(em,
                                    op,
                                    "faces.out",
                                    true,
                                    "join_triangles faces=%S "
                                    "angle_face_threshold=%f angle_shape_threshold=%f",
                                    &bmop,
                                    "geom.out",
                                    angle_face_threshold,
                                    angle_shape_threshold)) {
        EDBM_op_finish(em, &bmop, op, true);
        continue;
      }
    }

    if (!EDBM_op_finish(em, &bmop, op, true)) {
      continue;
    }

    EDBM_update_generic(obedit->data, true, true);
    EDBM_selectmode_flush(em);
  }

  MEM_freeN(objects);
  return OPERATOR_FINISHED;
}

void MESH_OT_convex_hull(wmOperatorType *ot)
{
  /* identifiers */
  ot->name = "Convex Hull";
  ot->description = "Enclose selected vertices in a convex polyhedron";
  ot->idname = "MESH_OT_convex_hull";

  /* api callbacks */
  ot->exec = edbm_convex_hull_exec;
  ot->poll = ED_operator_editmesh;

  /* flags */
  ot->flag = OPTYPE_REGISTER | OPTYPE_UNDO;

  /* props */
  RNA_def_boolean(ot->srna,
                  "delete_unused",
                  true,
                  "Delete Unused",
                  "Delete selected elements that are not used by the hull");

  RNA_def_boolean(ot->srna,
                  "use_existing_faces",
                  true,
                  "Use Existing Faces",
                  "Skip hull triangles that are covered by a pre-existing face");

  RNA_def_boolean(ot->srna,
                  "make_holes",
                  false,
                  "Make Holes",
                  "Delete selected faces that are used by the hull");

  RNA_def_boolean(
      ot->srna, "join_triangles", true, "Join Triangles", "Merge adjacent triangles into quads");

  join_triangle_props(ot);
}
#endif /* WITH_BULLET */

/** \} */

/* -------------------------------------------------------------------- */
/** \name Symmetrize Operator
 * \{ */

static int mesh_symmetrize_exec(bContext *C, wmOperator *op)
{
  const float thresh = RNA_float_get(op->ptr, "threshold");
  ViewLayer *view_layer = CTX_data_view_layer(C);
  uint objects_len = 0;
  Object **objects = BKE_view_layer_array_from_objects_in_edit_mode_unique_data(
      view_layer, CTX_wm_view3d(C), &objects_len);

  for (uint ob_index = 0; ob_index < objects_len; ob_index++) {
    Object *obedit = objects[ob_index];
    BMEditMesh *em = BKE_editmesh_from_object(obedit);

    if (em->bm->totvertsel == 0) {
      continue;
    }

    BMOperator bmop;
    EDBM_op_init(em,
                 &bmop,
                 op,
                 "symmetrize input=%hvef direction=%i dist=%f",
                 BM_ELEM_SELECT,
                 RNA_enum_get(op->ptr, "direction"),
                 thresh);
    BMO_op_exec(em->bm, &bmop);

    EDBM_flag_disable_all(em, BM_ELEM_SELECT);

    BMO_slot_buffer_hflag_enable(
        em->bm, bmop.slots_out, "geom.out", BM_ALL_NOLOOP, BM_ELEM_SELECT, true);

    if (!EDBM_op_finish(em, &bmop, op, true)) {
      continue;
    }
    else {
      EDBM_update_generic(obedit->data, true, true);
      EDBM_selectmode_flush(em);
    }
  }
  MEM_freeN(objects);

  return OPERATOR_FINISHED;
}

void MESH_OT_symmetrize(struct wmOperatorType *ot)
{
  /* identifiers */
  ot->name = "Symmetrize";
  ot->description = "Enforce symmetry (both form and topological) across an axis";
  ot->idname = "MESH_OT_symmetrize";

  /* api callbacks */
  ot->exec = mesh_symmetrize_exec;
  ot->poll = ED_operator_editmesh;

  /* flags */
  ot->flag = OPTYPE_REGISTER | OPTYPE_UNDO;

  ot->prop = RNA_def_enum(ot->srna,
                          "direction",
                          rna_enum_symmetrize_direction_items,
                          BMO_SYMMETRIZE_NEGATIVE_X,
                          "Direction",
                          "Which sides to copy from and to");
  RNA_def_float(ot->srna,
                "threshold",
                1e-4f,
                0.0f,
                10.0f,
                "Threshold",
                "Limit for snap middle vertices to the axis center",
                1e-5f,
                0.1f);
}

/** \} */

/* -------------------------------------------------------------------- */
/** \name Snap to Symmetry Operator
 * \{ */

static int mesh_symmetry_snap_exec(bContext *C, wmOperator *op)
{
  const float eps = 0.00001f;
  const float eps_sq = eps * eps;
  const bool use_topology = false;

  const float thresh = RNA_float_get(op->ptr, "threshold");
  const float fac = RNA_float_get(op->ptr, "factor");
  const bool use_center = RNA_boolean_get(op->ptr, "use_center");
  const int axis_dir = RNA_enum_get(op->ptr, "direction");

  /* Vertices stats (total over all selected objects). */
  int totvertfound = 0, totvertmirr = 0, totvertfail = 0;

  /* Axis. */
  int axis = axis_dir % 3;
  bool axis_sign = axis != axis_dir;

  ViewLayer *view_layer = CTX_data_view_layer(C);
  uint objects_len = 0;
  Object **objects = BKE_view_layer_array_from_objects_in_edit_mode_unique_data(
      view_layer, CTX_wm_view3d(C), &objects_len);

  for (uint ob_index = 0; ob_index < objects_len; ob_index++) {
    Object *obedit = objects[ob_index];
    BMEditMesh *em = BKE_editmesh_from_object(obedit);
    BMesh *bm = em->bm;

    if (em->bm->totvertsel == 0) {
      continue;
    }

    /* Only allocate memory after checking whether to skip object. */
    int *index = MEM_mallocN(bm->totvert * sizeof(*index), __func__);

    /* Vertex iter. */
    BMIter iter;
    BMVert *v;
    int i;

    EDBM_verts_mirror_cache_begin_ex(em, axis, true, true, use_topology, thresh, index);

    BM_mesh_elem_table_ensure(bm, BM_VERT);

    BM_mesh_elem_hflag_disable_all(bm, BM_VERT, BM_ELEM_TAG, false);

    BM_ITER_MESH_INDEX (v, &iter, bm, BM_VERTS_OF_MESH, i) {
      if ((BM_elem_flag_test(v, BM_ELEM_SELECT) != false) &&
          (BM_elem_flag_test(v, BM_ELEM_TAG) == false)) {
        int i_mirr = index[i];
        if (i_mirr != -1) {

          BMVert *v_mirr = BM_vert_at_index(bm, index[i]);

          if (v != v_mirr) {
            float co[3], co_mirr[3];

            if ((v->co[axis] > v_mirr->co[axis]) == axis_sign) {
              SWAP(BMVert *, v, v_mirr);
            }

            copy_v3_v3(co_mirr, v_mirr->co);
            co_mirr[axis] *= -1.0f;

            if (len_squared_v3v3(v->co, co_mirr) > eps_sq) {
              totvertmirr++;
            }

            interp_v3_v3v3(co, v->co, co_mirr, fac);

            copy_v3_v3(v->co, co);

            co[axis] *= -1.0f;
            copy_v3_v3(v_mirr->co, co);

            BM_elem_flag_enable(v, BM_ELEM_TAG);
            BM_elem_flag_enable(v_mirr, BM_ELEM_TAG);
            totvertfound++;
          }
          else {
            if (use_center) {

              if (fabsf(v->co[axis]) > eps) {
                totvertmirr++;
              }

              v->co[axis] = 0.0f;
            }
            BM_elem_flag_enable(v, BM_ELEM_TAG);
            totvertfound++;
          }
        }
        else {
          totvertfail++;
        }
      }
    }
<<<<<<< HEAD
    EDBM_update_generic(em, false, false);
=======
    EDBM_update_generic(obedit->data, false, false);
>>>>>>> e17b075a

    /* No need to end cache, just free the array. */
    MEM_freeN(index);
  }
  MEM_freeN(objects);

  if (totvertfail) {
    BKE_reportf(op->reports,
                RPT_WARNING,
                "%d already symmetrical, %d pairs mirrored, %d failed",
                totvertfound - totvertmirr,
                totvertmirr,
                totvertfail);
  }
  else {
    BKE_reportf(op->reports,
                RPT_INFO,
                "%d already symmetrical, %d pairs mirrored",
                totvertfound - totvertmirr,
                totvertmirr);
  }

  return OPERATOR_FINISHED;
}

void MESH_OT_symmetry_snap(struct wmOperatorType *ot)
{
  /* identifiers */
  ot->name = "Snap to Symmetry";
  ot->description = "Snap vertex pairs to their mirrored locations";
  ot->idname = "MESH_OT_symmetry_snap";

  /* api callbacks */
  ot->exec = mesh_symmetry_snap_exec;
  ot->poll = ED_operator_editmesh;

  /* flags */
  ot->flag = OPTYPE_REGISTER | OPTYPE_UNDO;

  ot->prop = RNA_def_enum(ot->srna,
                          "direction",
                          rna_enum_symmetrize_direction_items,
                          BMO_SYMMETRIZE_NEGATIVE_X,
                          "Direction",
                          "Which sides to copy from and to");
  RNA_def_float_distance(ot->srna,
                         "threshold",
                         0.05f,
                         0.0f,
                         10.0f,
                         "Threshold",
                         "Distance within which matching vertices are searched",
                         1e-4f,
                         1.0f);
  RNA_def_float(ot->srna,
                "factor",
                0.5f,
                0.0f,
                1.0f,
                "Factor",
                "Mix factor of the locations of the vertices",
                0.0f,
                1.0f);
  RNA_def_boolean(
      ot->srna, "use_center", true, "Center", "Snap middle vertices to the axis center");
}

/** \} */

#ifdef WITH_FREESTYLE

/* -------------------------------------------------------------------- */
/** \name Mark Edge (Freestyle) Operator
 * \{ */

static int edbm_mark_freestyle_edge_exec(bContext *C, wmOperator *op)
{
  BMEdge *eed;
  BMIter iter;
  FreestyleEdge *fed;
  const bool clear = RNA_boolean_get(op->ptr, "clear");
  ViewLayer *view_layer = CTX_data_view_layer(C);

  uint objects_len = 0;
  Object **objects = BKE_view_layer_array_from_objects_in_edit_mode_unique_data(
      view_layer, CTX_wm_view3d(C), &objects_len);
  for (uint ob_index = 0; ob_index < objects_len; ob_index++) {
    Object *obedit = objects[ob_index];
    BMEditMesh *em = BKE_editmesh_from_object(obedit);

    if (em == NULL) {
      continue;
    }

    BMesh *bm = em->bm;

    if (bm->totedgesel == 0) {
      continue;
    }

    if (!CustomData_has_layer(&em->bm->edata, CD_FREESTYLE_EDGE)) {
      BM_data_layer_add(em->bm, &em->bm->edata, CD_FREESTYLE_EDGE);
    }

    if (clear) {
      BM_ITER_MESH (eed, &iter, em->bm, BM_EDGES_OF_MESH) {
        if (BM_elem_flag_test(eed, BM_ELEM_SELECT) && !BM_elem_flag_test(eed, BM_ELEM_HIDDEN)) {
          fed = CustomData_bmesh_get(&em->bm->edata, eed->head.data, CD_FREESTYLE_EDGE);
          fed->flag &= ~FREESTYLE_EDGE_MARK;
        }
      }
    }
    else {
      BM_ITER_MESH (eed, &iter, em->bm, BM_EDGES_OF_MESH) {
        if (BM_elem_flag_test(eed, BM_ELEM_SELECT) && !BM_elem_flag_test(eed, BM_ELEM_HIDDEN)) {
          fed = CustomData_bmesh_get(&em->bm->edata, eed->head.data, CD_FREESTYLE_EDGE);
          fed->flag |= FREESTYLE_EDGE_MARK;
        }
      }
    }

    DEG_id_tag_update(obedit->data, ID_RECALC_GEOMETRY);
    WM_event_add_notifier(C, NC_GEOM | ND_DATA, obedit->data);
  }
  MEM_freeN(objects);

  return OPERATOR_FINISHED;
}

void MESH_OT_mark_freestyle_edge(wmOperatorType *ot)
{
  PropertyRNA *prop;

  /* identifiers */
  ot->name = "Mark Freestyle Edge";
  ot->description = "(Un)mark selected edges as Freestyle feature edges";
  ot->idname = "MESH_OT_mark_freestyle_edge";

  /* api callbacks */
  ot->exec = edbm_mark_freestyle_edge_exec;
  ot->poll = ED_operator_editmesh;

  /* flags */
  ot->flag = OPTYPE_REGISTER | OPTYPE_UNDO;

  prop = RNA_def_boolean(ot->srna, "clear", false, "Clear", "");
  RNA_def_property_flag(prop, PROP_HIDDEN | PROP_SKIP_SAVE);
}

/** \} */

/* -------------------------------------------------------------------- */
/** \name Mark Face (Freestyle) Operator
 * \{ */

static int edbm_mark_freestyle_face_exec(bContext *C, wmOperator *op)
{
  BMFace *efa;
  BMIter iter;
  FreestyleFace *ffa;
  const bool clear = RNA_boolean_get(op->ptr, "clear");
  ViewLayer *view_layer = CTX_data_view_layer(C);

  uint objects_len = 0;
  Object **objects = BKE_view_layer_array_from_objects_in_edit_mode_unique_data(
      view_layer, CTX_wm_view3d(C), &objects_len);
  for (uint ob_index = 0; ob_index < objects_len; ob_index++) {
    Object *obedit = objects[ob_index];
    BMEditMesh *em = BKE_editmesh_from_object(obedit);

    if (em == NULL) {
      continue;
    }

    if (em->bm->totfacesel == 0) {
      continue;
    }

    if (!CustomData_has_layer(&em->bm->pdata, CD_FREESTYLE_FACE)) {
      BM_data_layer_add(em->bm, &em->bm->pdata, CD_FREESTYLE_FACE);
    }

    if (clear) {
      BM_ITER_MESH (efa, &iter, em->bm, BM_FACES_OF_MESH) {
        if (BM_elem_flag_test(efa, BM_ELEM_SELECT) && !BM_elem_flag_test(efa, BM_ELEM_HIDDEN)) {
          ffa = CustomData_bmesh_get(&em->bm->pdata, efa->head.data, CD_FREESTYLE_FACE);
          ffa->flag &= ~FREESTYLE_FACE_MARK;
        }
      }
    }
    else {
      BM_ITER_MESH (efa, &iter, em->bm, BM_FACES_OF_MESH) {
        if (BM_elem_flag_test(efa, BM_ELEM_SELECT) && !BM_elem_flag_test(efa, BM_ELEM_HIDDEN)) {
          ffa = CustomData_bmesh_get(&em->bm->pdata, efa->head.data, CD_FREESTYLE_FACE);
          ffa->flag |= FREESTYLE_FACE_MARK;
        }
      }
    }

    DEG_id_tag_update(obedit->data, ID_RECALC_GEOMETRY);
    WM_event_add_notifier(C, NC_GEOM | ND_DATA, obedit->data);
  }
  MEM_freeN(objects);

  return OPERATOR_FINISHED;
}

void MESH_OT_mark_freestyle_face(wmOperatorType *ot)
{
  PropertyRNA *prop;

  /* identifiers */
  ot->name = "Mark Freestyle Face";
  ot->description = "(Un)mark selected faces for exclusion from Freestyle feature edge detection";
  ot->idname = "MESH_OT_mark_freestyle_face";

  /* api callbacks */
  ot->exec = edbm_mark_freestyle_face_exec;
  ot->poll = ED_operator_editmesh;

  /* flags */
  ot->flag = OPTYPE_REGISTER | OPTYPE_UNDO;

  prop = RNA_def_boolean(ot->srna, "clear", false, "Clear", "");
  RNA_def_property_flag(prop, PROP_HIDDEN | PROP_SKIP_SAVE);
}

/** \} */

#endif /* WITH_FREESTYLE */

/* -------------------------------------------------------------------- */
/** \name Loop Normals Editing Tools Modal Map
 * \{ */

/* NOTE: these defines are saved in keymap files, do not change values but just add new ones */
/* NOTE: We could add more here, like e.g. a switch between local or global coordinates of target,
 *       use numinput to type in explicit vector values... */
enum {
  /* Generic commands. */
  EDBM_CLNOR_MODAL_CANCEL = 1,
  EDBM_CLNOR_MODAL_CONFIRM = 2,

  /* Point To operator. */
  EDBM_CLNOR_MODAL_POINTTO_RESET = 101,
  EDBM_CLNOR_MODAL_POINTTO_INVERT = 102,
  EDBM_CLNOR_MODAL_POINTTO_SPHERIZE = 103,
  EDBM_CLNOR_MODAL_POINTTO_ALIGN = 104,

  EDBM_CLNOR_MODAL_POINTTO_USE_MOUSE = 110,
  EDBM_CLNOR_MODAL_POINTTO_USE_PIVOT = 111,
  EDBM_CLNOR_MODAL_POINTTO_USE_OBJECT = 112,
  EDBM_CLNOR_MODAL_POINTTO_SET_USE_3DCURSOR = 113,
  EDBM_CLNOR_MODAL_POINTTO_SET_USE_SELECTED = 114,
};

/* called in transform_ops.c, on each regeneration of keymaps */
wmKeyMap *point_normals_modal_keymap(wmKeyConfig *keyconf)
{
  static const EnumPropertyItem modal_items[] = {
      {EDBM_CLNOR_MODAL_CANCEL, "CANCEL", 0, "Cancel", ""},
      {EDBM_CLNOR_MODAL_CONFIRM, "CONFIRM", 0, "Confirm", ""},

      /* Point To operator. */
      {EDBM_CLNOR_MODAL_POINTTO_RESET, "RESET", 0, "Reset", "Reset normals to initial ones"},
      {EDBM_CLNOR_MODAL_POINTTO_INVERT,
       "INVERT",
       0,
       "Invert",
       "Toggle inversion of affected normals"},
      {EDBM_CLNOR_MODAL_POINTTO_SPHERIZE,
       "SPHERIZE",
       0,
       "Spherize",
       "Interpolate between new and original normals"},
      {EDBM_CLNOR_MODAL_POINTTO_ALIGN, "ALIGN", 0, "Align", "Make all affected normals parallel"},

      {EDBM_CLNOR_MODAL_POINTTO_USE_MOUSE,
       "USE_MOUSE",
       0,
       "Use Mouse",
       "Follow mouse cursor position"},
      {EDBM_CLNOR_MODAL_POINTTO_USE_PIVOT,
       "USE_PIVOT",
       0,
       "Use Pivot",
       "Use current rotation/scaling pivot point coordinates"},
      {EDBM_CLNOR_MODAL_POINTTO_USE_OBJECT,
       "USE_OBJECT",
       0,
       "Use Object",
       "Use current edited object's location"},
      {EDBM_CLNOR_MODAL_POINTTO_SET_USE_3DCURSOR,
       "SET_USE_3DCURSOR",
       0,
       "Set and Use 3D Cursor",
       "Set new 3D cursor position and use it"},
      {EDBM_CLNOR_MODAL_POINTTO_SET_USE_SELECTED,
       "SET_USE_SELECTED",
       0,
       "Select and Use Mesh Item",
       "Select new active mesh element and use its location"},
      {0, NULL, 0, NULL, NULL},
  };
  static const char *keymap_name = "Custom Normals Modal Map";

  wmKeyMap *keymap = WM_modalkeymap_get(keyconf, keymap_name);

  /* We only need to add map once */
  if (keymap && keymap->modal_items) {
    return NULL;
  }

  keymap = WM_modalkeymap_add(keyconf, keymap_name, modal_items);

  WM_modalkeymap_assign(keymap, "MESH_OT_point_normals");

  return keymap;
}

#define CLNORS_VALID_VEC_LEN (1e-4f)

/********************** 'Point to' Loop Normals **********************/

enum {
  EDBM_CLNOR_POINTTO_MODE_COORDINATES = 1,
  EDBM_CLNOR_POINTTO_MODE_MOUSE = 2,
};

static EnumPropertyItem clnors_pointto_mode_items[] = {
    {EDBM_CLNOR_POINTTO_MODE_COORDINATES,
     "COORDINATES",
     0,
     "Coordinates",
     "Use static coordinates (defined by various means)"},
    {EDBM_CLNOR_POINTTO_MODE_MOUSE, "MOUSE", 0, "Mouse", "Follow mouse cursor"},
    {0, NULL, 0, NULL, NULL},
};

/* Initialize loop normal data */
static int point_normals_init(bContext *C, wmOperator *op, const wmEvent *UNUSED(event))
{
  Object *obedit = CTX_data_edit_object(C);
  BMEditMesh *em = BKE_editmesh_from_object(obedit);
  BMesh *bm = em->bm;

  BKE_editmesh_ensure_autosmooth(em, obedit->data);
  BKE_editmesh_lnorspace_update(em, obedit->data);
  BMLoopNorEditDataArray *lnors_ed_arr = BM_loop_normal_editdata_array_init(bm, false);

  op->customdata = lnors_ed_arr;

  return lnors_ed_arr->totloop;
}

static void point_normals_free(bContext *C, wmOperator *op)
{
  BMLoopNorEditDataArray *lnors_ed_arr = op->customdata;
  BM_loop_normal_editdata_array_free(lnors_ed_arr);
  op->customdata = NULL;
  ED_area_status_text(CTX_wm_area(C), NULL);
}

static void point_normals_update_header(bContext *C, wmOperator *op)
{
  char header[UI_MAX_DRAW_STR];
  char buf[UI_MAX_DRAW_STR];

  char *p = buf;
  int available_len = sizeof(buf);

#define WM_MODALKEY(_id) \
  WM_modalkeymap_operator_items_to_string_buf( \
      op->type, (_id), true, UI_MAX_SHORTCUT_STR, &available_len, &p)

  BLI_snprintf(header,
               sizeof(header),
               TIP_("%s: confirm, %s: cancel, "
                    "%s: point to mouse (%s), %s: point to Pivot, "
                    "%s: point to object origin, %s: reset normals, "
                    "%s: set & point to 3D cursor, %s: select & point to mesh item, "
                    "%s: invert normals (%s), %s: spherize (%s), %s: align (%s)"),
               WM_MODALKEY(EDBM_CLNOR_MODAL_CONFIRM),
               WM_MODALKEY(EDBM_CLNOR_MODAL_CANCEL),
               WM_MODALKEY(EDBM_CLNOR_MODAL_POINTTO_USE_MOUSE),
               WM_bool_as_string(RNA_enum_get(op->ptr, "mode") == EDBM_CLNOR_POINTTO_MODE_MOUSE),
               WM_MODALKEY(EDBM_CLNOR_MODAL_POINTTO_USE_PIVOT),
               WM_MODALKEY(EDBM_CLNOR_MODAL_POINTTO_USE_OBJECT),
               WM_MODALKEY(EDBM_CLNOR_MODAL_POINTTO_RESET),
               WM_MODALKEY(EDBM_CLNOR_MODAL_POINTTO_SET_USE_3DCURSOR),
               WM_MODALKEY(EDBM_CLNOR_MODAL_POINTTO_SET_USE_SELECTED),
               WM_MODALKEY(EDBM_CLNOR_MODAL_POINTTO_INVERT),
               WM_bool_as_string(RNA_boolean_get(op->ptr, "invert")),
               WM_MODALKEY(EDBM_CLNOR_MODAL_POINTTO_SPHERIZE),
               WM_bool_as_string(RNA_boolean_get(op->ptr, "spherize")),
               WM_MODALKEY(EDBM_CLNOR_MODAL_POINTTO_ALIGN),
               WM_bool_as_string(RNA_boolean_get(op->ptr, "align")));

#undef WM_MODALKEY

  ED_area_status_text(CTX_wm_area(C), header);
}

/* TODO move that to generic function in BMesh? */
static void bmesh_selected_verts_center_calc(BMesh *bm, float *r_center)
{
  BMVert *v;
  BMIter viter;
  int i = 0;

  zero_v3(r_center);
  BM_ITER_MESH (v, &viter, bm, BM_VERTS_OF_MESH) {
    if (BM_elem_flag_test(v, BM_ELEM_SELECT)) {
      add_v3_v3(r_center, v->co);
      i++;
    }
  }
  mul_v3_fl(r_center, 1.0f / (float)i);
}

static void point_normals_apply(bContext *C, wmOperator *op, float target[3], const bool do_reset)
{
  Object *obedit = CTX_data_edit_object(C);
  BMesh *bm = BKE_editmesh_from_object(obedit)->bm;
  BMLoopNorEditDataArray *lnors_ed_arr = op->customdata;

  const bool do_invert = RNA_boolean_get(op->ptr, "invert");
  const bool do_spherize = RNA_boolean_get(op->ptr, "spherize");
  const bool do_align = RNA_boolean_get(op->ptr, "align");
  float center[3];

  if (do_align && !do_reset) {
    bmesh_selected_verts_center_calc(bm, center);
  }

  sub_v3_v3(target, obedit->loc); /* Move target to local coordinates. */

  BMLoopNorEditData *lnor_ed = lnors_ed_arr->lnor_editdata;
  for (int i = 0; i < lnors_ed_arr->totloop; i++, lnor_ed++) {
    if (do_reset) {
      copy_v3_v3(lnor_ed->nloc, lnor_ed->niloc);
    }
    else if (do_spherize) {
      /* Note that this is *not* real spherical interpolation.
       * Probably good enough in this case though? */
      const float strength = RNA_float_get(op->ptr, "spherize_strength");
      float spherized_normal[3];

      sub_v3_v3v3(spherized_normal, target, lnor_ed->loc);

      /* otherwise, multiplication by strength is meaningless... */
      normalize_v3(spherized_normal);

      mul_v3_fl(spherized_normal, strength);
      mul_v3_v3fl(lnor_ed->nloc, lnor_ed->niloc, 1.0f - strength);
      add_v3_v3(lnor_ed->nloc, spherized_normal);
    }
    else if (do_align) {
      sub_v3_v3v3(lnor_ed->nloc, target, center);
    }
    else {
      sub_v3_v3v3(lnor_ed->nloc, target, lnor_ed->loc);
    }

    if (do_invert && !do_reset) {
      negate_v3(lnor_ed->nloc);
    }
    if (normalize_v3(lnor_ed->nloc) >= CLNORS_VALID_VEC_LEN) {
      BKE_lnor_space_custom_normal_to_data(
          bm->lnor_spacearr->lspacearr[lnor_ed->loop_index], lnor_ed->nloc, lnor_ed->clnors_data);
    }
  }
}

static int edbm_point_normals_modal(bContext *C, wmOperator *op, const wmEvent *event)
{
  View3D *v3d = CTX_wm_view3d(C);
  Scene *scene = CTX_data_scene(C);
  Object *obedit = CTX_data_edit_object(C);
  BMEditMesh *em = BKE_editmesh_from_object(obedit);
  BMesh *bm = em->bm;

  float target[3];

  int ret = OPERATOR_PASS_THROUGH;
  int mode = RNA_enum_get(op->ptr, "mode");
  int new_mode = mode;
  bool force_mousemove = false;
  bool do_reset = false;

  PropertyRNA *prop_target = RNA_struct_find_property(op->ptr, "target_location");

  if (event->type == EVT_MODAL_MAP) {
    switch (event->val) {
      case EDBM_CLNOR_MODAL_CONFIRM:
        RNA_property_float_get_array(op->ptr, prop_target, target);
        ret = OPERATOR_FINISHED;
        break;

      case EDBM_CLNOR_MODAL_CANCEL:
        do_reset = true;
        ret = OPERATOR_CANCELLED;
        break;

      case EDBM_CLNOR_MODAL_POINTTO_RESET:
        do_reset = true;
        ret = OPERATOR_RUNNING_MODAL;
        break;

      case EDBM_CLNOR_MODAL_POINTTO_INVERT: {
        PropertyRNA *prop_invert = RNA_struct_find_property(op->ptr, "invert");
        RNA_property_boolean_set(
            op->ptr, prop_invert, !RNA_property_boolean_get(op->ptr, prop_invert));
        RNA_property_float_get_array(op->ptr, prop_target, target);
        ret = OPERATOR_RUNNING_MODAL;
        break;
      }

      case EDBM_CLNOR_MODAL_POINTTO_SPHERIZE: {
        PropertyRNA *prop_spherize = RNA_struct_find_property(op->ptr, "spherize");
        RNA_property_boolean_set(
            op->ptr, prop_spherize, !RNA_property_boolean_get(op->ptr, prop_spherize));
        RNA_property_float_get_array(op->ptr, prop_target, target);
        ret = OPERATOR_RUNNING_MODAL;
        break;
      }

      case EDBM_CLNOR_MODAL_POINTTO_ALIGN: {
        PropertyRNA *prop_align = RNA_struct_find_property(op->ptr, "align");
        RNA_property_boolean_set(
            op->ptr, prop_align, !RNA_property_boolean_get(op->ptr, prop_align));
        RNA_property_float_get_array(op->ptr, prop_target, target);
        ret = OPERATOR_RUNNING_MODAL;
        break;
      }

      case EDBM_CLNOR_MODAL_POINTTO_USE_MOUSE:
        new_mode = EDBM_CLNOR_POINTTO_MODE_MOUSE;
        /* We want to immediately update to mouse cursor position... */
        force_mousemove = true;
        ret = OPERATOR_RUNNING_MODAL;
        break;

      case EDBM_CLNOR_MODAL_POINTTO_USE_OBJECT:
        new_mode = EDBM_CLNOR_POINTTO_MODE_COORDINATES;
        copy_v3_v3(target, obedit->loc);
        ret = OPERATOR_RUNNING_MODAL;
        break;

      case EDBM_CLNOR_MODAL_POINTTO_SET_USE_3DCURSOR:
        new_mode = EDBM_CLNOR_POINTTO_MODE_COORDINATES;
        ED_view3d_cursor3d_update(C, event->mval, false, V3D_CURSOR_ORIENT_NONE);
        copy_v3_v3(target, scene->cursor.location);
        ret = OPERATOR_RUNNING_MODAL;
        break;

      case EDBM_CLNOR_MODAL_POINTTO_SET_USE_SELECTED:
        new_mode = EDBM_CLNOR_POINTTO_MODE_COORDINATES;
        view3d_operator_needs_opengl(C);
        if (EDBM_select_pick(C, event->mval, false, false, false)) {
          /* Point to newly selected active. */
          ED_object_calc_active_center_for_editmode(obedit, false, target);

          add_v3_v3(target, obedit->loc);
          ret = OPERATOR_RUNNING_MODAL;
        }
        break;

      case EDBM_CLNOR_MODAL_POINTTO_USE_PIVOT:
        new_mode = EDBM_CLNOR_POINTTO_MODE_COORDINATES;
        switch (scene->toolsettings->transform_pivot_point) {
          case V3D_AROUND_CENTER_BOUNDS: /* calculateCenterBound */
          {
            BMVert *v;
            BMIter viter;
            float min[3], max[3];
            int i = 0;

            BM_ITER_MESH (v, &viter, bm, BM_VERTS_OF_MESH) {
              if (BM_elem_flag_test(v, BM_ELEM_SELECT)) {
                if (i) {
                  minmax_v3v3_v3(min, max, v->co);
                }
                else {
                  copy_v3_v3(min, v->co);
                  copy_v3_v3(max, v->co);
                }
                i++;
              }
            }
            mid_v3_v3v3(target, min, max);
            add_v3_v3(target, obedit->loc);
            break;
          }

          case V3D_AROUND_CENTER_MEDIAN: {
            bmesh_selected_verts_center_calc(bm, target);
            add_v3_v3(target, obedit->loc);
            break;
          }

          case V3D_AROUND_CURSOR:
            copy_v3_v3(target, scene->cursor.location);
            break;

          case V3D_AROUND_ACTIVE:
            if (!ED_object_calc_active_center_for_editmode(obedit, false, target)) {
              zero_v3(target);
            }
            add_v3_v3(target, obedit->loc);
            break;

          default:
            BKE_report(op->reports, RPT_WARNING, "Does not support Individual Origin as pivot");
            copy_v3_v3(target, obedit->loc);
        }
        ret = OPERATOR_RUNNING_MODAL;
        break;
      default:
        break;
    }
  }

  if (new_mode != mode) {
    mode = new_mode;
    RNA_enum_set(op->ptr, "mode", mode);
  }

  /* Only handle mousemove event in case we are in mouse mode. */
  if (event->type == MOUSEMOVE || force_mousemove) {
    if (mode == EDBM_CLNOR_POINTTO_MODE_MOUSE) {
      ARegion *ar = CTX_wm_region(C);
      float center[3];

      bmesh_selected_verts_center_calc(bm, center);

      ED_view3d_win_to_3d_int(v3d, ar, center, event->mval, target);

      ret = OPERATOR_RUNNING_MODAL;
    }
  }

  if (ret != OPERATOR_PASS_THROUGH) {
    if (!ELEM(ret, OPERATOR_CANCELLED, OPERATOR_FINISHED)) {
      RNA_property_float_set_array(op->ptr, prop_target, target);
    }
    point_normals_apply(C, op, target, do_reset);
    EDBM_update_generic(obedit->data, true, false); /* Recheck bools. */

    point_normals_update_header(C, op);
  }

  if (ELEM(ret, OPERATOR_CANCELLED, OPERATOR_FINISHED)) {
    point_normals_free(C, op);
  }

  return ret;
}

static int edbm_point_normals_invoke(bContext *C, wmOperator *op, const wmEvent *event)
{
  if (!point_normals_init(C, op, event)) {
    point_normals_free(C, op);
    return OPERATOR_CANCELLED;
  }

  WM_event_add_modal_handler(C, op);

  point_normals_update_header(C, op);

  op->flag |= OP_IS_MODAL_GRAB_CURSOR;
  return OPERATOR_RUNNING_MODAL;
}

/* TODO: make this work on multiple objects at once */
static int edbm_point_normals_exec(bContext *C, wmOperator *op)
{
  Object *obedit = CTX_data_edit_object(C);

  if (!point_normals_init(C, op, NULL)) {
    point_normals_free(C, op);
    return OPERATOR_CANCELLED;
  }

  /* Note that 'mode' is ignored in exec case,
   * we directly use vector stored in target_location, whatever that is. */

  float target[3];
  RNA_float_get_array(op->ptr, "target_location", target);

  point_normals_apply(C, op, target, false);

  EDBM_update_generic(obedit->data, true, false);
  point_normals_free(C, op);

  return OPERATOR_FINISHED;
}

static bool point_normals_draw_check_prop(PointerRNA *ptr,
                                          PropertyRNA *prop,
                                          void *UNUSED(user_data))
{
  const char *prop_id = RNA_property_identifier(prop);

  /* Only show strength option if spherize is enabled. */
  if (STREQ(prop_id, "spherize_strength")) {
    return (bool)RNA_boolean_get(ptr, "spherize");
  }

  /* Else, show it! */
  return true;
}

static void edbm_point_normals_ui(bContext *C, wmOperator *op)
{
  uiLayout *layout = op->layout;
  wmWindowManager *wm = CTX_wm_manager(C);
  PointerRNA ptr;

  RNA_pointer_create(&wm->id, op->type->srna, op->properties, &ptr);

  /* Main auto-draw call */
  uiDefAutoButsRNA(layout, &ptr, point_normals_draw_check_prop, NULL, NULL, '\0', false);
}

void MESH_OT_point_normals(struct wmOperatorType *ot)
{
  /* identifiers */
  ot->name = "Point Normals to Target";
  ot->description = "Point selected custom normals to specified Target";
  ot->idname = "MESH_OT_point_normals";

  /* api callbacks */
  ot->exec = edbm_point_normals_exec;
  ot->invoke = edbm_point_normals_invoke;
  ot->modal = edbm_point_normals_modal;
  ot->poll = ED_operator_editmesh;
  ot->ui = edbm_point_normals_ui;
  ot->cancel = point_normals_free;

  /* flags */
  ot->flag = OPTYPE_BLOCKING | OPTYPE_REGISTER | OPTYPE_UNDO;

  ot->prop = RNA_def_enum(ot->srna,
                          "mode",
                          clnors_pointto_mode_items,
                          EDBM_CLNOR_POINTTO_MODE_COORDINATES,
                          "Mode",
                          "How to define coordinates to point custom normals to");
  RNA_def_property_flag(ot->prop, PROP_HIDDEN);

  RNA_def_boolean(ot->srna, "invert", false, "Invert", "Invert affected normals");

  RNA_def_boolean(ot->srna, "align", false, "Align", "Make all affected normals parallel");

  RNA_def_float_vector_xyz(ot->srna,
                           "target_location",
                           3,
                           NULL,
                           -FLT_MAX,
                           FLT_MAX,
                           "Target",
                           "Target location to which normals will point",
                           -1000.0f,
                           1000.0f);

  RNA_def_boolean(
      ot->srna, "spherize", false, "Spherize", "Interpolate between original and new normals");

  RNA_def_float(ot->srna,
                "spherize_strength",
                0.1,
                0.0f,
                1.0f,
                "Spherize Strength",
                "Ratio of spherized normal to original normal",
                0.0f,
                1.0f);
}

/** \} */

/* -------------------------------------------------------------------- */
/** \name Split/Merge Loop Normals
 * \{ */

static void normals_merge(BMesh *bm, BMLoopNorEditDataArray *lnors_ed_arr)
{
  BMLoopNorEditData *lnor_ed = lnors_ed_arr->lnor_editdata;

  BLI_SMALLSTACK_DECLARE(clnors, short *);

  BLI_assert(bm->lnor_spacearr->data_type == MLNOR_SPACEARR_BMLOOP_PTR);

  BM_normals_loops_edges_tag(bm, false);

  for (int i = 0; i < lnors_ed_arr->totloop; i++, lnor_ed++) {
    if (BM_elem_flag_test(lnor_ed->loop, BM_ELEM_TAG)) {
      continue;
    }

    MLoopNorSpace *lnor_space = bm->lnor_spacearr->lspacearr[lnor_ed->loop_index];

    if ((lnor_space->flags & MLNOR_SPACE_IS_SINGLE) == 0) {
      LinkNode *loops = lnor_space->loops;
      float avg_normal[3] = {0.0f, 0.0f, 0.0f};
      short *clnors_data;

      for (; loops; loops = loops->next) {
        BMLoop *l = loops->link;
        const int loop_index = BM_elem_index_get(l);

        BMLoopNorEditData *lnor_ed_tmp = lnors_ed_arr->lidx_to_lnor_editdata[loop_index];
        BLI_assert(lnor_ed_tmp->loop_index == loop_index && lnor_ed_tmp->loop == l);
        add_v3_v3(avg_normal, lnor_ed_tmp->nloc);
        BLI_SMALLSTACK_PUSH(clnors, lnor_ed_tmp->clnors_data);
        BM_elem_flag_enable(l, BM_ELEM_TAG);
      }
      if (normalize_v3(avg_normal) < CLNORS_VALID_VEC_LEN) {
        /* If avg normal is nearly 0, set clnor to default value. */
        zero_v3(avg_normal);
      }
      while ((clnors_data = BLI_SMALLSTACK_POP(clnors))) {
        BKE_lnor_space_custom_normal_to_data(lnor_space, avg_normal, clnors_data);
      }
    }
  }
}

static void normals_split(BMesh *bm)
{
  BMFace *f;
  BMLoop *l, *l_curr, *l_first;
  BMIter fiter;

  BLI_assert(bm->lnor_spacearr->data_type == MLNOR_SPACEARR_BMLOOP_PTR);

  BM_normals_loops_edges_tag(bm, true);

  const int cd_clnors_offset = CustomData_get_offset(&bm->ldata, CD_CUSTOMLOOPNORMAL);
  BM_ITER_MESH (f, &fiter, bm, BM_FACES_OF_MESH) {
    l_curr = l_first = BM_FACE_FIRST_LOOP(f);
    do {
      if (BM_elem_flag_test(l_curr->v, BM_ELEM_SELECT) &&
          (!BM_elem_flag_test(l_curr->e, BM_ELEM_TAG) ||
           (!BM_elem_flag_test(l_curr, BM_ELEM_TAG) && BM_loop_check_cyclic_smooth_fan(l_curr)))) {
        if (!BM_elem_flag_test(l_curr->e, BM_ELEM_TAG) &&
            !BM_elem_flag_test(l_curr->prev->e, BM_ELEM_TAG)) {
          const int loop_index = BM_elem_index_get(l_curr);
          short *clnors = BM_ELEM_CD_GET_VOID_P(l_curr, cd_clnors_offset);
          BKE_lnor_space_custom_normal_to_data(
              bm->lnor_spacearr->lspacearr[loop_index], f->no, clnors);
        }
        else {
          BMVert *v_pivot = l_curr->v;
          UNUSED_VARS_NDEBUG(v_pivot);
          BMEdge *e_next;
          const BMEdge *e_org = l_curr->e;
          BMLoop *lfan_pivot, *lfan_pivot_next;

          lfan_pivot = l_curr;
          e_next = lfan_pivot->e;
          BLI_SMALLSTACK_DECLARE(loops, BMLoop *);
          float avg_normal[3] = {0.0f};

          while (true) {
            lfan_pivot_next = BM_vert_step_fan_loop(lfan_pivot, &e_next);
            if (lfan_pivot_next) {
              BLI_assert(lfan_pivot_next->v == v_pivot);
            }
            else {
              e_next = (lfan_pivot->e == e_next) ? lfan_pivot->prev->e : lfan_pivot->e;
            }

            BLI_SMALLSTACK_PUSH(loops, lfan_pivot);
            add_v3_v3(avg_normal, lfan_pivot->f->no);

            if (!BM_elem_flag_test(e_next, BM_ELEM_TAG) || (e_next == e_org)) {
              break;
            }
            lfan_pivot = lfan_pivot_next;
          }
          if (normalize_v3(avg_normal) < CLNORS_VALID_VEC_LEN) {
            /* If avg normal is nearly 0, set clnor to default value. */
            zero_v3(avg_normal);
          }
          while ((l = BLI_SMALLSTACK_POP(loops))) {
            const int l_index = BM_elem_index_get(l);
            short *clnors = BM_ELEM_CD_GET_VOID_P(l, cd_clnors_offset);
            BKE_lnor_space_custom_normal_to_data(
                bm->lnor_spacearr->lspacearr[l_index], avg_normal, clnors);
          }
        }
      }
    } while ((l_curr = l_curr->next) != l_first);
  }
}

static int normals_split_merge(bContext *C, const bool do_merge)
{
  ViewLayer *view_layer = CTX_data_view_layer(C);
  uint objects_len = 0;
  Object **objects = BKE_view_layer_array_from_objects_in_edit_mode_unique_data(
      view_layer, CTX_wm_view3d(C), &objects_len);

  for (uint ob_index = 0; ob_index < objects_len; ob_index++) {
    Object *obedit = objects[ob_index];
    BMEditMesh *em = BKE_editmesh_from_object(obedit);
    BMesh *bm = em->bm;
    BMEdge *e;
    BMIter eiter;

    BKE_editmesh_ensure_autosmooth(em, obedit->data);
    BKE_editmesh_lnorspace_update(em, obedit->data);

    /* Note that we need temp lnor editing data for all loops of all affected vertices, since by
     * setting some faces/edges as smooth we are going to change clnors spaces... See also T65809.
     */
    BMLoopNorEditDataArray *lnors_ed_arr = do_merge ?
                                               BM_loop_normal_editdata_array_init(bm, true) :
                                               NULL;

    mesh_set_smooth_faces(em, do_merge);

    BM_ITER_MESH (e, &eiter, bm, BM_EDGES_OF_MESH) {
      if (BM_elem_flag_test(e, BM_ELEM_SELECT)) {
        BM_elem_flag_set(e, BM_ELEM_SMOOTH, do_merge);
      }
    }

    bm->spacearr_dirty |= BM_SPACEARR_DIRTY_ALL;
    BKE_editmesh_lnorspace_update(em, obedit->data);

    if (do_merge) {
      normals_merge(bm, lnors_ed_arr);
    }
    else {
      normals_split(bm);
    }

    if (lnors_ed_arr) {
      BM_loop_normal_editdata_array_free(lnors_ed_arr);
    }

    EDBM_update_generic(obedit->data, true, false);
  }

  MEM_freeN(objects);
  return OPERATOR_FINISHED;
}

static int edbm_merge_normals_exec(bContext *C, wmOperator *UNUSED(op))
{
  return normals_split_merge(C, true);
}

void MESH_OT_merge_normals(struct wmOperatorType *ot)
{
  /* identifiers */
  ot->name = "Merge Normals";
  ot->description = "Merge custom normals of selected vertices";
  ot->idname = "MESH_OT_merge_normals";

  /* api callbacks */
  ot->exec = edbm_merge_normals_exec;
  ot->poll = ED_operator_editmesh;

  /* flags */
  ot->flag = OPTYPE_REGISTER | OPTYPE_UNDO;
}

static int edbm_split_normals_exec(bContext *C, wmOperator *UNUSED(op))
{
  return normals_split_merge(C, false);
}

void MESH_OT_split_normals(struct wmOperatorType *ot)
{
  /* identifiers */
  ot->name = "Split Normals";
  ot->description = "Split custom normals of selected vertices";
  ot->idname = "MESH_OT_split_normals";

  /* api callbacks */
  ot->exec = edbm_split_normals_exec;
  ot->poll = ED_operator_editmesh;

  /* flags */
  ot->flag = OPTYPE_REGISTER | OPTYPE_UNDO;
}

/** \} */

/* -------------------------------------------------------------------- */
/** \name Average Loop Normals
 * \{ */

enum {
  EDBM_CLNOR_AVERAGE_LOOP = 1,
  EDBM_CLNOR_AVERAGE_FACE_AREA = 2,
  EDBM_CLNOR_AVERAGE_ANGLE = 3,
};

static EnumPropertyItem average_method_items[] = {
    {EDBM_CLNOR_AVERAGE_LOOP, "CUSTOM_NORMAL", 0, "Custom Normal", "Take Average of vert Normals"},
    {EDBM_CLNOR_AVERAGE_FACE_AREA,
     "FACE_AREA",
     0,
     "Face Area",
     "Set all vert normals by Face Area"},
    {EDBM_CLNOR_AVERAGE_ANGLE,
     "CORNER_ANGLE",
     0,
     "Corner Angle",
     "Set all vert normals by Corner Angle"},
    {0, NULL, 0, NULL, NULL},
};

static int edbm_average_normals_exec(bContext *C, wmOperator *op)
{
  ViewLayer *view_layer = CTX_data_view_layer(C);
  uint objects_len = 0;
  Object **objects = BKE_view_layer_array_from_objects_in_edit_mode_unique_data(
      view_layer, CTX_wm_view3d(C), &objects_len);
  const int average_type = RNA_enum_get(op->ptr, "average_type");
  const float absweight = (float)RNA_int_get(op->ptr, "weight");
  const float threshold = RNA_float_get(op->ptr, "threshold");

  for (uint ob_index = 0; ob_index < objects_len; ob_index++) {
    Object *obedit = objects[ob_index];
    BMEditMesh *em = BKE_editmesh_from_object(obedit);
    BMesh *bm = em->bm;
    BMFace *f;
    BMLoop *l, *l_curr, *l_first;
    BMIter fiter;

    BKE_editmesh_ensure_autosmooth(em, obedit->data);
    bm->spacearr_dirty |= BM_SPACEARR_DIRTY_ALL;
    BKE_editmesh_lnorspace_update(em, obedit->data);

    const int cd_clnors_offset = CustomData_get_offset(&bm->ldata, CD_CUSTOMLOOPNORMAL);

    float weight = absweight / 50.0f;
    if (absweight == 100.0f) {
      weight = (float)SHRT_MAX;
    }
    else if (absweight == 1.0f) {
      weight = 1 / (float)SHRT_MAX;
    }
    else if ((weight - 1) * 25 > 1) {
      weight = (weight - 1) * 25;
    }

    BM_normals_loops_edges_tag(bm, true);

    HeapSimple *loop_weight = BLI_heapsimple_new();

    BM_ITER_MESH (f, &fiter, bm, BM_FACES_OF_MESH) {
      l_curr = l_first = BM_FACE_FIRST_LOOP(f);
      do {
        if (BM_elem_flag_test(l_curr->v, BM_ELEM_SELECT) &&
            (!BM_elem_flag_test(l_curr->e, BM_ELEM_TAG) ||
             (!BM_elem_flag_test(l_curr, BM_ELEM_TAG) &&
              BM_loop_check_cyclic_smooth_fan(l_curr)))) {
          if (!BM_elem_flag_test(l_curr->e, BM_ELEM_TAG) &&
              !BM_elem_flag_test(l_curr->prev->e, BM_ELEM_TAG)) {
            const int loop_index = BM_elem_index_get(l_curr);
            short *clnors = BM_ELEM_CD_GET_VOID_P(l_curr, cd_clnors_offset);
            BKE_lnor_space_custom_normal_to_data(
                bm->lnor_spacearr->lspacearr[loop_index], f->no, clnors);
          }
          else {
            BMVert *v_pivot = l_curr->v;
            UNUSED_VARS_NDEBUG(v_pivot);
            BMEdge *e_next;
            const BMEdge *e_org = l_curr->e;
            BMLoop *lfan_pivot, *lfan_pivot_next;

            lfan_pivot = l_curr;
            e_next = lfan_pivot->e;

            while (true) {
              lfan_pivot_next = BM_vert_step_fan_loop(lfan_pivot, &e_next);
              if (lfan_pivot_next) {
                BLI_assert(lfan_pivot_next->v == v_pivot);
              }
              else {
                e_next = (lfan_pivot->e == e_next) ? lfan_pivot->prev->e : lfan_pivot->e;
              }

              float val = 1.0f;
              if (average_type == EDBM_CLNOR_AVERAGE_FACE_AREA) {
                val = 1.0f / BM_face_calc_area(lfan_pivot->f);
              }
              else if (average_type == EDBM_CLNOR_AVERAGE_ANGLE) {
                val = 1.0f / BM_loop_calc_face_angle(lfan_pivot);
              }

              BLI_heapsimple_insert(loop_weight, val, lfan_pivot);

              if (!BM_elem_flag_test(e_next, BM_ELEM_TAG) || (e_next == e_org)) {
                break;
              }
              lfan_pivot = lfan_pivot_next;
            }

            BLI_SMALLSTACK_DECLARE(loops, BMLoop *);
            float wnor[3], avg_normal[3] = {0.0f}, count = 0;
            float val = BLI_heapsimple_top_value(loop_weight);

            while (!BLI_heapsimple_is_empty(loop_weight)) {
              const float cur_val = BLI_heapsimple_top_value(loop_weight);
              if (!compare_ff(val, cur_val, threshold)) {
                count++;
                val = cur_val;
              }
              l = BLI_heapsimple_pop_min(loop_weight);
              BLI_SMALLSTACK_PUSH(loops, l);

              const float n_weight = pow(weight, count);

              if (average_type == EDBM_CLNOR_AVERAGE_LOOP) {
                const int l_index = BM_elem_index_get(l);
                short *clnors = BM_ELEM_CD_GET_VOID_P(l, cd_clnors_offset);
                BKE_lnor_space_custom_data_to_normal(
                    bm->lnor_spacearr->lspacearr[l_index], clnors, wnor);
              }
              else {
                copy_v3_v3(wnor, l->f->no);
              }
              mul_v3_fl(wnor, (1.0f / cur_val) * (1.0f / n_weight));
              add_v3_v3(avg_normal, wnor);
            }

            if (normalize_v3(avg_normal) < CLNORS_VALID_VEC_LEN) {
              /* If avg normal is nearly 0, set clnor to default value. */
              zero_v3(avg_normal);
            }
            while ((l = BLI_SMALLSTACK_POP(loops))) {
              const int l_index = BM_elem_index_get(l);
              short *clnors = BM_ELEM_CD_GET_VOID_P(l, cd_clnors_offset);
              BKE_lnor_space_custom_normal_to_data(
                  bm->lnor_spacearr->lspacearr[l_index], avg_normal, clnors);
            }
          }
        }
      } while ((l_curr = l_curr->next) != l_first);
    }

    BLI_heapsimple_free(loop_weight, NULL);
    EDBM_update_generic(obedit->data, true, false);
  }

  MEM_freeN(objects);
  return OPERATOR_FINISHED;
}

static bool average_normals_draw_check_prop(PointerRNA *ptr,
                                            PropertyRNA *prop,
                                            void *UNUSED(user_data))
{
  const char *prop_id = RNA_property_identifier(prop);
  const int average_type = RNA_enum_get(ptr, "average_type");

  /* Only show weight/threshold options in loop average type. */
  if (STREQ(prop_id, "weight")) {
    return (average_type == EDBM_CLNOR_AVERAGE_LOOP);
  }
  else if (STREQ(prop_id, "threshold")) {
    return (average_type == EDBM_CLNOR_AVERAGE_LOOP);
  }

  /* Else, show it! */
  return true;
}

static void edbm_average_normals_ui(bContext *C, wmOperator *op)
{
  uiLayout *layout = op->layout;
  wmWindowManager *wm = CTX_wm_manager(C);
  PointerRNA ptr;

  RNA_pointer_create(&wm->id, op->type->srna, op->properties, &ptr);

  /* Main auto-draw call */
  uiDefAutoButsRNA(layout, &ptr, average_normals_draw_check_prop, NULL, NULL, '\0', false);
}

void MESH_OT_average_normals(struct wmOperatorType *ot)
{
  /* identifiers */
  ot->name = "Average Normals";
  ot->description = "Average custom normals of selected vertices";
  ot->idname = "MESH_OT_average_normals";

  /* api callbacks */
  ot->exec = edbm_average_normals_exec;
  ot->poll = ED_operator_editmesh;
  ot->ui = edbm_average_normals_ui;

  /* flags */
  ot->flag = OPTYPE_REGISTER | OPTYPE_UNDO;

  ot->prop = RNA_def_enum(ot->srna,
                          "average_type",
                          average_method_items,
                          EDBM_CLNOR_AVERAGE_LOOP,
                          "Type",
                          "Averaging method");

  RNA_def_int(ot->srna, "weight", 50, 1, 100, "Weight", "Weight applied per face", 1, 100);

  RNA_def_float(ot->srna,
                "threshold",
                0.01f,
                0,
                10,
                "Threshold",
                "Threshold value for different weights to be considered equal",
                0,
                5);
}

/** \} */

/* -------------------------------------------------------------------- */
/** \name Custom Normal Interface Tools
 * \{ */

enum {
  EDBM_CLNOR_TOOLS_COPY = 1,
  EDBM_CLNOR_TOOLS_PASTE = 2,
  EDBM_CLNOR_TOOLS_MULTIPLY = 3,
  EDBM_CLNOR_TOOLS_ADD = 4,
  EDBM_CLNOR_TOOLS_RESET = 5,
};

static EnumPropertyItem normal_vector_tool_items[] = {
    {EDBM_CLNOR_TOOLS_COPY, "COPY", 0, "Copy Normal", "Copy normal to buffer"},
    {EDBM_CLNOR_TOOLS_PASTE, "PASTE", 0, "Paste Normal", "Paste normal from buffer"},
    {EDBM_CLNOR_TOOLS_ADD, "ADD", 0, "Add Normal", "Add normal vector with selection"},
    {EDBM_CLNOR_TOOLS_MULTIPLY,
     "MULTIPLY",
     0,
     "Multiply Normal",
     "Multiply normal vector with selection"},
    {EDBM_CLNOR_TOOLS_RESET,
     "RESET",
     0,
     "Reset Normal",
     "Reset buffer and/or normal of selected element"},
    {0, NULL, 0, NULL, NULL},
};

static int edbm_normals_tools_exec(bContext *C, wmOperator *op)
{
  Scene *scene = CTX_data_scene(C);
  ViewLayer *view_layer = CTX_data_view_layer(C);
  uint objects_len = 0;
  Object **objects = BKE_view_layer_array_from_objects_in_edit_mode_unique_data(
      view_layer, CTX_wm_view3d(C), &objects_len);
  const int mode = RNA_enum_get(op->ptr, "mode");
  const bool absolute = RNA_boolean_get(op->ptr, "absolute");
  float *normal_vector = scene->toolsettings->normal_vector;
  bool done_copy = false;

  for (uint ob_index = 0; ob_index < objects_len; ob_index++) {
    Object *obedit = objects[ob_index];
    BMEditMesh *em = BKE_editmesh_from_object(obedit);
    BMesh *bm = em->bm;

    if (bm->totloop == 0) {
      continue;
    }

    BKE_editmesh_ensure_autosmooth(em, obedit->data);
    BKE_editmesh_lnorspace_update(em, obedit->data);
    BMLoopNorEditDataArray *lnors_ed_arr = BM_loop_normal_editdata_array_init(bm, false);
    BMLoopNorEditData *lnor_ed = lnors_ed_arr->lnor_editdata;

    switch (mode) {
      case EDBM_CLNOR_TOOLS_COPY:
        if (bm->totfacesel == 0 && bm->totvertsel == 0) {
          BM_loop_normal_editdata_array_free(lnors_ed_arr);
          continue;
        }

        if (done_copy ||
            (bm->totfacesel != 1 && lnors_ed_arr->totloop != 1 && bm->totvertsel != 1)) {
          BKE_report(op->reports,
                     RPT_ERROR,
                     "Can only copy one custom normal, vertex normal or face normal");
          BM_loop_normal_editdata_array_free(lnors_ed_arr);
          continue;
        }
        if (lnors_ed_arr->totloop == 1) {
          copy_v3_v3(scene->toolsettings->normal_vector, lnors_ed_arr->lnor_editdata->nloc);
        }
        else if (bm->totfacesel == 1) {
          BMFace *f;
          BMIter fiter;
          BM_ITER_MESH (f, &fiter, bm, BM_FACES_OF_MESH) {
            if (BM_elem_flag_test(f, BM_ELEM_SELECT)) {
              copy_v3_v3(scene->toolsettings->normal_vector, f->no);
            }
          }
        }
        else {
          /* 'Vertex' normal, i.e. common set of loop normals on the same vertex,
           * only if they are all the same. */
          bool are_same_lnors = true;
          for (int i = 0; i < lnors_ed_arr->totloop; i++, lnor_ed++) {
            if (!compare_v3v3(lnors_ed_arr->lnor_editdata->nloc, lnor_ed->nloc, 1e-4f)) {
              are_same_lnors = false;
            }
          }
          if (are_same_lnors) {
            copy_v3_v3(scene->toolsettings->normal_vector, lnors_ed_arr->lnor_editdata->nloc);
          }
        }
        done_copy = true;
        break;

      case EDBM_CLNOR_TOOLS_PASTE:
        if (!absolute) {
          if (normalize_v3(normal_vector) < CLNORS_VALID_VEC_LEN) {
            /* If normal is nearly 0, do nothing. */
            break;
          }
        }
        for (int i = 0; i < lnors_ed_arr->totloop; i++, lnor_ed++) {
          if (absolute) {
            float abs_normal[3];
            copy_v3_v3(abs_normal, lnor_ed->loc);
            negate_v3(abs_normal);
            add_v3_v3(abs_normal, normal_vector);

            if (normalize_v3(abs_normal) < CLNORS_VALID_VEC_LEN) {
              /* If abs normal is nearly 0, set clnor to initial value. */
              copy_v3_v3(abs_normal, lnor_ed->niloc);
            }
            BKE_lnor_space_custom_normal_to_data(bm->lnor_spacearr->lspacearr[lnor_ed->loop_index],
                                                 abs_normal,
                                                 lnor_ed->clnors_data);
          }
          else {
            BKE_lnor_space_custom_normal_to_data(bm->lnor_spacearr->lspacearr[lnor_ed->loop_index],
                                                 normal_vector,
                                                 lnor_ed->clnors_data);
          }
        }
        break;

      case EDBM_CLNOR_TOOLS_MULTIPLY:
        for (int i = 0; i < lnors_ed_arr->totloop; i++, lnor_ed++) {
          mul_v3_v3(lnor_ed->nloc, normal_vector);

          if (normalize_v3(lnor_ed->nloc) < CLNORS_VALID_VEC_LEN) {
            /* If abs normal is nearly 0, set clnor to initial value. */
            copy_v3_v3(lnor_ed->nloc, lnor_ed->niloc);
          }
          BKE_lnor_space_custom_normal_to_data(bm->lnor_spacearr->lspacearr[lnor_ed->loop_index],
                                               lnor_ed->nloc,
                                               lnor_ed->clnors_data);
        }
        break;

      case EDBM_CLNOR_TOOLS_ADD:
        for (int i = 0; i < lnors_ed_arr->totloop; i++, lnor_ed++) {
          add_v3_v3(lnor_ed->nloc, normal_vector);

          if (normalize_v3(lnor_ed->nloc) < CLNORS_VALID_VEC_LEN) {
            /* If abs normal is nearly 0, set clnor to initial value. */
            copy_v3_v3(lnor_ed->nloc, lnor_ed->niloc);
          }
          BKE_lnor_space_custom_normal_to_data(bm->lnor_spacearr->lspacearr[lnor_ed->loop_index],
                                               lnor_ed->nloc,
                                               lnor_ed->clnors_data);
        }
        break;

      case EDBM_CLNOR_TOOLS_RESET:
        zero_v3(normal_vector);
        for (int i = 0; i < lnors_ed_arr->totloop; i++, lnor_ed++) {
          BKE_lnor_space_custom_normal_to_data(bm->lnor_spacearr->lspacearr[lnor_ed->loop_index],
                                               normal_vector,
                                               lnor_ed->clnors_data);
        }
        break;

      default:
        BLI_assert(0);
        break;
    }

    BM_loop_normal_editdata_array_free(lnors_ed_arr);

    EDBM_update_generic(obedit->data, true, false);
  }

  MEM_freeN(objects);
  return OPERATOR_FINISHED;
}

static bool normals_tools_draw_check_prop(PointerRNA *ptr,
                                          PropertyRNA *prop,
                                          void *UNUSED(user_data))
{
  const char *prop_id = RNA_property_identifier(prop);
  const int mode = RNA_enum_get(ptr, "mode");

  /* Only show absolute option in paste mode. */
  if (STREQ(prop_id, "absolute")) {
    return (mode == EDBM_CLNOR_TOOLS_PASTE);
  }

  /* Else, show it! */
  return true;
}

static void edbm_normals_tools_ui(bContext *C, wmOperator *op)
{
  uiLayout *layout = op->layout;
  wmWindowManager *wm = CTX_wm_manager(C);
  PointerRNA ptr;

  RNA_pointer_create(&wm->id, op->type->srna, op->properties, &ptr);

  /* Main auto-draw call */
  uiDefAutoButsRNA(layout, &ptr, normals_tools_draw_check_prop, NULL, NULL, '\0', false);
}

void MESH_OT_normals_tools(struct wmOperatorType *ot)
{
  /* identifiers */
  ot->name = "Normals Vector Tools";
  ot->description = "Custom normals tools using Normal Vector of UI";
  ot->idname = "MESH_OT_normals_tools";

  /* api callbacks */
  ot->exec = edbm_normals_tools_exec;
  ot->poll = ED_operator_editmesh;
  ot->ui = edbm_normals_tools_ui;

  /* flags */
  ot->flag = OPTYPE_REGISTER | OPTYPE_UNDO;

  ot->prop = RNA_def_enum(ot->srna,
                          "mode",
                          normal_vector_tool_items,
                          EDBM_CLNOR_TOOLS_COPY,
                          "Mode",
                          "Mode of tools taking input from Interface");
  RNA_def_property_flag(ot->prop, PROP_HIDDEN);

  RNA_def_boolean(ot->srna,
                  "absolute",
                  false,
                  "Absolute Coordinates",
                  "Copy Absolute coordinates or Normal vector");
}

static int edbm_set_normals_from_faces_exec(bContext *C, wmOperator *op)
{
  ViewLayer *view_layer = CTX_data_view_layer(C);
  uint objects_len = 0;
  Object **objects = BKE_view_layer_array_from_objects_in_edit_mode_unique_data(
      view_layer, CTX_wm_view3d(C), &objects_len);

  for (uint ob_index = 0; ob_index < objects_len; ob_index++) {
    Object *obedit = objects[ob_index];
    BMEditMesh *em = BKE_editmesh_from_object(obedit);
    BMesh *bm = em->bm;
    BMFace *f;
    BMVert *v;
    BMEdge *e;
    BMLoop *l;
    BMIter fiter, viter, eiter, liter;

    const bool keep_sharp = RNA_boolean_get(op->ptr, "keep_sharp");

    BKE_editmesh_ensure_autosmooth(em, obedit->data);
    BKE_editmesh_lnorspace_update(em, obedit->data);

    float(*vnors)[3] = MEM_callocN(sizeof(*vnors) * bm->totvert, __func__);
    BM_ITER_MESH (f, &fiter, bm, BM_FACES_OF_MESH) {
      if (BM_elem_flag_test(f, BM_ELEM_SELECT)) {
        BM_ITER_ELEM (v, &viter, f, BM_VERTS_OF_FACE) {
          const int v_index = BM_elem_index_get(v);
          add_v3_v3(vnors[v_index], f->no);
        }
      }
    }
    for (int i = 0; i < bm->totvert; i++) {
      if (!is_zero_v3(vnors[i]) && normalize_v3(vnors[i]) < CLNORS_VALID_VEC_LEN) {
        zero_v3(vnors[i]);
      }
    }

    BLI_bitmap *loop_set = BLI_BITMAP_NEW(bm->totloop, __func__);
    const int cd_clnors_offset = CustomData_get_offset(&bm->ldata, CD_CUSTOMLOOPNORMAL);

    BM_ITER_MESH (f, &fiter, bm, BM_FACES_OF_MESH) {
      BM_ITER_ELEM (e, &eiter, f, BM_EDGES_OF_FACE) {
        if (!keep_sharp ||
            (BM_elem_flag_test(e, BM_ELEM_SMOOTH) && BM_elem_flag_test(e, BM_ELEM_SELECT))) {
          BM_ITER_ELEM (v, &viter, e, BM_VERTS_OF_EDGE) {
            l = BM_face_vert_share_loop(f, v);
            const int l_index = BM_elem_index_get(l);
            const int v_index = BM_elem_index_get(l->v);

            if (!is_zero_v3(vnors[v_index])) {
              short *clnors = BM_ELEM_CD_GET_VOID_P(l, cd_clnors_offset);
              BKE_lnor_space_custom_normal_to_data(
                  bm->lnor_spacearr->lspacearr[l_index], vnors[v_index], clnors);

              if (bm->lnor_spacearr->lspacearr[l_index]->flags & MLNOR_SPACE_IS_SINGLE) {
                BLI_BITMAP_ENABLE(loop_set, l_index);
              }
              else {
                LinkNode *loops = bm->lnor_spacearr->lspacearr[l_index]->loops;
                for (; loops; loops = loops->next) {
                  BLI_BITMAP_ENABLE(loop_set, BM_elem_index_get((BMLoop *)loops->link));
                }
              }
            }
          }
        }
      }
    }

    int v_index;
    BM_ITER_MESH_INDEX (v, &viter, bm, BM_VERTS_OF_MESH, v_index) {
      BM_ITER_ELEM (l, &liter, v, BM_LOOPS_OF_VERT) {
        if (BLI_BITMAP_TEST(loop_set, BM_elem_index_get(l))) {
          const int loop_index = BM_elem_index_get(l);
          short *clnors = BM_ELEM_CD_GET_VOID_P(l, cd_clnors_offset);
          BKE_lnor_space_custom_normal_to_data(
              bm->lnor_spacearr->lspacearr[loop_index], vnors[v_index], clnors);
        }
      }
    }

    MEM_freeN(loop_set);
    MEM_freeN(vnors);
    EDBM_update_generic(obedit->data, true, false);
  }

  MEM_freeN(objects);
  return OPERATOR_FINISHED;
}

void MESH_OT_set_normals_from_faces(struct wmOperatorType *ot)
{
  /* identifiers */
  ot->name = "Set Normals From Faces";
  ot->description = "Set the custom normals from the selected faces ones";
  ot->idname = "MESH_OT_set_normals_from_faces";

  /* api callbacks */
  ot->exec = edbm_set_normals_from_faces_exec;
  ot->poll = ED_operator_editmesh;

  /* flags */
  ot->flag = OPTYPE_REGISTER | OPTYPE_UNDO;

  RNA_def_boolean(ot->srna, "keep_sharp", 0, "Keep Sharp Edges", "Do not set sharp edges to face");
}

static int edbm_smoothen_normals_exec(bContext *C, wmOperator *op)
{
  ViewLayer *view_layer = CTX_data_view_layer(C);
  uint objects_len = 0;
  Object **objects = BKE_view_layer_array_from_objects_in_edit_mode_unique_data(
      view_layer, CTX_wm_view3d(C), &objects_len);

  for (uint ob_index = 0; ob_index < objects_len; ob_index++) {
    Object *obedit = objects[ob_index];
    BMEditMesh *em = BKE_editmesh_from_object(obedit);
    BMesh *bm = em->bm;
    BMFace *f;
    BMLoop *l;
    BMIter fiter, liter;

    BKE_editmesh_ensure_autosmooth(em, obedit->data);
    BKE_editmesh_lnorspace_update(em, obedit->data);
    BMLoopNorEditDataArray *lnors_ed_arr = BM_loop_normal_editdata_array_init(bm, false);

    float(*smooth_normal)[3] = MEM_callocN(sizeof(*smooth_normal) * lnors_ed_arr->totloop,
                                           __func__);

    /* This is weird choice of operation, taking all loops of faces of current vertex.
     * Could lead to some rather far away loops weighting as much as very close ones
     * (topologically speaking), with complex polygons.
     * Using topological distance here (rather than geometrical one)
     * makes sense imho, but would rather go with a more consistent and flexible code,
     * we could even add max topological distance to take into account, * and a weighting curve.
     * Would do that later though, think for now we can live with that choice. --mont29. */
    BMLoopNorEditData *lnor_ed = lnors_ed_arr->lnor_editdata;
    for (int i = 0; i < lnors_ed_arr->totloop; i++, lnor_ed++) {
      l = lnor_ed->loop;
      float loop_normal[3];

      BM_ITER_ELEM (f, &fiter, l->v, BM_FACES_OF_VERT) {
        BMLoop *l_other;
        BM_ITER_ELEM (l_other, &liter, f, BM_LOOPS_OF_FACE) {
          const int l_index_other = BM_elem_index_get(l_other);
          short *clnors = BM_ELEM_CD_GET_VOID_P(l_other, lnors_ed_arr->cd_custom_normal_offset);
          BKE_lnor_space_custom_data_to_normal(
              bm->lnor_spacearr->lspacearr[l_index_other], clnors, loop_normal);
          add_v3_v3(smooth_normal[i], loop_normal);
        }
      }
    }

    const float factor = RNA_float_get(op->ptr, "factor");

    lnor_ed = lnors_ed_arr->lnor_editdata;
    for (int i = 0; i < lnors_ed_arr->totloop; i++, lnor_ed++) {
      float current_normal[3];

      if (normalize_v3(smooth_normal[i]) < CLNORS_VALID_VEC_LEN) {
        /* Skip in case smoothen normal is invalid... */
        continue;
      }

      BKE_lnor_space_custom_data_to_normal(
          bm->lnor_spacearr->lspacearr[lnor_ed->loop_index], lnor_ed->clnors_data, current_normal);

      /* Note: again, this is not true spherical interpolation that normals would need...
       * But it's probably good enough for now. */
      mul_v3_fl(current_normal, 1.0f - factor);
      mul_v3_fl(smooth_normal[i], factor);
      add_v3_v3(current_normal, smooth_normal[i]);

      if (normalize_v3(current_normal) < CLNORS_VALID_VEC_LEN) {
        /* Skip in case smoothen normal is invalid... */
        continue;
      }

      BKE_lnor_space_custom_normal_to_data(
          bm->lnor_spacearr->lspacearr[lnor_ed->loop_index], current_normal, lnor_ed->clnors_data);
    }

    BM_loop_normal_editdata_array_free(lnors_ed_arr);
    MEM_freeN(smooth_normal);

    EDBM_update_generic(obedit->data, true, false);
  }

  MEM_freeN(objects);
  return OPERATOR_FINISHED;
}

void MESH_OT_smoothen_normals(struct wmOperatorType *ot)
{
  /* identifiers */
  ot->name = "Smooth Normals Vectors";
  ot->description = "Smoothen custom normals based on adjacent vertex normals";
  ot->idname = "MESH_OT_smoothen_normals";

  /* api callbacks */
  ot->exec = edbm_smoothen_normals_exec;
  ot->poll = ED_operator_editmesh;

  /* flags */
  ot->flag = OPTYPE_REGISTER | OPTYPE_UNDO;

  RNA_def_float(ot->srna,
                "factor",
                0.5f,
                0.0f,
                1.0f,
                "Factor",
                "Specifies weight of smooth vs original normal",
                0.0f,
                1.0f);
}

/** \} */

/* -------------------------------------------------------------------- */
/** \name Weighted Normal Modifier Face Strength
 * \{ */

static int edbm_mod_weighted_strength_exec(bContext *C, wmOperator *op)
{
  ViewLayer *view_layer = CTX_data_view_layer(C);
  uint objects_len = 0;
  Object **objects = BKE_view_layer_array_from_objects_in_edit_mode_unique_data(
      view_layer, CTX_wm_view3d(C), &objects_len);

  for (uint ob_index = 0; ob_index < objects_len; ob_index++) {
    Object *obedit = objects[ob_index];
    BMEditMesh *em = BKE_editmesh_from_object(obedit);
    BMesh *bm = em->bm;
    BMFace *f;
    BMIter fiter;
    const int face_strength = RNA_enum_get(op->ptr, "face_strength");
    const bool set = RNA_boolean_get(op->ptr, "set");

    BM_select_history_clear(bm);

    const char *layer_id = MOD_WEIGHTEDNORMALS_FACEWEIGHT_CDLAYER_ID;
    int cd_prop_int_index = CustomData_get_named_layer_index(&bm->pdata, CD_PROP_INT, layer_id);
    if (cd_prop_int_index == -1) {
      BM_data_layer_add_named(bm, &bm->pdata, CD_PROP_INT, layer_id);
      cd_prop_int_index = CustomData_get_named_layer_index(&bm->pdata, CD_PROP_INT, layer_id);
    }
    cd_prop_int_index -= CustomData_get_layer_index(&bm->pdata, CD_PROP_INT);
    const int cd_prop_int_offset = CustomData_get_n_offset(
        &bm->pdata, CD_PROP_INT, cd_prop_int_index);

    BM_mesh_elem_index_ensure(bm, BM_FACE);

    if (set) {
      BM_ITER_MESH (f, &fiter, bm, BM_FACES_OF_MESH) {
        if (BM_elem_flag_test(f, BM_ELEM_SELECT)) {
          int *strength = BM_ELEM_CD_GET_VOID_P(f, cd_prop_int_offset);
          *strength = face_strength;
        }
      }
    }
    else {
      BM_ITER_MESH (f, &fiter, bm, BM_FACES_OF_MESH) {
        int *strength = BM_ELEM_CD_GET_VOID_P(f, cd_prop_int_offset);
        if (*strength == face_strength) {
          BM_face_select_set(bm, f, true);
          BM_select_history_store(bm, f);
        }
        else {
          BM_face_select_set(bm, f, false);
        }
      }
    }

    EDBM_update_generic(obedit->data, false, false);
  }

  MEM_freeN(objects);
  return OPERATOR_FINISHED;
}

static const EnumPropertyItem prop_mesh_face_strength_types[] = {
    {FACE_STRENGTH_WEAK, "WEAK", 0, "Weak", ""},
    {FACE_STRENGTH_MEDIUM, "MEDIUM", 0, "Medium", ""},
    {FACE_STRENGTH_STRONG, "STRONG", 0, "Strong", ""},
    {0, NULL, 0, NULL, NULL},
};

void MESH_OT_mod_weighted_strength(struct wmOperatorType *ot)
{
  /* identifiers */
  ot->name = "Face Normals Strength";
  ot->description = "Set/Get strength of face (used in Weighted Normal modifier)";
  ot->idname = "MESH_OT_mod_weighted_strength";

  /* api callbacks */
  ot->exec = edbm_mod_weighted_strength_exec;
  ot->poll = ED_operator_editmesh;

  /* flags */
  ot->flag = OPTYPE_REGISTER | OPTYPE_UNDO;

  ot->prop = RNA_def_boolean(ot->srna, "set", 0, "Set value", "Set Value of faces");

  ot->prop = RNA_def_enum(
      ot->srna,
      "face_strength",
      prop_mesh_face_strength_types,
      FACE_STRENGTH_MEDIUM,
      "Face Strength",
      "Strength to use for assigning or selecting face influence for weighted normal modifier");
}

/** \} */<|MERGE_RESOLUTION|>--- conflicted
+++ resolved
@@ -7379,11 +7379,7 @@
         }
       }
     }
-<<<<<<< HEAD
-    EDBM_update_generic(em, false, false);
-=======
     EDBM_update_generic(obedit->data, false, false);
->>>>>>> e17b075a
 
     /* No need to end cache, just free the array. */
     MEM_freeN(index);
