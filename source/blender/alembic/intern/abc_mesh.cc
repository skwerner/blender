/*
 * This program is free software; you can redistribute it and/or
 * modify it under the terms of the GNU General Public License
 * as published by the Free Software Foundation; either version 2
 * of the License, or (at your option) any later version.
 *
 * This program is distributed in the hope that it will be useful,
 * but WITHOUT ANY WARRANTY; without even the implied warranty of
 * MERCHANTABILITY or FITNESS FOR A PARTICULAR PURPOSE.  See the
 * GNU General Public License for more details.
 *
 * You should have received a copy of the GNU General Public License
 * along with this program; if not, write to the Free Software Foundation,
 * Inc., 51 Franklin Street, Fifth Floor, Boston, MA 02110-1301, USA.
 */

/** \file
 * \ingroup balembic
 */

#include "abc_mesh.h"

#include <algorithm>

#include "abc_transform.h"
#include "abc_util.h"

extern "C" {
#include "DNA_material_types.h"
#include "DNA_mesh_types.h"
#include "DNA_meshdata_types.h"
#include "DNA_modifier_types.h"
#include "DNA_object_fluidsim_types.h"
#include "DNA_object_types.h"
#include "DNA_customdata_types.h"

#include "BLI_math_geom.h"
#include "BLI_string.h"

#include "BKE_animsys.h"
#include "BKE_key.h"
#include "BKE_library.h"
#include "BKE_main.h"
#include "BKE_material.h"
#include "BKE_mesh.h"
#include "BKE_mesh_runtime.h"
#include "BKE_modifier.h"
#include "BKE_object.h"

#include "MEM_guardedalloc.h"

#include "WM_api.h"
#include "WM_types.h"

#include "ED_mesh.h"

#include "bmesh.h"
#include "bmesh_tools.h"

#include "DEG_depsgraph_query.h"
}

using Alembic::Abc::C4fArraySample;
using Alembic::Abc::FloatArraySample;
using Alembic::Abc::ICompoundProperty;
using Alembic::Abc::Int32ArraySample;
using Alembic::Abc::Int32ArraySamplePtr;
using Alembic::Abc::P3fArraySamplePtr;
using Alembic::Abc::V2fArraySample;
using Alembic::Abc::V3fArraySample;

using Alembic::AbcGeom::IFaceSet;
using Alembic::AbcGeom::IFaceSetSchema;
using Alembic::AbcGeom::IObject;
using Alembic::AbcGeom::IPolyMesh;
using Alembic::AbcGeom::IPolyMeshSchema;
using Alembic::AbcGeom::ISampleSelector;
using Alembic::AbcGeom::ISubD;
using Alembic::AbcGeom::ISubDSchema;
using Alembic::AbcGeom::IV2fGeomParam;

using Alembic::AbcGeom::OArrayProperty;
using Alembic::AbcGeom::OBoolProperty;
using Alembic::AbcGeom::OC3fArrayProperty;
using Alembic::AbcGeom::OC3fGeomParam;
using Alembic::AbcGeom::OC4fGeomParam;
using Alembic::AbcGeom::OCompoundProperty;
using Alembic::AbcGeom::OFaceSet;
using Alembic::AbcGeom::OFaceSetSchema;
using Alembic::AbcGeom::OFloatGeomParam;
using Alembic::AbcGeom::OInt32GeomParam;
using Alembic::AbcGeom::ON3fArrayProperty;
using Alembic::AbcGeom::ON3fGeomParam;
using Alembic::AbcGeom::OPolyMesh;
using Alembic::AbcGeom::OPolyMeshSchema;
using Alembic::AbcGeom::OSubD;
using Alembic::AbcGeom::OSubDSchema;
using Alembic::AbcGeom::OV2fGeomParam;
using Alembic::AbcGeom::OV3fGeomParam;

using Alembic::AbcGeom::IN3fGeomParam;
using Alembic::AbcGeom::kFacevaryingScope;
using Alembic::AbcGeom::kVaryingScope;
using Alembic::AbcGeom::kVertexScope;
using Alembic::AbcGeom::kWrapExisting;
using Alembic::AbcGeom::N3fArraySamplePtr;
using Alembic::AbcGeom::UInt32ArraySample;

/* ************************************************************************** */

/* NOTE: Alembic's polygon winding order is clockwise, to match with Renderman. */

static void get_vertices(struct Mesh *mesh, std::vector<Imath::V3f> &points)
{
  points.clear();
  points.resize(mesh->totvert);

  MVert *verts = mesh->mvert;

  for (int i = 0, e = mesh->totvert; i < e; ++i) {
    copy_yup_from_zup(points[i].getValue(), verts[i].co);
  }
}

static void get_topology(struct Mesh *mesh,
                         std::vector<int32_t> &poly_verts,
                         std::vector<int32_t> &loop_counts,
                         bool &r_export_loop_normals)
{
  const int num_poly = mesh->totpoly;
  const int num_loops = mesh->totloop;
  MLoop *mloop = mesh->mloop;
  MPoly *mpoly = mesh->mpoly;

  poly_verts.clear();
  loop_counts.clear();
  poly_verts.reserve(num_loops);
  loop_counts.reserve(num_poly);

  /* NOTE: data needs to be written in the reverse order. */
  for (int i = 0; i < num_poly; ++i) {
    MPoly &poly = mpoly[i];
    loop_counts.push_back(poly.totloop);

    r_export_loop_normals |= (poly.flag & ME_SMOOTH) != 0;

    MLoop *loop = mloop + poly.loopstart + (poly.totloop - 1);

    for (int j = 0; j < poly.totloop; ++j, --loop) {
      poly_verts.push_back(loop->v);
    }
  }
}

static void get_creases(struct Mesh *mesh,
                        std::vector<int32_t> &indices,
                        std::vector<int32_t> &lengths,
                        std::vector<float> &sharpnesses)
{
  const float factor = 1.0f / 255.0f;

  indices.clear();
  lengths.clear();
  sharpnesses.clear();

  MEdge *edge = mesh->medge;

  for (int i = 0, e = mesh->totedge; i < e; ++i) {
    const float sharpness = static_cast<float>(edge[i].crease) * factor;

    if (sharpness != 0.0f) {
      indices.push_back(edge[i].v1);
      indices.push_back(edge[i].v2);
      sharpnesses.push_back(sharpness);
    }
  }

  lengths.resize(sharpnesses.size(), 2);
}

static void get_vertex_normals(struct Mesh *mesh, std::vector<Imath::V3f> &normals)
{
  normals.clear();
  normals.resize(mesh->totvert);

  MVert *verts = mesh->mvert;
  float no[3];

  for (int i = 0, e = mesh->totvert; i < e; ++i) {
    normal_short_to_float_v3(no, verts[i].no);
    copy_yup_from_zup(normals[i].getValue(), no);
  }
}

static void get_loop_normals(struct Mesh *mesh, std::vector<Imath::V3f> &normals)
{
  MPoly *mp = mesh->mpoly;

  MLoop *mloop = mesh->mloop;
  MLoop *ml = mloop;

  MVert *verts = mesh->mvert;

  const float(*lnors)[3] = static_cast<float(*)[3]>(CustomData_get_layer(&mesh->ldata, CD_NORMAL));

  normals.clear();
  normals.resize(mesh->totloop);

  /* NOTE: data needs to be written in the reverse order. */
  int abc_index = 0;

  if (lnors) {
    for (int i = 0, e = mesh->totpoly; i < e; ++i, ++mp) {
      for (int j = mp->totloop - 1; j >= 0; --j, ++abc_index) {
        int blender_index = mp->loopstart + j;
        copy_yup_from_zup(normals[abc_index].getValue(), lnors[blender_index]);
      }
    }
  }
  else {
    float no[3];

    for (int i = 0, e = mesh->totpoly; i < e; ++i, ++mp) {
      ml = mloop + mp->loopstart + (mp->totloop - 1);

      /* Flat shaded, use common normal for all verts. */
      if ((mp->flag & ME_SMOOTH) == 0) {
        BKE_mesh_calc_poly_normal(mp, ml - (mp->totloop - 1), verts, no);

        for (int j = 0; j < mp->totloop; --ml, ++j, ++abc_index) {
          copy_yup_from_zup(normals[abc_index].getValue(), no);
        }
      }
      else {
        /* Smooth shaded, use individual vert normals. */
        for (int j = 0; j < mp->totloop; --ml, ++j, ++abc_index) {
          normal_short_to_float_v3(no, verts[ml->v].no);
          copy_yup_from_zup(normals[abc_index].getValue(), no);
        }
      }
    }
  }
}

/* *************** Modifiers *************** */

/* check if the mesh is a subsurf, ignoring disabled modifiers and
 * displace if it's after subsurf. */
static ModifierData *get_subsurf_modifier(Scene *scene, Object *ob)
{
  ModifierData *md = static_cast<ModifierData *>(ob->modifiers.last);

  for (; md; md = md->prev) {
    if (!modifier_isEnabled(scene, md, eModifierMode_Render)) {
      continue;
    }

    if (md->type == eModifierType_Subsurf) {
      SubsurfModifierData *smd = reinterpret_cast<SubsurfModifierData *>(md);

      if (smd->subdivType == ME_CC_SUBSURF) {
        return md;
      }
    }

    /* mesh is not a subsurf. break */
    if ((md->type != eModifierType_Displace) && (md->type != eModifierType_ParticleSystem)) {
      return NULL;
    }
  }

  return NULL;
}

static ModifierData *get_liquid_sim_modifier(Scene *scene, Object *ob)
{
  ModifierData *md = modifiers_findByType(ob, eModifierType_Fluidsim);

  if (md && (modifier_isEnabled(scene, md, eModifierMode_Render))) {
    FluidsimModifierData *fsmd = reinterpret_cast<FluidsimModifierData *>(md);

    if (fsmd->fss && fsmd->fss->type == OB_FLUIDSIM_DOMAIN) {
      return md;
    }
  }

  return NULL;
}

/* ************************************************************************** */

AbcGenericMeshWriter::AbcGenericMeshWriter(Object *ob,
                                           AbcTransformWriter *parent,
                                           uint32_t time_sampling,
                                           ExportSettings &settings)
    : AbcObjectWriter(ob, time_sampling, settings, parent)
{
  m_is_animated = isAnimated();
  m_subsurf_mod = NULL;
  m_is_subd = false;

  /* If the object is static, use the default static time sampling. */
  if (!m_is_animated) {
    time_sampling = 0;
  }

  if (!m_settings.apply_subdiv) {
    m_subsurf_mod = get_subsurf_modifier(m_settings.scene, m_object);
    m_is_subd = (m_subsurf_mod != NULL);
  }

  m_is_liquid = (get_liquid_sim_modifier(m_settings.scene, m_object) != NULL);

  while (parent->alembicXform().getChildHeader(m_name)) {
    m_name.append("_");
  }

  if (m_settings.use_subdiv_schema && m_is_subd) {
    OSubD subd(parent->alembicXform(), m_name, m_time_sampling);
    m_subdiv_schema = subd.getSchema();
  }
  else {
    OPolyMesh mesh(parent->alembicXform(), m_name, m_time_sampling);
    m_mesh_schema = mesh.getSchema();

    OCompoundProperty typeContainer = m_mesh_schema.getUserProperties();
    OBoolProperty type(typeContainer, "meshtype");
    type.set(m_is_subd);
  }
}

AbcGenericMeshWriter::~AbcGenericMeshWriter()
{
  if (m_subsurf_mod) {
    m_subsurf_mod->mode &= ~eModifierMode_DisableTemporary;
  }
}

bool AbcGenericMeshWriter::isAnimated() const
{
  if (m_object->data != NULL) {
    AnimData *adt = BKE_animdata_from_id(static_cast<ID *>(m_object->data));
    /* TODO(Sybren): make this check more strict, as the AnimationData may
     * actually be empty (no fcurves, drivers, etc.) and thus effectively
     * have no animation at all. */
    if (adt != NULL) {
      return true;
    }
  }
  if (BKE_key_from_object(m_object) != NULL) {
    return true;
  }

  /* Test modifiers. */
  ModifierData *md = static_cast<ModifierData *>(m_object->modifiers.first);
  while (md) {

    if (md->type != eModifierType_Subsurf) {
      return true;
    }

    md = md->next;
  }

  return false;
}

void AbcGenericMeshWriter::setIsAnimated(bool is_animated)
{
  m_is_animated = is_animated;
}

void AbcGenericMeshWriter::do_write()
{
  /* We have already stored a sample for this object. */
  if (!m_first_frame && !m_is_animated) {
    return;
  }

  bool needsfree;
  struct Mesh *mesh = getFinalMesh(needsfree);

  try {
    if (m_settings.use_subdiv_schema && m_subdiv_schema.valid()) {
      writeSubD(mesh);
    }
    else {
      writeMesh(mesh);
    }

    if (needsfree) {
      freeEvaluatedMesh(mesh);
    }
  }
  catch (...) {
    if (needsfree) {
      freeEvaluatedMesh(mesh);
    }
    throw;
  }
}

void AbcGenericMeshWriter::freeEvaluatedMesh(struct Mesh *mesh)
{
  BKE_id_free(NULL, mesh);
}

void AbcGenericMeshWriter::writeMesh(struct Mesh *mesh)
{
  std::vector<Imath::V3f> points, normals;
  std::vector<int32_t> poly_verts, loop_counts;
  std::vector<Imath::V3f> velocities;

  bool export_loop_normals = (mesh->flag & ME_AUTOSMOOTH) != 0;

  get_vertices(mesh, points);
  get_topology(mesh, poly_verts, loop_counts, export_loop_normals);

  if (m_first_frame && m_settings.export_face_sets) {
    writeFaceSets(mesh, m_mesh_schema);
  }

  m_mesh_sample = OPolyMeshSchema::Sample(
      V3fArraySample(points), Int32ArraySample(poly_verts), Int32ArraySample(loop_counts));

  UVSample sample;
  if (m_first_frame && m_settings.export_uvs) {
    const char *name = get_uv_sample(sample, m_custom_data_config, &mesh->ldata);

    if (!sample.indices.empty() && !sample.uvs.empty()) {
      OV2fGeomParam::Sample uv_sample;
      uv_sample.setVals(V2fArraySample(sample.uvs));
      uv_sample.setIndices(UInt32ArraySample(sample.indices));
      uv_sample.setScope(kFacevaryingScope);

      m_mesh_schema.setUVSourceName(name);
      m_mesh_sample.setUVs(uv_sample);
    }

    write_custom_data(
        m_mesh_schema.getArbGeomParams(), m_custom_data_config, &mesh->ldata, CD_MLOOPUV);
  }

  if (m_settings.export_normals) {
    if (export_loop_normals) {
      get_loop_normals(mesh, normals);
    }
    else {
      get_vertex_normals(mesh, normals);
    }

    ON3fGeomParam::Sample normals_sample;
    if (!normals.empty()) {
      normals_sample.setScope(export_loop_normals ? kFacevaryingScope : kVertexScope);
      normals_sample.setVals(V3fArraySample(normals));
    }

    m_mesh_sample.setNormals(normals_sample);
  }

  if (m_is_liquid) {
    getVelocities(mesh, velocities);
    m_mesh_sample.setVelocities(V3fArraySample(velocities));
  }

  m_mesh_sample.setSelfBounds(bounds());

  m_mesh_schema.set(m_mesh_sample);

  writeArbGeoParams(mesh);
}

void AbcGenericMeshWriter::writeSubD(struct Mesh *mesh)
{
  std::vector<float> crease_sharpness;
  std::vector<Imath::V3f> points;
  std::vector<int32_t> poly_verts, loop_counts;
  std::vector<int32_t> crease_indices, crease_lengths;

  bool export_loop_normals = false;

  get_vertices(mesh, points);
  get_topology(mesh, poly_verts, loop_counts, export_loop_normals);
  get_creases(mesh, crease_indices, crease_lengths, crease_sharpness);

  if (m_first_frame && m_settings.export_face_sets) {
    writeFaceSets(mesh, m_subdiv_schema);
  }

  m_subdiv_sample = OSubDSchema::Sample(
      V3fArraySample(points), Int32ArraySample(poly_verts), Int32ArraySample(loop_counts));

  UVSample sample;
  if (m_first_frame && m_settings.export_uvs) {
    const char *name = get_uv_sample(sample, m_custom_data_config, &mesh->ldata);

    if (!sample.indices.empty() && !sample.uvs.empty()) {
      OV2fGeomParam::Sample uv_sample;
      uv_sample.setVals(V2fArraySample(sample.uvs));
      uv_sample.setIndices(UInt32ArraySample(sample.indices));
      uv_sample.setScope(kFacevaryingScope);

      m_subdiv_schema.setUVSourceName(name);
      m_subdiv_sample.setUVs(uv_sample);
    }

    write_custom_data(
        m_subdiv_schema.getArbGeomParams(), m_custom_data_config, &mesh->ldata, CD_MLOOPUV);
  }

  if (!crease_indices.empty()) {
    m_subdiv_sample.setCreaseIndices(Int32ArraySample(crease_indices));
    m_subdiv_sample.setCreaseLengths(Int32ArraySample(crease_lengths));
    m_subdiv_sample.setCreaseSharpnesses(FloatArraySample(crease_sharpness));
  }

  m_subdiv_sample.setSelfBounds(bounds());
  m_subdiv_schema.set(m_subdiv_sample);

  writeArbGeoParams(mesh);
}

template<typename Schema> void AbcGenericMeshWriter::writeFaceSets(struct Mesh *me, Schema &schema)
{
  std::map<std::string, std::vector<int32_t>> geo_groups;
  getGeoGroups(me, geo_groups);

  std::map<std::string, std::vector<int32_t>>::iterator it;
  for (it = geo_groups.begin(); it != geo_groups.end(); ++it) {
    OFaceSet face_set = schema.createFaceSet(it->first);
    OFaceSetSchema::Sample samp;
    samp.setFaces(Int32ArraySample(it->second));
    face_set.getSchema().set(samp);
  }
}

Mesh *AbcGenericMeshWriter::getFinalMesh(bool &r_needsfree)
{
  /* We don't want subdivided mesh data */
  if (m_subsurf_mod) {
    m_subsurf_mod->mode |= eModifierMode_DisableTemporary;
  }

  r_needsfree = false;

  Scene *scene = DEG_get_evaluated_scene(m_settings.depsgraph);
  Object *ob_eval = DEG_get_evaluated_object(m_settings.depsgraph, m_object);
  struct Mesh *mesh = getEvaluatedMesh(scene, ob_eval, r_needsfree);

  if (m_subsurf_mod) {
    m_subsurf_mod->mode &= ~eModifierMode_DisableTemporary;
  }

  if (m_settings.triangulate) {
    const bool tag_only = false;
    const int quad_method = m_settings.quad_method;
    const int ngon_method = m_settings.ngon_method;

    struct BMeshCreateParams bmcp = {false};
    struct BMeshFromMeshParams bmfmp = {true, false, false, 0};
    BMesh *bm = BKE_mesh_to_bmesh_ex(mesh, &bmcp, &bmfmp);

    BM_mesh_triangulate(bm, quad_method, ngon_method, 4, tag_only, NULL, NULL, NULL);

    Mesh *result = BKE_mesh_from_bmesh_for_eval_nomain(bm, NULL);
    BM_mesh_free(bm);

    if (r_needsfree) {
      BKE_id_free(NULL, mesh);
    }

    mesh = result;
    r_needsfree = true;
  }

  m_custom_data_config.pack_uvs = m_settings.pack_uv;
  m_custom_data_config.mpoly = mesh->mpoly;
  m_custom_data_config.mloop = mesh->mloop;
  m_custom_data_config.totpoly = mesh->totpoly;
  m_custom_data_config.totloop = mesh->totloop;
  m_custom_data_config.totvert = mesh->totvert;

  return mesh;
}

void AbcGenericMeshWriter::writeArbGeoParams(struct Mesh *me)
{
  if (m_is_liquid) {
    /* We don't need anything more for liquid meshes. */
    return;
  }

  if (m_first_frame && m_settings.export_vcols) {
    if (m_subdiv_schema.valid()) {
      write_custom_data(
          m_subdiv_schema.getArbGeomParams(), m_custom_data_config, &me->ldata, CD_MLOOPCOL);
    }
    else {
      write_custom_data(
          m_mesh_schema.getArbGeomParams(), m_custom_data_config, &me->ldata, CD_MLOOPCOL);
    }
  }
}

void AbcGenericMeshWriter::getVelocities(struct Mesh *mesh, std::vector<Imath::V3f> &vels)
{
  const int totverts = mesh->totvert;

  vels.clear();
  vels.resize(totverts);

  ModifierData *md = get_liquid_sim_modifier(m_settings.scene, m_object);
  FluidsimModifierData *fmd = reinterpret_cast<FluidsimModifierData *>(md);
  FluidsimSettings *fss = fmd->fss;

  if (fss->meshVelocities) {
    float *mesh_vels = reinterpret_cast<float *>(fss->meshVelocities);

    for (int i = 0; i < totverts; ++i) {
      copy_yup_from_zup(vels[i].getValue(), mesh_vels);
      mesh_vels += 3;
    }
  }
  else {
    std::fill(vels.begin(), vels.end(), Imath::V3f(0.0f));
  }
}

void AbcGenericMeshWriter::getGeoGroups(struct Mesh *mesh,
                                        std::map<std::string, std::vector<int32_t>> &geo_groups)
{
  const int num_poly = mesh->totpoly;
  MPoly *polygons = mesh->mpoly;

  for (int i = 0; i < num_poly; ++i) {
    MPoly &current_poly = polygons[i];
    short mnr = current_poly.mat_nr;

    Material *mat = give_current_material(m_object, mnr + 1);

    if (!mat) {
      continue;
    }

    std::string name = get_id_name(&mat->id);

    if (geo_groups.find(name) == geo_groups.end()) {
      std::vector<int32_t> faceArray;
      geo_groups[name] = faceArray;
    }

    geo_groups[name].push_back(i);
  }

  if (geo_groups.size() == 0) {
    Material *mat = give_current_material(m_object, 1);

    std::string name = (mat) ? get_id_name(&mat->id) : "default";

    std::vector<int32_t> faceArray;

    for (int i = 0, e = mesh->totface; i < e; ++i) {
      faceArray.push_back(i);
    }

    geo_groups[name] = faceArray;
  }
}

AbcMeshWriter::AbcMeshWriter(Object *ob,
                             AbcTransformWriter *parent,
                             uint32_t time_sampling,
                             ExportSettings &settings)
    : AbcGenericMeshWriter(ob, parent, time_sampling, settings)
{
}

AbcMeshWriter::~AbcMeshWriter()
{
}

Mesh *AbcMeshWriter::getEvaluatedMesh(Scene *scene_eval,
                                      Object *ob_eval,
                                      bool &UNUSED(r_needsfree))
{
  return mesh_get_eval_final(m_settings.depsgraph, scene_eval, ob_eval, &CD_MASK_MESH);
}

/* ************************************************************************** */

/* Some helpers for mesh generation */
namespace utils {

static void build_mat_map(const Main *bmain, std::map<std::string, Material *> &mat_map)
{
  Material *material = static_cast<Material *>(bmain->materials.first);

  for (; material; material = static_cast<Material *>(material->id.next)) {
    mat_map[material->id.name + 2] = material;
  }
}

static void assign_materials(Main *bmain,
                             Object *ob,
                             const std::map<std::string, int> &mat_index_map)
{
  bool can_assign = true;
  std::map<std::string, int>::const_iterator it = mat_index_map.begin();

  int matcount = 0;
  for (; it != mat_index_map.end(); ++it, ++matcount) {
    if (!BKE_object_material_slot_add(bmain, ob)) {
      can_assign = false;
      break;
    }
  }

  /* TODO(kevin): use global map? */
  std::map<std::string, Material *> mat_map;
  build_mat_map(bmain, mat_map);

  std::map<std::string, Material *>::iterator mat_iter;

  if (can_assign) {
    it = mat_index_map.begin();

    for (; it != mat_index_map.end(); ++it) {
      std::string mat_name = it->first;
      mat_iter = mat_map.find(mat_name.c_str());

      Material *assigned_mat;

      if (mat_iter == mat_map.end()) {
        assigned_mat = BKE_material_add(bmain, mat_name.c_str());
        mat_map[mat_name] = assigned_mat;
      }
      else {
        assigned_mat = mat_iter->second;
      }

      assign_material(bmain, ob, assigned_mat, it->second, BKE_MAT_ASSIGN_OBDATA);
    }
  }
}

} /* namespace utils */

/* ************************************************************************** */

using Alembic::AbcGeom::UInt32ArraySamplePtr;
using Alembic::AbcGeom::V2fArraySamplePtr;

struct AbcMeshData {
  Int32ArraySamplePtr face_indices;
  Int32ArraySamplePtr face_counts;

  P3fArraySamplePtr positions;
  P3fArraySamplePtr ceil_positions;

  N3fArraySamplePtr vertex_normals;
  N3fArraySamplePtr loop_normals;
  bool poly_flag_smooth;

  V2fArraySamplePtr uvs;
  UInt32ArraySamplePtr uvs_indices;
};

static void read_mverts_interp(MVert *mverts,
                               const P3fArraySamplePtr &positions,
                               const P3fArraySamplePtr &ceil_positions,
                               const float weight)
{
  float tmp[3];
  for (int i = 0; i < positions->size(); ++i) {
    MVert &mvert = mverts[i];
    const Imath::V3f &floor_pos = (*positions)[i];
    const Imath::V3f &ceil_pos = (*ceil_positions)[i];

    interp_v3_v3v3(tmp, floor_pos.getValue(), ceil_pos.getValue(), weight);
    copy_zup_from_yup(mvert.co, tmp);

    mvert.bweight = 0;
  }
}

static void read_mverts(CDStreamConfig &config, const AbcMeshData &mesh_data)
{
  MVert *mverts = config.mvert;
  const P3fArraySamplePtr &positions = mesh_data.positions;
  const N3fArraySamplePtr &normals = mesh_data.vertex_normals;

  if (config.weight != 0.0f && mesh_data.ceil_positions != NULL &&
      mesh_data.ceil_positions->size() == positions->size()) {
    read_mverts_interp(mverts, positions, mesh_data.ceil_positions, config.weight);
    return;
  }

  read_mverts(mverts, positions, normals);
}

void read_mverts(MVert *mverts,
                 const P3fArraySamplePtr &positions,
                 const N3fArraySamplePtr &normals)
{
  for (int i = 0; i < positions->size(); ++i) {
    MVert &mvert = mverts[i];
    Imath::V3f pos_in = (*positions)[i];

    copy_zup_from_yup(mvert.co, pos_in.getValue());

    mvert.bweight = 0;

    if (normals) {
      Imath::V3f nor_in = (*normals)[i];

      short no[3];
      normal_float_to_short_v3(no, nor_in.getValue());

      copy_zup_from_yup(mvert.no, no);
    }
  }
}

static bool read_mpolys(CDStreamConfig &config, const AbcMeshData &mesh_data)
{
  MPoly *mpolys = config.mpoly;
  MLoop *mloops = config.mloop;
  MLoopUV *mloopuvs = config.mloopuv;

  const Int32ArraySamplePtr &face_indices = mesh_data.face_indices;
  const Int32ArraySamplePtr &face_counts = mesh_data.face_counts;
  const V2fArraySamplePtr &uvs = mesh_data.uvs;
  const size_t uvs_size = uvs == nullptr ? 0 : uvs->size();

  const UInt32ArraySamplePtr &uvs_indices = mesh_data.uvs_indices;

  const bool do_uvs = (mloopuvs && uvs && uvs_indices) &&
                      (uvs_indices->size() == face_indices->size());
  unsigned int loop_index = 0;
  unsigned int rev_loop_index = 0;
  unsigned int uv_index = 0;

  for (int i = 0; i < face_counts->size(); ++i) {
    const int face_size = (*face_counts)[i];

    if (face_size < 3) {
      return false;
    }

    MPoly &poly = mpolys[i];
    poly.loopstart = loop_index;
    poly.totloop = face_size;

    if (mesh_data.poly_flag_smooth) {
      poly.flag |= ME_SMOOTH;
    }
    else {
      poly.flag &= ~ME_SMOOTH;
    }

    /* NOTE: Alembic data is stored in the reverse order. */
    rev_loop_index = loop_index + (face_size - 1);

    for (int f = 0; f < face_size; ++f, ++loop_index, --rev_loop_index) {
      MLoop &loop = mloops[rev_loop_index];
      loop.v = (*face_indices)[loop_index];

      if (do_uvs) {
        MLoopUV &loopuv = mloopuvs[rev_loop_index];

        uv_index = (*uvs_indices)[loop_index];

        /* Some Alembic files are broken (or at least export UVs in a way we don't expect). */
        if (uv_index >= uvs_size) {
          continue;
        }

        loopuv.uv[0] = (*uvs)[uv_index][0];
        loopuv.uv[1] = (*uvs)[uv_index][1];
      }
    }
  }

  BKE_mesh_calc_edges(config.mesh, false, false);
}

static void process_normals(CDStreamConfig &config, const AbcMeshData &mesh_data)
{
  Mesh *mesh = config.mesh;

  if (!mesh_data.loop_normals) {
    BKE_mesh_calc_normals(config.mesh);
    config.mesh->flag &= ~ME_AUTOSMOOTH;
    return;
  }

  config.mesh->flag |= ME_AUTOSMOOTH;

  const Alembic::AbcGeom::N3fArraySample &loop_normals = *mesh_data.loop_normals;
  long int loop_count = loop_normals.size();

  float(*lnors)[3] = static_cast<float(*)[3]>(
      MEM_malloc_arrayN(loop_count, sizeof(float[3]), "ABC::FaceNormals"));

  MPoly *mpoly = mesh->mpoly;
  int abc_index = 0;
  for (int i = 0, e = mesh->totpoly; i < e; ++i, ++mpoly) {
    /* As usual, ABC orders the loops in reverse. */
    for (int j = mpoly->totloop - 1; j >= 0; --j, ++abc_index) {
      int blender_index = mpoly->loopstart + j;
      copy_zup_from_yup(lnors[blender_index], loop_normals[abc_index].getValue());
    }
  }
  BKE_mesh_set_custom_normals(config.mesh, lnors);

  MEM_freeN(lnors);
}

ABC_INLINE void read_uvs_params(CDStreamConfig &config,
                                AbcMeshData &abc_data,
                                const IV2fGeomParam &uv,
                                const ISampleSelector &selector)
{
  if (!uv.valid()) {
    return;
  }

  IV2fGeomParam::Sample uvsamp;
  uv.getIndexed(uvsamp, selector);

  abc_data.uvs = uvsamp.getVals();
  abc_data.uvs_indices = uvsamp.getIndices();

  if (abc_data.uvs_indices->size() == config.totloop) {
    std::string name = Alembic::Abc::GetSourceName(uv.getMetaData());

    /* According to the convention, primary UVs should have had their name
     * set using Alembic::Abc::SetSourceName, but you can't expect everyone
     * to follow it! :) */
    if (name.empty()) {
      name = uv.getName();
    }

    void *cd_ptr = config.add_customdata_cb(config.mesh, name.c_str(), CD_MLOOPUV);
    config.mloopuv = static_cast<MLoopUV *>(cd_ptr);
  }
}

ABC_INLINE void read_normals_params(AbcMeshData &abc_data,
                                    const IN3fGeomParam &normals,
                                    const ISampleSelector &selector)
{
  if (!normals.valid()) {
    return;
  }

  IN3fGeomParam::Sample normsamp = normals.getExpandedValue(selector);

<<<<<<< HEAD
  if (normals.getScope() == kFacevaryingScope) {
    abc_data.face_normals = normsamp.getVals();
  }
  else if ((normals.getScope() == kVertexScope) || (normals.getScope() == kVaryingScope)) {
    abc_data.vertex_normals = N3fArraySamplePtr();
  }
}

void read_vels(Mesh *mesh, const Alembic::AbcGeom::V3fArraySamplePtr &velocities, float vel_fac)
{
  if (!velocities) {
    return;
  }

  BLI_assert(mesh->totvert == velocities->size());

  float (*vdata)[3] = (float (*)[3])CustomData_add_layer(&mesh->vdata, CD_VELOCITY, CD_DEFAULT, NULL, mesh->totvert);

  if (vdata) {
    float (*data)[3] = (float (*)[3])velocities->getData();

    for (int i = 0; i < mesh->totvert; i++) {
      copy_zup_from_yup(vdata[i], data[i], vel_fac);
    }
  }
}

static bool check_smooth_poly_flag(Mesh *mesh)
{
  MPoly *mpolys = mesh->mpoly;

  for (int i = 0, e = mesh->totpoly; i < e; ++i) {
    MPoly &poly = mpolys[i];

    if ((poly.flag & ME_SMOOTH) != 0) {
      return true;
    }
  }

  return false;
}

static void set_smooth_poly_flag(Mesh *mesh)
{
  MPoly *mpolys = mesh->mpoly;

  for (int i = 0, e = mesh->totpoly; i < e; ++i) {
    MPoly &poly = mpolys[i];
    poly.flag |= ME_SMOOTH;
=======
  Alembic::AbcGeom::GeometryScope scope = normals.getScope();
  switch (scope) {
    case Alembic::AbcGeom::kFacevaryingScope:
      abc_data.loop_normals = normsamp.getVals();
      break;
    case Alembic::AbcGeom::kVertexScope:
    case Alembic::AbcGeom::kVaryingScope:
      /* Vertex normals from ABC aren't handled for now. */
      abc_data.poly_flag_smooth = true;
      abc_data.vertex_normals = N3fArraySamplePtr();
      break;
    case Alembic::AbcGeom::kConstantScope:
    case Alembic::AbcGeom::kUniformScope:
    case Alembic::AbcGeom::kUnknownScope:
      break;
>>>>>>> 8449fda9
  }
}

static void *add_customdata_cb(Mesh *mesh, const char *name, int data_type)
{
  CustomDataType cd_data_type = static_cast<CustomDataType>(data_type);
  void *cd_ptr;
  CustomData *loopdata;
  int numloops;

  /* unsupported custom data type -- don't do anything. */
  if (!ELEM(cd_data_type, CD_MLOOPUV, CD_MLOOPCOL)) {
    return NULL;
  }

  loopdata = &mesh->ldata;
  cd_ptr = CustomData_get_layer_named(loopdata, cd_data_type, name);
  if (cd_ptr != NULL) {
    /* layer already exists, so just return it. */
    return cd_ptr;
  }

  /* Create a new layer. */
  numloops = mesh->totloop;
  cd_ptr = CustomData_add_layer_named(loopdata, cd_data_type, CD_DEFAULT, NULL, numloops, name);
  return cd_ptr;
}

static void get_weight_and_index(CDStreamConfig &config,
                                 Alembic::AbcCoreAbstract::TimeSamplingPtr time_sampling,
                                 size_t samples_number)
{
  Alembic::AbcGeom::index_t i0, i1;

  config.weight = get_weight_and_index(config.time, time_sampling, samples_number, i0, i1);

  config.index = i0;
  config.ceil_index = i1;
}

static bool read_mesh_sample(const std::string &iobject_full_name,
                             ImportSettings *settings,
                             const IPolyMeshSchema &schema,
                             const ISampleSelector &selector,
                             CDStreamConfig &config)
{
  const IPolyMeshSchema::Sample sample = schema.getValue(selector);

  AbcMeshData abc_mesh_data;
  abc_mesh_data.face_counts = sample.getFaceCounts();
  abc_mesh_data.face_indices = sample.getFaceIndices();
  abc_mesh_data.positions = sample.getPositions();
  abc_mesh_data.poly_flag_smooth = false;

  read_normals_params(abc_mesh_data, schema.getNormalsParam(), selector);

  get_weight_and_index(config, schema.getTimeSampling(), schema.getNumSamples());

  if (config.weight != 0.0f) {
    Alembic::AbcGeom::IPolyMeshSchema::Sample ceil_sample;
    schema.get(ceil_sample, Alembic::Abc::ISampleSelector(config.ceil_index));
    abc_mesh_data.ceil_positions = ceil_sample.getPositions();
  }

  if ((settings->read_flag & MOD_MESHSEQ_READ_UV) != 0) {
    read_uvs_params(config, abc_mesh_data, schema.getUVsParam(), selector);
  }

  if ((settings->read_flag & MOD_MESHSEQ_READ_VERT) != 0) {
    read_mverts(config, abc_mesh_data);
  }

  if ((settings->read_flag & MOD_MESHSEQ_READ_POLY) != 0) {
    read_mpolys(config, abc_mesh_data);
    process_normals(config, abc_mesh_data);
  }

  if ((settings->read_flag & MOD_MESHSEQ_READ_VELS) != 0) {
    read_vels(static_cast<Mesh *>(config.user_data), sample.getVelocities(), settings->vel_fac);
  }

  if ((settings->read_flag & (MOD_MESHSEQ_READ_UV | MOD_MESHSEQ_READ_COLOR | MOD_MESHSEQ_READ_ATTR)) != 0) {
    read_custom_data(iobject_full_name, schema.getArbGeomParams(), config, selector, id_prop, settings->read_flag,
            settings->attrs_require_coord_convert_vec);
  }

  return true;
}

CDStreamConfig get_config(Mesh *mesh)
{
  CDStreamConfig config;

  BLI_assert(mesh->mvert || mesh->totvert == 0);

  config.mesh = mesh;
  config.mvert = mesh->mvert;
  config.mloop = mesh->mloop;
  config.mpoly = mesh->mpoly;
  config.totloop = mesh->totloop;
  config.totpoly = mesh->totpoly;
  config.loopdata = &mesh->ldata;
  config.add_customdata_cb = add_customdata_cb;

  return config;
}

/* ************************************************************************** */

AbcMeshReader::AbcMeshReader(const IObject &object, ImportSettings &settings)
    : AbcObjectReader(object, settings)
{
  m_settings->read_flag |= MOD_MESHSEQ_READ_ALL;

  IPolyMesh ipoly_mesh(m_iobject, kWrapExisting);
  m_schema = ipoly_mesh.getSchema();

  get_min_max_time(m_iobject, m_schema, m_min_time, m_max_time);
}

bool AbcMeshReader::valid() const
{
  return m_schema.valid();
}

void AbcMeshReader::readObjectData(Main *bmain, const Alembic::Abc::ISampleSelector &sample_sel)
{
  Mesh *mesh = BKE_mesh_add(bmain, m_data_name.c_str());

  Mesh *read_mesh = this->read_mesh(mesh, sample_sel, MOD_MESHSEQ_READ_ALL | m_settings->read_flag, m_settings->vel_fac, NULL, m_settings->attrs_require_coord_convert_vec);
  if (!read_mesh) {
    BKE_id_free(bmain, mesh);
    m_object = NULL;
    return;
  }

  m_object = BKE_object_add_only_object(bmain, OB_MESH, m_object_name.c_str());
  m_object->data = mesh;

  if (read_mesh != mesh) {
    /* XXX fixme after 2.80; mesh->flag isn't copied by BKE_mesh_nomain_to_mesh() */
    /* read_mesh can be freed by BKE_mesh_nomain_to_mesh(), so get the flag before that happens. */
    short autosmooth = (read_mesh->flag & ME_AUTOSMOOTH);
    BKE_mesh_nomain_to_mesh(read_mesh, mesh, m_object, &CD_MASK_MESH, true);
    mesh->flag |= autosmooth;
  }

  if (m_settings->validate_meshes) {
    BKE_mesh_validate(mesh, false, false);
  }

  readFaceSetsSample(bmain, mesh, sample_sel);

  if (has_animations(m_schema, m_settings)) {
    addCacheModifier();
  }
}

bool AbcMeshReader::accepts_object_type(
    const Alembic::AbcCoreAbstract::ObjectHeader &alembic_header,
    const Object *const ob,
    const char **err_str) const
{
  if (!Alembic::AbcGeom::IPolyMesh::matches(alembic_header)) {
    *err_str =
        "Object type mismatch, Alembic object path pointed to PolyMesh when importing, but not "
        "any more.";
    return false;
  }

  if (ob->type != OB_MESH) {
    *err_str = "Object type mismatch, Alembic object path points to PolyMesh.";
    return false;
  }

  return true;
}

bool AbcMeshReader::topology_changed(Mesh *existing_mesh, const ISampleSelector &sample_sel)
{
  IPolyMeshSchema::Sample sample;
  try {
    sample = m_schema.getValue(sample_sel);
  }
  catch (Alembic::Util::Exception &ex) {
    printf("Alembic: error reading mesh sample for '%s/%s' at time %f: %s\n",
           m_iobject.getFullName().c_str(),
           m_schema.getName().c_str(),
           sample_sel.getRequestedTime(),
           ex.what());
    // A similar error in read_mesh() would just return existing_mesh.
    return false;
  }

  const P3fArraySamplePtr &positions = sample.getPositions();
  const Alembic::Abc::Int32ArraySamplePtr &face_indices = sample.getFaceIndices();
  const Alembic::Abc::Int32ArraySamplePtr &face_counts = sample.getFaceCounts();

  return positions->size() != existing_mesh->totvert ||
         face_counts->size() != existing_mesh->totpoly ||
         face_indices->size() != existing_mesh->totloop;
}

Mesh *AbcMeshReader::read_mesh(Mesh *existing_mesh,
                               const ISampleSelector &sample_sel,
                               int read_flag,
                               float vel_fac,
                               const char **err_str,
                               const std::vector<std::string> &attrs_require_coord_convert_vec)
{
  IPolyMeshSchema::Sample sample;
  try {
    sample = m_schema.getValue(sample_sel);
  }
  catch (Alembic::Util::Exception &ex) {
    if (err_str != nullptr) {
      *err_str = "Error reading mesh sample; more detail on the console";
    }
    printf("Alembic: error reading mesh sample for '%s/%s' at time %f: %s\n",
           m_iobject.getFullName().c_str(),
           m_schema.getName().c_str(),
           sample_sel.getRequestedTime(),
           ex.what());
    return existing_mesh;
  }

  const P3fArraySamplePtr &positions = sample.getPositions();
  const Alembic::Abc::Int32ArraySamplePtr &face_indices = sample.getFaceIndices();
  const Alembic::Abc::Int32ArraySamplePtr &face_counts = sample.getFaceCounts();

  Mesh *new_mesh = NULL;

  /* Only read point data when streaming meshes, unless we need to create new ones. */
  ImportSettings settings;
  settings.read_flag |= read_flag;
  settings.vel_fac = vel_fac;
  settings.attrs_require_coord_convert_vec = attrs_require_coord_convert_vec;

  if (topology_changed(existing_mesh, sample_sel)) {
    new_mesh = BKE_mesh_new_nomain_from_template(
        existing_mesh, positions->size(), 0, 0, face_indices->size(), face_counts->size());

    settings.read_flag |= MOD_MESHSEQ_READ_ALL;
    /* XXX fixme after 2.80; mesh->flag isn't copied by BKE_mesh_new_nomain_from_template() */
    new_mesh->flag |= (existing_mesh->flag & ME_AUTOSMOOTH);
  }
  else {
    /* If the face count changed (e.g. by triangulation), only read points.
     * This prevents crash from T49813.
     * TODO(kevin): perhaps find a better way to do this? */
    if (face_counts->size() != existing_mesh->totpoly ||
        face_indices->size() != existing_mesh->totloop) {
      settings.read_flag = MOD_MESHSEQ_READ_VERT;

      if (err_str) {
        *err_str =
            "Topology has changed, perhaps by triangulating the"
            " mesh. Only vertices will be read!";
      }
    }
  }

  CDStreamConfig config = get_config(new_mesh ? new_mesh : existing_mesh);
  config.time = sample_sel.getRequestedTime();

  read_mesh_sample(m_iobject.getFullName(), &settings, m_schema, sample_sel, config);

  if (new_mesh) {
    /* Here we assume that the number of materials doesn't change, i.e. that
     * the material slots that were created when the object was loaded from
     * Alembic are still valid now. */
    size_t num_polys = new_mesh->totpoly;
    if (num_polys > 0) {
      std::map<std::string, int> mat_map;
      assign_facesets_to_mpoly(sample_sel, new_mesh->mpoly, num_polys, mat_map);
    }

    return new_mesh;
  }

  return existing_mesh;
}

void AbcMeshReader::assign_facesets_to_mpoly(const ISampleSelector &sample_sel,
                                             MPoly *mpoly,
                                             int totpoly,
                                             std::map<std::string, int> &r_mat_map)
{
  std::vector<std::string> face_sets;
  m_schema.getFaceSetNames(face_sets);

  if (face_sets.empty()) {
    return;
  }

  int current_mat = 0;

  for (int i = 0; i < face_sets.size(); ++i) {
    const std::string &grp_name = face_sets[i];

    if (r_mat_map.find(grp_name) == r_mat_map.end()) {
      r_mat_map[grp_name] = 1 + current_mat++;
    }

    const int assigned_mat = r_mat_map[grp_name];

    const IFaceSet faceset = m_schema.getFaceSet(grp_name);

    if (!faceset.valid()) {
      std::cerr << " Face set " << grp_name << " invalid for " << m_object_name << "\n";
      continue;
    }

    const IFaceSetSchema face_schem = faceset.getSchema();
    const IFaceSetSchema::Sample face_sample = face_schem.getValue(sample_sel);
    const Int32ArraySamplePtr group_faces = face_sample.getFaces();
    const size_t num_group_faces = group_faces->size();

    for (size_t l = 0; l < num_group_faces; l++) {
      size_t pos = (*group_faces)[l];

      if (pos >= totpoly) {
        std::cerr << "Faceset overflow on " << faceset.getName() << '\n';
        break;
      }

      MPoly &poly = mpoly[pos];
      poly.mat_nr = assigned_mat - 1;
    }
  }
}

void AbcMeshReader::readFaceSetsSample(Main *bmain, Mesh *mesh, const ISampleSelector &sample_sel)
{
  std::map<std::string, int> mat_map;
  assign_facesets_to_mpoly(sample_sel, mesh->mpoly, mesh->totpoly, mat_map);
  utils::assign_materials(bmain, m_object, mat_map);
}

/* ************************************************************************** */

ABC_INLINE MEdge *find_edge(MEdge *edges, int totedge, int v1, int v2)
{
  for (int i = 0, e = totedge; i < e; ++i) {
    MEdge &edge = edges[i];

    if (edge.v1 == v1 && edge.v2 == v2) {
      return &edge;
    }
  }

  return NULL;
}

static bool read_subd_sample(const std::string &iobject_full_name,
                             ImportSettings *settings,
                             const ISubDSchema &schema,
                             const ISampleSelector &selector,
                             CDStreamConfig &config, IDProperty *&id_prop)
{
  const ISubDSchema::Sample sample = schema.getValue(selector);

  AbcMeshData abc_mesh_data;
  abc_mesh_data.face_counts = sample.getFaceCounts();
  abc_mesh_data.face_indices = sample.getFaceIndices();
  abc_mesh_data.vertex_normals = N3fArraySamplePtr();
  abc_mesh_data.loop_normals = N3fArraySamplePtr();
  abc_mesh_data.positions = sample.getPositions();

  get_weight_and_index(config, schema.getTimeSampling(), schema.getNumSamples());

  if (config.weight != 0.0f) {
    Alembic::AbcGeom::ISubDSchema::Sample ceil_sample;
    schema.get(ceil_sample, Alembic::Abc::ISampleSelector(config.ceil_index));
    abc_mesh_data.ceil_positions = ceil_sample.getPositions();
  }

  if ((settings->read_flag & MOD_MESHSEQ_READ_UV) != 0) {
    read_uvs_params(config, abc_mesh_data, schema.getUVsParam(), selector);
  }

  if ((settings->read_flag & MOD_MESHSEQ_READ_VERT) != 0) {
    read_mverts(config, abc_mesh_data);
  }

  if ((settings->read_flag & MOD_MESHSEQ_READ_POLY) != 0) {
    /* Alembic's 'SubD' scheme is used to store subdivision surfaces, i.e. the pre-subdivision
     * mesh. Currently we don't add a subdivision modifier when we load such data. This code is
     * assuming that the subdivided surface should be smooth, and sets a flag that will eventually
     * mark all polygons as such. */
    abc_mesh_data.poly_flag_smooth = true;

    read_mpolys(config, abc_mesh_data);
    process_normals(config, abc_mesh_data);
  }

  if ((settings->read_flag & MOD_MESHSEQ_READ_VELS) != 0) {
    read_vels(static_cast<Mesh *>(config.user_data), sample.getVelocities(), settings->vel_fac);
  }

  if ((settings->read_flag & (MOD_MESHSEQ_READ_UV | MOD_MESHSEQ_READ_COLOR | MOD_MESHSEQ_READ_ATTR)) != 0) {
    read_custom_data(iobject_full_name, schema.getArbGeomParams(), config, selector, id_prop, settings->read_flag,
            settings->attrs_require_coord_convert_vec);
  }

  return true;
}

/* ************************************************************************** */

AbcSubDReader::AbcSubDReader(const IObject &object, ImportSettings &settings)
    : AbcObjectReader(object, settings)
{
  m_settings->read_flag |= MOD_MESHSEQ_READ_ALL;

  ISubD isubd_mesh(m_iobject, kWrapExisting);
  m_schema = isubd_mesh.getSchema();

  get_min_max_time(m_iobject, m_schema, m_min_time, m_max_time);
}

bool AbcSubDReader::valid() const
{
  return m_schema.valid();
}

bool AbcSubDReader::accepts_object_type(
    const Alembic::AbcCoreAbstract::ObjectHeader &alembic_header,
    const Object *const ob,
    const char **err_str) const
{
  if (!Alembic::AbcGeom::ISubD::matches(alembic_header)) {
    *err_str =
        "Object type mismatch, Alembic object path pointed to SubD when importing, but not any "
        "more.";
    return false;
  }

  if (ob->type != OB_MESH) {
    *err_str = "Object type mismatch, Alembic object path points to SubD.";
    return false;
  }

  return true;
}

void AbcSubDReader::readObjectData(Main *bmain, const Alembic::Abc::ISampleSelector &sample_sel)
{
  Mesh *mesh = BKE_mesh_add(bmain, m_data_name.c_str());

  Mesh *read_mesh = this->read_mesh(mesh, sample_sel, MOD_MESHSEQ_READ_ALL | m_settings->read_flag, m_settings->vel_fac, NULL, m_settings->attrs_require_coord_convert_vec);
  if (!read_mesh) {
     BKE_id_free(bmain, mesh);
     m_object = NULL;
     return;
  }

  m_object = BKE_object_add_only_object(bmain, OB_MESH, m_object_name.c_str());
  m_object->data = mesh;

  if (read_mesh != mesh) {
    BKE_mesh_nomain_to_mesh(read_mesh, mesh, m_object, &CD_MASK_MESH, true);
  }

  ISubDSchema::Sample sample;
  try {
    sample = m_schema.getValue(sample_sel);
  }
  catch (Alembic::Util::Exception &ex) {
    printf("Alembic: error reading mesh sample for '%s/%s' at time %f: %s\n",
           m_iobject.getFullName().c_str(),
           m_schema.getName().c_str(),
           sample_sel.getRequestedTime(),
           ex.what());
    return;
  }

  Int32ArraySamplePtr indices = sample.getCreaseIndices();
  Alembic::Abc::FloatArraySamplePtr sharpnesses = sample.getCreaseSharpnesses();

  MEdge *edges = mesh->medge;

  if (indices && sharpnesses) {
    for (int i = 0, s = 0, e = indices->size(); i < e; i += 2, ++s) {
      MEdge *edge = find_edge(edges, mesh->totedge, (*indices)[i], (*indices)[i + 1]);

      if (edge) {
        edge->crease = unit_float_to_uchar_clamp((*sharpnesses)[s]);
      }
    }

    mesh->cd_flag |= ME_CDFLAG_EDGE_CREASE;
  }

  if (m_settings->validate_meshes) {
    BKE_mesh_validate(mesh, false, false);
  }

  add_custom_data_to_ob(m_object, m_idprop);

  if (has_animations(m_schema, m_settings)) {
    addCacheModifier();
  }
}

Mesh *AbcSubDReader::read_mesh(Mesh *existing_mesh,
                               const ISampleSelector &sample_sel,
                               int read_flag,
                               float vel_fac,
                               const char **err_str,
                               const std::vector<std::string> &attrs_require_coord_convert_vec)
{
  ISubDSchema::Sample sample;
  try {
    sample = m_schema.getValue(sample_sel);
  }
  catch (Alembic::Util::Exception &ex) {
    if (err_str != nullptr) {
      *err_str = "Error reading mesh sample; more detail on the console";
    }
    printf("Alembic: error reading mesh sample for '%s/%s' at time %f: %s\n",
           m_iobject.getFullName().c_str(),
           m_schema.getName().c_str(),
           sample_sel.getRequestedTime(),
           ex.what());
    return existing_mesh;
  }

  const P3fArraySamplePtr &positions = sample.getPositions();
  const Alembic::Abc::Int32ArraySamplePtr &face_indices = sample.getFaceIndices();
  const Alembic::Abc::Int32ArraySamplePtr &face_counts = sample.getFaceCounts();

  Mesh *new_mesh = NULL;

  ImportSettings settings;
  settings.read_flag |= read_flag;
  settings.vel_fac = vel_fac;
  settings.attrs_require_coord_convert_vec = attrs_require_coord_convert_vec;

  if (existing_mesh->totvert != positions->size()) {
    new_mesh = BKE_mesh_new_nomain_from_template(
        existing_mesh, positions->size(), 0, 0, face_indices->size(), face_counts->size());

    settings.read_flag |= MOD_MESHSEQ_READ_ALL;
  }
  else {
    /* If the face count changed (e.g. by triangulation), only read points.
     * This prevents crash from T49813.
     * TODO(kevin): perhaps find a better way to do this? */
    if (face_counts->size() != existing_mesh->totpoly ||
        face_indices->size() != existing_mesh->totpoly) {
      settings.read_flag = MOD_MESHSEQ_READ_VERT;

      if (err_str) {
        *err_str =
            "Topology has changed, perhaps by triangulating the"
            " mesh. Only vertices will be read!";
      }
    }
  }

  /* Only read point data when streaming meshes, unless we need to create new ones. */
  CDStreamConfig config = get_config(new_mesh ? new_mesh : existing_mesh);
  config.time = sample_sel.getRequestedTime();
  if (!read_subd_sample(m_iobject.getFullName(), &settings, m_schema, sample_sel, config, m_idprop)) {
     *err_str = "Error reading subd mesh sample; more detail on the console";
     printf("Alembic: error reading subd mesh sample for '%s/%s' at time %f\n",
           m_iobject.getFullName().c_str(),
           m_schema.getName().c_str(),
           sample_sel.getRequestedTime());
    return NULL;
  }

  return config.mesh;
}<|MERGE_RESOLUTION|>--- conflicted
+++ resolved
@@ -956,57 +956,6 @@
 
   IN3fGeomParam::Sample normsamp = normals.getExpandedValue(selector);
 
-<<<<<<< HEAD
-  if (normals.getScope() == kFacevaryingScope) {
-    abc_data.face_normals = normsamp.getVals();
-  }
-  else if ((normals.getScope() == kVertexScope) || (normals.getScope() == kVaryingScope)) {
-    abc_data.vertex_normals = N3fArraySamplePtr();
-  }
-}
-
-void read_vels(Mesh *mesh, const Alembic::AbcGeom::V3fArraySamplePtr &velocities, float vel_fac)
-{
-  if (!velocities) {
-    return;
-  }
-
-  BLI_assert(mesh->totvert == velocities->size());
-
-  float (*vdata)[3] = (float (*)[3])CustomData_add_layer(&mesh->vdata, CD_VELOCITY, CD_DEFAULT, NULL, mesh->totvert);
-
-  if (vdata) {
-    float (*data)[3] = (float (*)[3])velocities->getData();
-
-    for (int i = 0; i < mesh->totvert; i++) {
-      copy_zup_from_yup(vdata[i], data[i], vel_fac);
-    }
-  }
-}
-
-static bool check_smooth_poly_flag(Mesh *mesh)
-{
-  MPoly *mpolys = mesh->mpoly;
-
-  for (int i = 0, e = mesh->totpoly; i < e; ++i) {
-    MPoly &poly = mpolys[i];
-
-    if ((poly.flag & ME_SMOOTH) != 0) {
-      return true;
-    }
-  }
-
-  return false;
-}
-
-static void set_smooth_poly_flag(Mesh *mesh)
-{
-  MPoly *mpolys = mesh->mpoly;
-
-  for (int i = 0, e = mesh->totpoly; i < e; ++i) {
-    MPoly &poly = mpolys[i];
-    poly.flag |= ME_SMOOTH;
-=======
   Alembic::AbcGeom::GeometryScope scope = normals.getScope();
   switch (scope) {
     case Alembic::AbcGeom::kFacevaryingScope:
@@ -1022,7 +971,6 @@
     case Alembic::AbcGeom::kUniformScope:
     case Alembic::AbcGeom::kUnknownScope:
       break;
->>>>>>> 8449fda9
   }
 }
 
