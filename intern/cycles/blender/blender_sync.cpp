/*
 * Copyright 2011-2013 Blender Foundation
 *
 * Licensed under the Apache License, Version 2.0 (the "License");
 * you may not use this file except in compliance with the License.
 * You may obtain a copy of the License at
 *
 * http://www.apache.org/licenses/LICENSE-2.0
 *
 * Unless required by applicable law or agreed to in writing, software
 * distributed under the License is distributed on an "AS IS" BASIS,
 * WITHOUT WARRANTIES OR CONDITIONS OF ANY KIND, either express or implied.
 * See the License for the specific language governing permissions and
 * limitations under the License.
 */

#include "render/background.h"
#include "render/camera.h"
#include "render/film.h"
#include "render/graph.h"
#include "render/integrator.h"
#include "render/light.h"
#include "render/mesh.h"
#include "render/nodes.h"
#include "render/object.h"
#include "render/scene.h"
#include "render/shader.h"
#include "render/curves.h"

#include "device/device.h"

#include "blender/blender_device.h"
#include "blender/blender_sync.h"
#include "blender/blender_session.h"
#include "blender/blender_util.h"

#include "util/util_debug.h"
#include "util/util_foreach.h"
#include "util/util_opengl.h"
#include "util/util_hash.h"

CCL_NAMESPACE_BEGIN

static const char *cryptomatte_prefix = "Crypto";

/* Constructor */

BlenderSync::BlenderSync(BL::RenderEngine &b_engine,
                         BL::BlendData &b_data,
                         BL::Scene &b_scene,
                         Scene *scene,
                         bool preview,
                         Progress &progress)
<<<<<<< HEAD
: b_engine(b_engine),
  b_data(b_data),
  b_scene(b_scene),
  shader_map(&scene->shaders),
  object_map(&scene->objects),
  mesh_map(&scene->meshes),
  light_map(&scene->lights),
  particle_system_map(&scene->particle_systems),
  world_map(NULL),
  world_recalc(false),
  shader_recalc(false),
  scene(scene),
  preview(preview),
  experimental(false),
  dicing_rate(1.0f),
  max_subdivisions(12),
  progress(progress)
=======
    : b_engine(b_engine),
      b_data(b_data),
      b_scene(b_scene),
      shader_map(&scene->shaders),
      object_map(&scene->objects),
      mesh_map(&scene->meshes),
      light_map(&scene->lights),
      particle_system_map(&scene->particle_systems),
      world_map(NULL),
      world_recalc(false),
      scene(scene),
      preview(preview),
      experimental(false),
      dicing_rate(1.0f),
      max_subdivisions(12),
      progress(progress)
>>>>>>> 3076d95b
{
  PointerRNA cscene = RNA_pointer_get(&b_scene.ptr, "cycles");
  dicing_rate = preview ? RNA_float_get(&cscene, "preview_dicing_rate") :
                          RNA_float_get(&cscene, "dicing_rate");
  max_subdivisions = RNA_int_get(&cscene, "max_subdivisions");
}

BlenderSync::~BlenderSync()
{
}

/* Sync */

void BlenderSync::sync_recalc(BL::Depsgraph &b_depsgraph)
{
  /* Sync recalc flags from blender to cycles. Actual update is done separate,
   * so we can do it later on if doing it immediate is not suitable. */

  bool has_updated_objects = b_depsgraph.id_type_updated(BL::DriverTarget::id_type_OBJECT);

  if (experimental) {
    /* Mark all meshes as needing to be exported again if dicing changed. */
    PointerRNA cscene = RNA_pointer_get(&b_scene.ptr, "cycles");
    bool dicing_prop_changed = false;

    float updated_dicing_rate = preview ? RNA_float_get(&cscene, "preview_dicing_rate") :
                                          RNA_float_get(&cscene, "dicing_rate");

    if (dicing_rate != updated_dicing_rate) {
      dicing_rate = updated_dicing_rate;
      dicing_prop_changed = true;
    }

    int updated_max_subdivisions = RNA_int_get(&cscene, "max_subdivisions");

    if (max_subdivisions != updated_max_subdivisions) {
      max_subdivisions = updated_max_subdivisions;
      dicing_prop_changed = true;
    }

    if (dicing_prop_changed) {
      for (const pair<void *, Mesh *> &iter : mesh_map.key_to_scene_data()) {
        Mesh *mesh = iter.second;
        if (mesh->subdivision_type != Mesh::SUBDIVISION_NONE) {
          mesh_map.set_recalc(iter.first);
        }
      }
    }
  }

  /* Iterate over all IDs in this depsgraph. */
  BL::Depsgraph::updates_iterator b_update;
  for (b_depsgraph.updates.begin(b_update); b_update != b_depsgraph.updates.end(); ++b_update) {
    BL::ID b_id(b_update->id());

    /* Material */
    if (b_id.is_a(&RNA_Material)) {
      BL::Material b_mat(b_id);
      shader_map.set_recalc(b_mat);
    }
    /* Light */
    else if (b_id.is_a(&RNA_Light)) {
      BL::Light b_light(b_id);
      shader_map.set_recalc(b_light);
    }
    /* Object */
    else if (b_id.is_a(&RNA_Object)) {
      BL::Object b_ob(b_id);
      const bool updated_geometry = b_update->is_updated_geometry();

      if (b_update->is_updated_transform()) {
        object_map.set_recalc(b_ob);
        light_map.set_recalc(b_ob);
      }

      if (object_is_mesh(b_ob)) {
        if (updated_geometry ||
            (object_subdivision_type(b_ob, preview, experimental) != Mesh::SUBDIVISION_NONE)) {
          BL::ID key = BKE_object_is_modified(b_ob) ? b_ob : b_ob.data();
          mesh_map.set_recalc(key);
        }
      }
      else if (object_is_light(b_ob)) {
        if (updated_geometry) {
          light_map.set_recalc(b_ob);
        }
      }

      if (updated_geometry) {
        BL::Object::particle_systems_iterator b_psys;
        for (b_ob.particle_systems.begin(b_psys); b_psys != b_ob.particle_systems.end(); ++b_psys)
          particle_system_map.set_recalc(b_ob);
      }
    }
    /* Mesh */
    else if (b_id.is_a(&RNA_Mesh)) {
      BL::Mesh b_mesh(b_id);
      mesh_map.set_recalc(b_mesh);
    }
    /* World */
    else if (b_id.is_a(&RNA_World)) {
      BL::World b_world(b_id);
      if (world_map == b_world.ptr.data) {
        world_recalc = true;
      }
    }
  }

  /* Updates shader with object dependency if objects changed. */
  if (has_updated_objects) {
    if (scene->default_background->has_object_dependency) {
      world_recalc = true;
    }

    foreach (Shader *shader, scene->shaders) {
      if (shader->has_object_dependency) {
        shader->need_sync_object = true;
      }
    }
  }
}

void BlenderSync::sync_data(BL::RenderSettings &b_render,
                            BL::Depsgraph &b_depsgraph,
                            BL::SpaceView3D &b_v3d,
                            BL::Object &b_override,
                            int width,
                            int height,
                            void **python_thread_state)
{
  BL::ViewLayer b_view_layer = b_depsgraph.view_layer_eval();

  sync_view_layer(b_v3d, b_view_layer);
  sync_integrator();
  sync_film();
  sync_shaders(b_depsgraph);
  sync_images();
  sync_curve_settings();

  mesh_synced.clear(); /* use for objects and motion sync */

  if (scene->need_motion() == Scene::MOTION_PASS || scene->need_motion() == Scene::MOTION_NONE ||
      scene->camera->motion_position == Camera::MOTION_POSITION_CENTER) {
    sync_objects(b_depsgraph);
  }
  sync_motion(b_render, b_depsgraph, b_override, width, height, python_thread_state);

  mesh_synced.clear();

  free_data_after_sync(b_depsgraph);
}

/* Integrator */

void BlenderSync::sync_integrator()
{
<<<<<<< HEAD
	BL::RenderSettings r = b_scene.render();
	PointerRNA cscene = RNA_pointer_get(&b_scene.ptr, "cycles");

	experimental = (get_enum(cscene, "feature_set") != 0);

	Integrator *integrator = scene->integrator;
	Integrator previntegrator = *integrator;

	integrator->max_bounce = get_int(cscene, "max_bounces");

	integrator->max_diffuse_bounce = get_int(cscene, "diffuse_bounces");
	integrator->max_glossy_bounce = get_int(cscene, "glossy_bounces");
	integrator->max_transmission_bounce = get_int(cscene, "transmission_bounces");
	integrator->max_volume_bounce = get_int(cscene, "volume_bounces");

	integrator->transparent_max_bounce = get_int(cscene, "transparent_max_bounces");

	integrator->volume_max_steps = get_int(cscene, "volume_max_steps");
	integrator->volume_step_size = get_float(cscene, "volume_step_size");

	integrator->caustics_reflective = get_boolean(cscene, "caustics_reflective");
	integrator->caustics_refractive = get_boolean(cscene, "caustics_refractive");
	integrator->filter_glossy = get_float(cscene, "blur_glossy");

	integrator->seed = get_int(cscene, "seed");
	if(get_boolean(cscene, "use_animated_seed")) {
		integrator->seed = hash_int_2d(b_scene.frame_current(),
		                               get_int(cscene, "seed"));
		if(b_scene.frame_subframe() != 0.0f) {
			/* TODO(sergey): Ideally should be some sort of hash_merge,
			 * but this is good enough for now.
			 */
			integrator->seed += hash_int_2d((int)(b_scene.frame_subframe() * (float)INT_MAX),
			                                get_int(cscene, "seed"));
		}
	}

	integrator->sampling_pattern = (SamplingPattern)get_enum(
	        cscene,
	        "sampling_pattern",
	        SAMPLING_NUM_PATTERNS,
	        SAMPLING_PATTERN_SOBOL);

	integrator->sample_clamp_direct = get_float(cscene, "sample_clamp_direct");
	integrator->sample_clamp_indirect = get_float(cscene, "sample_clamp_indirect");
	if(!preview) {
		if(integrator->motion_blur != r.use_motion_blur()) {
			scene->object_manager->tag_update(scene);
			scene->camera->tag_update();
		}

		integrator->motion_blur = r.use_motion_blur();
	}

	integrator->method = (Integrator::Method)get_enum(cscene,
	                                                  "progressive",
	                                                  Integrator::NUM_METHODS,
	                                                  Integrator::PATH);

	integrator->sample_all_lights_direct = get_boolean(cscene, "sample_all_lights_direct");
	integrator->sample_all_lights_indirect = get_boolean(cscene, "sample_all_lights_indirect");
	integrator->light_sampling_threshold = get_float(cscene, "light_sampling_threshold");

	int diffuse_samples = get_int(cscene, "diffuse_samples");
	int glossy_samples = get_int(cscene, "glossy_samples");
	int transmission_samples = get_int(cscene, "transmission_samples");
	int ao_samples = get_int(cscene, "ao_samples");
	int mesh_light_samples = get_int(cscene, "mesh_light_samples");
	int subsurface_samples = get_int(cscene, "subsurface_samples");
	int volume_samples = get_int(cscene, "volume_samples");

	if(get_boolean(cscene, "use_square_samples")) {
		integrator->diffuse_samples = diffuse_samples * diffuse_samples;
		integrator->glossy_samples = glossy_samples * glossy_samples;
		integrator->transmission_samples = transmission_samples * transmission_samples;
		integrator->ao_samples = ao_samples * ao_samples;
		integrator->mesh_light_samples = mesh_light_samples * mesh_light_samples;
		integrator->subsurface_samples = subsurface_samples * subsurface_samples;
		integrator->volume_samples = volume_samples * volume_samples;
	}
	else {
		integrator->diffuse_samples = diffuse_samples;
		integrator->glossy_samples = glossy_samples;
		integrator->transmission_samples = transmission_samples;
		integrator->ao_samples = ao_samples;
		integrator->mesh_light_samples = mesh_light_samples;
		integrator->subsurface_samples = subsurface_samples;
		integrator->volume_samples = volume_samples;
	}

	if(b_scene.render().use_simplify()) {
		if(preview) {
			integrator->ao_bounces = get_int(cscene, "ao_bounces");
		}
		else {
			integrator->ao_bounces = get_int(cscene, "ao_bounces_render");
		}
	}
	else {
		integrator->ao_bounces = 0;
	}

	integrator->ignore_shaders = get_boolean(cscene, "ignore_shaders");
	integrator->ignore_volumes = get_boolean(cscene, "ignore_volumes");
	integrator->ignore_lights = get_boolean(cscene, "ignore_lights");
	integrator->ignore_shadows = get_boolean(cscene, "ignore_shadows");
	integrator->ignore_bump = get_boolean(cscene, "ignore_bump");
	integrator->ignore_textures = get_boolean(cscene, "ignore_textures");
	integrator->ignore_displacement =  get_boolean(cscene, "ignore_displacement");
	integrator->ignore_polygon_smoothing = get_boolean(cscene, "ignore_polygon_smoothing");
	integrator->ignore_depth_of_field = get_boolean(cscene, "ignore_depth_of_field");
	integrator->ignore_subsurface_scattering = get_boolean(cscene, "ignore_subsurface_scattering");

	if(integrator->modified(previntegrator))
	{
		integrator->tag_update(scene);

		if(integrator->ignore_polygon_smoothing != previntegrator.ignore_polygon_smoothing) {
			foreach(Shader *shader, scene->shaders) {
				shader->need_update_mesh = true;
			}
		}
		else if(integrator->ignore_displacement != previntegrator.ignore_displacement) {
			/* For displacement, iterate over all shaders and manually trigger updates. */
			foreach(Shader *shader, scene->shaders) {
				if(shader->has_displacement) {
					if(shader->displacement_method != DISPLACE_BUMP) {
						shader->need_update_mesh = true;
					}
				}
			}
		}

		if(integrator->ignore_volumes != previntegrator.ignore_volumes ||
		   integrator->ignore_bump != previntegrator.ignore_bump ||
		   integrator->ignore_textures != previntegrator.ignore_textures ||
		   integrator->ignore_subsurface_scattering != previntegrator.ignore_subsurface_scattering ||
		   integrator->ignore_polygon_smoothing != previntegrator.ignore_polygon_smoothing ||
		   integrator->ignore_displacement != previntegrator.ignore_displacement) {
			shader_recalc = true;
		}
		if(integrator->ignore_lights != previntegrator.ignore_lights ||
		   integrator->ignore_shadows != previntegrator.ignore_shadows) {
			scene->light_manager->tag_update(scene);
		}
		if(integrator->ignore_depth_of_field != previntegrator.ignore_depth_of_field) {
			scene->camera->tag_update();
		}
	}
=======
  BL::RenderSettings r = b_scene.render();
  PointerRNA cscene = RNA_pointer_get(&b_scene.ptr, "cycles");

  experimental = (get_enum(cscene, "feature_set") != 0);

  Integrator *integrator = scene->integrator;
  Integrator previntegrator = *integrator;

  integrator->max_bounce = get_int(cscene, "max_bounces");

  integrator->max_diffuse_bounce = get_int(cscene, "diffuse_bounces");
  integrator->max_glossy_bounce = get_int(cscene, "glossy_bounces");
  integrator->max_transmission_bounce = get_int(cscene, "transmission_bounces");
  integrator->max_volume_bounce = get_int(cscene, "volume_bounces");

  integrator->transparent_max_bounce = get_int(cscene, "transparent_max_bounces");

  integrator->volume_max_steps = get_int(cscene, "volume_max_steps");
  integrator->volume_step_size = get_float(cscene, "volume_step_size");

  integrator->caustics_reflective = get_boolean(cscene, "caustics_reflective");
  integrator->caustics_refractive = get_boolean(cscene, "caustics_refractive");
  integrator->filter_glossy = get_float(cscene, "blur_glossy");

  integrator->seed = get_int(cscene, "seed");
  if (get_boolean(cscene, "use_animated_seed")) {
    integrator->seed = hash_int_2d(b_scene.frame_current(), get_int(cscene, "seed"));
    if (b_scene.frame_subframe() != 0.0f) {
      /* TODO(sergey): Ideally should be some sort of hash_merge,
       * but this is good enough for now.
       */
      integrator->seed += hash_int_2d((int)(b_scene.frame_subframe() * (float)INT_MAX),
                                      get_int(cscene, "seed"));
    }
  }

  integrator->sampling_pattern = (SamplingPattern)get_enum(
      cscene, "sampling_pattern", SAMPLING_NUM_PATTERNS, SAMPLING_PATTERN_SOBOL);

  integrator->sample_clamp_direct = get_float(cscene, "sample_clamp_direct");
  integrator->sample_clamp_indirect = get_float(cscene, "sample_clamp_indirect");
  if (!preview) {
    if (integrator->motion_blur != r.use_motion_blur()) {
      scene->object_manager->tag_update(scene);
      scene->camera->tag_update();
    }

    integrator->motion_blur = r.use_motion_blur();
  }

  integrator->method = (Integrator::Method)get_enum(
      cscene, "progressive", Integrator::NUM_METHODS, Integrator::PATH);

  integrator->sample_all_lights_direct = get_boolean(cscene, "sample_all_lights_direct");
  integrator->sample_all_lights_indirect = get_boolean(cscene, "sample_all_lights_indirect");
  integrator->light_sampling_threshold = get_float(cscene, "light_sampling_threshold");

  int diffuse_samples = get_int(cscene, "diffuse_samples");
  int glossy_samples = get_int(cscene, "glossy_samples");
  int transmission_samples = get_int(cscene, "transmission_samples");
  int ao_samples = get_int(cscene, "ao_samples");
  int mesh_light_samples = get_int(cscene, "mesh_light_samples");
  int subsurface_samples = get_int(cscene, "subsurface_samples");
  int volume_samples = get_int(cscene, "volume_samples");

  if (get_boolean(cscene, "use_square_samples")) {
    integrator->diffuse_samples = diffuse_samples * diffuse_samples;
    integrator->glossy_samples = glossy_samples * glossy_samples;
    integrator->transmission_samples = transmission_samples * transmission_samples;
    integrator->ao_samples = ao_samples * ao_samples;
    integrator->mesh_light_samples = mesh_light_samples * mesh_light_samples;
    integrator->subsurface_samples = subsurface_samples * subsurface_samples;
    integrator->volume_samples = volume_samples * volume_samples;
  }
  else {
    integrator->diffuse_samples = diffuse_samples;
    integrator->glossy_samples = glossy_samples;
    integrator->transmission_samples = transmission_samples;
    integrator->ao_samples = ao_samples;
    integrator->mesh_light_samples = mesh_light_samples;
    integrator->subsurface_samples = subsurface_samples;
    integrator->volume_samples = volume_samples;
  }

  if (b_scene.render().use_simplify()) {
    if (preview) {
      integrator->ao_bounces = get_int(cscene, "ao_bounces");
    }
    else {
      integrator->ao_bounces = get_int(cscene, "ao_bounces_render");
    }
  }
  else {
    integrator->ao_bounces = 0;
  }

  if (integrator->modified(previntegrator))
    integrator->tag_update(scene);
>>>>>>> 3076d95b
}

/* Film */

void BlenderSync::sync_film()
{
  PointerRNA cscene = RNA_pointer_get(&b_scene.ptr, "cycles");

  Film *film = scene->film;
  Film prevfilm = *film;

  film->exposure = get_float(cscene, "film_exposure");
  film->filter_type = (FilterType)get_enum(
      cscene, "pixel_filter_type", FILTER_NUM_TYPES, FILTER_BLACKMAN_HARRIS);
  film->filter_width = (film->filter_type == FILTER_BOX) ? 1.0f :
                                                           get_float(cscene, "filter_width");

  if (b_scene.world()) {
    BL::WorldMistSettings b_mist = b_scene.world().mist_settings();

    film->mist_start = b_mist.start();
    film->mist_depth = b_mist.depth();

    switch (b_mist.falloff()) {
      case BL::WorldMistSettings::falloff_QUADRATIC:
        film->mist_falloff = 2.0f;
        break;
      case BL::WorldMistSettings::falloff_LINEAR:
        film->mist_falloff = 1.0f;
        break;
      case BL::WorldMistSettings::falloff_INVERSE_QUADRATIC:
        film->mist_falloff = 0.5f;
        break;
    }
  }

  if (film->modified(prevfilm))
    film->tag_update(scene);
}

/* Render Layer */

void BlenderSync::sync_view_layer(BL::SpaceView3D & /*b_v3d*/, BL::ViewLayer &b_view_layer)
{
  /* render layer */
  view_layer.name = b_view_layer.name();
  view_layer.use_background_shader = b_view_layer.use_sky();
  view_layer.use_background_ao = b_view_layer.use_ao();
  view_layer.use_surfaces = b_view_layer.use_solid();
  view_layer.use_hair = b_view_layer.use_strand();

  /* Material override. */
  view_layer.material_override = b_view_layer.material_override();

  /* Sample override. */
  PointerRNA cscene = RNA_pointer_get(&b_scene.ptr, "cycles");
  int use_layer_samples = get_enum(cscene, "use_layer_samples");

  view_layer.bound_samples = (use_layer_samples == 1);
  view_layer.samples = 0;

  if (use_layer_samples != 2) {
    int samples = b_view_layer.samples();
    if (get_boolean(cscene, "use_square_samples"))
      view_layer.samples = samples * samples;
    else
      view_layer.samples = samples;
  }
}

/* Images */
void BlenderSync::sync_images()
{
  /* Sync is a convention for this API, but currently it frees unused buffers. */

  const bool is_interface_locked = b_engine.render() && b_engine.render().use_lock_interface();
  if (is_interface_locked == false && BlenderSession::headless == false) {
    /* If interface is not locked, it's possible image is needed for
     * the display.
     */
    return;
  }
  /* Free buffers used by images which are not needed for render. */
  BL::BlendData::images_iterator b_image;
  for (b_data.images.begin(b_image); b_image != b_data.images.end(); ++b_image) {
    /* TODO(sergey): Consider making it an utility function to check
     * whether image is considered builtin.
     */
    const bool is_builtin = b_image->packed_file() ||
                            b_image->source() == BL::Image::source_GENERATED ||
                            b_image->source() == BL::Image::source_MOVIE || b_engine.is_preview();
    if (is_builtin == false) {
      b_image->buffers_free();
    }
    /* TODO(sergey): Free builtin images not used by any shader. */
  }
}

/* Passes */
PassType BlenderSync::get_pass_type(BL::RenderPass &b_pass)
{
  string name = b_pass.name();
#define MAP_PASS(passname, passtype) \
  if (name == passname) \
    return passtype;
  /* NOTE: Keep in sync with defined names from DNA_scene_types.h */
  MAP_PASS("Combined", PASS_COMBINED);
  MAP_PASS("Depth", PASS_DEPTH);
  MAP_PASS("Mist", PASS_MIST);
  MAP_PASS("Normal", PASS_NORMAL);
  MAP_PASS("IndexOB", PASS_OBJECT_ID);
  MAP_PASS("UV", PASS_UV);
  MAP_PASS("Vector", PASS_MOTION);
  MAP_PASS("IndexMA", PASS_MATERIAL_ID);

  MAP_PASS("DiffDir", PASS_DIFFUSE_DIRECT);
  MAP_PASS("GlossDir", PASS_GLOSSY_DIRECT);
  MAP_PASS("TransDir", PASS_TRANSMISSION_DIRECT);
  MAP_PASS("SubsurfaceDir", PASS_SUBSURFACE_DIRECT);
  MAP_PASS("VolumeDir", PASS_VOLUME_DIRECT);

  MAP_PASS("DiffInd", PASS_DIFFUSE_INDIRECT);
  MAP_PASS("GlossInd", PASS_GLOSSY_INDIRECT);
  MAP_PASS("TransInd", PASS_TRANSMISSION_INDIRECT);
  MAP_PASS("SubsurfaceInd", PASS_SUBSURFACE_INDIRECT);
  MAP_PASS("VolumeInd", PASS_VOLUME_INDIRECT);

  MAP_PASS("DiffCol", PASS_DIFFUSE_COLOR);
  MAP_PASS("GlossCol", PASS_GLOSSY_COLOR);
  MAP_PASS("TransCol", PASS_TRANSMISSION_COLOR);
  MAP_PASS("SubsurfaceCol", PASS_SUBSURFACE_COLOR);

  MAP_PASS("Emit", PASS_EMISSION);
  MAP_PASS("Env", PASS_BACKGROUND);
  MAP_PASS("AO", PASS_AO);
  MAP_PASS("Shadow", PASS_SHADOW);

#ifdef __KERNEL_DEBUG__
  MAP_PASS("Debug BVH Traversed Nodes", PASS_BVH_TRAVERSED_NODES);
  MAP_PASS("Debug BVH Traversed Instances", PASS_BVH_TRAVERSED_INSTANCES);
  MAP_PASS("Debug BVH Intersections", PASS_BVH_INTERSECTIONS);
  MAP_PASS("Debug Ray Bounces", PASS_RAY_BOUNCES);
#endif
  MAP_PASS("Debug Render Time", PASS_RENDER_TIME);
  if (string_startswith(name, cryptomatte_prefix)) {
    return PASS_CRYPTOMATTE;
  }
#undef MAP_PASS

  return PASS_NONE;
}

int BlenderSync::get_denoising_pass(BL::RenderPass &b_pass)
{
  string name = b_pass.name();

  if (name == "Noisy Image")
    return DENOISING_PASS_PREFILTERED_COLOR;

  if (name.substr(0, 10) != "Denoising ") {
    return -1;
  }
  name = name.substr(10);

#define MAP_PASS(passname, offset) \
  if (name == passname) \
    return offset;
  MAP_PASS("Normal", DENOISING_PASS_PREFILTERED_NORMAL);
  MAP_PASS("Albedo", DENOISING_PASS_PREFILTERED_ALBEDO);
  MAP_PASS("Depth", DENOISING_PASS_PREFILTERED_DEPTH);
  MAP_PASS("Shadowing", DENOISING_PASS_PREFILTERED_SHADOWING);
  MAP_PASS("Variance", DENOISING_PASS_PREFILTERED_VARIANCE);
  MAP_PASS("Intensity", DENOISING_PASS_PREFILTERED_INTENSITY);
  MAP_PASS("Clean", DENOISING_PASS_CLEAN);
#undef MAP_PASS

  return -1;
}

vector<Pass> BlenderSync::sync_render_passes(BL::RenderLayer &b_rlay, BL::ViewLayer &b_view_layer)
{
  vector<Pass> passes;
  Pass::add(PASS_COMBINED, passes);

  /* loop over passes */
  BL::RenderLayer::passes_iterator b_pass_iter;

  for (b_rlay.passes.begin(b_pass_iter); b_pass_iter != b_rlay.passes.end(); ++b_pass_iter) {
    BL::RenderPass b_pass(*b_pass_iter);
    PassType pass_type = get_pass_type(b_pass);

    if (pass_type == PASS_MOTION && scene->integrator->motion_blur)
      continue;
    if (pass_type != PASS_NONE)
      Pass::add(pass_type, passes);
  }

  PointerRNA crp = RNA_pointer_get(&b_view_layer.ptr, "cycles");
  bool full_denoising = get_boolean(crp, "use_denoising");
  bool write_denoising_passes = get_boolean(crp, "denoising_store_passes");

  scene->film->denoising_flags = 0;
  if (full_denoising || write_denoising_passes) {
#define MAP_OPTION(name, flag) \
  if (!get_boolean(crp, name)) \
    scene->film->denoising_flags |= flag;
    MAP_OPTION("denoising_diffuse_direct", DENOISING_CLEAN_DIFFUSE_DIR);
    MAP_OPTION("denoising_diffuse_indirect", DENOISING_CLEAN_DIFFUSE_IND);
    MAP_OPTION("denoising_glossy_direct", DENOISING_CLEAN_GLOSSY_DIR);
    MAP_OPTION("denoising_glossy_indirect", DENOISING_CLEAN_GLOSSY_IND);
    MAP_OPTION("denoising_transmission_direct", DENOISING_CLEAN_TRANSMISSION_DIR);
    MAP_OPTION("denoising_transmission_indirect", DENOISING_CLEAN_TRANSMISSION_IND);
    MAP_OPTION("denoising_subsurface_direct", DENOISING_CLEAN_SUBSURFACE_DIR);
    MAP_OPTION("denoising_subsurface_indirect", DENOISING_CLEAN_SUBSURFACE_IND);
#undef MAP_OPTION
    b_engine.add_pass("Noisy Image", 4, "RGBA", b_view_layer.name().c_str());
  }

  if (write_denoising_passes) {
    b_engine.add_pass("Denoising Normal", 3, "XYZ", b_view_layer.name().c_str());
    b_engine.add_pass("Denoising Albedo", 3, "RGB", b_view_layer.name().c_str());
    b_engine.add_pass("Denoising Depth", 1, "Z", b_view_layer.name().c_str());
    b_engine.add_pass("Denoising Shadowing", 1, "X", b_view_layer.name().c_str());
    b_engine.add_pass("Denoising Variance", 3, "RGB", b_view_layer.name().c_str());
    b_engine.add_pass("Denoising Intensity", 1, "X", b_view_layer.name().c_str());

    if (scene->film->denoising_flags & DENOISING_CLEAN_ALL_PASSES) {
      b_engine.add_pass("Denoising Clean", 3, "RGB", b_view_layer.name().c_str());
    }
  }
#ifdef __KERNEL_DEBUG__
  if (get_boolean(crp, "pass_debug_bvh_traversed_nodes")) {
    b_engine.add_pass("Debug BVH Traversed Nodes", 1, "X", b_view_layer.name().c_str());
    Pass::add(PASS_BVH_TRAVERSED_NODES, passes);
  }
  if (get_boolean(crp, "pass_debug_bvh_traversed_instances")) {
    b_engine.add_pass("Debug BVH Traversed Instances", 1, "X", b_view_layer.name().c_str());
    Pass::add(PASS_BVH_TRAVERSED_INSTANCES, passes);
  }
  if (get_boolean(crp, "pass_debug_bvh_intersections")) {
    b_engine.add_pass("Debug BVH Intersections", 1, "X", b_view_layer.name().c_str());
    Pass::add(PASS_BVH_INTERSECTIONS, passes);
  }
  if (get_boolean(crp, "pass_debug_ray_bounces")) {
    b_engine.add_pass("Debug Ray Bounces", 1, "X", b_view_layer.name().c_str());
    Pass::add(PASS_RAY_BOUNCES, passes);
  }
#endif
  if (get_boolean(crp, "pass_debug_render_time")) {
    b_engine.add_pass("Debug Render Time", 1, "X", b_view_layer.name().c_str());
    Pass::add(PASS_RENDER_TIME, passes);
  }
  if (get_boolean(crp, "use_pass_volume_direct")) {
    b_engine.add_pass("VolumeDir", 3, "RGB", b_view_layer.name().c_str());
    Pass::add(PASS_VOLUME_DIRECT, passes);
  }
  if (get_boolean(crp, "use_pass_volume_indirect")) {
    b_engine.add_pass("VolumeInd", 3, "RGB", b_view_layer.name().c_str());
    Pass::add(PASS_VOLUME_INDIRECT, passes);
  }

  /* Cryptomatte stores two ID/weight pairs per RGBA layer.
   * User facing paramter is the number of pairs. */
  int crypto_depth = min(16, get_int(crp, "pass_crypto_depth")) / 2;
  scene->film->cryptomatte_depth = crypto_depth;
  scene->film->cryptomatte_passes = CRYPT_NONE;
  if (get_boolean(crp, "use_pass_crypto_object")) {
    for (int i = 0; i < crypto_depth; ++i) {
      string passname = cryptomatte_prefix + string_printf("Object%02d", i);
      b_engine.add_pass(passname.c_str(), 4, "RGBA", b_view_layer.name().c_str());
      Pass::add(PASS_CRYPTOMATTE, passes, passname.c_str());
    }
    scene->film->cryptomatte_passes = (CryptomatteType)(scene->film->cryptomatte_passes |
                                                        CRYPT_OBJECT);
  }
  if (get_boolean(crp, "use_pass_crypto_material")) {
    for (int i = 0; i < crypto_depth; ++i) {
      string passname = cryptomatte_prefix + string_printf("Material%02d", i);
      b_engine.add_pass(passname.c_str(), 4, "RGBA", b_view_layer.name().c_str());
      Pass::add(PASS_CRYPTOMATTE, passes, passname.c_str());
    }
    scene->film->cryptomatte_passes = (CryptomatteType)(scene->film->cryptomatte_passes |
                                                        CRYPT_MATERIAL);
  }
  if (get_boolean(crp, "use_pass_crypto_asset")) {
    for (int i = 0; i < crypto_depth; ++i) {
      string passname = cryptomatte_prefix + string_printf("Asset%02d", i);
      b_engine.add_pass(passname.c_str(), 4, "RGBA", b_view_layer.name().c_str());
      Pass::add(PASS_CRYPTOMATTE, passes, passname.c_str());
    }
    scene->film->cryptomatte_passes = (CryptomatteType)(scene->film->cryptomatte_passes |
                                                        CRYPT_ASSET);
  }
  if (get_boolean(crp, "pass_crypto_accurate") && scene->film->cryptomatte_passes != CRYPT_NONE) {
    scene->film->cryptomatte_passes = (CryptomatteType)(scene->film->cryptomatte_passes |
                                                        CRYPT_ACCURATE);
  }

  return passes;
}

void BlenderSync::free_data_after_sync(BL::Depsgraph &b_depsgraph)
{
  /* When viewport display is not needed during render we can force some
   * caches to be releases from blender side in order to reduce peak memory
   * footprint during synchronization process.
   */
  const bool is_interface_locked = b_engine.render() && b_engine.render().use_lock_interface();
  const bool can_free_caches = BlenderSession::headless || is_interface_locked;
  if (!can_free_caches) {
    return;
  }
  /* TODO(sergey): We can actually remove the whole dependency graph,
   * but that will need some API support first.
   */
  BL::Depsgraph::objects_iterator b_ob;
  for (b_depsgraph.objects.begin(b_ob); b_ob != b_depsgraph.objects.end(); ++b_ob) {
    b_ob->cache_release();
  }
}

/* Scene Parameters */

SceneParams BlenderSync::get_scene_params(BL::Scene &b_scene, bool background)
{
  BL::RenderSettings r = b_scene.render();
  SceneParams params;
  PointerRNA cscene = RNA_pointer_get(&b_scene.ptr, "cycles");
  const bool shadingsystem = RNA_boolean_get(&cscene, "shading_system");

  if (shadingsystem == 0)
    params.shadingsystem = SHADINGSYSTEM_SVM;
  else if (shadingsystem == 1)
    params.shadingsystem = SHADINGSYSTEM_OSL;

  if (background || DebugFlags().viewport_static_bvh)
    params.bvh_type = SceneParams::BVH_STATIC;
  else
    params.bvh_type = SceneParams::BVH_DYNAMIC;

  params.use_bvh_spatial_split = RNA_boolean_get(&cscene, "debug_use_spatial_splits");
  params.use_bvh_unaligned_nodes = RNA_boolean_get(&cscene, "debug_use_hair_bvh");
  params.num_bvh_time_steps = RNA_int_get(&cscene, "debug_bvh_time_steps");

  if (background && params.shadingsystem != SHADINGSYSTEM_OSL)
    params.persistent_data = r.use_persistent_data();
  else
    params.persistent_data = false;

  int texture_limit;
  if (background) {
    texture_limit = RNA_enum_get(&cscene, "texture_limit_render");
  }
  else {
    texture_limit = RNA_enum_get(&cscene, "texture_limit");
  }
  if (texture_limit > 0 && b_scene.render().use_simplify()) {
    params.texture_limit = 1 << (texture_limit + 6);
  }
  else {
    params.texture_limit = 0;
  }

  /* TODO(sergey): Once OSL supports per-microarchitecture optimization get
   * rid of this.
   */
  if (params.shadingsystem == SHADINGSYSTEM_OSL) {
    params.bvh_layout = BVH_LAYOUT_BVH4;
  }
  else {
    params.bvh_layout = DebugFlags().cpu.bvh_layout;
  }

#ifdef WITH_EMBREE
  params.bvh_layout = RNA_boolean_get(&cscene, "use_bvh_embree") ? BVH_LAYOUT_EMBREE :
                                                                   params.bvh_layout;
#endif
  return params;
}

/* Session Parameters */

bool BlenderSync::get_session_pause(BL::Scene &b_scene, bool background)
{
  PointerRNA cscene = RNA_pointer_get(&b_scene.ptr, "cycles");
  return (background) ? false : get_boolean(cscene, "preview_pause");
}

SessionParams BlenderSync::get_session_params(BL::RenderEngine &b_engine,
                                              BL::Preferences &b_preferences,
                                              BL::Scene &b_scene,
                                              bool background)
{
  SessionParams params;
  PointerRNA cscene = RNA_pointer_get(&b_scene.ptr, "cycles");

  /* feature set */
  params.experimental = (get_enum(cscene, "feature_set") != 0);

  /* Background */
  params.background = background;

  /* Device */
  params.threads = blender_device_threads(b_scene);
  params.device = blender_device_info(b_preferences, b_scene, params.background);

  /* samples */
  int samples = get_int(cscene, "samples");
  int aa_samples = get_int(cscene, "aa_samples");
  int preview_samples = get_int(cscene, "preview_samples");
  int preview_aa_samples = get_int(cscene, "preview_aa_samples");

  if (get_boolean(cscene, "use_square_samples")) {
    aa_samples = aa_samples * aa_samples;
    preview_aa_samples = preview_aa_samples * preview_aa_samples;

    samples = samples * samples;
    preview_samples = preview_samples * preview_samples;
  }

  if (get_enum(cscene, "progressive") == 0) {
    if (background) {
      params.samples = aa_samples;
    }
    else {
      params.samples = preview_aa_samples;
      if (params.samples == 0)
        params.samples = INT_MAX;
    }
  }
  else {
    if (background) {
      params.samples = samples;
    }
    else {
      params.samples = preview_samples;
      if (params.samples == 0)
        params.samples = INT_MAX;
    }
  }

  /* Clamp samples. */
  params.samples = min(params.samples, Integrator::MAX_SAMPLES);

  /* tiles */
  const bool is_cpu = (params.device.type == DEVICE_CPU);
  if (!is_cpu && !background) {
    /* currently GPU could be much slower than CPU when using tiles,
     * still need to be investigated, but meanwhile make it possible
     * to work in viewport smoothly
     */
    int debug_tile_size = get_int(cscene, "debug_tile_size");

    params.tile_size = make_int2(debug_tile_size, debug_tile_size);
  }
  else {
    int tile_x = b_engine.tile_x();
    int tile_y = b_engine.tile_y();

    params.tile_size = make_int2(tile_x, tile_y);
  }

  if ((BlenderSession::headless == false) && background) {
    params.tile_order = (TileOrder)get_enum(cscene, "tile_order");
  }
  else {
    params.tile_order = TILE_BOTTOM_TO_TOP;
  }

  /* other parameters */
  params.start_resolution = get_int(cscene, "preview_start_resolution");
  params.pixel_size = b_engine.get_preview_pixel_size(b_scene);

  /* other parameters */
  params.cancel_timeout = (double)get_float(cscene, "debug_cancel_timeout");
  params.reset_timeout = (double)get_float(cscene, "debug_reset_timeout");
  params.text_timeout = (double)get_float(cscene, "debug_text_timeout");

  /* progressive refine */
  BL::RenderSettings b_r = b_scene.render();
  params.progressive_refine = (b_engine.is_preview() ||
                               get_boolean(cscene, "use_progressive_refine")) &&
                              !b_r.use_save_buffers();

  if (params.progressive_refine) {
    BL::Scene::view_layers_iterator b_view_layer;
    for (b_scene.view_layers.begin(b_view_layer); b_view_layer != b_scene.view_layers.end();
         ++b_view_layer) {
      PointerRNA crl = RNA_pointer_get(&b_view_layer->ptr, "cycles");
      if (get_boolean(crl, "use_denoising")) {
        params.progressive_refine = false;
      }
    }
  }

  if (background) {
    if (params.progressive_refine)
      params.progressive = true;
    else
      params.progressive = false;

    params.start_resolution = INT_MAX;
    params.pixel_size = 1;
  }
  else
    params.progressive = true;

  /* shading system - scene level needs full refresh */
  const bool shadingsystem = RNA_boolean_get(&cscene, "shading_system");

  if (shadingsystem == 0)
    params.shadingsystem = SHADINGSYSTEM_SVM;
  else if (shadingsystem == 1)
    params.shadingsystem = SHADINGSYSTEM_OSL;

  /* color managagement */
  params.display_buffer_linear = b_engine.support_display_space_shader(b_scene);

  if (b_engine.is_preview()) {
    /* For preview rendering we're using same timeout as
     * blender's job update.
     */
    params.progressive_update_timeout = 0.1;
  }

  params.use_profiling = params.device.has_profiling && !b_engine.is_preview() && background &&
                         BlenderSession::print_render_stats;

  return params;
}

CCL_NAMESPACE_END<|MERGE_RESOLUTION|>--- conflicted
+++ resolved
@@ -51,25 +51,6 @@
                          Scene *scene,
                          bool preview,
                          Progress &progress)
-<<<<<<< HEAD
-: b_engine(b_engine),
-  b_data(b_data),
-  b_scene(b_scene),
-  shader_map(&scene->shaders),
-  object_map(&scene->objects),
-  mesh_map(&scene->meshes),
-  light_map(&scene->lights),
-  particle_system_map(&scene->particle_systems),
-  world_map(NULL),
-  world_recalc(false),
-  shader_recalc(false),
-  scene(scene),
-  preview(preview),
-  experimental(false),
-  dicing_rate(1.0f),
-  max_subdivisions(12),
-  progress(progress)
-=======
     : b_engine(b_engine),
       b_data(b_data),
       b_scene(b_scene),
@@ -80,13 +61,13 @@
       particle_system_map(&scene->particle_systems),
       world_map(NULL),
       world_recalc(false),
+      shader_recalc(false),
       scene(scene),
       preview(preview),
       experimental(false),
       dicing_rate(1.0f),
       max_subdivisions(12),
       progress(progress)
->>>>>>> 3076d95b
 {
   PointerRNA cscene = RNA_pointer_get(&b_scene.ptr, "cycles");
   dicing_rate = preview ? RNA_float_get(&cscene, "preview_dicing_rate") :
@@ -243,157 +224,6 @@
 
 void BlenderSync::sync_integrator()
 {
-<<<<<<< HEAD
-	BL::RenderSettings r = b_scene.render();
-	PointerRNA cscene = RNA_pointer_get(&b_scene.ptr, "cycles");
-
-	experimental = (get_enum(cscene, "feature_set") != 0);
-
-	Integrator *integrator = scene->integrator;
-	Integrator previntegrator = *integrator;
-
-	integrator->max_bounce = get_int(cscene, "max_bounces");
-
-	integrator->max_diffuse_bounce = get_int(cscene, "diffuse_bounces");
-	integrator->max_glossy_bounce = get_int(cscene, "glossy_bounces");
-	integrator->max_transmission_bounce = get_int(cscene, "transmission_bounces");
-	integrator->max_volume_bounce = get_int(cscene, "volume_bounces");
-
-	integrator->transparent_max_bounce = get_int(cscene, "transparent_max_bounces");
-
-	integrator->volume_max_steps = get_int(cscene, "volume_max_steps");
-	integrator->volume_step_size = get_float(cscene, "volume_step_size");
-
-	integrator->caustics_reflective = get_boolean(cscene, "caustics_reflective");
-	integrator->caustics_refractive = get_boolean(cscene, "caustics_refractive");
-	integrator->filter_glossy = get_float(cscene, "blur_glossy");
-
-	integrator->seed = get_int(cscene, "seed");
-	if(get_boolean(cscene, "use_animated_seed")) {
-		integrator->seed = hash_int_2d(b_scene.frame_current(),
-		                               get_int(cscene, "seed"));
-		if(b_scene.frame_subframe() != 0.0f) {
-			/* TODO(sergey): Ideally should be some sort of hash_merge,
-			 * but this is good enough for now.
-			 */
-			integrator->seed += hash_int_2d((int)(b_scene.frame_subframe() * (float)INT_MAX),
-			                                get_int(cscene, "seed"));
-		}
-	}
-
-	integrator->sampling_pattern = (SamplingPattern)get_enum(
-	        cscene,
-	        "sampling_pattern",
-	        SAMPLING_NUM_PATTERNS,
-	        SAMPLING_PATTERN_SOBOL);
-
-	integrator->sample_clamp_direct = get_float(cscene, "sample_clamp_direct");
-	integrator->sample_clamp_indirect = get_float(cscene, "sample_clamp_indirect");
-	if(!preview) {
-		if(integrator->motion_blur != r.use_motion_blur()) {
-			scene->object_manager->tag_update(scene);
-			scene->camera->tag_update();
-		}
-
-		integrator->motion_blur = r.use_motion_blur();
-	}
-
-	integrator->method = (Integrator::Method)get_enum(cscene,
-	                                                  "progressive",
-	                                                  Integrator::NUM_METHODS,
-	                                                  Integrator::PATH);
-
-	integrator->sample_all_lights_direct = get_boolean(cscene, "sample_all_lights_direct");
-	integrator->sample_all_lights_indirect = get_boolean(cscene, "sample_all_lights_indirect");
-	integrator->light_sampling_threshold = get_float(cscene, "light_sampling_threshold");
-
-	int diffuse_samples = get_int(cscene, "diffuse_samples");
-	int glossy_samples = get_int(cscene, "glossy_samples");
-	int transmission_samples = get_int(cscene, "transmission_samples");
-	int ao_samples = get_int(cscene, "ao_samples");
-	int mesh_light_samples = get_int(cscene, "mesh_light_samples");
-	int subsurface_samples = get_int(cscene, "subsurface_samples");
-	int volume_samples = get_int(cscene, "volume_samples");
-
-	if(get_boolean(cscene, "use_square_samples")) {
-		integrator->diffuse_samples = diffuse_samples * diffuse_samples;
-		integrator->glossy_samples = glossy_samples * glossy_samples;
-		integrator->transmission_samples = transmission_samples * transmission_samples;
-		integrator->ao_samples = ao_samples * ao_samples;
-		integrator->mesh_light_samples = mesh_light_samples * mesh_light_samples;
-		integrator->subsurface_samples = subsurface_samples * subsurface_samples;
-		integrator->volume_samples = volume_samples * volume_samples;
-	}
-	else {
-		integrator->diffuse_samples = diffuse_samples;
-		integrator->glossy_samples = glossy_samples;
-		integrator->transmission_samples = transmission_samples;
-		integrator->ao_samples = ao_samples;
-		integrator->mesh_light_samples = mesh_light_samples;
-		integrator->subsurface_samples = subsurface_samples;
-		integrator->volume_samples = volume_samples;
-	}
-
-	if(b_scene.render().use_simplify()) {
-		if(preview) {
-			integrator->ao_bounces = get_int(cscene, "ao_bounces");
-		}
-		else {
-			integrator->ao_bounces = get_int(cscene, "ao_bounces_render");
-		}
-	}
-	else {
-		integrator->ao_bounces = 0;
-	}
-
-	integrator->ignore_shaders = get_boolean(cscene, "ignore_shaders");
-	integrator->ignore_volumes = get_boolean(cscene, "ignore_volumes");
-	integrator->ignore_lights = get_boolean(cscene, "ignore_lights");
-	integrator->ignore_shadows = get_boolean(cscene, "ignore_shadows");
-	integrator->ignore_bump = get_boolean(cscene, "ignore_bump");
-	integrator->ignore_textures = get_boolean(cscene, "ignore_textures");
-	integrator->ignore_displacement =  get_boolean(cscene, "ignore_displacement");
-	integrator->ignore_polygon_smoothing = get_boolean(cscene, "ignore_polygon_smoothing");
-	integrator->ignore_depth_of_field = get_boolean(cscene, "ignore_depth_of_field");
-	integrator->ignore_subsurface_scattering = get_boolean(cscene, "ignore_subsurface_scattering");
-
-	if(integrator->modified(previntegrator))
-	{
-		integrator->tag_update(scene);
-
-		if(integrator->ignore_polygon_smoothing != previntegrator.ignore_polygon_smoothing) {
-			foreach(Shader *shader, scene->shaders) {
-				shader->need_update_mesh = true;
-			}
-		}
-		else if(integrator->ignore_displacement != previntegrator.ignore_displacement) {
-			/* For displacement, iterate over all shaders and manually trigger updates. */
-			foreach(Shader *shader, scene->shaders) {
-				if(shader->has_displacement) {
-					if(shader->displacement_method != DISPLACE_BUMP) {
-						shader->need_update_mesh = true;
-					}
-				}
-			}
-		}
-
-		if(integrator->ignore_volumes != previntegrator.ignore_volumes ||
-		   integrator->ignore_bump != previntegrator.ignore_bump ||
-		   integrator->ignore_textures != previntegrator.ignore_textures ||
-		   integrator->ignore_subsurface_scattering != previntegrator.ignore_subsurface_scattering ||
-		   integrator->ignore_polygon_smoothing != previntegrator.ignore_polygon_smoothing ||
-		   integrator->ignore_displacement != previntegrator.ignore_displacement) {
-			shader_recalc = true;
-		}
-		if(integrator->ignore_lights != previntegrator.ignore_lights ||
-		   integrator->ignore_shadows != previntegrator.ignore_shadows) {
-			scene->light_manager->tag_update(scene);
-		}
-		if(integrator->ignore_depth_of_field != previntegrator.ignore_depth_of_field) {
-			scene->camera->tag_update();
-		}
-	}
-=======
   BL::RenderSettings r = b_scene.render();
   PointerRNA cscene = RNA_pointer_get(&b_scene.ptr, "cycles");
 
@@ -490,9 +320,52 @@
     integrator->ao_bounces = 0;
   }
 
-  if (integrator->modified(previntegrator))
+  integrator->ignore_shaders = get_boolean(cscene, "ignore_shaders");
+  integrator->ignore_volumes = get_boolean(cscene, "ignore_volumes");
+  integrator->ignore_lights = get_boolean(cscene, "ignore_lights");
+  integrator->ignore_shadows = get_boolean(cscene, "ignore_shadows");
+  integrator->ignore_bump = get_boolean(cscene, "ignore_bump");
+  integrator->ignore_textures = get_boolean(cscene, "ignore_textures");
+  integrator->ignore_displacement = get_boolean(cscene, "ignore_displacement");
+  integrator->ignore_polygon_smoothing = get_boolean(cscene, "ignore_polygon_smoothing");
+  integrator->ignore_depth_of_field = get_boolean(cscene, "ignore_depth_of_field");
+  integrator->ignore_subsurface_scattering = get_boolean(cscene, "ignore_subsurface_scattering");
+
+  if (integrator->modified(previntegrator)) {
     integrator->tag_update(scene);
->>>>>>> 3076d95b
+
+    if (integrator->ignore_polygon_smoothing != previntegrator.ignore_polygon_smoothing) {
+      foreach (Shader *shader, scene->shaders) {
+        shader->need_update_mesh = true;
+      }
+    }
+    else if (integrator->ignore_displacement != previntegrator.ignore_displacement) {
+      /* For displacement, iterate over all shaders and manually trigger updates. */
+      foreach (Shader *shader, scene->shaders) {
+        if (shader->has_displacement) {
+          if (shader->displacement_method != DISPLACE_BUMP) {
+            shader->need_update_mesh = true;
+          }
+        }
+      }
+    }
+
+    if (integrator->ignore_volumes != previntegrator.ignore_volumes ||
+        integrator->ignore_bump != previntegrator.ignore_bump ||
+        integrator->ignore_textures != previntegrator.ignore_textures ||
+        integrator->ignore_subsurface_scattering != previntegrator.ignore_subsurface_scattering ||
+        integrator->ignore_polygon_smoothing != previntegrator.ignore_polygon_smoothing ||
+        integrator->ignore_displacement != previntegrator.ignore_displacement) {
+      shader_recalc = true;
+    }
+    if (integrator->ignore_lights != previntegrator.ignore_lights ||
+        integrator->ignore_shadows != previntegrator.ignore_shadows) {
+      scene->light_manager->tag_update(scene);
+    }
+    if (integrator->ignore_depth_of_field != previntegrator.ignore_depth_of_field) {
+      scene->camera->tag_update();
+    }
+  }
 }
 
 /* Film */
