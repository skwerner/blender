--- conflicted
+++ resolved
@@ -84,14 +84,10 @@
                 float frame,
                 InterpolationType interpolation,
                 ExtensionType extension,
-<<<<<<< HEAD
-                bool use_alpha,
+                ImageAlphaType alpha_type,
+                ustring colorspace,
                 bool is_volume,
                 float isovalue,
-=======
-                ImageAlphaType alpha_type,
-                ustring colorspace,
->>>>>>> 19c44ae0
                 ImageMetaData &metadata);
   void add_image_user(int flat_slot);
   void remove_image(int flat_slot);
@@ -107,18 +103,12 @@
                         void *builtin_data,
                         InterpolationType interpolation,
                         ExtensionType extension,
-<<<<<<< HEAD
-                        bool use_alpha);
+                        ImageAlphaType alpha_type,
+                        ustring colorspace);
   bool get_image_metadata(const string &filename,
                           const string &grid_name,
                           void *builtin_data,
-=======
-                        ImageAlphaType alpha_type,
-                        ustring colorspace);
-  bool get_image_metadata(const string &filename,
-                          void *builtin_data,
                           ustring colorspace,
->>>>>>> 19c44ae0
                           ImageMetaData &metadata);
   bool get_image_metadata(int flat_slot, ImageMetaData &metadata);
 
