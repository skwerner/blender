/*
 * Copyright 2011-2013 Blender Foundation
 *
 * Licensed under the Apache License, Version 2.0 (the "License");
 * you may not use this file except in compliance with the License.
 * You may obtain a copy of the License at
 *
 * http://www.apache.org/licenses/LICENSE-2.0
 *
 * Unless required by applicable law or agreed to in writing, software
 * distributed under the License is distributed on an "AS IS" BASIS,
 * WITHOUT WARRANTIES OR CONDITIONS OF ANY KIND, either express or implied.
 * See the License for the specific language governing permissions and
 * limitations under the License.
 */

#include "kernel/kernel_sphere_light.h"

CCL_NAMESPACE_BEGIN

/* Light Sample result */

typedef struct LightSample {
  float3 P;       /* position on light, or direction for distant light */
  float3 Ng;      /* normal on light */
  float3 D;       /* direction from shading point to light */
  float t;        /* distance to light (FLT_MAX for distant light) */
  float u, v;     /* parametric coordinate on primitive */
  float pdf;      /* light sampling probability density function */
  float eval_fac; /* intensity multiplier */
  int object;     /* object id for triangle/curve lights */
  int prim;       /* primitive id for triangle/curve lights */
  int shader;     /* shader id */
  int lamp;       /* lamp id */
  LightType type; /* type of light */
} LightSample;

ccl_device float sphere_light_pdf(float3 P, float3 *N, float3 lightP, const LightSample *ls, float radius, float invarea)
{
	float3 wc = lightP - P;
	float dist_squared = len_squared(wc);
	float sin_theta_max2 = radius * radius / dist_squared;
	
	/* Uniform sphere sampling when we're shading a point inside the sphere light
	   or when the light radius is very small compared to the distance. */
	if(sin_theta_max2 >= 1.0f || sin_theta_max2 < 0.00001f) {
		float cos_pi = fabsf(dot(ls->Ng, ls->D));
		return safe_divide(ls->t * ls->t, cos_pi);
	}

	/* Use projected solid angle when we have a surface normal. */
	if(N) {
		float light_dist = safe_sqrtf(dist_squared);
		float3 light_dir = wc / light_dist;
		const float alpha = asinf(radius / light_dist);
		const float beta = asinf(dot(*N, light_dir));
		return dot(*N, ls->D) / sphere_light_projected_area(alpha, beta, true);
	}

	/* Sampling strategy #3: No surface normal. Use solid angle sampling. */

	float cos_theta_max = safe_sqrtf(max(0.0f, 1.0f - sin_theta_max2));
	float pdf = uniform_cone_pdf(cos_theta_max);
	if(isfinite_safe(pdf)) {
		return pdf;
	}
	else {
		return 0.0f;
	}
}

ccl_device void sphere_light_sample(float3 P, float3 *N, LightSample *ls, float radius, float randu, float randv, float invarea)
{
	float3 wc = ls->P - P;
	float dist_squared = len_squared(wc);
	float sin_theta_max2 = radius * radius / dist_squared;
	
	/* Uniform sphere sampling when we're shading a point inside the sphere light
	or when the light radius is very small compared to the distance. */
	if(sin_theta_max2 >= 1.0f || sin_theta_max2 < 0.00001f) {
		ls->P += radius * sample_uniform_sphere(randu, randv);
		ls->pdf = invarea;
		return;
	}

	/* Use projected solid angle when we have a surface normal. */
	if(N) {
		float3 lightP = ls->P;
		float light_dist = sqrtf(dist_squared);
		float3 c = normalize_len(ls->P - P, &light_dist);

		const float alpha = asinf(radius / light_dist);
		const float beta = asinf(dot(*N, c));
		
		float3 vz = *N;
		float3 vy = normalize(cross(vz, wc));
		float3 vx = -cross(vz, vy);

		float x, y;
		float area = sphere_light_projected_sa_eval(alpha, beta, randu, randv, &x, &y, true);
		if(isfinite_safe(area) && area > 0.0f) {
			ls->D = x * vx + y * vy + sqrtf(1.0f - x * x - y * y) * vz;
			ls->pdf = dot(*N, ls->D) / area;
			ray_sphere_intersect(P, ls->D, light_dist, ls->P, radius, &ls->P, &ls->t);
			ls->Ng = normalize(ls->P - lightP);
		}
		else {
			ls->pdf = 0.0f;
		}
		return;
	}
	
	/* Compute coordinate system for sphere sampling. */
	float dc;
	wc = safe_normalize_len(wc, &dc);
	float3 wcX, wcY;
	make_orthonormals(wc, &wcX, &wcY);

	/* Sample sphere uniformly inside subtended cone. */

	/* Compute theta and phi values for sample in cone. */
	float cos_theta_max = safe_sqrtf(max(0.0f, 1.0f - sin_theta_max2));
	float cos_theta = (1.0f - randu) + randu * cos_theta_max;
	float sin_theta = safe_sqrtf(max(0.0f, 1.0f - cos_theta * cos_theta));
	float phi = randv * 2.0f * M_PI_F;

	/* Compute angle alpha from center of sphere to sampled point on surface. */
	float ds = dc * cos_theta - safe_sqrtf(max(0.0f, radius * radius - dc * dc * sin_theta * sin_theta));
	float cos_alpha = (dc * dc + radius * radius - ds * ds) / (2.0f * dc * radius);
	float sin_alpha = safe_sqrtf(max(0.0f, 1.0f - cos_alpha * cos_alpha));

	/* Compute surface normal and sampled point on sphere. */
	float3 n_world = sin_alpha * cosf(phi) * (-wcX) + sin_alpha * sinf(phi) * (-wcY) + cos_alpha * (-wc);

	ls->P = ls->P + radius * n_world;

	/* Uniform cone PDF. */
	ls->pdf = uniform_cone_pdf(cos_theta_max);
	ls->Ng = normalize(n_world);
}

/* Area light sampling */

/* Uses the following paper:
 *
 * Carlos Urena et al.
 * An Area-Preserving Parametrization for Spherical Rectangles.
 *
 * https://www.solidangle.com/research/egsr2013_spherical_rectangle.pdf
 *
 * Note: light_p is modified when sample_coord is true.
 */
ccl_device_inline float rect_light_sample(float3 P,
                                          float3 *light_p,
                                          float3 axisu,
                                          float3 axisv,
                                          float randu,
                                          float randv,
                                          bool sample_coord)
{
  /* In our name system we're using P for the center,
   * which is o in the paper.
   */

  float3 corner = *light_p - axisu * 0.5f - axisv * 0.5f;
  float axisu_len, axisv_len;
  /* Compute local reference system R. */
  float3 x = normalize_len(axisu, &axisu_len);
  float3 y = normalize_len(axisv, &axisv_len);
  float3 z = cross(x, y);
  /* Compute rectangle coords in local reference system. */
  float3 dir = corner - P;
  float z0 = dot(dir, z);
  /* Flip 'z' to make it point against Q. */
  if (z0 > 0.0f) {
    z *= -1.0f;
    z0 *= -1.0f;
  }
  float x0 = dot(dir, x);
  float y0 = dot(dir, y);
  float x1 = x0 + axisu_len;
  float y1 = y0 + axisv_len;
  /* Compute internal angles (gamma_i). */
  float4 diff = make_float4(x0, y1, x1, y0) - make_float4(x1, y0, x0, y1);
  float4 nz = make_float4(y0, x1, y1, x0) * diff;
  nz = nz / sqrt(z0 * z0 * diff * diff + nz * nz);
  float g0 = safe_acosf(-nz.x * nz.y);
  float g1 = safe_acosf(-nz.y * nz.z);
  float g2 = safe_acosf(-nz.z * nz.w);
  float g3 = safe_acosf(-nz.w * nz.x);
  /* Compute predefined constants. */
  float b0 = nz.x;
  float b1 = nz.z;
  float b0sq = b0 * b0;
  float k = M_2PI_F - g2 - g3;
  /* Compute solid angle from internal angles. */
  float S = g0 + g1 - k;

  if (sample_coord) {
    /* Compute cu. */
    float au = randu * S + k;
    float fu = (cosf(au) * b0 - b1) / sinf(au);
    float cu = 1.0f / sqrtf(fu * fu + b0sq) * (fu > 0.0f ? 1.0f : -1.0f);
    cu = clamp(cu, -1.0f, 1.0f);
    /* Compute xu. */
    float xu = -(cu * z0) / max(sqrtf(1.0f - cu * cu), 1e-7f);
    xu = clamp(xu, x0, x1);
    /* Compute yv. */
    float z0sq = z0 * z0;
    float y0sq = y0 * y0;
    float y1sq = y1 * y1;
    float d = sqrtf(xu * xu + z0sq);
    float h0 = y0 / sqrtf(d * d + y0sq);
    float h1 = y1 / sqrtf(d * d + y1sq);
    float hv = h0 + randv * (h1 - h0), hv2 = hv * hv;
    float yv = (hv2 < 1.0f - 1e-6f) ? (hv * d) / sqrtf(1.0f - hv2) : y1;

    /* Transform (xu, yv, z0) to world coords. */
    *light_p = P + xu * x + yv * y + z0 * z;
  }

  /* return pdf */
  if (S != 0.0f)
    return 1.0f / S;
  else
    return 0.0f;
}

ccl_device_inline float3 ellipse_sample(float3 ru, float3 rv, float randu, float randv)
{
  to_unit_disk(&randu, &randv);
  return ru * randu + rv * randv;
}

ccl_device float3 disk_light_sample(float3 v, float randu, float randv)
{
  float3 ru, rv;

  make_orthonormals(v, &ru, &rv);

  return ellipse_sample(ru, rv, randu, randv);
}

ccl_device float3 distant_light_sample(float3 D, float radius, float randu, float randv)
{
  return normalize(D + disk_light_sample(D, randu, randv) * radius);
}

ccl_device float3
sphere_light_sample(float3 P, float3 center, float radius, float randu, float randv)
{
  return disk_light_sample(normalize(P - center), randu, randv) * radius;
}

ccl_device float spot_light_attenuation(float3 dir,
                                        float spot_angle,
                                        float spot_smooth,
                                        LightSample *ls)
{
  float3 I = ls->Ng;

  float attenuation = dot(dir, I);

  if (attenuation <= spot_angle) {
    attenuation = 0.0f;
  }
  else {
    float t = attenuation - spot_angle;

    if (t < spot_smooth && spot_smooth != 0.0f)
      attenuation *= smoothstepf(t / spot_smooth);
  }

  return attenuation;
}

ccl_device float lamp_light_pdf(KernelGlobals *kg, const float3 Ng, const float3 I, float t)
{
  float cos_pi = dot(Ng, I);

  if (cos_pi <= 0.0f)
    return 0.0f;

  return t * t / cos_pi;
}

/* Background Light */

#ifdef __BACKGROUND_MIS__

/* TODO(sergey): In theory it should be all fine to use noinline for all
 * devices, but we're so close to the release so better not screw things
 * up for CPU at least.
 */
#  ifdef __KERNEL_GPU__
ccl_device_noinline
#  else
ccl_device
#  endif
    float3
    background_map_sample(KernelGlobals *kg, float randu, float randv, float *pdf)
{
  /* for the following, the CDF values are actually a pair of floats, with the
   * function value as X and the actual CDF as Y.  The last entry's function
   * value is the CDF total. */
  int res_x = kernel_data.integrator.pdf_background_res_x;
  int res_y = kernel_data.integrator.pdf_background_res_y;
  int cdf_width = res_x + 1;

  /* this is basically std::lower_bound as used by pbrt */
  int first = 0;
  int count = res_y;

  while (count > 0) {
    int step = count >> 1;
    int middle = first + step;

    if (kernel_tex_fetch(__light_background_marginal_cdf, middle).y < randv) {
      first = middle + 1;
      count -= step + 1;
    }
    else
      count = step;
  }

  int index_v = max(0, first - 1);
  kernel_assert(index_v >= 0 && index_v < res_y);

  float2 cdf_v = kernel_tex_fetch(__light_background_marginal_cdf, index_v);
  float2 cdf_next_v = kernel_tex_fetch(__light_background_marginal_cdf, index_v + 1);
  float2 cdf_last_v = kernel_tex_fetch(__light_background_marginal_cdf, res_y);

  /* importance-sampled V direction */
  float dv = inverse_lerp(cdf_v.y, cdf_next_v.y, randv);
  float v = (index_v + dv) / res_y;

  /* this is basically std::lower_bound as used by pbrt */
  first = 0;
  count = res_x;
  while (count > 0) {
    int step = count >> 1;
    int middle = first + step;

    if (kernel_tex_fetch(__light_background_conditional_cdf, index_v * cdf_width + middle).y <
        randu) {
      first = middle + 1;
      count -= step + 1;
    }
    else
      count = step;
  }

  int index_u = max(0, first - 1);
  kernel_assert(index_u >= 0 && index_u < res_x);

  float2 cdf_u = kernel_tex_fetch(__light_background_conditional_cdf,
                                  index_v * cdf_width + index_u);
  float2 cdf_next_u = kernel_tex_fetch(__light_background_conditional_cdf,
                                       index_v * cdf_width + index_u + 1);
  float2 cdf_last_u = kernel_tex_fetch(__light_background_conditional_cdf,
                                       index_v * cdf_width + res_x);

  /* importance-sampled U direction */
  float du = inverse_lerp(cdf_u.y, cdf_next_u.y, randu);
  float u = (index_u + du) / res_x;

  /* compute pdf */
  float denom = cdf_last_u.x * cdf_last_v.x;
  float sin_theta = sinf(M_PI_F * v);

  if (sin_theta == 0.0f || denom == 0.0f)
    *pdf = 0.0f;
  else
    *pdf = (cdf_u.x * cdf_v.x) / (M_2PI_F * M_PI_F * sin_theta * denom);

  /* compute direction */
  return equirectangular_to_direction(u, v);
}

/* TODO(sergey): Same as above, after the release we should consider using
 * 'noinline' for all devices.
 */
#  ifdef __KERNEL_GPU__
ccl_device_noinline
#  else
ccl_device
#  endif
    float
    background_map_pdf(KernelGlobals *kg, float3 direction)
{
  float2 uv = direction_to_equirectangular(direction);
  int res_x = kernel_data.integrator.pdf_background_res_x;
  int res_y = kernel_data.integrator.pdf_background_res_y;
  int cdf_width = res_x + 1;

  float sin_theta = sinf(uv.y * M_PI_F);

  if (sin_theta == 0.0f)
    return 0.0f;

  int index_u = clamp(float_to_int(uv.x * res_x), 0, res_x - 1);
  int index_v = clamp(float_to_int(uv.y * res_y), 0, res_y - 1);

  /* pdfs in V direction */
  float2 cdf_last_u = kernel_tex_fetch(__light_background_conditional_cdf,
                                       index_v * cdf_width + res_x);
  float2 cdf_last_v = kernel_tex_fetch(__light_background_marginal_cdf, res_y);

  float denom = cdf_last_u.x * cdf_last_v.x;

  if (denom == 0.0f)
    return 0.0f;

  /* pdfs in U direction */
  float2 cdf_u = kernel_tex_fetch(__light_background_conditional_cdf,
                                  index_v * cdf_width + index_u);
  float2 cdf_v = kernel_tex_fetch(__light_background_marginal_cdf, index_v);

  return (cdf_u.x * cdf_v.x) / (M_2PI_F * M_PI_F * sin_theta * denom);
}

ccl_device_inline bool background_portal_data_fetch_and_check_side(
    KernelGlobals *kg, float3 P, int index, float3 *lightpos, float3 *dir)
{
  int portal = kernel_data.integrator.portal_offset + index;
  const ccl_global KernelLight *klight = &kernel_tex_fetch(__lights, portal);

  *lightpos = make_float3(klight->co[0], klight->co[1], klight->co[2]);
  *dir = make_float3(klight->area.dir[0], klight->area.dir[1], klight->area.dir[2]);

  /* Check whether portal is on the right side. */
  if (dot(*dir, P - *lightpos) > 1e-4f)
    return true;

  return false;
}

ccl_device_inline float background_portal_pdf(
    KernelGlobals *kg, float3 P, float3 direction, int ignore_portal, bool *is_possible)
{
  float portal_pdf = 0.0f;

  int num_possible = 0;
  for (int p = 0; p < kernel_data.integrator.num_portals; p++) {
    if (p == ignore_portal)
      continue;

    float3 lightpos, dir;
    if (!background_portal_data_fetch_and_check_side(kg, P, p, &lightpos, &dir))
      continue;

    /* There's a portal that could be sampled from this position. */
    if (is_possible) {
      *is_possible = true;
    }
    num_possible++;

    int portal = kernel_data.integrator.portal_offset + p;
    const ccl_global KernelLight *klight = &kernel_tex_fetch(__lights, portal);
    float3 axisu = make_float3(
        klight->area.axisu[0], klight->area.axisu[1], klight->area.axisu[2]);
    float3 axisv = make_float3(
        klight->area.axisv[0], klight->area.axisv[1], klight->area.axisv[2]);
    bool is_round = (klight->area.invarea < 0.0f);

    if (!ray_quad_intersect(P,
                            direction,
                            1e-4f,
                            FLT_MAX,
                            lightpos,
                            axisu,
                            axisv,
                            dir,
                            NULL,
                            NULL,
                            NULL,
                            NULL,
                            is_round))
      continue;

    if (is_round) {
      float t;
      float3 D = normalize_len(lightpos - P, &t);
      portal_pdf += fabsf(klight->area.invarea) * lamp_light_pdf(kg, dir, -D, t);
    }
    else {
      portal_pdf += rect_light_sample(P, &lightpos, axisu, axisv, 0.0f, 0.0f, false);
    }
  }

  if (ignore_portal >= 0) {
    /* We have skipped a portal that could be sampled as well. */
    num_possible++;
  }

  return (num_possible > 0) ? portal_pdf / num_possible : 0.0f;
}

ccl_device int background_num_possible_portals(KernelGlobals *kg, float3 P)
{
  int num_possible_portals = 0;
  for (int p = 0; p < kernel_data.integrator.num_portals; p++) {
    float3 lightpos, dir;
    if (background_portal_data_fetch_and_check_side(kg, P, p, &lightpos, &dir))
      num_possible_portals++;
  }
  return num_possible_portals;
}

ccl_device float3 background_portal_sample(KernelGlobals *kg,
                                           float3 P,
                                           float randu,
                                           float randv,
                                           int num_possible,
                                           int *sampled_portal,
                                           float *pdf)
{
  /* Pick a portal, then re-normalize randv. */
  randv *= num_possible;
  int portal = (int)randv;
  randv -= portal;

  /* TODO(sergey): Some smarter way of finding portal to sample
   * is welcome.
   */
  for (int p = 0; p < kernel_data.integrator.num_portals; p++) {
    /* Search for the sampled portal. */
    float3 lightpos, dir;
    if (!background_portal_data_fetch_and_check_side(kg, P, p, &lightpos, &dir))
      continue;

    if (portal == 0) {
      /* p is the portal to be sampled. */
      int portal = kernel_data.integrator.portal_offset + p;
      const ccl_global KernelLight *klight = &kernel_tex_fetch(__lights, portal);
      float3 axisu = make_float3(
          klight->area.axisu[0], klight->area.axisu[1], klight->area.axisu[2]);
      float3 axisv = make_float3(
          klight->area.axisv[0], klight->area.axisv[1], klight->area.axisv[2]);
      bool is_round = (klight->area.invarea < 0.0f);

      float3 D;
      if (is_round) {
        lightpos += ellipse_sample(axisu * 0.5f, axisv * 0.5f, randu, randv);
        float t;
        D = normalize_len(lightpos - P, &t);
        *pdf = fabsf(klight->area.invarea) * lamp_light_pdf(kg, dir, -D, t);
      }
      else {
        *pdf = rect_light_sample(P, &lightpos, axisu, axisv, randu, randv, true);
        D = normalize(lightpos - P);
      }

      *pdf /= num_possible;
      *sampled_portal = p;
      return D;
    }

    portal--;
  }

  return make_float3(0.0f, 0.0f, 0.0f);
}

ccl_device_inline float3
background_light_sample(KernelGlobals *kg, float3 P, float randu, float randv, float *pdf)
{
  /* Probability of sampling portals instead of the map. */
  float portal_sampling_pdf = kernel_data.integrator.portal_pdf;

  /* Check if there are portals in the scene which we can sample. */
  if (portal_sampling_pdf > 0.0f) {
    int num_portals = background_num_possible_portals(kg, P);
    if (num_portals > 0) {
      if (portal_sampling_pdf == 1.0f || randu < portal_sampling_pdf) {
        if (portal_sampling_pdf < 1.0f) {
          randu /= portal_sampling_pdf;
        }
        int portal;
        float3 D = background_portal_sample(kg, P, randu, randv, num_portals, &portal, pdf);
        if (num_portals > 1) {
          /* Ignore the chosen portal, its pdf is already included. */
          *pdf += background_portal_pdf(kg, P, D, portal, NULL);
        }
        /* We could also have sampled the map, so combine with MIS. */
        if (portal_sampling_pdf < 1.0f) {
          float cdf_pdf = background_map_pdf(kg, D);
          *pdf = (portal_sampling_pdf * (*pdf) + (1.0f - portal_sampling_pdf) * cdf_pdf);
        }
        return D;
      }
      else {
        /* Sample map, but with nonzero portal_sampling_pdf for MIS. */
        randu = (randu - portal_sampling_pdf) / (1.0f - portal_sampling_pdf);
      }
    }
    else {
      /* We can't sample a portal.
       * Check if we can sample the map instead.
       */
      if (portal_sampling_pdf == 1.0f) {
        /* Use uniform as a fallback if we can't sample the map. */
        *pdf = 1.0f / M_4PI_F;
        return sample_uniform_sphere(randu, randv);
      }
      else {
        portal_sampling_pdf = 0.0f;
      }
    }
  }

  float3 D = background_map_sample(kg, randu, randv, pdf);
  /* Use MIS if portals could be sampled as well. */
  if (portal_sampling_pdf > 0.0f) {
    float portal_pdf = background_portal_pdf(kg, P, D, -1, NULL);
    *pdf = (portal_sampling_pdf * portal_pdf + (1.0f - portal_sampling_pdf) * (*pdf));
  }
  return D;
}

ccl_device float background_light_pdf(KernelGlobals *kg, float3 P, float3 direction)
{
  /* Probability of sampling portals instead of the map. */
  float portal_sampling_pdf = kernel_data.integrator.portal_pdf;

  float portal_pdf = 0.0f, map_pdf = 0.0f;
  if (portal_sampling_pdf > 0.0f) {
    /* Evaluate PDF of sampling this direction by portal sampling. */
    bool is_possible = false;
    portal_pdf = background_portal_pdf(kg, P, direction, -1, &is_possible) * portal_sampling_pdf;
    if (!is_possible) {
      /* Portal sampling is not possible here because all portals point to the wrong side.
       * If map sampling is possible, it would be used instead, otherwise fallback sampling is used. */
      if (portal_sampling_pdf == 1.0f) {
        return kernel_data.integrator.pdf_lights / M_4PI_F;
      }
      else {
        /* Force map sampling. */
        portal_sampling_pdf = 0.0f;
      }
    }
  }
  if (portal_sampling_pdf < 1.0f) {
    /* Evaluate PDF of sampling this direction by map sampling. */
    map_pdf = background_map_pdf(kg, direction) * (1.0f - portal_sampling_pdf);
  }
  return (portal_pdf + map_pdf) * kernel_data.integrator.pdf_lights;
}
#endif

/* Regular Light */

<<<<<<< HEAD
ccl_device_inline bool lamp_light_sample(KernelGlobals *kg,
                                         int lamp,
                                         float randu, float randv,
                                         float3 P,
                                         float3 *N,
                                         LightSample *ls)
=======
ccl_device_inline bool lamp_light_sample(
    KernelGlobals *kg, int lamp, float randu, float randv, float3 P, LightSample *ls)
>>>>>>> 3076d95b
{
  const ccl_global KernelLight *klight = &kernel_tex_fetch(__lights, lamp);
  LightType type = (LightType)klight->type;
  ls->type = type;
  ls->shader = klight->shader_id;
  ls->object = PRIM_NONE;
  ls->prim = PRIM_NONE;
  ls->lamp = lamp;
  ls->u = randu;
  ls->v = randv;

  if (type == LIGHT_DISTANT) {
    /* distant light */
    float3 lightD = make_float3(klight->co[0], klight->co[1], klight->co[2]);
    float3 D = lightD;
    float radius = klight->distant.radius;
    float invarea = klight->distant.invarea;

    if (radius > 0.0f)
      D = distant_light_sample(D, radius, randu, randv);

    ls->P = D;
    ls->Ng = D;
    ls->D = -D;
    ls->t = FLT_MAX;

    float costheta = dot(lightD, D);
    ls->pdf = invarea / (costheta * costheta * costheta);
    ls->eval_fac = ls->pdf;
  }
#ifdef __BACKGROUND_MIS__
  else if (type == LIGHT_BACKGROUND) {
    /* infinite area light (e.g. light dome or env light) */
    float3 D = -background_light_sample(kg, P, randu, randv, &ls->pdf);

    ls->P = D;
    ls->Ng = D;
    ls->D = -D;
    ls->t = FLT_MAX;
    ls->eval_fac = 1.0f;
  }
#endif
<<<<<<< HEAD
	else {
		ls->P = make_float3(klight->co[0], klight->co[1], klight->co[2]);

		if(type == LIGHT_POINT || type == LIGHT_SPOT) {
			float3 light_P = ls->P;
			float radius = klight->spot.radius;
			float invarea = klight->spot.invarea;
			if(radius > 0.0f) {
				/* sphere light */
				sphere_light_sample(P, N, ls, radius, randu, randv, invarea);
			}
			ls->D = normalize_len(ls->P - P, &ls->t);
			ls->Ng = -ls->D;
			ls->eval_fac = (0.25f*M_1_PI_F)*invarea;
			
			if(type == LIGHT_SPOT) {
				/* spot light attenuation */
				float3 dir = make_float3(klight->spot.dir[0],
                                         klight->spot.dir[1],
				                         klight->spot.dir[2]);
				ls->eval_fac *= spot_light_attenuation(dir,
				                                       klight->spot.spot_angle,
				                                       klight->spot.spot_smooth,
				                                       ls);
				if(ls->eval_fac == 0.0f) {
					return false;
				}
			}
			float2 uv = map_to_sphere(ls->Ng);
			ls->u = uv.x;
			ls->v = uv.y;

			ls->pdf = sphere_light_pdf(P, N, light_P, ls, radius, invarea);
		}
		else {
			/* area light */
			float3 axisu = make_float3(klight->area.axisu[0],
			                           klight->area.axisu[1],
			                           klight->area.axisu[2]);
			float3 axisv = make_float3(klight->area.axisv[0],
			                           klight->area.axisv[1],
			                           klight->area.axisv[2]);
			float3 D = make_float3(klight->area.dir[0],
			                       klight->area.dir[1],
			                       klight->area.dir[2]);
			float invarea = fabsf(klight->area.invarea);
			bool is_round = (klight->area.invarea < 0.0f);

			if(dot(ls->P - P, D) > 0.0f) {
				return false;
			}

			float3 inplane;

			if(is_round) {
				inplane = ellipse_sample(axisu*0.5f, axisv*0.5f, randu, randv);
				ls->P += inplane;
				ls->pdf = invarea;
			}
			else {
				inplane = ls->P;
				ls->pdf = rect_light_sample(P, &ls->P,
				                            axisu, axisv,
				                            randu, randv,
				                            true);
				inplane = ls->P - inplane;
			}

			ls->u = dot(inplane, axisu) * (1.0f / dot(axisu, axisu)) + 0.5f;
			ls->v = dot(inplane, axisv) * (1.0f / dot(axisv, axisv)) + 0.5f;

			ls->Ng = D;
			ls->D = normalize_len(ls->P - P, &ls->t);

			ls->eval_fac = 0.25f*invarea;
			if(is_round) {
				ls->pdf *= lamp_light_pdf(kg, D, -ls->D, ls->t);
			}
		}
	}

	ls->pdf *= kernel_data.integrator.pdf_lights;

	return (ls->pdf > 0.0f);
}

ccl_device bool lamp_light_eval(KernelGlobals *kg, int lamp, float3 P, float3 *N, float3 D, float t, LightSample *ls)
{
	const ccl_global KernelLight *klight = &kernel_tex_fetch(__lights, lamp);
	LightType type = (LightType)klight->type;
	ls->type = type;
	ls->shader = klight->shader_id;
	ls->object = PRIM_NONE;
	ls->prim = PRIM_NONE;
	ls->lamp = lamp;
	/* todo: missing texture coordinates */
	ls->u = 0.0f;
	ls->v = 0.0f;

	if(!(ls->shader & SHADER_USE_MIS))
		return false;

	if(type == LIGHT_DISTANT) {
		/* distant light */
		float radius = klight->distant.radius;

		if(radius == 0.0f)
			return false;
		if(t != FLT_MAX)
			return false;

		/* a distant light is infinitely far away, but equivalent to a disk
		 * shaped light exactly 1 unit away from the current shading point.
		 *
		 *     radius              t^2/cos(theta)
		 *  <---------->           t = sqrt(1^2 + tan(theta)^2)
		 *       tan(th)           area = radius*radius*pi
		 *       <----->
		 *        \    |           (1 + tan(theta)^2)/cos(theta)
		 *         \   |           (1 + tan(acos(cos(theta)))^2)/cos(theta)
		 *       t  \th| 1         simplifies to
		 *           \-|           1/(cos(theta)^3)
		 *            \|           magic!
		 *             P
		 */

		float3 lightD = make_float3(klight->co[0], klight->co[1], klight->co[2]);
		float costheta = dot(-lightD, D);
		float cosangle = klight->distant.cosangle;

		if(costheta < cosangle)
			return false;

		ls->P = -D;
		ls->Ng = -D;
		ls->D = D;
		ls->t = FLT_MAX;

		/* compute pdf */
		float invarea = klight->distant.invarea;
		ls->pdf = invarea/(costheta*costheta*costheta);
		ls->eval_fac = ls->pdf;
	}
	else if(type == LIGHT_POINT || type == LIGHT_SPOT) {
		float3 lightP = make_float3(klight->co[0], klight->co[1], klight->co[2]);

		float radius = klight->spot.radius;

		/* sphere light */
		if(radius == 0.0f)
			return false;

		if(!ray_sphere_intersect(P, D, t, lightP, radius, &ls->P, &ls->t)) {
			return false;
		}

		ls->Ng = (ls->t < radius ? -1.0f : 1.0f) * normalize(ls->P - lightP);
		ls->D = D;

		float invarea = klight->spot.invarea;
		ls->eval_fac = (0.25f*M_1_PI_F)*invarea;

		if(type == LIGHT_SPOT) {
			/* spot light attenuation */
			float3 dir = make_float3(klight->spot.dir[0],
			                         klight->spot.dir[1],
			                         klight->spot.dir[2]);
			ls->eval_fac *= spot_light_attenuation(dir,
			                                       klight->spot.spot_angle,
			                                       klight->spot.spot_smooth,
			                                       ls);

			if(ls->eval_fac == 0.0f)
				return false;
		}
		float2 uv = map_to_sphere(ls->Ng);
		ls->u = uv.x;
		ls->v = uv.y;

		/* compute pdf */
		if(ls->t != FLT_MAX)
			ls->pdf = sphere_light_pdf(P, N, lightP, ls, radius, invarea);
	}
	else if(type == LIGHT_AREA) {
		/* area light */
		float invarea = fabsf(klight->area.invarea);
		bool is_round = (klight->area.invarea < 0.0f);
		if(invarea == 0.0f)
			return false;

		float3 axisu = make_float3(klight->area.axisu[0],
		                           klight->area.axisu[1],
		                           klight->area.axisu[2]);
		float3 axisv = make_float3(klight->area.axisv[0],
		                           klight->area.axisv[1],
		                           klight->area.axisv[2]);
		float3 Ng = make_float3(klight->area.dir[0],
		                        klight->area.dir[1],
		                        klight->area.dir[2]);

		/* one sided */
		if(dot(D, Ng) >= 0.0f)
			return false;

		float3 light_P = make_float3(klight->co[0], klight->co[1], klight->co[2]);

		if(!ray_quad_intersect(P, D, 0.0f, t, light_P,
		                       axisu, axisv, Ng,
		                       &ls->P, &ls->t,
		                       &ls->u, &ls->v,
		                       is_round))
		{
			return false;
		}

		ls->D = D;
		ls->Ng = Ng;
		if(is_round) {
			ls->pdf = invarea * lamp_light_pdf(kg, Ng, -D, ls->t);
		}
		else {
			ls->pdf = rect_light_sample(P, &light_P, axisu, axisv, 0, 0, false);
		}
		ls->eval_fac = 0.25f*invarea;
	}
	else {
		return false;
	}

	ls->pdf *= kernel_data.integrator.pdf_lights;

	return true;
=======
  else {
    ls->P = make_float3(klight->co[0], klight->co[1], klight->co[2]);

    if (type == LIGHT_POINT || type == LIGHT_SPOT) {
      float radius = klight->spot.radius;

      if (radius > 0.0f)
        /* sphere light */
        ls->P += sphere_light_sample(P, ls->P, radius, randu, randv);

      ls->D = normalize_len(ls->P - P, &ls->t);
      ls->Ng = -ls->D;

      float invarea = klight->spot.invarea;
      ls->eval_fac = (0.25f * M_1_PI_F) * invarea;
      ls->pdf = invarea;

      if (type == LIGHT_SPOT) {
        /* spot light attenuation */
        float3 dir = make_float3(klight->spot.dir[0], klight->spot.dir[1], klight->spot.dir[2]);
        ls->eval_fac *= spot_light_attenuation(
            dir, klight->spot.spot_angle, klight->spot.spot_smooth, ls);
        if (ls->eval_fac == 0.0f) {
          return false;
        }
      }
      float2 uv = map_to_sphere(ls->Ng);
      ls->u = uv.x;
      ls->v = uv.y;

      ls->pdf *= lamp_light_pdf(kg, ls->Ng, -ls->D, ls->t);
    }
    else {
      /* area light */
      float3 axisu = make_float3(
          klight->area.axisu[0], klight->area.axisu[1], klight->area.axisu[2]);
      float3 axisv = make_float3(
          klight->area.axisv[0], klight->area.axisv[1], klight->area.axisv[2]);
      float3 D = make_float3(klight->area.dir[0], klight->area.dir[1], klight->area.dir[2]);
      float invarea = fabsf(klight->area.invarea);
      bool is_round = (klight->area.invarea < 0.0f);

      if (dot(ls->P - P, D) > 0.0f) {
        return false;
      }

      float3 inplane;

      if (is_round) {
        inplane = ellipse_sample(axisu * 0.5f, axisv * 0.5f, randu, randv);
        ls->P += inplane;
        ls->pdf = invarea;
      }
      else {
        inplane = ls->P;
        ls->pdf = rect_light_sample(P, &ls->P, axisu, axisv, randu, randv, true);
        inplane = ls->P - inplane;
      }

      ls->u = dot(inplane, axisu) * (1.0f / dot(axisu, axisu)) + 0.5f;
      ls->v = dot(inplane, axisv) * (1.0f / dot(axisv, axisv)) + 0.5f;

      ls->Ng = D;
      ls->D = normalize_len(ls->P - P, &ls->t);

      ls->eval_fac = 0.25f * invarea;
      if (is_round) {
        ls->pdf *= lamp_light_pdf(kg, D, -ls->D, ls->t);
      }
    }
  }

  ls->pdf *= kernel_data.integrator.pdf_lights;

  return (ls->pdf > 0.0f);
}

ccl_device bool lamp_light_eval(
    KernelGlobals *kg, int lamp, float3 P, float3 D, float t, LightSample *ls)
{
  const ccl_global KernelLight *klight = &kernel_tex_fetch(__lights, lamp);
  LightType type = (LightType)klight->type;
  ls->type = type;
  ls->shader = klight->shader_id;
  ls->object = PRIM_NONE;
  ls->prim = PRIM_NONE;
  ls->lamp = lamp;
  /* todo: missing texture coordinates */
  ls->u = 0.0f;
  ls->v = 0.0f;

  if (!(ls->shader & SHADER_USE_MIS))
    return false;

  if (type == LIGHT_DISTANT) {
    /* distant light */
    float radius = klight->distant.radius;

    if (radius == 0.0f)
      return false;
    if (t != FLT_MAX)
      return false;

    /* a distant light is infinitely far away, but equivalent to a disk
     * shaped light exactly 1 unit away from the current shading point.
     *
     *     radius              t^2/cos(theta)
     *  <---------->           t = sqrt(1^2 + tan(theta)^2)
     *       tan(th)           area = radius*radius*pi
     *       <----->
     *        \    |           (1 + tan(theta)^2)/cos(theta)
     *         \   |           (1 + tan(acos(cos(theta)))^2)/cos(theta)
     *       t  \th| 1         simplifies to
     *           \-|           1/(cos(theta)^3)
     *            \|           magic!
     *             P
     */

    float3 lightD = make_float3(klight->co[0], klight->co[1], klight->co[2]);
    float costheta = dot(-lightD, D);
    float cosangle = klight->distant.cosangle;

    if (costheta < cosangle)
      return false;

    ls->P = -D;
    ls->Ng = -D;
    ls->D = D;
    ls->t = FLT_MAX;

    /* compute pdf */
    float invarea = klight->distant.invarea;
    ls->pdf = invarea / (costheta * costheta * costheta);
    ls->eval_fac = ls->pdf;
  }
  else if (type == LIGHT_POINT || type == LIGHT_SPOT) {
    float3 lightP = make_float3(klight->co[0], klight->co[1], klight->co[2]);

    float radius = klight->spot.radius;

    /* sphere light */
    if (radius == 0.0f)
      return false;

    if (!ray_aligned_disk_intersect(P, D, t, lightP, radius, &ls->P, &ls->t)) {
      return false;
    }

    ls->Ng = -D;
    ls->D = D;

    float invarea = klight->spot.invarea;
    ls->eval_fac = (0.25f * M_1_PI_F) * invarea;
    ls->pdf = invarea;

    if (type == LIGHT_SPOT) {
      /* spot light attenuation */
      float3 dir = make_float3(klight->spot.dir[0], klight->spot.dir[1], klight->spot.dir[2]);
      ls->eval_fac *= spot_light_attenuation(
          dir, klight->spot.spot_angle, klight->spot.spot_smooth, ls);

      if (ls->eval_fac == 0.0f)
        return false;
    }
    float2 uv = map_to_sphere(ls->Ng);
    ls->u = uv.x;
    ls->v = uv.y;

    /* compute pdf */
    if (ls->t != FLT_MAX)
      ls->pdf *= lamp_light_pdf(kg, ls->Ng, -ls->D, ls->t);
  }
  else if (type == LIGHT_AREA) {
    /* area light */
    float invarea = fabsf(klight->area.invarea);
    bool is_round = (klight->area.invarea < 0.0f);
    if (invarea == 0.0f)
      return false;

    float3 axisu = make_float3(
        klight->area.axisu[0], klight->area.axisu[1], klight->area.axisu[2]);
    float3 axisv = make_float3(
        klight->area.axisv[0], klight->area.axisv[1], klight->area.axisv[2]);
    float3 Ng = make_float3(klight->area.dir[0], klight->area.dir[1], klight->area.dir[2]);

    /* one sided */
    if (dot(D, Ng) >= 0.0f)
      return false;

    float3 light_P = make_float3(klight->co[0], klight->co[1], klight->co[2]);

    if (!ray_quad_intersect(
            P, D, 0.0f, t, light_P, axisu, axisv, Ng, &ls->P, &ls->t, &ls->u, &ls->v, is_round)) {
      return false;
    }

    ls->D = D;
    ls->Ng = Ng;
    if (is_round) {
      ls->pdf = invarea * lamp_light_pdf(kg, Ng, -D, ls->t);
    }
    else {
      ls->pdf = rect_light_sample(P, &light_P, axisu, axisv, 0, 0, false);
    }
    ls->eval_fac = 0.25f * invarea;
  }
  else {
    return false;
  }

  ls->pdf *= kernel_data.integrator.pdf_lights;

  return true;
>>>>>>> 3076d95b
}

/* Triangle Light */

/* returns true if the triangle is has motion blur or an instancing transform applied */
ccl_device_inline bool triangle_world_space_vertices(
    KernelGlobals *kg, int object, int prim, float time, float3 V[3])
{
  bool has_motion = false;
  const int object_flag = kernel_tex_fetch(__object_flag, object);

  if (object_flag & SD_OBJECT_HAS_VERTEX_MOTION && time >= 0.0f) {
    motion_triangle_vertices(kg, object, prim, time, V);
    has_motion = true;
  }
  else {
    triangle_vertices(kg, prim, V);
  }

#ifdef __INSTANCING__
  if (!(object_flag & SD_OBJECT_TRANSFORM_APPLIED)) {
#  ifdef __OBJECT_MOTION__
    float object_time = (time >= 0.0f) ? time : 0.5f;
    Transform tfm = object_fetch_transform_motion_test(kg, object, object_time, NULL);
#  else
    Transform tfm = object_fetch_transform(kg, object, OBJECT_TRANSFORM);
#  endif
    V[0] = transform_point(&tfm, V[0]);
    V[1] = transform_point(&tfm, V[1]);
    V[2] = transform_point(&tfm, V[2]);
    has_motion = true;
  }
#endif
  return has_motion;
}

ccl_device_inline float triangle_light_pdf_area(KernelGlobals *kg,
                                                const float3 Ng,
                                                const float3 I,
                                                float t)
{
  float pdf = kernel_data.integrator.pdf_triangles;
  float cos_pi = fabsf(dot(Ng, I));

  if (cos_pi == 0.0f)
    return 0.0f;

  return t * t * pdf / cos_pi;
}

ccl_device_forceinline float triangle_light_pdf(KernelGlobals *kg, ShaderData *sd, float t)
{
  /* A naive heuristic to decide between costly solid angle sampling
   * and simple area sampling, comparing the distance to the triangle plane
   * to the length of the edges of the triangle. */

  float3 V[3];
  bool has_motion = triangle_world_space_vertices(kg, sd->object, sd->prim, sd->time, V);

  const float3 e0 = V[1] - V[0];
  const float3 e1 = V[2] - V[0];
  const float3 e2 = V[2] - V[1];
  const float longest_edge_squared = max(len_squared(e0), max(len_squared(e1), len_squared(e2)));
  const float3 N = cross(e0, e1);
  const float distance_to_plane = fabsf(dot(N, sd->I * t)) / dot(N, N);

  if (longest_edge_squared > distance_to_plane * distance_to_plane) {
    /* sd contains the point on the light source
     * calculate Px, the point that we're shading */
    const float3 Px = sd->P + sd->I * t;
    const float3 v0_p = V[0] - Px;
    const float3 v1_p = V[1] - Px;
    const float3 v2_p = V[2] - Px;

    const float3 u01 = safe_normalize(cross(v0_p, v1_p));
    const float3 u02 = safe_normalize(cross(v0_p, v2_p));
    const float3 u12 = safe_normalize(cross(v1_p, v2_p));

    const float alpha = fast_acosf(dot(u02, u01));
    const float beta = fast_acosf(-dot(u01, u12));
    const float gamma = fast_acosf(dot(u02, u12));
    const float solid_angle = alpha + beta + gamma - M_PI_F;

    /* pdf_triangles is calculated over triangle area, but we're not sampling over its area */
    if (UNLIKELY(solid_angle == 0.0f)) {
      return 0.0f;
    }
    else {
      float area = 1.0f;
      if (has_motion) {
        /* get the center frame vertices, this is what the PDF was calculated from */
        triangle_world_space_vertices(kg, sd->object, sd->prim, -1.0f, V);
        area = triangle_area(V[0], V[1], V[2]);
      }
      else {
        area = 0.5f * len(N);
      }
      const float pdf = area * kernel_data.integrator.pdf_triangles;
      return pdf / solid_angle;
    }
  }
  else {
    float pdf = triangle_light_pdf_area(kg, sd->Ng, sd->I, t);
    if (has_motion) {
      const float area = 0.5f * len(N);
      if (UNLIKELY(area == 0.0f)) {
        return 0.0f;
      }
      /* scale the PDF.
       * area = the area the sample was taken from
       * area_pre = the are from which pdf_triangles was calculated from */
      triangle_world_space_vertices(kg, sd->object, sd->prim, -1.0f, V);
      const float area_pre = triangle_area(V[0], V[1], V[2]);
      pdf = pdf * area_pre / area;
    }
    return pdf;
  }
}

ccl_device_forceinline void triangle_light_sample(KernelGlobals *kg,
                                                  int prim,
                                                  int object,
                                                  float randu,
                                                  float randv,
                                                  float time,
                                                  LightSample *ls,
                                                  const float3 P)
{
  /* A naive heuristic to decide between costly solid angle sampling
   * and simple area sampling, comparing the distance to the triangle plane
   * to the length of the edges of the triangle. */

  float3 V[3];
  bool has_motion = triangle_world_space_vertices(kg, object, prim, time, V);

  const float3 e0 = V[1] - V[0];
  const float3 e1 = V[2] - V[0];
  const float3 e2 = V[2] - V[1];
  const float longest_edge_squared = max(len_squared(e0), max(len_squared(e1), len_squared(e2)));
  const float3 N0 = cross(e0, e1);
  float Nl = 0.0f;
  ls->Ng = safe_normalize_len(N0, &Nl);
  float area = 0.5f * Nl;

  /* flip normal if necessary */
  const int object_flag = kernel_tex_fetch(__object_flag, object);
  if (object_flag & SD_OBJECT_NEGATIVE_SCALE_APPLIED) {
    ls->Ng = -ls->Ng;
  }
  ls->eval_fac = 1.0f;
  ls->shader = kernel_tex_fetch(__tri_shader, prim);
  ls->object = object;
  ls->prim = prim;
  ls->lamp = LAMP_NONE;
  ls->shader |= SHADER_USE_MIS;
  ls->type = LIGHT_TRIANGLE;

  float distance_to_plane = fabsf(dot(N0, V[0] - P) / dot(N0, N0));

  if (longest_edge_squared > distance_to_plane * distance_to_plane) {
    /* see James Arvo, "Stratified Sampling of Spherical Triangles"
     * http://www.graphics.cornell.edu/pubs/1995/Arv95c.pdf */

    /* project the triangle to the unit sphere
     * and calculate its edges and angles */
    const float3 v0_p = V[0] - P;
    const float3 v1_p = V[1] - P;
    const float3 v2_p = V[2] - P;

    const float3 u01 = safe_normalize(cross(v0_p, v1_p));
    const float3 u02 = safe_normalize(cross(v0_p, v2_p));
    const float3 u12 = safe_normalize(cross(v1_p, v2_p));

    const float3 A = safe_normalize(v0_p);
    const float3 B = safe_normalize(v1_p);
    const float3 C = safe_normalize(v2_p);

    const float cos_alpha = dot(u02, u01);
    const float cos_beta = -dot(u01, u12);
    const float cos_gamma = dot(u02, u12);

    /* calculate dihedral angles */
    const float alpha = fast_acosf(cos_alpha);
    const float beta = fast_acosf(cos_beta);
    const float gamma = fast_acosf(cos_gamma);
    /* the area of the unit spherical triangle = solid angle */
    const float solid_angle = alpha + beta + gamma - M_PI_F;

    /* precompute a few things
     * these could be re-used to take several samples
     * as they are independent of randu/randv */
    const float cos_c = dot(A, B);
    const float sin_alpha = fast_sinf(alpha);
    const float product = sin_alpha * cos_c;

    /* Select a random sub-area of the spherical triangle
     * and calculate the third vertex C_ of that new triangle */
    const float phi = randu * solid_angle - alpha;
    float s, t;
    fast_sincosf(phi, &s, &t);
    const float u = t - cos_alpha;
    const float v = s + product;

    const float3 U = safe_normalize(C - dot(C, A) * A);

    float q = 1.0f;
    const float det = ((v * s + u * t) * sin_alpha);
    if (det != 0.0f) {
      q = ((v * t - u * s) * cos_alpha - v) / det;
    }
    const float temp = max(1.0f - q * q, 0.0f);

    const float3 C_ = safe_normalize(q * A + sqrtf(temp) * U);

    /* Finally, select a random point along the edge of the new triangle
     * That point on the spherical triangle is the sampled ray direction */
    const float z = 1.0f - randv * (1.0f - dot(C_, B));
    ls->D = z * B + safe_sqrtf(1.0f - z * z) * safe_normalize(C_ - dot(C_, B) * B);

    /* calculate intersection with the planar triangle */
    if (!ray_triangle_intersect(P,
                                ls->D,
                                FLT_MAX,
#if defined(__KERNEL_SSE2__) && defined(__KERNEL_SSE__)
                                (ssef *)V,
#else
                                V[0],
                                V[1],
                                V[2],
#endif
                                &ls->u,
                                &ls->v,
                                &ls->t)) {
      ls->pdf = 0.0f;
      return;
    }

    ls->P = P + ls->D * ls->t;

    /* pdf_triangles is calculated over triangle area, but we're sampling over solid angle */
    if (UNLIKELY(solid_angle == 0.0f)) {
      ls->pdf = 0.0f;
      return;
    }
    else {
      if (has_motion) {
        /* get the center frame vertices, this is what the PDF was calculated from */
        triangle_world_space_vertices(kg, object, prim, -1.0f, V);
        area = triangle_area(V[0], V[1], V[2]);
      }
      const float pdf = area * kernel_data.integrator.pdf_triangles;
      ls->pdf = pdf / solid_angle;
    }
  }
  else {
    /* compute random point in triangle */
    randu = sqrtf(randu);

    const float u = 1.0f - randu;
    const float v = randv * randu;
    const float t = 1.0f - u - v;
    ls->P = u * V[0] + v * V[1] + t * V[2];
    /* compute incoming direction, distance and pdf */
    ls->D = normalize_len(ls->P - P, &ls->t);
    ls->pdf = triangle_light_pdf_area(kg, ls->Ng, -ls->D, ls->t);
    if (has_motion && area != 0.0f) {
      /* scale the PDF.
       * area = the area the sample was taken from
       * area_pre = the are from which pdf_triangles was calculated from */
      triangle_world_space_vertices(kg, object, prim, -1.0f, V);
      const float area_pre = triangle_area(V[0], V[1], V[2]);
      ls->pdf = ls->pdf * area_pre / area;
    }
    ls->u = u;
    ls->v = v;
  }
}

/* Light Distribution */

ccl_device int light_distribution_sample(KernelGlobals *kg, float *randu)
{
  /* This is basically std::upper_bound as used by pbrt, to find a point light or
   * triangle to emit from, proportional to area. a good improvement would be to
   * also sample proportional to power, though it's not so well defined with
   * arbitrary shaders. */
  int first = 0;
  int len = kernel_data.integrator.num_distribution + 1;
  float r = *randu;

  while (len > 0) {
    int half_len = len >> 1;
    int middle = first + half_len;

    if (r < kernel_tex_fetch(__light_distribution, middle).totarea) {
      len = half_len;
    }
    else {
      first = middle + 1;
      len = len - half_len - 1;
    }
  }

  /* Clamping should not be needed but float rounding errors seem to
   * make this fail on rare occasions. */
  int index = clamp(first - 1, 0, kernel_data.integrator.num_distribution - 1);

  /* Rescale to reuse random number. this helps the 2D samples within
   * each area light be stratified as well. */
  float distr_min = kernel_tex_fetch(__light_distribution, index).totarea;
  float distr_max = kernel_tex_fetch(__light_distribution, index + 1).totarea;
  *randu = (r - distr_min) / (distr_max - distr_min);

  return index;
}

/* Generic Light */

ccl_device bool light_select_reached_max_bounces(KernelGlobals *kg, int index, int bounce)
{
  return (bounce > kernel_tex_fetch(__lights, index).max_bounces);
}

<<<<<<< HEAD
ccl_device_noinline bool light_sample(KernelGlobals *kg,
                                      float randu,
                                      float randv,
                                      float time,
                                      float3 P,
                                      float3 *N,
                                      int bounce,
                                      LightSample *ls)
{
	/* sample index */
	int index = light_distribution_sample(kg, &randu);

	/* fetch light data */
	const ccl_global KernelLightDistribution *kdistribution = &kernel_tex_fetch(__light_distribution, index);
	int prim = kdistribution->prim;

	if(prim >= 0) {
		int object = kdistribution->mesh_light.object_id;
		int shader_flag = kdistribution->mesh_light.shader_flag;

		triangle_light_sample(kg, prim, object, randu, randv, time, ls, P);
		ls->shader |= shader_flag;
		return (ls->pdf > 0.0f);
	}
	else {
		int lamp = -prim-1;

		if(UNLIKELY(light_select_reached_max_bounces(kg, lamp, bounce))) {
			return false;
		}

		return lamp_light_sample(kg, lamp, randu, randv, P, N, ls);
	}
=======
ccl_device_noinline bool light_sample(
    KernelGlobals *kg, float randu, float randv, float time, float3 P, int bounce, LightSample *ls)
{
  /* sample index */
  int index = light_distribution_sample(kg, &randu);

  /* fetch light data */
  const ccl_global KernelLightDistribution *kdistribution = &kernel_tex_fetch(__light_distribution,
                                                                              index);
  int prim = kdistribution->prim;

  if (prim >= 0) {
    int object = kdistribution->mesh_light.object_id;
    int shader_flag = kdistribution->mesh_light.shader_flag;

    triangle_light_sample(kg, prim, object, randu, randv, time, ls, P);
    ls->shader |= shader_flag;
    return (ls->pdf > 0.0f);
  }
  else {
    int lamp = -prim - 1;

    if (UNLIKELY(light_select_reached_max_bounces(kg, lamp, bounce))) {
      return false;
    }

    return lamp_light_sample(kg, lamp, randu, randv, P, ls);
  }
>>>>>>> 3076d95b
}

ccl_device int light_select_num_samples(KernelGlobals *kg, int index)
{
  return kernel_tex_fetch(__lights, index).samples;
}

CCL_NAMESPACE_END<|MERGE_RESOLUTION|>--- conflicted
+++ resolved
@@ -35,108 +35,112 @@
   LightType type; /* type of light */
 } LightSample;
 
-ccl_device float sphere_light_pdf(float3 P, float3 *N, float3 lightP, const LightSample *ls, float radius, float invarea)
-{
-	float3 wc = lightP - P;
-	float dist_squared = len_squared(wc);
-	float sin_theta_max2 = radius * radius / dist_squared;
-	
-	/* Uniform sphere sampling when we're shading a point inside the sphere light
-	   or when the light radius is very small compared to the distance. */
-	if(sin_theta_max2 >= 1.0f || sin_theta_max2 < 0.00001f) {
-		float cos_pi = fabsf(dot(ls->Ng, ls->D));
-		return safe_divide(ls->t * ls->t, cos_pi);
-	}
-
-	/* Use projected solid angle when we have a surface normal. */
-	if(N) {
-		float light_dist = safe_sqrtf(dist_squared);
-		float3 light_dir = wc / light_dist;
-		const float alpha = asinf(radius / light_dist);
-		const float beta = asinf(dot(*N, light_dir));
-		return dot(*N, ls->D) / sphere_light_projected_area(alpha, beta, true);
-	}
-
-	/* Sampling strategy #3: No surface normal. Use solid angle sampling. */
-
-	float cos_theta_max = safe_sqrtf(max(0.0f, 1.0f - sin_theta_max2));
-	float pdf = uniform_cone_pdf(cos_theta_max);
-	if(isfinite_safe(pdf)) {
-		return pdf;
-	}
-	else {
-		return 0.0f;
-	}
-}
-
-ccl_device void sphere_light_sample(float3 P, float3 *N, LightSample *ls, float radius, float randu, float randv, float invarea)
-{
-	float3 wc = ls->P - P;
-	float dist_squared = len_squared(wc);
-	float sin_theta_max2 = radius * radius / dist_squared;
-	
-	/* Uniform sphere sampling when we're shading a point inside the sphere light
-	or when the light radius is very small compared to the distance. */
-	if(sin_theta_max2 >= 1.0f || sin_theta_max2 < 0.00001f) {
-		ls->P += radius * sample_uniform_sphere(randu, randv);
-		ls->pdf = invarea;
-		return;
-	}
-
-	/* Use projected solid angle when we have a surface normal. */
-	if(N) {
-		float3 lightP = ls->P;
-		float light_dist = sqrtf(dist_squared);
-		float3 c = normalize_len(ls->P - P, &light_dist);
-
-		const float alpha = asinf(radius / light_dist);
-		const float beta = asinf(dot(*N, c));
-		
-		float3 vz = *N;
-		float3 vy = normalize(cross(vz, wc));
-		float3 vx = -cross(vz, vy);
-
-		float x, y;
-		float area = sphere_light_projected_sa_eval(alpha, beta, randu, randv, &x, &y, true);
-		if(isfinite_safe(area) && area > 0.0f) {
-			ls->D = x * vx + y * vy + sqrtf(1.0f - x * x - y * y) * vz;
-			ls->pdf = dot(*N, ls->D) / area;
-			ray_sphere_intersect(P, ls->D, light_dist, ls->P, radius, &ls->P, &ls->t);
-			ls->Ng = normalize(ls->P - lightP);
-		}
-		else {
-			ls->pdf = 0.0f;
-		}
-		return;
-	}
-	
-	/* Compute coordinate system for sphere sampling. */
-	float dc;
-	wc = safe_normalize_len(wc, &dc);
-	float3 wcX, wcY;
-	make_orthonormals(wc, &wcX, &wcY);
-
-	/* Sample sphere uniformly inside subtended cone. */
-
-	/* Compute theta and phi values for sample in cone. */
-	float cos_theta_max = safe_sqrtf(max(0.0f, 1.0f - sin_theta_max2));
-	float cos_theta = (1.0f - randu) + randu * cos_theta_max;
-	float sin_theta = safe_sqrtf(max(0.0f, 1.0f - cos_theta * cos_theta));
-	float phi = randv * 2.0f * M_PI_F;
-
-	/* Compute angle alpha from center of sphere to sampled point on surface. */
-	float ds = dc * cos_theta - safe_sqrtf(max(0.0f, radius * radius - dc * dc * sin_theta * sin_theta));
-	float cos_alpha = (dc * dc + radius * radius - ds * ds) / (2.0f * dc * radius);
-	float sin_alpha = safe_sqrtf(max(0.0f, 1.0f - cos_alpha * cos_alpha));
-
-	/* Compute surface normal and sampled point on sphere. */
-	float3 n_world = sin_alpha * cosf(phi) * (-wcX) + sin_alpha * sinf(phi) * (-wcY) + cos_alpha * (-wc);
-
-	ls->P = ls->P + radius * n_world;
-
-	/* Uniform cone PDF. */
-	ls->pdf = uniform_cone_pdf(cos_theta_max);
-	ls->Ng = normalize(n_world);
+ccl_device float sphere_light_pdf(
+    float3 P, float3 *N, float3 lightP, const LightSample *ls, float radius, float invarea)
+{
+  float3 wc = lightP - P;
+  float dist_squared = len_squared(wc);
+  float sin_theta_max2 = radius * radius / dist_squared;
+
+  /* Uniform sphere sampling when we're shading a point inside the sphere light
+     or when the light radius is very small compared to the distance. */
+  if (sin_theta_max2 >= 1.0f || sin_theta_max2 < 0.00001f) {
+    float cos_pi = fabsf(dot(ls->Ng, ls->D));
+    return safe_divide(ls->t * ls->t, cos_pi);
+  }
+
+  /* Use projected solid angle when we have a surface normal. */
+  if (N) {
+    float light_dist = safe_sqrtf(dist_squared);
+    float3 light_dir = wc / light_dist;
+    const float alpha = asinf(radius / light_dist);
+    const float beta = asinf(dot(*N, light_dir));
+    return dot(*N, ls->D) / sphere_light_projected_area(alpha, beta, true);
+  }
+
+  /* Sampling strategy #3: No surface normal. Use solid angle sampling. */
+
+  float cos_theta_max = safe_sqrtf(max(0.0f, 1.0f - sin_theta_max2));
+  float pdf = uniform_cone_pdf(cos_theta_max);
+  if (isfinite_safe(pdf)) {
+    return pdf;
+  }
+  else {
+    return 0.0f;
+  }
+}
+
+ccl_device void sphere_light_sample(
+    float3 P, float3 *N, LightSample *ls, float radius, float randu, float randv, float invarea)
+{
+  float3 wc = ls->P - P;
+  float dist_squared = len_squared(wc);
+  float sin_theta_max2 = radius * radius / dist_squared;
+
+  /* Uniform sphere sampling when we're shading a point inside the sphere light
+  or when the light radius is very small compared to the distance. */
+  if (sin_theta_max2 >= 1.0f || sin_theta_max2 < 0.00001f) {
+    ls->P += radius * sample_uniform_sphere(randu, randv);
+    ls->pdf = invarea;
+    return;
+  }
+
+  /* Use projected solid angle when we have a surface normal. */
+  if (N) {
+    float3 lightP = ls->P;
+    float light_dist = sqrtf(dist_squared);
+    float3 c = normalize_len(ls->P - P, &light_dist);
+
+    const float alpha = asinf(radius / light_dist);
+    const float beta = asinf(dot(*N, c));
+
+    float3 vz = *N;
+    float3 vy = normalize(cross(vz, wc));
+    float3 vx = -cross(vz, vy);
+
+    float x, y;
+    float area = sphere_light_projected_sa_eval(alpha, beta, randu, randv, &x, &y, true);
+    if (isfinite_safe(area) && area > 0.0f) {
+      ls->D = x * vx + y * vy + sqrtf(1.0f - x * x - y * y) * vz;
+      ls->pdf = dot(*N, ls->D) / area;
+      ray_sphere_intersect(P, ls->D, light_dist, ls->P, radius, &ls->P, &ls->t);
+      ls->Ng = normalize(ls->P - lightP);
+    }
+    else {
+      ls->pdf = 0.0f;
+    }
+    return;
+  }
+
+  /* Compute coordinate system for sphere sampling. */
+  float dc;
+  wc = safe_normalize_len(wc, &dc);
+  float3 wcX, wcY;
+  make_orthonormals(wc, &wcX, &wcY);
+
+  /* Sample sphere uniformly inside subtended cone. */
+
+  /* Compute theta and phi values for sample in cone. */
+  float cos_theta_max = safe_sqrtf(max(0.0f, 1.0f - sin_theta_max2));
+  float cos_theta = (1.0f - randu) + randu * cos_theta_max;
+  float sin_theta = safe_sqrtf(max(0.0f, 1.0f - cos_theta * cos_theta));
+  float phi = randv * 2.0f * M_PI_F;
+
+  /* Compute angle alpha from center of sphere to sampled point on surface. */
+  float ds = dc * cos_theta -
+             safe_sqrtf(max(0.0f, radius * radius - dc * dc * sin_theta * sin_theta));
+  float cos_alpha = (dc * dc + radius * radius - ds * ds) / (2.0f * dc * radius);
+  float sin_alpha = safe_sqrtf(max(0.0f, 1.0f - cos_alpha * cos_alpha));
+
+  /* Compute surface normal and sampled point on sphere. */
+  float3 n_world = sin_alpha * cosf(phi) * (-wcX) + sin_alpha * sinf(phi) * (-wcY) +
+                   cos_alpha * (-wc);
+
+  ls->P = ls->P + radius * n_world;
+
+  /* Uniform cone PDF. */
+  ls->pdf = uniform_cone_pdf(cos_theta_max);
+  ls->Ng = normalize(n_world);
 }
 
 /* Area light sampling */
@@ -650,17 +654,8 @@
 
 /* Regular Light */
 
-<<<<<<< HEAD
-ccl_device_inline bool lamp_light_sample(KernelGlobals *kg,
-                                         int lamp,
-                                         float randu, float randv,
-                                         float3 P,
-                                         float3 *N,
-                                         LightSample *ls)
-=======
 ccl_device_inline bool lamp_light_sample(
-    KernelGlobals *kg, int lamp, float randu, float randv, float3 P, LightSample *ls)
->>>>>>> 3076d95b
+    KernelGlobals *kg, int lamp, float randu, float randv, float3 P, float3 *N, LightSample *ls)
 {
   const ccl_global KernelLight *klight = &kernel_tex_fetch(__lights, lamp);
   LightType type = (LightType)klight->type;
@@ -703,256 +698,20 @@
     ls->eval_fac = 1.0f;
   }
 #endif
-<<<<<<< HEAD
-	else {
-		ls->P = make_float3(klight->co[0], klight->co[1], klight->co[2]);
-
-		if(type == LIGHT_POINT || type == LIGHT_SPOT) {
-			float3 light_P = ls->P;
-			float radius = klight->spot.radius;
-			float invarea = klight->spot.invarea;
-			if(radius > 0.0f) {
-				/* sphere light */
-				sphere_light_sample(P, N, ls, radius, randu, randv, invarea);
-			}
-			ls->D = normalize_len(ls->P - P, &ls->t);
-			ls->Ng = -ls->D;
-			ls->eval_fac = (0.25f*M_1_PI_F)*invarea;
-			
-			if(type == LIGHT_SPOT) {
-				/* spot light attenuation */
-				float3 dir = make_float3(klight->spot.dir[0],
-                                         klight->spot.dir[1],
-				                         klight->spot.dir[2]);
-				ls->eval_fac *= spot_light_attenuation(dir,
-				                                       klight->spot.spot_angle,
-				                                       klight->spot.spot_smooth,
-				                                       ls);
-				if(ls->eval_fac == 0.0f) {
-					return false;
-				}
-			}
-			float2 uv = map_to_sphere(ls->Ng);
-			ls->u = uv.x;
-			ls->v = uv.y;
-
-			ls->pdf = sphere_light_pdf(P, N, light_P, ls, radius, invarea);
-		}
-		else {
-			/* area light */
-			float3 axisu = make_float3(klight->area.axisu[0],
-			                           klight->area.axisu[1],
-			                           klight->area.axisu[2]);
-			float3 axisv = make_float3(klight->area.axisv[0],
-			                           klight->area.axisv[1],
-			                           klight->area.axisv[2]);
-			float3 D = make_float3(klight->area.dir[0],
-			                       klight->area.dir[1],
-			                       klight->area.dir[2]);
-			float invarea = fabsf(klight->area.invarea);
-			bool is_round = (klight->area.invarea < 0.0f);
-
-			if(dot(ls->P - P, D) > 0.0f) {
-				return false;
-			}
-
-			float3 inplane;
-
-			if(is_round) {
-				inplane = ellipse_sample(axisu*0.5f, axisv*0.5f, randu, randv);
-				ls->P += inplane;
-				ls->pdf = invarea;
-			}
-			else {
-				inplane = ls->P;
-				ls->pdf = rect_light_sample(P, &ls->P,
-				                            axisu, axisv,
-				                            randu, randv,
-				                            true);
-				inplane = ls->P - inplane;
-			}
-
-			ls->u = dot(inplane, axisu) * (1.0f / dot(axisu, axisu)) + 0.5f;
-			ls->v = dot(inplane, axisv) * (1.0f / dot(axisv, axisv)) + 0.5f;
-
-			ls->Ng = D;
-			ls->D = normalize_len(ls->P - P, &ls->t);
-
-			ls->eval_fac = 0.25f*invarea;
-			if(is_round) {
-				ls->pdf *= lamp_light_pdf(kg, D, -ls->D, ls->t);
-			}
-		}
-	}
-
-	ls->pdf *= kernel_data.integrator.pdf_lights;
-
-	return (ls->pdf > 0.0f);
-}
-
-ccl_device bool lamp_light_eval(KernelGlobals *kg, int lamp, float3 P, float3 *N, float3 D, float t, LightSample *ls)
-{
-	const ccl_global KernelLight *klight = &kernel_tex_fetch(__lights, lamp);
-	LightType type = (LightType)klight->type;
-	ls->type = type;
-	ls->shader = klight->shader_id;
-	ls->object = PRIM_NONE;
-	ls->prim = PRIM_NONE;
-	ls->lamp = lamp;
-	/* todo: missing texture coordinates */
-	ls->u = 0.0f;
-	ls->v = 0.0f;
-
-	if(!(ls->shader & SHADER_USE_MIS))
-		return false;
-
-	if(type == LIGHT_DISTANT) {
-		/* distant light */
-		float radius = klight->distant.radius;
-
-		if(radius == 0.0f)
-			return false;
-		if(t != FLT_MAX)
-			return false;
-
-		/* a distant light is infinitely far away, but equivalent to a disk
-		 * shaped light exactly 1 unit away from the current shading point.
-		 *
-		 *     radius              t^2/cos(theta)
-		 *  <---------->           t = sqrt(1^2 + tan(theta)^2)
-		 *       tan(th)           area = radius*radius*pi
-		 *       <----->
-		 *        \    |           (1 + tan(theta)^2)/cos(theta)
-		 *         \   |           (1 + tan(acos(cos(theta)))^2)/cos(theta)
-		 *       t  \th| 1         simplifies to
-		 *           \-|           1/(cos(theta)^3)
-		 *            \|           magic!
-		 *             P
-		 */
-
-		float3 lightD = make_float3(klight->co[0], klight->co[1], klight->co[2]);
-		float costheta = dot(-lightD, D);
-		float cosangle = klight->distant.cosangle;
-
-		if(costheta < cosangle)
-			return false;
-
-		ls->P = -D;
-		ls->Ng = -D;
-		ls->D = D;
-		ls->t = FLT_MAX;
-
-		/* compute pdf */
-		float invarea = klight->distant.invarea;
-		ls->pdf = invarea/(costheta*costheta*costheta);
-		ls->eval_fac = ls->pdf;
-	}
-	else if(type == LIGHT_POINT || type == LIGHT_SPOT) {
-		float3 lightP = make_float3(klight->co[0], klight->co[1], klight->co[2]);
-
-		float radius = klight->spot.radius;
-
-		/* sphere light */
-		if(radius == 0.0f)
-			return false;
-
-		if(!ray_sphere_intersect(P, D, t, lightP, radius, &ls->P, &ls->t)) {
-			return false;
-		}
-
-		ls->Ng = (ls->t < radius ? -1.0f : 1.0f) * normalize(ls->P - lightP);
-		ls->D = D;
-
-		float invarea = klight->spot.invarea;
-		ls->eval_fac = (0.25f*M_1_PI_F)*invarea;
-
-		if(type == LIGHT_SPOT) {
-			/* spot light attenuation */
-			float3 dir = make_float3(klight->spot.dir[0],
-			                         klight->spot.dir[1],
-			                         klight->spot.dir[2]);
-			ls->eval_fac *= spot_light_attenuation(dir,
-			                                       klight->spot.spot_angle,
-			                                       klight->spot.spot_smooth,
-			                                       ls);
-
-			if(ls->eval_fac == 0.0f)
-				return false;
-		}
-		float2 uv = map_to_sphere(ls->Ng);
-		ls->u = uv.x;
-		ls->v = uv.y;
-
-		/* compute pdf */
-		if(ls->t != FLT_MAX)
-			ls->pdf = sphere_light_pdf(P, N, lightP, ls, radius, invarea);
-	}
-	else if(type == LIGHT_AREA) {
-		/* area light */
-		float invarea = fabsf(klight->area.invarea);
-		bool is_round = (klight->area.invarea < 0.0f);
-		if(invarea == 0.0f)
-			return false;
-
-		float3 axisu = make_float3(klight->area.axisu[0],
-		                           klight->area.axisu[1],
-		                           klight->area.axisu[2]);
-		float3 axisv = make_float3(klight->area.axisv[0],
-		                           klight->area.axisv[1],
-		                           klight->area.axisv[2]);
-		float3 Ng = make_float3(klight->area.dir[0],
-		                        klight->area.dir[1],
-		                        klight->area.dir[2]);
-
-		/* one sided */
-		if(dot(D, Ng) >= 0.0f)
-			return false;
-
-		float3 light_P = make_float3(klight->co[0], klight->co[1], klight->co[2]);
-
-		if(!ray_quad_intersect(P, D, 0.0f, t, light_P,
-		                       axisu, axisv, Ng,
-		                       &ls->P, &ls->t,
-		                       &ls->u, &ls->v,
-		                       is_round))
-		{
-			return false;
-		}
-
-		ls->D = D;
-		ls->Ng = Ng;
-		if(is_round) {
-			ls->pdf = invarea * lamp_light_pdf(kg, Ng, -D, ls->t);
-		}
-		else {
-			ls->pdf = rect_light_sample(P, &light_P, axisu, axisv, 0, 0, false);
-		}
-		ls->eval_fac = 0.25f*invarea;
-	}
-	else {
-		return false;
-	}
-
-	ls->pdf *= kernel_data.integrator.pdf_lights;
-
-	return true;
-=======
   else {
     ls->P = make_float3(klight->co[0], klight->co[1], klight->co[2]);
 
     if (type == LIGHT_POINT || type == LIGHT_SPOT) {
+      float3 light_P = ls->P;
       float radius = klight->spot.radius;
-
-      if (radius > 0.0f)
+      float invarea = klight->spot.invarea;
+      if (radius > 0.0f) {
         /* sphere light */
-        ls->P += sphere_light_sample(P, ls->P, radius, randu, randv);
-
+        sphere_light_sample(P, N, ls, radius, randu, randv, invarea);
+      }
       ls->D = normalize_len(ls->P - P, &ls->t);
       ls->Ng = -ls->D;
-
-      float invarea = klight->spot.invarea;
       ls->eval_fac = (0.25f * M_1_PI_F) * invarea;
-      ls->pdf = invarea;
 
       if (type == LIGHT_SPOT) {
         /* spot light attenuation */
@@ -967,7 +726,7 @@
       ls->u = uv.x;
       ls->v = uv.y;
 
-      ls->pdf *= lamp_light_pdf(kg, ls->Ng, -ls->D, ls->t);
+      ls->pdf = sphere_light_pdf(P, N, light_P, ls, radius, invarea);
     }
     else {
       /* area light */
@@ -1015,7 +774,7 @@
 }
 
 ccl_device bool lamp_light_eval(
-    KernelGlobals *kg, int lamp, float3 P, float3 D, float t, LightSample *ls)
+    KernelGlobals *kg, int lamp, float3 P, float3 *N, float3 D, float t, LightSample *ls)
 {
   const ccl_global KernelLight *klight = &kernel_tex_fetch(__lights, lamp);
   LightType type = (LightType)klight->type;
@@ -1081,16 +840,15 @@
     if (radius == 0.0f)
       return false;
 
-    if (!ray_aligned_disk_intersect(P, D, t, lightP, radius, &ls->P, &ls->t)) {
+    if (!ray_sphere_intersect(P, D, t, lightP, radius, &ls->P, &ls->t)) {
       return false;
     }
 
-    ls->Ng = -D;
+    ls->Ng = (ls->t < radius ? -1.0f : 1.0f) * normalize(ls->P - lightP);
     ls->D = D;
 
     float invarea = klight->spot.invarea;
     ls->eval_fac = (0.25f * M_1_PI_F) * invarea;
-    ls->pdf = invarea;
 
     if (type == LIGHT_SPOT) {
       /* spot light attenuation */
@@ -1107,7 +865,7 @@
 
     /* compute pdf */
     if (ls->t != FLT_MAX)
-      ls->pdf *= lamp_light_pdf(kg, ls->Ng, -ls->D, ls->t);
+      ls->pdf = sphere_light_pdf(P, N, lightP, ls, radius, invarea);
   }
   else if (type == LIGHT_AREA) {
     /* area light */
@@ -1150,7 +908,6 @@
   ls->pdf *= kernel_data.integrator.pdf_lights;
 
   return true;
->>>>>>> 3076d95b
 }
 
 /* Triangle Light */
@@ -1474,7 +1231,6 @@
   return (bounce > kernel_tex_fetch(__lights, index).max_bounces);
 }
 
-<<<<<<< HEAD
 ccl_device_noinline bool light_sample(KernelGlobals *kg,
                                       float randu,
                                       float randv,
@@ -1484,34 +1240,6 @@
                                       int bounce,
                                       LightSample *ls)
 {
-	/* sample index */
-	int index = light_distribution_sample(kg, &randu);
-
-	/* fetch light data */
-	const ccl_global KernelLightDistribution *kdistribution = &kernel_tex_fetch(__light_distribution, index);
-	int prim = kdistribution->prim;
-
-	if(prim >= 0) {
-		int object = kdistribution->mesh_light.object_id;
-		int shader_flag = kdistribution->mesh_light.shader_flag;
-
-		triangle_light_sample(kg, prim, object, randu, randv, time, ls, P);
-		ls->shader |= shader_flag;
-		return (ls->pdf > 0.0f);
-	}
-	else {
-		int lamp = -prim-1;
-
-		if(UNLIKELY(light_select_reached_max_bounces(kg, lamp, bounce))) {
-			return false;
-		}
-
-		return lamp_light_sample(kg, lamp, randu, randv, P, N, ls);
-	}
-=======
-ccl_device_noinline bool light_sample(
-    KernelGlobals *kg, float randu, float randv, float time, float3 P, int bounce, LightSample *ls)
-{
   /* sample index */
   int index = light_distribution_sample(kg, &randu);
 
@@ -1535,9 +1263,8 @@
       return false;
     }
 
-    return lamp_light_sample(kg, lamp, randu, randv, P, ls);
-  }
->>>>>>> 3076d95b
+    return lamp_light_sample(kg, lamp, randu, randv, P, N, ls);
+  }
 }
 
 ccl_device int light_select_num_samples(KernelGlobals *kg, int index)
