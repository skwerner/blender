/*
 * $Id$
 *
 * ***** BEGIN GPL LICENSE BLOCK *****
 *
 * This program is free software; you can redistribute it and/or
 * modify it under the terms of the GNU General Public License
 * as published by the Free Software Foundation; either version 2
 * of the License, or (at your option) any later version.
 *
 * This program is distributed in the hope that it will be useful,
 * but WITHOUT ANY WARRANTY; without even the implied warranty of
 * MERCHANTABILITY or FITNESS FOR A PARTICULAR PURPOSE.  See the
 * GNU General Public License for more details.
 *
 * You should have received a copy of the GNU General Public License
 * along with this program; if not, write to the Free Software Foundation,
 * Inc., 59 Temple Place - Suite 330, Boston, MA  02111-1307, USA.
 *
 * The Original Code is Copyright (C) 2001-2002 by NaN Holding BV.
 * All rights reserved.
 *
 * The Original Code is: all of this file.
 *
 * Contributor(s): none yet.
 *
 * ***** END GPL LICENSE BLOCK *****
 * Actuator to toggle visibility/invisibility of objects
 */

#include "KX_StateActuator.h"
#include "KX_GameObject.h"

#ifdef HAVE_CONFIG_H
#include <config.h>
#endif

KX_StateActuator::KX_StateActuator(
	SCA_IObject* gameobj,
	int operation,
	unsigned int mask
	) 
<<<<<<< HEAD
	: SCA_IActuator(gameobj),
=======
	: SCA_IActuator(gameobj, KX_ACT_STATE),
>>>>>>> 16c1a294
	  m_operation(operation),
	  m_mask(mask)
{
	// intentionally empty
}

KX_StateActuator::~KX_StateActuator(
	void
	)
{
	// intentionally empty
}

// used to put state actuator to be executed before any other actuators
SG_QList KX_StateActuator::m_stateActuatorHead;

CValue*
KX_StateActuator::GetReplica(
	void
	)
{
	KX_StateActuator* replica = new KX_StateActuator(*this);
	replica->ProcessReplica();
	return replica;
}

bool
KX_StateActuator::Update()
{
	bool bNegativeEvent = IsNegativeEvent();
	unsigned int objMask;

	// execution of state actuator means that we are in the execution phase, reset this pointer
	// because all the active actuator of this object will be removed for sure.
	m_gameobj->m_firstState = NULL;
	RemoveAllEvents();
	if (bNegativeEvent) return false;

	KX_GameObject *obj = (KX_GameObject*) GetParent();
	
	objMask = obj->GetState();
	switch (m_operation) 
	{
	case OP_CPY:
		objMask = m_mask;
		break;
	case OP_SET:
		objMask |= m_mask;
		break;
	case OP_CLR:
		objMask &= ~m_mask;
		break;
	case OP_NEG:
		objMask ^= m_mask;
		break;
	default:
		// unsupported operation, no  nothing
		return false;
	}
	obj->SetState(objMask);
	return false;
}

// this function is only used to deactivate actuators outside the logic loop
// e.g. when an object is deleted.
void KX_StateActuator::Deactivate()
{
	if (QDelink())
	{
		// the actuator was in the active list
		if (m_stateActuatorHead.QEmpty())
			// no more state object active
			m_stateActuatorHead.Delink();
	}
}

void KX_StateActuator::Activate(SG_DList& head)
{
	// sort the state actuators per object on the global list
	if (QEmpty())
	{
		InsertSelfActiveQList(m_stateActuatorHead, &m_gameobj->m_firstState);
		// add front to make sure it runs before other actuators
		head.AddFront(&m_stateActuatorHead);
	}
}

#ifndef DISABLE_PYTHON

/* ------------------------------------------------------------------------- */
/* Python functions                                                          */
/* ------------------------------------------------------------------------- */



/* Integration hooks ------------------------------------------------------- */
PyTypeObject KX_StateActuator::Type = {
	PyVarObject_HEAD_INIT(NULL, 0)
	"KX_StateActuator",
	sizeof(PyObjectPlus_Proxy),
	0,
	py_base_dealloc,
	0,
	0,
	0,
	0,
	py_base_repr,
	0,0,0,0,0,0,0,0,0,
	Py_TPFLAGS_DEFAULT | Py_TPFLAGS_BASETYPE,
	0,0,0,0,0,0,0,
	Methods,
	0,
	0,
	&SCA_IActuator::Type,
	0,0,0,0,0,0,
	py_base_new
};

PyMethodDef KX_StateActuator::Methods[] = {
	{NULL,NULL} //Sentinel
};

PyAttributeDef KX_StateActuator::Attributes[] = {
	KX_PYATTRIBUTE_INT_RW("operation",KX_StateActuator::OP_NOP+1,KX_StateActuator::OP_COUNT-1,false,KX_StateActuator,m_operation),
	KX_PYATTRIBUTE_INT_RW("mask",0,0x3FFFFFFF,false,KX_StateActuator,m_mask),
	{ NULL }	//Sentinel
<<<<<<< HEAD
};
=======
};

#endif // DISABLE_PYTHON
>>>>>>> 16c1a294
<|MERGE_RESOLUTION|>--- conflicted
+++ resolved
@@ -40,11 +40,7 @@
 	int operation,
 	unsigned int mask
 	) 
-<<<<<<< HEAD
-	: SCA_IActuator(gameobj),
-=======
 	: SCA_IActuator(gameobj, KX_ACT_STATE),
->>>>>>> 16c1a294
 	  m_operation(operation),
 	  m_mask(mask)
 {
@@ -171,10 +167,6 @@
 	KX_PYATTRIBUTE_INT_RW("operation",KX_StateActuator::OP_NOP+1,KX_StateActuator::OP_COUNT-1,false,KX_StateActuator,m_operation),
 	KX_PYATTRIBUTE_INT_RW("mask",0,0x3FFFFFFF,false,KX_StateActuator,m_mask),
 	{ NULL }	//Sentinel
-<<<<<<< HEAD
-};
-=======
 };
 
-#endif // DISABLE_PYTHON
->>>>>>> 16c1a294
+#endif // DISABLE_PYTHON