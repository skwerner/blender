--- conflicted
+++ resolved
@@ -1009,24 +1009,14 @@
 	for (b = 0; b < attribs->totmcol; b++) {
 		MCol *cp = &attribs->mcol[b].array[a * 4 + vert];
 		GLubyte col[4];
-<<<<<<< HEAD
-		col[0]= cp->b; col[1]= cp->g; col[2]= cp->r; col[3]= cp->a;
+		col[0] = cp->b; col[1] = cp->g; col[2] = cp->r; col[3] = cp->a;
 		glVertexAttrib4ubvARB(attribs->mcol[b].glIndex, col);
-=======
-		col[0] = cp->b; col[1] = cp->g; col[2] = cp->r; col[3] = cp->a;
-		glVertexAttrib4ubvARB(attribs->mcol[b].gl_index, col);
->>>>>>> ffed654f
 	}
 
 	/* tangent for normal mapping */
 	if (attribs->tottang) {
-<<<<<<< HEAD
-		float *tang = attribs->tang.array[a*4 + vert];
+		float *tang = attribs->tang.array[a * 4 + vert];
 		glVertexAttrib4fvARB(attribs->tang.glIndex, tang);
-=======
-		float *tang = attribs->tang.array[a * 4 + vert];
-		glVertexAttrib4fvARB(attribs->tang.gl_index, tang);
->>>>>>> ffed654f
 	}
 
 	/* vertex normal */
