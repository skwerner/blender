--- conflicted
+++ resolved
@@ -115,9 +115,8 @@
 
 #include "RE_shader_ext.h"
 
-<<<<<<< HEAD
 //XXX #include "BIF_meshlaplacian.h"
-=======
+
 /* Utility */
 
 static int is_last_displist(Object *ob)
@@ -143,7 +142,7 @@
 	return 0;
 }
 
-static DerivedMesh *get_original_dm(Object *ob, float (*vertexCos)[3], int orco)
+static DerivedMesh *get_original_dm(Scene *scene, Object *ob, float (*vertexCos)[3], int orco)
 {
 	DerivedMesh *dm= NULL;
 
@@ -171,7 +170,7 @@
 			/* copies the data */
 			tmpobj->data = copy_curve((Curve *) ob->data);
 
-			makeDispListCurveTypes(tmpobj, 1);
+			makeDispListCurveTypes(scene, tmpobj, 1);
 			nurbs_to_mesh(tmpobj);
 
 			dm = CDDM_from_mesh((Mesh*)(tmpobj->data), tmpobj);
@@ -183,7 +182,6 @@
 
 	return dm;
 }
->>>>>>> 2f1e118c
 
 /***/
 
@@ -6139,7 +6137,7 @@
 
 	/* if possible use/create DerivedMesh */
 	if(derivedData) surmd->dm = CDDM_copy(derivedData);
-	else surmd->dm = get_original_dm(ob, NULL, 0);
+	else surmd->dm = get_original_dm(md->scene, ob, NULL, 0);
 	
 	if(!ob->pd)
 	{
@@ -6312,58 +6310,6 @@
 	return dataMask;
 }
 
-<<<<<<< HEAD
-	if(curvecount==totcurve){
-		curvecount=0;
-		return 1;
-	}
-
-	return 0;
-}
-
-static DerivedMesh *get_original_dm(Scene *scene, Object *ob, float (*vertexCos)[3], int orco)
-{
-	DerivedMesh *dm= NULL;
-
-	if(ob->type==OB_MESH) {
-		dm = CDDM_from_mesh((Mesh*)(ob->data), ob);
-
-		if(vertexCos) {
-			CDDM_apply_vert_coords(dm, vertexCos);
-			//CDDM_calc_normals(dm);
-		}
-		
-		if(orco)
-			DM_add_vert_layer(dm, CD_ORCO, CD_ASSIGN, get_mesh_orco_verts(ob));
-	}
-	else if(ELEM3(ob->type,OB_FONT,OB_CURVE,OB_SURF)) {
-		Object *tmpobj;
-		Curve *tmpcu;
-
-		if(is_last_displist(ob)) {
-			/* copies object and modifiers (but not the data) */
-			tmpobj= copy_object(ob);
-			tmpcu = (Curve *)tmpobj->data;
-			tmpcu->id.us--;
-
-			/* copies the data */
-			tmpobj->data = copy_curve((Curve *) ob->data);
-
-			makeDispListCurveTypes(scene, tmpobj, 1);
-			nurbs_to_mesh(tmpobj);
-
-			dm = CDDM_from_mesh((Mesh*)(tmpobj->data), tmpobj);
-			//CDDM_calc_normals(dm);
-
-			free_libblock_us(&G.main->object, tmpobj);
-		}
-	}
-
-	return dm;
-}
-
-=======
->>>>>>> 2f1e118c
 /* saves the current emitter state for a particle system and calculates particles */
 static void particleSystemModifier_deformVerts(
 					       ModifierData *md, Object *ob, DerivedMesh *derivedData,
@@ -6383,11 +6329,7 @@
 		return;
 
 	if(dm==0) {
-<<<<<<< HEAD
 		dm= get_original_dm(md->scene, ob, vertexCos, 1);
-=======
-		dm= get_original_dm(ob, vertexCos, 1);
->>>>>>> 2f1e118c
 
 		if(!dm)
 			return;
@@ -7735,11 +7677,7 @@
 	/* if we don't have one computed, use derivedmesh from data
 	 * without any modifiers */
 	if(!cagedm) {
-<<<<<<< HEAD
 		cagedm= get_original_dm(md->scene, mmd->object, NULL, 0);
-=======
-		cagedm= get_original_dm(mmd->object, NULL, 0);
->>>>>>> 2f1e118c
 		if(cagedm)
 			cagedm->needsFree= 1;
 	}
