/*
 * This program is free software; you can redistribute it and/or
 * modify it under the terms of the GNU General Public License
 * as published by the Free Software Foundation; either version 2
 * of the License, or (at your option) any later version.
 *
 * This program is distributed in the hope that it will be useful,
 * but WITHOUT ANY WARRANTY; without even the implied warranty of
 * MERCHANTABILITY or FITNESS FOR A PARTICULAR PURPOSE.  See the
 * GNU General Public License for more details.
 *
 * You should have received a copy of the GNU General Public License
 * along with this program; if not, write to the Free Software Foundation,
 * Inc., 51 Franklin Street, Fifth Floor, Boston, MA 02110-1301, USA.
 *
 * The Original Code is Copyright (C) 2014, Blender Foundation
 * This is a new part of Blender
 */

/** \file
 * \ingroup edgpencil
 */

#include <stdio.h>
#include <string.h>
#include <stdlib.h>
#include <stddef.h>
#include <math.h>

#include "MEM_guardedalloc.h"

#include "BLI_blenlib.h"
#include "BLI_ghash.h"
#include "BLI_lasso_2d.h"
#include "BLI_utildefines.h"
#include "BLI_math_vector.h"

#include "DNA_gpencil_types.h"
#include "DNA_scene_types.h"
#include "DNA_space_types.h"
#include "DNA_screen_types.h"
#include "DNA_object_types.h"

#include "BKE_context.h"
#include "BKE_gpencil.h"
#include "BKE_report.h"

#include "UI_interface.h"

#include "WM_api.h"
#include "WM_types.h"

#include "RNA_access.h"
#include "RNA_define.h"

#include "UI_view2d.h"

#include "ED_gpencil.h"
#include "ED_select_utils.h"

#include "DEG_depsgraph.h"
#include "DEG_depsgraph_query.h"

#include "gpencil_intern.h"

/* -------------------------------------------------------------------- */
/** \name Shared Utilities
 * \{ */

/* Convert sculpt mask mode to Select mode */
static int gpencil_select_mode_from_sculpt(eGP_Sculpt_SelectMaskFlag mode)
{
  if (mode & GP_SCULPT_MASK_SELECTMODE_POINT) {
    return GP_SELECTMODE_POINT;
  }
  else if (mode & GP_SCULPT_MASK_SELECTMODE_STROKE) {
    return GP_SELECTMODE_STROKE;
  }
  else if (mode & GP_SCULPT_MASK_SELECTMODE_SEGMENT) {
    return GP_SELECTMODE_SEGMENT;
  }
  else {
    return GP_SELECTMODE_POINT;
  }
}

static bool gpencil_select_poll(bContext *C)
{
  bGPdata *gpd = ED_gpencil_data_get_active(C);

  if (GPENCIL_SCULPT_MODE(gpd)) {
    ToolSettings *ts = CTX_data_tool_settings(C);
<<<<<<< HEAD
    if ((ts->gp_sculpt.flag & GP_SCULPT_SETT_FLAG_SELECT_MASK) == 0) {
=======
    if (!(GPENCIL_ANY_SCULPT_MASK(ts->gpencil_selectmode_sculpt))) {
>>>>>>> e17b075a
      return false;
    }
  }

  /* we just need some visible strokes, and to be in editmode or other modes only to catch event */
  if (GPENCIL_ANY_MODE(gpd)) {
    /* TODO: include a check for visible strokes? */
    if (gpd->layers.first) {
      return true;
    }
  }

  return false;
}

/** \} */

/* -------------------------------------------------------------------- */
/** \name Select All Operator
 * \{ */
static bool gpencil_select_all_poll(bContext *C)
{
  bGPdata *gpd = ED_gpencil_data_get_active(C);

  /* we just need some visible strokes, and to be in editmode or other modes only to catch event */
  if (GPENCIL_ANY_MODE(gpd)) {
    if (gpd->layers.first) {
      return true;
    }
  }

  return false;
}

static int gpencil_select_all_exec(bContext *C, wmOperator *op)
{
  bGPdata *gpd = ED_gpencil_data_get_active(C);
  int action = RNA_enum_get(op->ptr, "action");

  if (gpd == NULL) {
    BKE_report(op->reports, RPT_ERROR, "No Grease Pencil data");
    return OPERATOR_CANCELLED;
  }

  /* if not edit/sculpt mode, the event is catched but not processed */
  if (GPENCIL_NONE_EDIT_MODE(gpd)) {
    return OPERATOR_CANCELLED;
  }

  /* For sculpt mode, if mask is disable, only allows deselect */
  if (GPENCIL_SCULPT_MODE(gpd)) {
    ToolSettings *ts = CTX_data_tool_settings(C);
    if ((!(GPENCIL_ANY_SCULPT_MASK(ts->gpencil_selectmode_sculpt))) && (action != SEL_DESELECT)) {
      return OPERATOR_CANCELLED;
    }
  }

  ED_gpencil_select_toggle_all(C, action);

  /* updates */
  DEG_id_tag_update(&gpd->id, ID_RECALC_GEOMETRY);

  /* copy on write tag is needed, or else no refresh happens */
  DEG_id_tag_update(&gpd->id, ID_RECALC_COPY_ON_WRITE);

  WM_event_add_notifier(C, NC_GPENCIL | NA_SELECTED, NULL);
  WM_event_add_notifier(C, NC_GEOM | ND_SELECT, NULL);
  return OPERATOR_FINISHED;
}

void GPENCIL_OT_select_all(wmOperatorType *ot)
{
  /* identifiers */
  ot->name = "(De)select All Strokes";
  ot->idname = "GPENCIL_OT_select_all";
  ot->description = "Change selection of all Grease Pencil strokes currently visible";

  /* callbacks */
  ot->exec = gpencil_select_all_exec;
  ot->poll = gpencil_select_all_poll;

  /* flags */
  ot->flag = OPTYPE_REGISTER | OPTYPE_UNDO;

  WM_operator_properties_select_all(ot);
}

/** \} */

/* -------------------------------------------------------------------- */
/** \name Select Linked Operator
 * \{ */

static int gpencil_select_linked_exec(bContext *C, wmOperator *op)
{
  bGPdata *gpd = ED_gpencil_data_get_active(C);

  if (gpd == NULL) {
    BKE_report(op->reports, RPT_ERROR, "No Grease Pencil data");
    return OPERATOR_CANCELLED;
  }

  /* if not edit/sculpt mode, the event is catched but not processed */
  if (GPENCIL_NONE_EDIT_MODE(gpd)) {
    return OPERATOR_CANCELLED;
  }

  /* select all points in selected strokes */
  CTX_DATA_BEGIN (C, bGPDstroke *, gps, editable_gpencil_strokes) {
    if (gps->flag & GP_STROKE_SELECT) {
      bGPDspoint *pt;
      int i;

      for (i = 0, pt = gps->points; i < gps->totpoints; i++, pt++) {
        pt->flag |= GP_SPOINT_SELECT;
      }
    }
  }
  CTX_DATA_END;

  /* updates */
  DEG_id_tag_update(&gpd->id, ID_RECALC_GEOMETRY);

  /* copy on write tag is needed, or else no refresh happens */
  DEG_id_tag_update(&gpd->id, ID_RECALC_COPY_ON_WRITE);

  WM_event_add_notifier(C, NC_GPENCIL | NA_SELECTED, NULL);
  WM_event_add_notifier(C, NC_GEOM | ND_SELECT, NULL);
  return OPERATOR_FINISHED;
}

void GPENCIL_OT_select_linked(wmOperatorType *ot)
{
  /* identifiers */
  ot->name = "Select Linked";
  ot->idname = "GPENCIL_OT_select_linked";
  ot->description = "Select all points in same strokes as already selected points";

  /* callbacks */
  ot->exec = gpencil_select_linked_exec;
  ot->poll = gpencil_select_poll;

  /* flags */
  ot->flag = OPTYPE_REGISTER | OPTYPE_UNDO;
}

/** \} */

/* -------------------------------------------------------------------- */
/** \name Select Alternate Operator
 * \{ */

static int gpencil_select_alternate_exec(bContext *C, wmOperator *op)
{
  const bool unselect_ends = RNA_boolean_get(op->ptr, "unselect_ends");
  bGPdata *gpd = ED_gpencil_data_get_active(C);

  if (gpd == NULL) {
    BKE_report(op->reports, RPT_ERROR, "No Grease Pencil data");
    return OPERATOR_CANCELLED;
  }

  /* if not edit/sculpt mode, the event is catched but not processed */
  if (GPENCIL_NONE_EDIT_MODE(gpd)) {
    return OPERATOR_CANCELLED;
  }

  /* select all points in selected strokes */
  CTX_DATA_BEGIN (C, bGPDstroke *, gps, editable_gpencil_strokes) {
    if ((gps->flag & GP_STROKE_SELECT) && (gps->totpoints > 1)) {
      bGPDspoint *pt;
      int row = 0;
      int start = 0;
      if (unselect_ends) {
        start = 1;
      }

      for (int i = start; i < gps->totpoints; i++) {
        pt = &gps->points[i];
        if ((row % 2) == 0) {
          pt->flag |= GP_SPOINT_SELECT;
        }
        else {
          pt->flag &= ~GP_SPOINT_SELECT;
        }
        row++;
      }

      /* unselect start and end points */
      if (unselect_ends) {
        pt = &gps->points[0];
        pt->flag &= ~GP_SPOINT_SELECT;

        pt = &gps->points[gps->totpoints - 1];
        pt->flag &= ~GP_SPOINT_SELECT;
      }
    }
  }
  CTX_DATA_END;

  /* updates */
  DEG_id_tag_update(&gpd->id, ID_RECALC_GEOMETRY);

  /* copy on write tag is needed, or else no refresh happens */
  DEG_id_tag_update(&gpd->id, ID_RECALC_COPY_ON_WRITE);

  WM_event_add_notifier(C, NC_GPENCIL | NA_SELECTED, NULL);
  WM_event_add_notifier(C, NC_GEOM | ND_SELECT, NULL);
  return OPERATOR_FINISHED;
}

void GPENCIL_OT_select_alternate(wmOperatorType *ot)
{
  /* identifiers */
  ot->name = "Alternated";
  ot->idname = "GPENCIL_OT_select_alternate";
  ot->description = "Select alternative points in same strokes as already selected points";

  /* callbacks */
  ot->exec = gpencil_select_alternate_exec;
  ot->poll = gpencil_select_poll;

  /* flags */
  ot->flag = OPTYPE_REGISTER | OPTYPE_UNDO;

  /* properties */
  RNA_def_boolean(ot->srna,
                  "unselect_ends",
                  true,
                  "Unselect Ends",
                  "Do not select the first and last point of the stroke");
}

/** \} */

/* -------------------------------------------------------------------- */
/** \name Select Grouped Operator
 * \{ */

typedef enum eGP_SelectGrouped {
  /* Select strokes in the same layer */
  GP_SEL_SAME_LAYER = 0,

  /* Select strokes with the same color */
  GP_SEL_SAME_MATERIAL = 1,

  /* TODO: All with same prefix -
   * Useful for isolating all layers for a particular character for instance. */
  /* TODO: All with same appearance - color/opacity/volumetric/fills ? */
} eGP_SelectGrouped;

/* ----------------------------------- */

/* On each visible layer, check for selected strokes - if found, select all others */
static void gp_select_same_layer(bContext *C)
{
  Scene *scene = CTX_data_scene(C);

  CTX_DATA_BEGIN (C, bGPDlayer *, gpl, editable_gpencil_layers) {
    bGPDframe *gpf = BKE_gpencil_layer_getframe(gpl, CFRA, GP_GETFRAME_USE_PREV);
    bGPDstroke *gps;
    bool found = false;

    if (gpf == NULL) {
      continue;
    }

    /* Search for a selected stroke */
    for (gps = gpf->strokes.first; gps; gps = gps->next) {
      if (ED_gpencil_stroke_can_use(C, gps)) {
        if (gps->flag & GP_STROKE_SELECT) {
          found = true;
          break;
        }
      }
    }

    /* Select all if found */
    if (found) {
      for (gps = gpf->strokes.first; gps; gps = gps->next) {
        if (ED_gpencil_stroke_can_use(C, gps)) {
          bGPDspoint *pt;
          int i;

          for (i = 0, pt = gps->points; i < gps->totpoints; i++, pt++) {
            pt->flag |= GP_SPOINT_SELECT;
          }

          gps->flag |= GP_STROKE_SELECT;
        }
      }
    }
  }
  CTX_DATA_END;
}

/* Select all strokes with same colors as selected ones */
static void gp_select_same_material(bContext *C)
{
  /* First, build set containing all the colors of selected strokes */
  GSet *selected_colors = BLI_gset_str_new("GP Selected Colors");

  CTX_DATA_BEGIN (C, bGPDstroke *, gps, editable_gpencil_strokes) {
    if (gps->flag & GP_STROKE_SELECT) {
      /* add instead of insert here, otherwise the uniqueness check gets skipped,
       * and we get many duplicate entries...
       */
      BLI_gset_add(selected_colors, &gps->mat_nr);
    }
  }
  CTX_DATA_END;

  /* Second, select any visible stroke that uses these colors */
  CTX_DATA_BEGIN (C, bGPDstroke *, gps, editable_gpencil_strokes) {
    if (BLI_gset_haskey(selected_colors, &gps->mat_nr)) {
      /* select this stroke */
      bGPDspoint *pt;
      int i;

      for (i = 0, pt = gps->points; i < gps->totpoints; i++, pt++) {
        pt->flag |= GP_SPOINT_SELECT;
      }

      gps->flag |= GP_STROKE_SELECT;
    }
  }
  CTX_DATA_END;

  /* free memomy */
  if (selected_colors != NULL) {
    BLI_gset_free(selected_colors, NULL);
  }
}

/* ----------------------------------- */

static int gpencil_select_grouped_exec(bContext *C, wmOperator *op)
{
  eGP_SelectGrouped mode = RNA_enum_get(op->ptr, "type");
  bGPdata *gpd = ED_gpencil_data_get_active(C);
  /* if not edit/sculpt mode, the event is catched but not processed */
  if (GPENCIL_NONE_EDIT_MODE(gpd)) {
    return OPERATOR_CANCELLED;
  }

  switch (mode) {
    case GP_SEL_SAME_LAYER:
      gp_select_same_layer(C);
      break;
    case GP_SEL_SAME_MATERIAL:
      gp_select_same_material(C);
      break;

    default:
      BLI_assert(!"unhandled select grouped gpencil mode");
      break;
  }

  /* updates */
  DEG_id_tag_update(&gpd->id, ID_RECALC_GEOMETRY);

  /* copy on write tag is needed, or else no refresh happens */
  DEG_id_tag_update(&gpd->id, ID_RECALC_COPY_ON_WRITE);

  WM_event_add_notifier(C, NC_GPENCIL | NA_SELECTED, NULL);
  WM_event_add_notifier(C, NC_GEOM | ND_SELECT, NULL);
  return OPERATOR_FINISHED;
}

void GPENCIL_OT_select_grouped(wmOperatorType *ot)
{
  static const EnumPropertyItem prop_select_grouped_types[] = {
      {GP_SEL_SAME_LAYER, "LAYER", 0, "Layer", "Shared layers"},
      {GP_SEL_SAME_MATERIAL, "MATERIAL", 0, "Material", "Shared materials"},
      {0, NULL, 0, NULL, NULL},
  };

  /* identifiers */
  ot->name = "Select Grouped";
  ot->idname = "GPENCIL_OT_select_grouped";
  ot->description = "Select all strokes with similar characteristics";

  /* callbacks */
  ot->invoke = WM_menu_invoke;
  ot->exec = gpencil_select_grouped_exec;
  ot->poll = gpencil_select_poll;

  /* flags */
  ot->flag = OPTYPE_REGISTER | OPTYPE_UNDO;

  /* props */
  ot->prop = RNA_def_enum(
      ot->srna, "type", prop_select_grouped_types, GP_SEL_SAME_LAYER, "Type", "");
}

/** \} */

/* -------------------------------------------------------------------- */
/** \name Select First
 * \{ */

static int gpencil_select_first_exec(bContext *C, wmOperator *op)
{
  bGPdata *gpd = ED_gpencil_data_get_active(C);
  /* if not edit/sculpt mode, the event is catched but not processed */
  if (GPENCIL_NONE_EDIT_MODE(gpd)) {
    return OPERATOR_CANCELLED;
  }

  const bool only_selected = RNA_boolean_get(op->ptr, "only_selected_strokes");
  const bool extend = RNA_boolean_get(op->ptr, "extend");

  CTX_DATA_BEGIN (C, bGPDstroke *, gps, editable_gpencil_strokes) {
    /* skip stroke if we're only manipulating selected strokes */
    if (only_selected && !(gps->flag & GP_STROKE_SELECT)) {
      continue;
    }

    /* select first point */
    BLI_assert(gps->totpoints >= 1);

    gps->points->flag |= GP_SPOINT_SELECT;
    gps->flag |= GP_STROKE_SELECT;

    /* deselect rest? */
    if ((extend == false) && (gps->totpoints > 1)) {
      /* start from index 1, to skip the first point that we'd just selected... */
      bGPDspoint *pt = &gps->points[1];
      int i = 1;

      for (; i < gps->totpoints; i++, pt++) {
        pt->flag &= ~GP_SPOINT_SELECT;
      }
    }
  }
  CTX_DATA_END;

  /* updates */
  DEG_id_tag_update(&gpd->id, ID_RECALC_GEOMETRY);

  /* copy on write tag is needed, or else no refresh happens */
  DEG_id_tag_update(&gpd->id, ID_RECALC_COPY_ON_WRITE);

  WM_event_add_notifier(C, NC_GPENCIL | NA_SELECTED, NULL);
  WM_event_add_notifier(C, NC_GEOM | ND_SELECT, NULL);
  return OPERATOR_FINISHED;
}

void GPENCIL_OT_select_first(wmOperatorType *ot)
{
  /* identifiers */
  ot->name = "Select First";
  ot->idname = "GPENCIL_OT_select_first";
  ot->description = "Select first point in Grease Pencil strokes";

  /* callbacks */
  ot->exec = gpencil_select_first_exec;
  ot->poll = gpencil_select_poll;

  /* flags */
  ot->flag = OPTYPE_REGISTER | OPTYPE_UNDO;

  /* properties */
  RNA_def_boolean(ot->srna,
                  "only_selected_strokes",
                  false,
                  "Selected Strokes Only",
                  "Only select the first point of strokes that already have points selected");

  RNA_def_boolean(ot->srna,
                  "extend",
                  false,
                  "Extend",
                  "Extend selection instead of deselecting all other selected points");
}

/** \} */

/* -------------------------------------------------------------------- */
/** \name Select First
 * \{ */

static int gpencil_select_last_exec(bContext *C, wmOperator *op)
{
  bGPdata *gpd = ED_gpencil_data_get_active(C);
  /* if not edit/sculpt mode, the event is catched but not processed */
  if (GPENCIL_NONE_EDIT_MODE(gpd)) {
    return OPERATOR_CANCELLED;
  }

  const bool only_selected = RNA_boolean_get(op->ptr, "only_selected_strokes");
  const bool extend = RNA_boolean_get(op->ptr, "extend");

  CTX_DATA_BEGIN (C, bGPDstroke *, gps, editable_gpencil_strokes) {
    /* skip stroke if we're only manipulating selected strokes */
    if (only_selected && !(gps->flag & GP_STROKE_SELECT)) {
      continue;
    }

    /* select last point */
    BLI_assert(gps->totpoints >= 1);

    gps->points[gps->totpoints - 1].flag |= GP_SPOINT_SELECT;
    gps->flag |= GP_STROKE_SELECT;

    /* deselect rest? */
    if ((extend == false) && (gps->totpoints > 1)) {
      /* don't include the last point... */
      bGPDspoint *pt = gps->points;
      int i = 1;

      for (; i < gps->totpoints - 1; i++, pt++) {
        pt->flag &= ~GP_SPOINT_SELECT;
      }
    }
  }
  CTX_DATA_END;

  /* updates */
  DEG_id_tag_update(&gpd->id, ID_RECALC_GEOMETRY);

  /* copy on write tag is needed, or else no refresh happens */
  DEG_id_tag_update(&gpd->id, ID_RECALC_COPY_ON_WRITE);

  WM_event_add_notifier(C, NC_GPENCIL | NA_SELECTED, NULL);
  WM_event_add_notifier(C, NC_GEOM | ND_SELECT, NULL);
  return OPERATOR_FINISHED;
}

void GPENCIL_OT_select_last(wmOperatorType *ot)
{
  /* identifiers */
  ot->name = "Select Last";
  ot->idname = "GPENCIL_OT_select_last";
  ot->description = "Select last point in Grease Pencil strokes";

  /* callbacks */
  ot->exec = gpencil_select_last_exec;
  ot->poll = gpencil_select_poll;

  /* flags */
  ot->flag = OPTYPE_REGISTER | OPTYPE_UNDO;

  /* properties */
  RNA_def_boolean(ot->srna,
                  "only_selected_strokes",
                  false,
                  "Selected Strokes Only",
                  "Only select the last point of strokes that already have points selected");

  RNA_def_boolean(ot->srna,
                  "extend",
                  false,
                  "Extend",
                  "Extend selection instead of deselecting all other selected points");
}

/** \} */

/* -------------------------------------------------------------------- */
/** \name Select Mode Operator
 * \{ */

static int gpencil_select_more_exec(bContext *C, wmOperator *UNUSED(op))
{
  bGPdata *gpd = ED_gpencil_data_get_active(C);
  /* if not edit/sculpt mode, the event is catched but not processed */
  if (GPENCIL_NONE_EDIT_MODE(gpd)) {
    return OPERATOR_CANCELLED;
  }

  CTX_DATA_BEGIN (C, bGPDstroke *, gps, editable_gpencil_strokes) {
    if (gps->flag & GP_STROKE_SELECT) {
      bGPDspoint *pt;
      int i;
      bool prev_sel;

      /* First Pass: Go in forward order,
       * expanding selection if previous was selected (pre changes).
       * - This pass covers the "after" edges of selection islands
       */
      prev_sel = false;
      for (i = 0, pt = gps->points; i < gps->totpoints; i++, pt++) {
        if (pt->flag & GP_SPOINT_SELECT) {
          /* selected point - just set flag for next point */
          prev_sel = true;
        }
        else {
          /* unselected point - expand selection if previous was selected... */
          if (prev_sel) {
            pt->flag |= GP_SPOINT_SELECT;
          }
          prev_sel = false;
        }
      }

      /* Second Pass: Go in reverse order, doing the same as before (except in opposite order)
       * - This pass covers the "before" edges of selection islands
       */
      prev_sel = false;
      for (pt -= 1; i > 0; i--, pt--) {
        if (pt->flag & GP_SPOINT_SELECT) {
          prev_sel = true;
        }
        else {
          /* unselected point - expand selection if previous was selected... */
          if (prev_sel) {
            pt->flag |= GP_SPOINT_SELECT;
          }
          prev_sel = false;
        }
      }
    }
  }
  CTX_DATA_END;

  /* updates */
  DEG_id_tag_update(&gpd->id, ID_RECALC_GEOMETRY);

  /* copy on write tag is needed, or else no refresh happens */
  DEG_id_tag_update(&gpd->id, ID_RECALC_COPY_ON_WRITE);

  WM_event_add_notifier(C, NC_GPENCIL | NA_SELECTED, NULL);
  WM_event_add_notifier(C, NC_GEOM | ND_SELECT, NULL);
  return OPERATOR_FINISHED;
}

void GPENCIL_OT_select_more(wmOperatorType *ot)
{
  /* identifiers */
  ot->name = "Select More";
  ot->idname = "GPENCIL_OT_select_more";
  ot->description = "Grow sets of selected Grease Pencil points";

  /* callbacks */
  ot->exec = gpencil_select_more_exec;
  ot->poll = gpencil_select_poll;

  /* flags */
  ot->flag = OPTYPE_REGISTER | OPTYPE_UNDO;
}

/** \} */

/* -------------------------------------------------------------------- */
/** \name Select Less Operator
 * \{ */

static int gpencil_select_less_exec(bContext *C, wmOperator *UNUSED(op))
{
  bGPdata *gpd = ED_gpencil_data_get_active(C);
  /* if not edit/sculpt mode, the event is catched but not processed */
  if (GPENCIL_NONE_EDIT_MODE(gpd)) {
    return OPERATOR_CANCELLED;
  }

  CTX_DATA_BEGIN (C, bGPDstroke *, gps, editable_gpencil_strokes) {
    if (gps->flag & GP_STROKE_SELECT) {
      bGPDspoint *pt;
      int i;
      bool prev_sel;

      /* First Pass: Go in forward order, shrinking selection
       * if previous was not selected (pre changes).
       * - This pass covers the "after" edges of selection islands
       */
      prev_sel = false;
      for (i = 0, pt = gps->points; i < gps->totpoints; i++, pt++) {
        if (pt->flag & GP_SPOINT_SELECT) {
          /* shrink if previous wasn't selected */
          if (prev_sel == false) {
            pt->flag &= ~GP_SPOINT_SELECT;
          }
          prev_sel = true;
        }
        else {
          /* mark previous as being unselected - and hence, is trigger for shrinking */
          prev_sel = false;
        }
      }

      /* Second Pass: Go in reverse order, doing the same as before (except in opposite order)
       * - This pass covers the "before" edges of selection islands
       */
      prev_sel = false;
      for (pt -= 1; i > 0; i--, pt--) {
        if (pt->flag & GP_SPOINT_SELECT) {
          /* shrink if previous wasn't selected */
          if (prev_sel == false) {
            pt->flag &= ~GP_SPOINT_SELECT;
          }
          prev_sel = true;
        }
        else {
          /* mark previous as being unselected - and hence, is trigger for shrinking */
          prev_sel = false;
        }
      }
    }
  }
  CTX_DATA_END;

  /* updates */
  DEG_id_tag_update(&gpd->id, ID_RECALC_GEOMETRY);

  /* copy on write tag is needed, or else no refresh happens */
  DEG_id_tag_update(&gpd->id, ID_RECALC_COPY_ON_WRITE);

  WM_event_add_notifier(C, NC_GPENCIL | NA_SELECTED, NULL);
  WM_event_add_notifier(C, NC_GEOM | ND_SELECT, NULL);
  return OPERATOR_FINISHED;
}

void GPENCIL_OT_select_less(wmOperatorType *ot)
{
  /* identifiers */
  ot->name = "Select Less";
  ot->idname = "GPENCIL_OT_select_less";
  ot->description = "Shrink sets of selected Grease Pencil points";

  /* callbacks */
  ot->exec = gpencil_select_less_exec;
  ot->poll = gpencil_select_poll;

  /* flags */
  ot->flag = OPTYPE_REGISTER | OPTYPE_UNDO;
}

/** \} */

/* -------------------------------------------------------------------- */
/** \name Circle Select Operator
 * \{ */

/**
 * Helper to check if a given stroke is within the area.
 *
 * \note Code here is adapted (i.e. copied directly)
 * from gpencil_paint.c #gp_stroke_eraser_dostroke().
 * It would be great to de-duplicate the logic here sometime, but that can wait.
 */
static bool gp_stroke_do_circle_sel(bGPdata *gpd,
                                    bGPDlayer *gpl,
                                    bGPDstroke *gps,
                                    GP_SpaceConversion *gsc,
                                    const int mx,
                                    const int my,
                                    const int radius,
                                    const bool select,
                                    rcti *rect,
                                    const float diff_mat[4][4],
                                    const int selectmode,
                                    const float scale)
{
  const bool is_multiedit = (bool)GPENCIL_MULTIEDIT_SESSIONS_ON(gpd);
  bGPDspoint *pt1 = NULL;
  bGPDspoint *pt2 = NULL;
  int x0 = 0, y0 = 0, x1 = 0, y1 = 0;
  int i;
  bool changed = false;
  bGPDstroke *gps_active = (!is_multiedit) ? gps->runtime.gps_orig : gps;
  bGPDspoint *pt_active = NULL;

  if (gps->totpoints == 1) {
    bGPDspoint pt_temp;
    gp_point_to_parent_space(gps->points, diff_mat, &pt_temp);
    gp_point_to_xy(gsc, gps, &pt_temp, &x0, &y0);

    /* do boundbox check first */
    if ((!ELEM(V2D_IS_CLIPPED, x0, y0)) && BLI_rcti_isect_pt(rect, x0, y0)) {
      /* only check if point is inside */
      if (((x0 - mx) * (x0 - mx) + (y0 - my) * (y0 - my)) <= radius * radius) {
        /* change selection */
        if (select) {
          gps_active->points->flag |= GP_SPOINT_SELECT;
          gps_active->flag |= GP_STROKE_SELECT;
        }
        else {
          gps_active->points->flag &= ~GP_SPOINT_SELECT;
          gps_active->flag &= ~GP_STROKE_SELECT;
        }

        return true;
      }
    }
  }
  else {
    /* Loop over the points in the stroke, checking for intersections
     * - an intersection means that we touched the stroke
     */
    bool hit = false;
    for (i = 0; (i + 1) < gps->totpoints; i++) {
      /* get points to work with */
      pt1 = gps->points + i;
      pt2 = gps->points + i + 1;
      bGPDspoint npt;
      gp_point_to_parent_space(pt1, diff_mat, &npt);
      gp_point_to_xy(gsc, gps, &npt, &x0, &y0);

      gp_point_to_parent_space(pt2, diff_mat, &npt);
      gp_point_to_xy(gsc, gps, &npt, &x1, &y1);

      /* check that point segment of the boundbox of the selection stroke */
      if (((!ELEM(V2D_IS_CLIPPED, x0, y0)) && BLI_rcti_isect_pt(rect, x0, y0)) ||
          ((!ELEM(V2D_IS_CLIPPED, x1, y1)) && BLI_rcti_isect_pt(rect, x1, y1))) {
        float mval[2] = {(float)mx, (float)my};
        float mvalo[2] = {(float)mx, (float)my}; /* dummy - this isn't used... */

        /* check if point segment of stroke had anything to do with
         * eraser region  (either within stroke painted, or on its lines)
         * - this assumes that linewidth is irrelevant
         */
        if (gp_stroke_inside_circle(mval, mvalo, radius, x0, y0, x1, y1)) {
          /* change selection of stroke, and then of both points
           * (as the last point otherwise wouldn't get selected
           * as we only do n-1 loops through).
           */
          hit = true;
          if (select) {
            pt_active = (!is_multiedit) ? pt1->runtime.pt_orig : pt1;
            if (pt_active != NULL) {
              pt_active->flag |= GP_SPOINT_SELECT;
            }
            pt_active = (!is_multiedit) ? pt2->runtime.pt_orig : pt2;
            if (pt_active != NULL) {
              pt_active->flag |= GP_SPOINT_SELECT;
            }
            changed = true;
          }
          else {
            pt_active = (!is_multiedit) ? pt1->runtime.pt_orig : pt1;
            if (pt_active != NULL) {
              pt_active->flag &= ~GP_SPOINT_SELECT;
            }
            pt_active = (!is_multiedit) ? pt2->runtime.pt_orig : pt2;
            if (pt_active != NULL) {
              pt_active->flag &= ~GP_SPOINT_SELECT;
            }
            changed = true;
          }
        }
      }
      /* if stroke mode, don't check more points */
      if ((hit) && (selectmode == GP_SELECTMODE_STROKE)) {
        break;
      }
    }

    /* if stroke mode expand selection */
    if ((hit) && (selectmode == GP_SELECTMODE_STROKE)) {
      for (i = 0, pt1 = gps->points; i < gps->totpoints; i++, pt1++) {
        pt_active = (!is_multiedit) ? pt1->runtime.pt_orig : pt1;
        if (pt_active != NULL) {
          if (select) {
            pt_active->flag |= GP_SPOINT_SELECT;
          }
          else {
            pt_active->flag &= ~GP_SPOINT_SELECT;
          }
        }
      }
    }

    /* expand selection to segment */
    pt_active = (!is_multiedit) ? pt1->runtime.pt_orig : pt1;
    if ((hit) && (selectmode == GP_SELECTMODE_SEGMENT) && (select) && (pt_active != NULL)) {
      float r_hita[3], r_hitb[3];
      bool hit_select = (bool)(pt1->flag & GP_SPOINT_SELECT);
      ED_gpencil_select_stroke_segment(
          gpl, gps_active, pt_active, hit_select, false, scale, r_hita, r_hitb);
    }

    /* Ensure that stroke selection is in sync with its points */
    BKE_gpencil_stroke_sync_selection(gps_active);
  }

  return changed;
}

static int gpencil_circle_select_exec(bContext *C, wmOperator *op)
{
  bGPdata *gpd = ED_gpencil_data_get_active(C);
  ToolSettings *ts = CTX_data_tool_settings(C);
  Object *ob = CTX_data_active_object(C);

  const int selectmode = (ob && ob->mode == OB_MODE_SCULPT_GPENCIL) ?
                             gpencil_select_mode_from_sculpt(ts->gpencil_selectmode_sculpt) :
                             ts->gpencil_selectmode_edit;
  const float scale = ts->gp_sculpt.isect_threshold;

  /* if not edit/sculpt mode, the event is catched but not processed */
  if (GPENCIL_NONE_EDIT_MODE(gpd)) {
    return OPERATOR_CANCELLED;
  }

  ScrArea *sa = CTX_wm_area(C);

  const int mx = RNA_int_get(op->ptr, "x");
  const int my = RNA_int_get(op->ptr, "y");
  const int radius = RNA_int_get(op->ptr, "radius");

  GP_SpaceConversion gsc = {NULL};
  /* for bounding rect around circle (for quicky intersection testing) */
  rcti rect = {0};

  bool changed = false;

  /* sanity checks */
  if (sa == NULL) {
    BKE_report(op->reports, RPT_ERROR, "No active area");
    return OPERATOR_CANCELLED;
  }

  const eSelectOp sel_op = ED_select_op_modal(RNA_enum_get(op->ptr, "mode"),
                                              WM_gesture_is_modal_first(op->customdata));
  const bool select = (sel_op != SEL_OP_SUB);
  if (SEL_OP_USE_PRE_DESELECT(sel_op)) {
    ED_gpencil_select_toggle_all(C, SEL_DESELECT);
    changed = true;
  }

  /* init space conversion stuff */
  gp_point_conversion_init(C, &gsc);

  /* rect is rectangle of selection circle */
  rect.xmin = mx - radius;
  rect.ymin = my - radius;
  rect.xmax = mx + radius;
  rect.ymax = my + radius;

  /* find visible strokes, and select if hit */
  GP_EVALUATED_STROKES_BEGIN(gpstroke_iter, C, gpl, gps)
  {
    changed |= gp_stroke_do_circle_sel(gpd,
                                       gpl,
                                       gps,
                                       &gsc,
                                       mx,
                                       my,
                                       radius,
                                       select,
                                       &rect,
                                       gpstroke_iter.diff_mat,
                                       selectmode,
                                       scale);
  }
  GP_EVALUATED_STROKES_END(gpstroke_iter);

  /* updates */
  if (changed) {
    DEG_id_tag_update(&gpd->id, ID_RECALC_GEOMETRY);

    /* copy on write tag is needed, or else no refresh happens */
    DEG_id_tag_update(&gpd->id, ID_RECALC_COPY_ON_WRITE);

    WM_event_add_notifier(C, NC_GPENCIL | NA_SELECTED, NULL);
    WM_event_add_notifier(C, NC_GEOM | ND_SELECT, NULL);
  }

  return OPERATOR_FINISHED;
}

void GPENCIL_OT_select_circle(wmOperatorType *ot)
{
  /* identifiers */
  ot->name = "Circle Select";
  ot->description = "Select Grease Pencil strokes using brush selection";
  ot->idname = "GPENCIL_OT_select_circle";

  /* callbacks */
  ot->invoke = WM_gesture_circle_invoke;
  ot->modal = WM_gesture_circle_modal;
  ot->exec = gpencil_circle_select_exec;
  ot->poll = gpencil_select_poll;
  ot->cancel = WM_gesture_circle_cancel;

  /* flags */
  ot->flag = OPTYPE_REGISTER | OPTYPE_UNDO;

  /* properties */
  WM_operator_properties_gesture_circle(ot);
  WM_operator_properties_select_operation_simple(ot);
}

/** \} */

/* -------------------------------------------------------------------- */
/** \name Generic Select Utility
 *
 * Use for lasso & box select.
 *
 * \{ */

typedef bool (*GPencilTestFn)(bGPDstroke *gps,
                              bGPDspoint *pt,
                              const GP_SpaceConversion *gsc,
                              const float diff_mat[4][4],
                              void *user_data);

static int gpencil_generic_select_exec(bContext *C,
                                       wmOperator *op,
                                       GPencilTestFn is_inside_fn,
                                       void *user_data)
{
  Object *ob = CTX_data_active_object(C);
  bGPdata *gpd = ED_gpencil_data_get_active(C);
  ToolSettings *ts = CTX_data_tool_settings(C);
  ScrArea *sa = CTX_wm_area(C);

  const short selectmode = (ob && ob->mode == OB_MODE_SCULPT_GPENCIL) ?
                               gpencil_select_mode_from_sculpt(ts->gpencil_selectmode_sculpt) :
                               ts->gpencil_selectmode_edit;

  const bool strokemode = ((selectmode == GP_SELECTMODE_STROKE) &&
                           ((gpd->flag & GP_DATA_STROKE_PAINTMODE) == 0));
  const bool segmentmode = ((selectmode == GP_SELECTMODE_SEGMENT) &&
                            ((gpd->flag & GP_DATA_STROKE_PAINTMODE) == 0));
  const bool is_multiedit = (bool)GPENCIL_MULTIEDIT_SESSIONS_ON(gpd);

  const eSelectOp sel_op = RNA_enum_get(op->ptr, "mode");
  const float scale = ts->gp_sculpt.isect_threshold;

  GP_SpaceConversion gsc = {NULL};

  bool changed = false;

  /* sanity checks */
  if (sa == NULL) {
    BKE_report(op->reports, RPT_ERROR, "No active area");
    return OPERATOR_CANCELLED;
  }

  /* init space conversion stuff */
  gp_point_conversion_init(C, &gsc);

  /* deselect all strokes first? */
  if (SEL_OP_USE_PRE_DESELECT(sel_op)) {

    CTX_DATA_BEGIN (C, bGPDstroke *, gps, editable_gpencil_strokes) {
      bGPDspoint *pt;
      int i;

      for (i = 0, pt = gps->points; i < gps->totpoints; i++, pt++) {
        pt->flag &= ~GP_SPOINT_SELECT;
      }

      gps->flag &= ~GP_STROKE_SELECT;
    }
    CTX_DATA_END;
  }

  /* select/deselect points */
  GP_EVALUATED_STROKES_BEGIN(gpstroke_iter, C, gpl, gps)
  {
    bGPDstroke *gps_active = (!is_multiedit) ? gps->runtime.gps_orig : gps;

    bGPDspoint *pt;
    int i;
    bool hit = false;
    for (i = 0, pt = gps->points; i < gps->totpoints; i++, pt++) {
      if ((!is_multiedit) && (pt->runtime.pt_orig == NULL)) {
        continue;
      }
      bGPDspoint *pt_active = (!is_multiedit) ? pt->runtime.pt_orig : pt;

      /* convert point coords to screenspace */
      const bool is_inside = is_inside_fn(gps, pt, &gsc, gpstroke_iter.diff_mat, user_data);
      if (strokemode == false) {
        const bool is_select = (pt_active->flag & GP_SPOINT_SELECT) != 0;
        const int sel_op_result = ED_select_op_action_deselected(sel_op, is_select, is_inside);
        if (sel_op_result != -1) {
          SET_FLAG_FROM_TEST(pt_active->flag, sel_op_result, GP_SPOINT_SELECT);
          changed = true;

          /* expand selection to segment */
          if ((sel_op_result != -1) && (segmentmode)) {
            bool hit_select = (bool)(pt_active->flag & GP_SPOINT_SELECT);
            float r_hita[3], r_hitb[3];
            ED_gpencil_select_stroke_segment(
                gpl, gps_active, pt_active, hit_select, false, scale, r_hita, r_hitb);
          }
        }
      }
      else {
        if (is_inside) {
          hit = true;
          break;
        }
      }
    }

    /* if stroke mode expand selection */
    if (strokemode) {
      const bool is_select = BKE_gpencil_stroke_select_check(gps_active);
      const bool is_inside = hit;
      const int sel_op_result = ED_select_op_action_deselected(sel_op, is_select, is_inside);
      if (sel_op_result != -1) {
        for (i = 0, pt = gps->points; i < gps->totpoints; i++, pt++) {
          if ((!is_multiedit) && (pt->runtime.pt_orig == NULL)) {
            continue;
          }
          bGPDspoint *pt_active = (!is_multiedit) ? pt->runtime.pt_orig : pt;

          if (sel_op_result) {
            pt_active->flag |= GP_SPOINT_SELECT;
          }
          else {
            pt_active->flag &= ~GP_SPOINT_SELECT;
          }
        }
        changed = true;
      }
    }

    /* Ensure that stroke selection is in sync with its points */
    BKE_gpencil_stroke_sync_selection(gps_active);
  }
  GP_EVALUATED_STROKES_END(gpstroke_iter);

  /* if paint mode,delete selected points */
  if (gpd->flag & GP_DATA_STROKE_PAINTMODE) {
    gp_delete_selected_point_wrap(C);
    changed = true;
    DEG_id_tag_update(&gpd->id, ID_RECALC_TRANSFORM | ID_RECALC_GEOMETRY);
  }

  /* updates */
  if (changed) {
    DEG_id_tag_update(&gpd->id, ID_RECALC_GEOMETRY);

    /* copy on write tag is needed, or else no refresh happens */
    DEG_id_tag_update(&gpd->id, ID_RECALC_COPY_ON_WRITE);

    WM_event_add_notifier(C, NC_GPENCIL | NA_SELECTED, NULL);
    WM_event_add_notifier(C, NC_GEOM | ND_SELECT, NULL);
  }

  return OPERATOR_FINISHED;
}

/** \} */

/* -------------------------------------------------------------------- */
/** \name Box Select Operator
 * \{ */

struct GP_SelectBoxUserData {
  rcti rect;
};

static bool gpencil_test_box(bGPDstroke *gps,
                             bGPDspoint *pt,
                             const GP_SpaceConversion *gsc,
                             const float diff_mat[4][4],
                             void *user_data)
{
  const struct GP_SelectBoxUserData *data = user_data;
  bGPDspoint pt2;
  int x0, y0;
  gp_point_to_parent_space(pt, diff_mat, &pt2);
  gp_point_to_xy(gsc, gps, &pt2, &x0, &y0);
  return ((!ELEM(V2D_IS_CLIPPED, x0, y0)) && BLI_rcti_isect_pt(&data->rect, x0, y0));
}

static int gpencil_box_select_exec(bContext *C, wmOperator *op)
{
  struct GP_SelectBoxUserData data = {0};
  WM_operator_properties_border_to_rcti(op, &data.rect);
  return gpencil_generic_select_exec(C, op, gpencil_test_box, &data);
}

void GPENCIL_OT_select_box(wmOperatorType *ot)
{
  /* identifiers */
  ot->name = "Box Select";
  ot->description = "Select Grease Pencil strokes within a rectangular region";
  ot->idname = "GPENCIL_OT_select_box";

  /* callbacks */
  ot->invoke = WM_gesture_box_invoke;
  ot->exec = gpencil_box_select_exec;
  ot->modal = WM_gesture_box_modal;
  ot->cancel = WM_gesture_box_cancel;

  ot->poll = gpencil_select_poll;

  /* flags */
  ot->flag = OPTYPE_REGISTER | OPTYPE_UNDO;

  /* properties */
  WM_operator_properties_gesture_box(ot);
  WM_operator_properties_select_operation(ot);
}

/** \} */

/* -------------------------------------------------------------------- */
/** \name Lasso Select Operator
 * \{ */

struct GP_SelectLassoUserData {
  rcti rect;
  const int (*mcords)[2];
  int mcords_len;
};

static bool gpencil_test_lasso(bGPDstroke *gps,
                               bGPDspoint *pt,
                               const GP_SpaceConversion *gsc,
                               const float diff_mat[4][4],
                               void *user_data)
{
  const struct GP_SelectLassoUserData *data = user_data;
  bGPDspoint pt2;
  int x0, y0;
  gp_point_to_parent_space(pt, diff_mat, &pt2);
  gp_point_to_xy(gsc, gps, &pt2, &x0, &y0);
  /* test if in lasso boundbox + within the lasso noose */
  return ((!ELEM(V2D_IS_CLIPPED, x0, y0)) && BLI_rcti_isect_pt(&data->rect, x0, y0) &&
          BLI_lasso_is_point_inside(data->mcords, data->mcords_len, x0, y0, INT_MAX));
}

static int gpencil_lasso_select_exec(bContext *C, wmOperator *op)
{
  struct GP_SelectLassoUserData data = {0};
  data.mcords = WM_gesture_lasso_path_to_array(C, op, &data.mcords_len);

  /* Sanity check. */
  if (data.mcords == NULL) {
    return OPERATOR_PASS_THROUGH;
  }

  /* Compute boundbox of lasso (for faster testing later). */
  BLI_lasso_boundbox(&data.rect, data.mcords, data.mcords_len);

  int ret = gpencil_generic_select_exec(C, op, gpencil_test_lasso, &data);

  MEM_freeN((void *)data.mcords);

  return ret;
}

void GPENCIL_OT_select_lasso(wmOperatorType *ot)
{
  ot->name = "Lasso Select Strokes";
  ot->description = "Select Grease Pencil strokes using lasso selection";
  ot->idname = "GPENCIL_OT_select_lasso";

  ot->invoke = WM_gesture_lasso_invoke;
  ot->modal = WM_gesture_lasso_modal;
  ot->exec = gpencil_lasso_select_exec;
  ot->poll = gpencil_select_poll;
  ot->cancel = WM_gesture_lasso_cancel;

  /* flags */
  ot->flag = OPTYPE_UNDO;

  /* properties */
  WM_operator_properties_select_operation(ot);
  WM_operator_properties_gesture_lasso(ot);
}

/** \} */

/* -------------------------------------------------------------------- */
/** \name Mouse Pick Select Operator
 * \{ */

/* helper to deselect all selected strokes/points */
static void deselect_all_selected(bContext *C)
{
  CTX_DATA_BEGIN (C, bGPDstroke *, gps, editable_gpencil_strokes) {
    /* deselect stroke and its points if selected */
    if (gps->flag & GP_STROKE_SELECT) {
      bGPDspoint *pt;
      int i;

      /* deselect points */
      for (i = 0, pt = gps->points; i < gps->totpoints; i++, pt++) {
        pt->flag &= ~GP_SPOINT_SELECT;
      }

      /* deselect stroke itself too */
      gps->flag &= ~GP_STROKE_SELECT;
    }
  }
  CTX_DATA_END;
}

static int gpencil_select_exec(bContext *C, wmOperator *op)
{
  ScrArea *sa = CTX_wm_area(C);
  Object *ob = CTX_data_active_object(C);
  bGPdata *gpd = ED_gpencil_data_get_active(C);
  ToolSettings *ts = CTX_data_tool_settings(C);
  const float scale = ts->gp_sculpt.isect_threshold;
  const bool is_multiedit = (bool)GPENCIL_MULTIEDIT_SESSIONS_ON(gpd);

  /* "radius" is simply a threshold (screen space) to make it easier to test with a tolerance */
  const float radius = 0.50f * U.widget_unit;
  const int radius_squared = (int)(radius * radius);

  bool extend = RNA_boolean_get(op->ptr, "extend");
  bool deselect = RNA_boolean_get(op->ptr, "deselect");
  bool toggle = RNA_boolean_get(op->ptr, "toggle");
  bool whole = RNA_boolean_get(op->ptr, "entire_strokes");
  const bool deselect_all = RNA_boolean_get(op->ptr, "deselect_all");

  int mval[2] = {0};

  GP_SpaceConversion gsc = {NULL};

  bGPDlayer *hit_layer = NULL;
  bGPDstroke *hit_stroke = NULL;
  bGPDspoint *hit_point = NULL;
  int hit_distance = radius_squared;

  /* sanity checks */
  if (sa == NULL) {
    BKE_report(op->reports, RPT_ERROR, "No active area");
    return OPERATOR_CANCELLED;
  }

  /* if select mode is stroke, use whole stroke */
  if ((ob) && (ob->mode == OB_MODE_SCULPT_GPENCIL)) {
    whole = (bool)(gpencil_select_mode_from_sculpt(ts->gpencil_selectmode_sculpt) ==
                   GP_SELECTMODE_STROKE);
  }
  else {
    whole = (bool)(ts->gpencil_selectmode_edit == GP_SELECTMODE_STROKE);
  }

  /* init space conversion stuff */
  gp_point_conversion_init(C, &gsc);

  /* get mouse location */
  RNA_int_get_array(op->ptr, "location", mval);

  /* First Pass: Find stroke point which gets hit */
  /* XXX: maybe we should go from the top of the stack down instead... */
  GP_EVALUATED_STROKES_BEGIN(gpstroke_iter, C, gpl, gps)
  {
    bGPDstroke *gps_active = (!is_multiedit) ? gps->runtime.gps_orig : gps;
    bGPDspoint *pt;
    int i;

    /* firstly, check for hit-point */
    for (i = 0, pt = gps->points; i < gps->totpoints; i++, pt++) {
      int xy[2];
      if ((!is_multiedit) && (pt->runtime.pt_orig == NULL)) {
        continue;
      }

      bGPDspoint pt2;
      gp_point_to_parent_space(pt, gpstroke_iter.diff_mat, &pt2);
      gp_point_to_xy(&gsc, gps, &pt2, &xy[0], &xy[1]);

      /* do boundbox check first */
      if (!ELEM(V2D_IS_CLIPPED, xy[0], xy[1])) {
        const int pt_distance = len_manhattan_v2v2_int(mval, xy);

        /* check if point is inside */
        if (pt_distance <= radius_squared) {
          /* only use this point if it is a better match than the current hit - T44685 */
          if (pt_distance < hit_distance) {
            hit_layer = gpl;
            hit_stroke = gps_active;
            hit_point = (!is_multiedit) ? pt->runtime.pt_orig : pt;
            hit_distance = pt_distance;
          }
        }
      }
    }
  }
  GP_EVALUATED_STROKES_END(gpstroke_iter);

  /* Abort if nothing hit... */
  if (ELEM(NULL, hit_stroke, hit_point)) {
    if (deselect_all) {
      /* since left mouse select change, deselect all if click outside any hit */
      deselect_all_selected(C);

      /* copy on write tag is needed, or else no refresh happens */
      DEG_id_tag_update(&gpd->id, ID_RECALC_GEOMETRY);
      DEG_id_tag_update(&gpd->id, ID_RECALC_COPY_ON_WRITE);
      WM_event_add_notifier(C, NC_GPENCIL | NA_SELECTED, NULL);
      WM_event_add_notifier(C, NC_GEOM | ND_SELECT, NULL);

      return OPERATOR_FINISHED;
    }

    return OPERATOR_CANCELLED;
  }

  /* adjust selection behavior - for toggle option */
  if (toggle) {
    deselect = (hit_point->flag & GP_SPOINT_SELECT) != 0;
  }

  /* If not extending selection, deselect everything else */
  if (extend == false) {
    deselect_all_selected(C);
  }

  /* Perform selection operations... */
  if (whole) {
    bGPDspoint *pt;
    int i;

    /* entire stroke's points */
    for (i = 0, pt = hit_stroke->points; i < hit_stroke->totpoints; i++, pt++) {
      if (deselect == false) {
        pt->flag |= GP_SPOINT_SELECT;
      }
      else {
        pt->flag &= ~GP_SPOINT_SELECT;
      }
    }

    /* stroke too... */
    if (deselect == false) {
      hit_stroke->flag |= GP_STROKE_SELECT;
    }
    else {
      hit_stroke->flag &= ~GP_STROKE_SELECT;
    }
  }
  else {
    /* just the point (and the stroke) */
    if (deselect == false) {
      /* we're adding selection, so selection must be true */
      hit_point->flag |= GP_SPOINT_SELECT;
      hit_stroke->flag |= GP_STROKE_SELECT;

      /* expand selection to segment */
      const short selectmode = (ob && ob->mode == OB_MODE_SCULPT_GPENCIL) ?
                                   gpencil_select_mode_from_sculpt(ts->gpencil_selectmode_sculpt) :
                                   ts->gpencil_selectmode_edit;

      if (selectmode == GP_SELECTMODE_SEGMENT) {
        float r_hita[3], r_hitb[3];
        bool hit_select = (bool)(hit_point->flag & GP_SPOINT_SELECT);
        ED_gpencil_select_stroke_segment(
            hit_layer, hit_stroke, hit_point, hit_select, false, scale, r_hita, r_hitb);
      }
    }
    else {
      /* deselect point */
      hit_point->flag &= ~GP_SPOINT_SELECT;

      /* ensure that stroke is selected correctly */
      BKE_gpencil_stroke_sync_selection(hit_stroke);
    }
  }

  /* updates */
  if (hit_point != NULL) {
    DEG_id_tag_update(&gpd->id, ID_RECALC_GEOMETRY);

    /* copy on write tag is needed, or else no refresh happens */
    DEG_id_tag_update(&gpd->id, ID_RECALC_COPY_ON_WRITE);

    WM_event_add_notifier(C, NC_GPENCIL | NA_SELECTED, NULL);
    WM_event_add_notifier(C, NC_GEOM | ND_SELECT, NULL);
  }

  return OPERATOR_FINISHED;
}

static int gpencil_select_invoke(bContext *C, wmOperator *op, const wmEvent *event)
{
  RNA_int_set_array(op->ptr, "location", event->mval);
  return gpencil_select_exec(C, op);
}

void GPENCIL_OT_select(wmOperatorType *ot)
{
  PropertyRNA *prop;

  /* identifiers */
  ot->name = "Select";
  ot->description = "Select Grease Pencil strokes and/or stroke points";
  ot->idname = "GPENCIL_OT_select";

  /* callbacks */
  ot->invoke = gpencil_select_invoke;
  ot->exec = gpencil_select_exec;
  ot->poll = gpencil_select_poll;

  /* flag */
  ot->flag = OPTYPE_UNDO;

  /* properties */
  WM_operator_properties_mouse_select(ot);

  prop = RNA_def_boolean(ot->srna,
                         "entire_strokes",
                         false,
                         "Entire Strokes",
                         "Select entire strokes instead of just the nearest stroke vertex");
  RNA_def_property_flag(prop, PROP_SKIP_SAVE);

  prop = RNA_def_int_vector(ot->srna,
                            "location",
                            2,
                            NULL,
                            INT_MIN,
                            INT_MAX,
                            "Location",
                            "Mouse location",
                            INT_MIN,
                            INT_MAX);
  RNA_def_property_flag(prop, PROP_HIDDEN);
}

/** \} */<|MERGE_RESOLUTION|>--- conflicted
+++ resolved
@@ -90,11 +90,7 @@
 
   if (GPENCIL_SCULPT_MODE(gpd)) {
     ToolSettings *ts = CTX_data_tool_settings(C);
-<<<<<<< HEAD
-    if ((ts->gp_sculpt.flag & GP_SCULPT_SETT_FLAG_SELECT_MASK) == 0) {
-=======
     if (!(GPENCIL_ANY_SCULPT_MASK(ts->gpencil_selectmode_sculpt))) {
->>>>>>> e17b075a
       return false;
     }
   }
