--- conflicted
+++ resolved
@@ -222,78 +222,6 @@
 
 #endif /* __SPLIT_KERNEL__ */
 
-<<<<<<< HEAD
-=======
-ccl_device_forceinline bool kernel_path_shader_apply(KernelGlobals *kg,
-                                                     ShaderData *sd,
-                                                     ccl_addr_space PathState *state,
-                                                     ccl_addr_space Ray *ray,
-                                                     float3 throughput,
-                                                     ShaderData *emission_sd,
-                                                     PathRadiance *L,
-                                                     ccl_global float *buffer)
-{
-  PROFILING_INIT(kg, PROFILING_SHADER_APPLY);
-
-#ifdef __SHADOW_TRICKS__
-  if ((sd->object_flag & SD_OBJECT_SHADOW_CATCHER)) {
-    if (state->flag & PATH_RAY_TRANSPARENT_BACKGROUND) {
-      state->flag |= (PATH_RAY_SHADOW_CATCHER | PATH_RAY_STORE_SHADOW_INFO);
-
-      float3 bg = zero_float3();
-      if (!kernel_data.background.transparent) {
-        bg = indirect_background(kg, emission_sd, state, NULL, ray);
-      }
-      path_radiance_accum_shadowcatcher(L, throughput, bg);
-    }
-  }
-  else if (state->flag & PATH_RAY_SHADOW_CATCHER) {
-    /* Only update transparency after shadow catcher bounce. */
-    L->shadow_transparency *= average(shader_bsdf_transparency(kg, sd));
-  }
-#endif /* __SHADOW_TRICKS__ */
-
-  /* holdout */
-#ifdef __HOLDOUT__
-  if (((sd->flag & SD_HOLDOUT) || (sd->object_flag & SD_OBJECT_HOLDOUT_MASK)) &&
-      (state->flag & PATH_RAY_TRANSPARENT_BACKGROUND)) {
-    const float3 holdout_weight = shader_holdout_apply(kg, sd);
-    if (kernel_data.background.transparent) {
-      L->transparent += average(holdout_weight * throughput);
-    }
-    if (isequal_float3(holdout_weight, one_float3())) {
-      return false;
-    }
-  }
-#endif /* __HOLDOUT__ */
-
-  /* holdout mask objects do not write data passes */
-  kernel_write_data_passes(kg, buffer, L, sd, state, throughput);
-
-  /* blurring of bsdf after bounces, for rays that have a small likelihood
-   * of following this particular path (diffuse, rough glossy) */
-  if (kernel_data.integrator.filter_glossy != FLT_MAX) {
-    float blur_pdf = kernel_data.integrator.filter_glossy * state->min_ray_pdf;
-
-    if (blur_pdf < 1.0f) {
-      float blur_roughness = sqrtf(1.0f - blur_pdf) * 0.5f;
-      shader_bsdf_blur(kg, sd, blur_roughness);
-    }
-  }
-
-#ifdef __EMISSION__
-  /* emission */
-  if (sd->flag & SD_EMISSION) {
-    float3 emission = indirect_primitive_emission(
-        kg, sd, sd->ray_length, state->flag, state->ray_pdf);
-    path_radiance_accum_emission(kg, L, state, throughput, emission);
-  }
-#endif /* __EMISSION__ */
-
-  return true;
-}
-
->>>>>>> cdb0b3ce
 #ifdef __KERNEL_OPTIX__
 ccl_device_inline /* inline trace calls */
 #else
