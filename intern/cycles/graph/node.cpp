/*
 * Copyright 2011-2016 Blender Foundation
 *
 * Licensed under the Apache License, Version 2.0 (the "License");
 * you may not use this file except in compliance with the License.
 * You may obtain a copy of the License at
 *
 * http://www.apache.org/licenses/LICENSE-2.0
 *
 * Unless required by applicable law or agreed to in writing, software
 * distributed under the License is distributed on an "AS IS" BASIS,
 * WITHOUT WARRANTIES OR CONDITIONS OF ANY KIND, either express or implied.
 * See the License for the specific language governing permissions and
 * limitations under the License.
 */

#include "graph/node.h"
#include "graph/node_type.h"

#include "util/util_foreach.h"
#include "util/util_md5.h"
#include "util/util_param.h"
#include "util/util_transform.h"

CCL_NAMESPACE_BEGIN

/* Node Type */

Node::Node(const NodeType *type_, ustring name_) : name(name_), type(type_)
{
  assert(type);

  /* assign non-empty name, convenient for debugging */
  if (name.empty()) {
    name = type->name;
  }

  /* initialize default values */
  foreach (const SocketType &socket, type->inputs) {
    set_default_value(socket);
  }
}

Node::~Node()
{
}

template<typename T> static T &get_socket_value(const Node *node, const SocketType &socket)
{
  return (T &)*(((char *)node) + socket.struct_offset);
}

#ifndef NDEBUG
static bool is_socket_float3(const SocketType &socket)
{
  return socket.type == SocketType::COLOR || socket.type == SocketType::POINT ||
         socket.type == SocketType::VECTOR || socket.type == SocketType::NORMAL;
}

static bool is_socket_array_float3(const SocketType &socket)
{
  return socket.type == SocketType::COLOR_ARRAY || socket.type == SocketType::POINT_ARRAY ||
         socket.type == SocketType::VECTOR_ARRAY || socket.type == SocketType::NORMAL_ARRAY;
}
#endif

/* set values */
void Node::set(const SocketType &input, bool value)
{
  assert(input.type == SocketType::BOOLEAN);
  get_socket_value<bool>(this, input) = value;
}

void Node::set(const SocketType &input, int value)
{
  assert((input.type == SocketType::INT || input.type == SocketType::ENUM));
  get_socket_value<int>(this, input) = value;
}

void Node::set(const SocketType &input, uint value)
{
  assert(input.type == SocketType::UINT);
  get_socket_value<uint>(this, input) = value;
}

void Node::set(const SocketType &input, float value)
{
  assert(input.type == SocketType::FLOAT);
  get_socket_value<float>(this, input) = value;
}

void Node::set(const SocketType &input, float2 value)
{
<<<<<<< HEAD
	assert(input.type == SocketType::POINT2);
	get_socket_value<float2>(this, input) = value;
=======
  assert(input.type == SocketType::FLOAT);
  get_socket_value<float2>(this, input) = value;
>>>>>>> 3076d95b
}

void Node::set(const SocketType &input, float3 value)
{
  assert(is_socket_float3(input));
  get_socket_value<float3>(this, input) = value;
}

void Node::set(const SocketType &input, const char *value)
{
  set(input, ustring(value));
}

void Node::set(const SocketType &input, ustring value)
{
  if (input.type == SocketType::STRING) {
    get_socket_value<ustring>(this, input) = value;
  }
  else if (input.type == SocketType::ENUM) {
    const NodeEnum &enm = *input.enum_values;
    if (enm.exists(value)) {
      get_socket_value<int>(this, input) = enm[value];
    }
    else {
      assert(0);
    }
  }
  else {
    assert(0);
  }
}

void Node::set(const SocketType &input, const Transform &value)
{
  assert(input.type == SocketType::TRANSFORM);
  get_socket_value<Transform>(this, input) = value;
}

void Node::set(const SocketType &input, Node *value)
{
  assert(input.type == SocketType::TRANSFORM);
  get_socket_value<Node *>(this, input) = value;
}

/* set array values */
void Node::set(const SocketType &input, array<bool> &value)
{
  assert(input.type == SocketType::BOOLEAN_ARRAY);
  get_socket_value<array<bool>>(this, input).steal_data(value);
}

void Node::set(const SocketType &input, array<int> &value)
{
  assert(input.type == SocketType::INT_ARRAY);
  get_socket_value<array<int>>(this, input).steal_data(value);
}

void Node::set(const SocketType &input, array<float> &value)
{
  assert(input.type == SocketType::FLOAT_ARRAY);
  get_socket_value<array<float>>(this, input).steal_data(value);
}

void Node::set(const SocketType &input, array<float2> &value)
{
  assert(input.type == SocketType::FLOAT_ARRAY);
  get_socket_value<array<float2>>(this, input).steal_data(value);
}

void Node::set(const SocketType &input, array<float3> &value)
{
  assert(is_socket_array_float3(input));
  get_socket_value<array<float3>>(this, input).steal_data(value);
}

void Node::set(const SocketType &input, array<ustring> &value)
{
  assert(input.type == SocketType::STRING_ARRAY);
  get_socket_value<array<ustring>>(this, input).steal_data(value);
}

void Node::set(const SocketType &input, array<Transform> &value)
{
  assert(input.type == SocketType::TRANSFORM_ARRAY);
  get_socket_value<array<Transform>>(this, input).steal_data(value);
}

void Node::set(const SocketType &input, array<Node *> &value)
{
  assert(input.type == SocketType::TRANSFORM_ARRAY);
  get_socket_value<array<Node *>>(this, input).steal_data(value);
}

/* get values */
bool Node::get_bool(const SocketType &input) const
{
  assert(input.type == SocketType::BOOLEAN);
  return get_socket_value<bool>(this, input);
}

int Node::get_int(const SocketType &input) const
{
  assert(input.type == SocketType::INT || input.type == SocketType::ENUM);
  return get_socket_value<int>(this, input);
}

uint Node::get_uint(const SocketType &input) const
{
  assert(input.type == SocketType::UINT);
  return get_socket_value<uint>(this, input);
}

float Node::get_float(const SocketType &input) const
{
  assert(input.type == SocketType::FLOAT);
  return get_socket_value<float>(this, input);
}

float2 Node::get_float2(const SocketType &input) const
{
<<<<<<< HEAD
	assert(input.type == SocketType::POINT2);
	return get_socket_value<float2>(this, input);
=======
  assert(input.type == SocketType::FLOAT);
  return get_socket_value<float2>(this, input);
>>>>>>> 3076d95b
}

float3 Node::get_float3(const SocketType &input) const
{
  assert(is_socket_float3(input));
  return get_socket_value<float3>(this, input);
}

ustring Node::get_string(const SocketType &input) const
{
  if (input.type == SocketType::STRING) {
    return get_socket_value<ustring>(this, input);
  }
  else if (input.type == SocketType::ENUM) {
    const NodeEnum &enm = *input.enum_values;
    int intvalue = get_socket_value<int>(this, input);
    return (enm.exists(intvalue)) ? enm[intvalue] : ustring();
  }
  else {
    assert(0);
    return ustring();
  }
}

Transform Node::get_transform(const SocketType &input) const
{
  assert(input.type == SocketType::TRANSFORM);
  return get_socket_value<Transform>(this, input);
}

Node *Node::get_node(const SocketType &input) const
{
  assert(input.type == SocketType::NODE);
  return get_socket_value<Node *>(this, input);
}

/* get array values */
const array<bool> &Node::get_bool_array(const SocketType &input) const
{
  assert(input.type == SocketType::BOOLEAN_ARRAY);
  return get_socket_value<array<bool>>(this, input);
}

const array<int> &Node::get_int_array(const SocketType &input) const
{
  assert(input.type == SocketType::INT_ARRAY);
  return get_socket_value<array<int>>(this, input);
}

const array<float> &Node::get_float_array(const SocketType &input) const
{
  assert(input.type == SocketType::FLOAT_ARRAY);
  return get_socket_value<array<float>>(this, input);
}

const array<float2> &Node::get_float2_array(const SocketType &input) const
{
  assert(input.type == SocketType::FLOAT_ARRAY);
  return get_socket_value<array<float2>>(this, input);
}

const array<float3> &Node::get_float3_array(const SocketType &input) const
{
  assert(is_socket_array_float3(input));
  return get_socket_value<array<float3>>(this, input);
}

const array<ustring> &Node::get_string_array(const SocketType &input) const
{
  assert(input.type == SocketType::STRING_ARRAY);
  return get_socket_value<array<ustring>>(this, input);
}

const array<Transform> &Node::get_transform_array(const SocketType &input) const
{
  assert(input.type == SocketType::TRANSFORM_ARRAY);
  return get_socket_value<array<Transform>>(this, input);
}

const array<Node *> &Node::get_node_array(const SocketType &input) const
{
  assert(input.type == SocketType::NODE_ARRAY);
  return get_socket_value<array<Node *>>(this, input);
}

/* generic value operations */

bool Node::has_default_value(const SocketType &input) const
{
  const void *src = input.default_value;
  void *dst = &get_socket_value<char>(this, input);
  return memcmp(dst, src, input.size()) == 0;
}

void Node::set_default_value(const SocketType &socket)
{
  const void *src = socket.default_value;
  void *dst = ((char *)this) + socket.struct_offset;
  memcpy(dst, src, socket.size());
}

template<typename T>
static void copy_array(const Node *node,
                       const SocketType &socket,
                       const Node *other,
                       const SocketType &other_socket)
{
  const array<T> *src = (const array<T> *)(((char *)other) + other_socket.struct_offset);
  array<T> *dst = (array<T> *)(((char *)node) + socket.struct_offset);
  *dst = *src;
}

void Node::copy_value(const SocketType &socket, const Node &other, const SocketType &other_socket)
{
  assert(socket.type == other_socket.type);

  if (socket.is_array()) {
    switch (socket.type) {
      case SocketType::BOOLEAN_ARRAY:
        copy_array<bool>(this, socket, &other, other_socket);
        break;
      case SocketType::FLOAT_ARRAY:
        copy_array<float>(this, socket, &other, other_socket);
        break;
      case SocketType::INT_ARRAY:
        copy_array<int>(this, socket, &other, other_socket);
        break;
      case SocketType::COLOR_ARRAY:
        copy_array<float3>(this, socket, &other, other_socket);
        break;
      case SocketType::VECTOR_ARRAY:
        copy_array<float3>(this, socket, &other, other_socket);
        break;
      case SocketType::POINT_ARRAY:
        copy_array<float3>(this, socket, &other, other_socket);
        break;
      case SocketType::NORMAL_ARRAY:
        copy_array<float3>(this, socket, &other, other_socket);
        break;
      case SocketType::POINT2_ARRAY:
        copy_array<float2>(this, socket, &other, other_socket);
        break;
      case SocketType::STRING_ARRAY:
        copy_array<ustring>(this, socket, &other, other_socket);
        break;
      case SocketType::TRANSFORM_ARRAY:
        copy_array<Transform>(this, socket, &other, other_socket);
        break;
      case SocketType::NODE_ARRAY:
        copy_array<void *>(this, socket, &other, other_socket);
        break;
      default:
        assert(0);
        break;
    }
  }
  else {
    const void *src = ((char *)&other) + other_socket.struct_offset;
    void *dst = ((char *)this) + socket.struct_offset;
    memcpy(dst, src, socket.size());
  }
}

template<typename T>
static bool is_array_equal(const Node *node, const Node *other, const SocketType &socket)
{
  const array<T> *a = (const array<T> *)(((char *)node) + socket.struct_offset);
  const array<T> *b = (const array<T> *)(((char *)other) + socket.struct_offset);
  return *a == *b;
}

template<typename T>
static bool is_value_equal(const Node *node, const Node *other, const SocketType &socket)
{
  const T *a = (const T *)(((char *)node) + socket.struct_offset);
  const T *b = (const T *)(((char *)other) + socket.struct_offset);
  return *a == *b;
}

bool Node::equals_value(const Node &other, const SocketType &socket) const
{
  switch (socket.type) {
    case SocketType::BOOLEAN:
      return is_value_equal<bool>(this, &other, socket);
    case SocketType::FLOAT:
      return is_value_equal<float>(this, &other, socket);
    case SocketType::INT:
      return is_value_equal<int>(this, &other, socket);
    case SocketType::UINT:
      return is_value_equal<uint>(this, &other, socket);
    case SocketType::COLOR:
      return is_value_equal<float3>(this, &other, socket);
    case SocketType::VECTOR:
      return is_value_equal<float3>(this, &other, socket);
    case SocketType::POINT:
      return is_value_equal<float3>(this, &other, socket);
    case SocketType::NORMAL:
      return is_value_equal<float3>(this, &other, socket);
    case SocketType::POINT2:
      return is_value_equal<float2>(this, &other, socket);
    case SocketType::CLOSURE:
      return true;
    case SocketType::STRING:
      return is_value_equal<ustring>(this, &other, socket);
    case SocketType::ENUM:
      return is_value_equal<int>(this, &other, socket);
    case SocketType::TRANSFORM:
      return is_value_equal<Transform>(this, &other, socket);
    case SocketType::NODE:
      return is_value_equal<void *>(this, &other, socket);

    case SocketType::BOOLEAN_ARRAY:
      return is_array_equal<bool>(this, &other, socket);
    case SocketType::FLOAT_ARRAY:
      return is_array_equal<float>(this, &other, socket);
    case SocketType::INT_ARRAY:
      return is_array_equal<int>(this, &other, socket);
    case SocketType::COLOR_ARRAY:
      return is_array_equal<float3>(this, &other, socket);
    case SocketType::VECTOR_ARRAY:
      return is_array_equal<float3>(this, &other, socket);
    case SocketType::POINT_ARRAY:
      return is_array_equal<float3>(this, &other, socket);
    case SocketType::NORMAL_ARRAY:
      return is_array_equal<float3>(this, &other, socket);
    case SocketType::POINT2_ARRAY:
      return is_array_equal<float2>(this, &other, socket);
    case SocketType::STRING_ARRAY:
      return is_array_equal<ustring>(this, &other, socket);
    case SocketType::TRANSFORM_ARRAY:
      return is_array_equal<Transform>(this, &other, socket);
    case SocketType::NODE_ARRAY:
      return is_array_equal<void *>(this, &other, socket);

    case SocketType::UNDEFINED:
      return true;
  }

  return true;
}

/* equals */

bool Node::equals(const Node &other) const
{
  assert(type == other.type);

  foreach (const SocketType &socket, type->inputs) {
    if (!equals_value(other, socket))
      return false;
  }

  return true;
}

/* Hash */

namespace {

template<typename T> void value_hash(const Node *node, const SocketType &socket, MD5Hash &md5)
{
  md5.append(((uint8_t *)node) + socket.struct_offset, socket.size());
}

void float3_hash(const Node *node, const SocketType &socket, MD5Hash &md5)
{
  /* Don't compare 4th element used for padding. */
  md5.append(((uint8_t *)node) + socket.struct_offset, sizeof(float) * 3);
}

template<typename T> void array_hash(const Node *node, const SocketType &socket, MD5Hash &md5)
{
  const array<T> &a = *(const array<T> *)(((char *)node) + socket.struct_offset);
  for (size_t i = 0; i < a.size(); i++) {
    md5.append((uint8_t *)&a[i], sizeof(T));
  }
}

void float3_array_hash(const Node *node, const SocketType &socket, MD5Hash &md5)
{
  /* Don't compare 4th element used for padding. */
  const array<float3> &a = *(const array<float3> *)(((char *)node) + socket.struct_offset);
  for (size_t i = 0; i < a.size(); i++) {
    md5.append((uint8_t *)&a[i], sizeof(float) * 3);
  }
}

}  // namespace

void Node::hash(MD5Hash &md5)
{
  md5.append(type->name.string());

  foreach (const SocketType &socket, type->inputs) {
    md5.append(socket.name.string());

    switch (socket.type) {
      case SocketType::BOOLEAN:
        value_hash<bool>(this, socket, md5);
        break;
      case SocketType::FLOAT:
        value_hash<float>(this, socket, md5);
        break;
      case SocketType::INT:
        value_hash<int>(this, socket, md5);
        break;
      case SocketType::UINT:
        value_hash<uint>(this, socket, md5);
        break;
      case SocketType::COLOR:
        float3_hash(this, socket, md5);
        break;
      case SocketType::VECTOR:
        float3_hash(this, socket, md5);
        break;
      case SocketType::POINT:
        float3_hash(this, socket, md5);
        break;
      case SocketType::NORMAL:
        float3_hash(this, socket, md5);
        break;
      case SocketType::POINT2:
        value_hash<float2>(this, socket, md5);
        break;
      case SocketType::CLOSURE:
        break;
      case SocketType::STRING:
        value_hash<ustring>(this, socket, md5);
        break;
      case SocketType::ENUM:
        value_hash<int>(this, socket, md5);
        break;
      case SocketType::TRANSFORM:
        value_hash<Transform>(this, socket, md5);
        break;
      case SocketType::NODE:
        value_hash<void *>(this, socket, md5);
        break;

      case SocketType::BOOLEAN_ARRAY:
        array_hash<bool>(this, socket, md5);
        break;
      case SocketType::FLOAT_ARRAY:
        array_hash<float>(this, socket, md5);
        break;
      case SocketType::INT_ARRAY:
        array_hash<int>(this, socket, md5);
        break;
      case SocketType::COLOR_ARRAY:
        float3_array_hash(this, socket, md5);
        break;
      case SocketType::VECTOR_ARRAY:
        float3_array_hash(this, socket, md5);
        break;
      case SocketType::POINT_ARRAY:
        float3_array_hash(this, socket, md5);
        break;
      case SocketType::NORMAL_ARRAY:
        float3_array_hash(this, socket, md5);
        break;
      case SocketType::POINT2_ARRAY:
        array_hash<float2>(this, socket, md5);
        break;
      case SocketType::STRING_ARRAY:
        array_hash<ustring>(this, socket, md5);
        break;
      case SocketType::TRANSFORM_ARRAY:
        array_hash<Transform>(this, socket, md5);
        break;
      case SocketType::NODE_ARRAY:
        array_hash<void *>(this, socket, md5);
        break;

      case SocketType::UNDEFINED:
        break;
    }
  }
}

namespace {

template<typename T> size_t array_size_in_bytes(const Node *node, const SocketType &socket)
{
  const array<T> &a = *(const array<T> *)(((char *)node) + socket.struct_offset);
  return a.size() * sizeof(T);
}

}  // namespace

size_t Node::get_total_size_in_bytes() const
{
  size_t total_size = 0;
  foreach (const SocketType &socket, type->inputs) {
    switch (socket.type) {
      case SocketType::BOOLEAN:
      case SocketType::FLOAT:
      case SocketType::INT:
      case SocketType::UINT:
      case SocketType::COLOR:
      case SocketType::VECTOR:
      case SocketType::POINT:
      case SocketType::NORMAL:
      case SocketType::POINT2:
      case SocketType::CLOSURE:
      case SocketType::STRING:
      case SocketType::ENUM:
      case SocketType::TRANSFORM:
      case SocketType::NODE:
        total_size += socket.size();
        break;

      case SocketType::BOOLEAN_ARRAY:
        total_size += array_size_in_bytes<bool>(this, socket);
        break;
      case SocketType::FLOAT_ARRAY:
        total_size += array_size_in_bytes<float>(this, socket);
        break;
      case SocketType::INT_ARRAY:
        total_size += array_size_in_bytes<int>(this, socket);
        break;
      case SocketType::COLOR_ARRAY:
        total_size += array_size_in_bytes<float3>(this, socket);
        break;
      case SocketType::VECTOR_ARRAY:
        total_size += array_size_in_bytes<float3>(this, socket);
        break;
      case SocketType::POINT_ARRAY:
        total_size += array_size_in_bytes<float3>(this, socket);
        break;
      case SocketType::NORMAL_ARRAY:
        total_size += array_size_in_bytes<float3>(this, socket);
        break;
      case SocketType::POINT2_ARRAY:
        total_size += array_size_in_bytes<float2>(this, socket);
        break;
      case SocketType::STRING_ARRAY:
        total_size += array_size_in_bytes<ustring>(this, socket);
        break;
      case SocketType::TRANSFORM_ARRAY:
        total_size += array_size_in_bytes<Transform>(this, socket);
        break;
      case SocketType::NODE_ARRAY:
        total_size += array_size_in_bytes<void *>(this, socket);
        break;

      case SocketType::UNDEFINED:
        break;
    }
  }
  return total_size;
}

CCL_NAMESPACE_END<|MERGE_RESOLUTION|>--- conflicted
+++ resolved
@@ -91,13 +91,8 @@
 
 void Node::set(const SocketType &input, float2 value)
 {
-<<<<<<< HEAD
-	assert(input.type == SocketType::POINT2);
-	get_socket_value<float2>(this, input) = value;
-=======
-  assert(input.type == SocketType::FLOAT);
+  assert(input.type == SocketType::POINT2);
   get_socket_value<float2>(this, input) = value;
->>>>>>> 3076d95b
 }
 
 void Node::set(const SocketType &input, float3 value)
@@ -218,13 +213,8 @@
 
 float2 Node::get_float2(const SocketType &input) const
 {
-<<<<<<< HEAD
-	assert(input.type == SocketType::POINT2);
-	return get_socket_value<float2>(this, input);
-=======
-  assert(input.type == SocketType::FLOAT);
+  assert(input.type == SocketType::POINT2);
   return get_socket_value<float2>(this, input);
->>>>>>> 3076d95b
 }
 
 float3 Node::get_float3(const SocketType &input) const
