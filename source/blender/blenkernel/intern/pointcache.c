/*
 * This program is free software; you can redistribute it and/or
 * modify it under the terms of the GNU General Public License
 * as published by the Free Software Foundation; either version 2
 * of the License, or (at your option) any later version.
 *
 * This program is distributed in the hope that it will be useful,
 * but WITHOUT ANY WARRANTY; without even the implied warranty of
 * MERCHANTABILITY or FITNESS FOR A PARTICULAR PURPOSE.  See the
 * GNU General Public License for more details.
 *
 * You should have received a copy of the GNU General Public License
 * along with this program; if not, write to the Free Software Foundation,
 * Inc., 51 Franklin Street, Fifth Floor, Boston, MA 02110-1301, USA.
 *
 * The Original Code is Copyright (C) 2001-2002 by NaN Holding BV.
 * All rights reserved.
 */

/** \file
 * \ingroup bke
 */

#include <stdlib.h>
#include <stdio.h>
#include <string.h>
#include <sys/stat.h>
#include <sys/types.h>

#include "CLG_log.h"

#include "MEM_guardedalloc.h"

#include "DNA_ID.h"
#include "DNA_collection_types.h"
#include "DNA_dynamicpaint_types.h"
#include "DNA_modifier_types.h"
#include "DNA_object_types.h"
#include "DNA_object_force_types.h"
#include "DNA_particle_types.h"
#include "DNA_rigidbody_types.h"
#include "DNA_scene_types.h"
#include "DNA_smoke_types.h"

#include "BLI_blenlib.h"
#include "BLI_math.h"
#include "BLI_string.h"
#include "BLI_utildefines.h"

#include "BLT_translation.h"

#include "PIL_time.h"

#include "BKE_appdir.h"
#include "BKE_anim.h"
#include "BKE_cloth.h"
#include "BKE_collection.h"
#include "BKE_dynamicpaint.h"
#include "BKE_global.h"
#include "BKE_library.h"
#include "BKE_main.h"
#include "BKE_modifier.h"
#include "BKE_object.h"
#include "BKE_particle.h"
#include "BKE_pointcache.h"
#include "BKE_scene.h"
#include "BKE_smoke.h"
#include "BKE_softbody.h"

#include "BIK_api.h"

#ifdef WITH_BULLET
#  include "RBI_api.h"
#endif

/* both in intern */
#ifdef WITH_SMOKE
#  include "smoke_API.h"
#endif

#ifdef WITH_OPENVDB
#  include "openvdb_capi.h"
#endif

#ifdef WITH_LZO
#  ifdef WITH_SYSTEM_LZO
#    include <lzo/lzo1x.h>
#  else
#    include "minilzo.h"
#  endif
#  define LZO_HEAP_ALLOC(var, size) \
    lzo_align_t __LZO_MMODEL var[((size) + (sizeof(lzo_align_t) - 1)) / sizeof(lzo_align_t)]
#endif

#define LZO_OUT_LEN(size) ((size) + (size) / 16 + 64 + 3)

#ifdef WITH_LZMA
#  include "LzmaLib.h"
#endif

/* needed for directory lookup */
#ifndef WIN32
#  include <dirent.h>
#else
#  include "BLI_winstuff.h"
#endif

#define PTCACHE_DATA_FROM(data, type, from) \
  if (data[type]) { \
    memcpy(data[type], from, ptcache_data_size[type]); \
  } \
  (void)0

#define PTCACHE_DATA_TO(data, type, index, to) \
  if (data[type]) { \
    memcpy(to, \
           (char *)(data)[type] + ((index) ? (index)*ptcache_data_size[type] : 0), \
           ptcache_data_size[type]); \
  } \
  (void)0

/* could be made into a pointcache option */
#define DURIAN_POINTCACHE_LIB_OK 1

static CLG_LogRef LOG = {"bke.pointcache"};

static int ptcache_data_size[] = {
    sizeof(unsigned int),  // BPHYS_DATA_INDEX
    3 * sizeof(float),     // BPHYS_DATA_LOCATION
    3 * sizeof(float),     // BPHYS_DATA_VELOCITY
    4 * sizeof(float),     // BPHYS_DATA_ROTATION
    3 * sizeof(float),     // BPHYS_DATA_AVELOCITY / BPHYS_DATA_XCONST
    sizeof(float),         // BPHYS_DATA_SIZE
    3 * sizeof(float),     // BPHYS_DATA_TIMES
    sizeof(BoidData),      // case BPHYS_DATA_BOIDS
};

static int ptcache_extra_datasize[] = {
    0,
    sizeof(ParticleSpring),
};

/* forward declarations */
static int ptcache_file_compressed_read(PTCacheFile *pf, unsigned char *result, unsigned int len);
static int ptcache_file_compressed_write(
    PTCacheFile *pf, unsigned char *in, unsigned int in_len, unsigned char *out, int mode);
static int ptcache_file_write(PTCacheFile *pf, const void *f, unsigned int tot, unsigned int size);
static int ptcache_file_read(PTCacheFile *pf, void *f, unsigned int tot, unsigned int size);

/* Common functions */
static int ptcache_basic_header_read(PTCacheFile *pf)
{
  int error = 0;

  /* Custom functions should read these basic elements too! */
  if (!error && !fread(&pf->totpoint, sizeof(unsigned int), 1, pf->fp))
    error = 1;

  if (!error && !fread(&pf->data_types, sizeof(unsigned int), 1, pf->fp))
    error = 1;

  return !error;
}
static int ptcache_basic_header_write(PTCacheFile *pf)
{
  /* Custom functions should write these basic elements too! */
  if (!fwrite(&pf->totpoint, sizeof(unsigned int), 1, pf->fp))
    return 0;

  if (!fwrite(&pf->data_types, sizeof(unsigned int), 1, pf->fp))
    return 0;

  return 1;
}
/* Softbody functions */
static int ptcache_softbody_write(int index, void *soft_v, void **data, int UNUSED(cfra))
{
  SoftBody *soft = soft_v;
  BodyPoint *bp = soft->bpoint + index;

  PTCACHE_DATA_FROM(data, BPHYS_DATA_LOCATION, bp->pos);
  PTCACHE_DATA_FROM(data, BPHYS_DATA_VELOCITY, bp->vec);

  return 1;
}
static void ptcache_softbody_read(
    int index, void *soft_v, void **data, float UNUSED(cfra), float *old_data)
{
  SoftBody *soft = soft_v;
  BodyPoint *bp = soft->bpoint + index;

  if (old_data) {
    memcpy(bp->pos, data, 3 * sizeof(float));
    memcpy(bp->vec, data + 3, 3 * sizeof(float));
  }
  else {
    PTCACHE_DATA_TO(data, BPHYS_DATA_LOCATION, 0, bp->pos);
    PTCACHE_DATA_TO(data, BPHYS_DATA_VELOCITY, 0, bp->vec);
  }
}
static void ptcache_softbody_interpolate(
    int index, void *soft_v, void **data, float cfra, float cfra1, float cfra2, float *old_data)
{
  SoftBody *soft = soft_v;
  BodyPoint *bp = soft->bpoint + index;
  ParticleKey keys[4];
  float dfra;

  if (cfra1 == cfra2)
    return;

  copy_v3_v3(keys[1].co, bp->pos);
  copy_v3_v3(keys[1].vel, bp->vec);

  if (old_data) {
    memcpy(keys[2].co, old_data, 3 * sizeof(float));
    memcpy(keys[2].vel, old_data + 3, 3 * sizeof(float));
  }
  else
    BKE_ptcache_make_particle_key(keys + 2, 0, data, cfra2);

  dfra = cfra2 - cfra1;

  mul_v3_fl(keys[1].vel, dfra);
  mul_v3_fl(keys[2].vel, dfra);

  psys_interpolate_particle(-1, keys, (cfra - cfra1) / dfra, keys, 1);

  mul_v3_fl(keys->vel, 1.0f / dfra);

  copy_v3_v3(bp->pos, keys->co);
  copy_v3_v3(bp->vec, keys->vel);
}
static int ptcache_softbody_totpoint(void *soft_v, int UNUSED(cfra))
{
  SoftBody *soft = soft_v;
  return soft->totpoint;
}
static void ptcache_softbody_error(void *UNUSED(soft_v), const char *UNUSED(message))
{
  /* ignored for now */
}

/* Particle functions */
void BKE_ptcache_make_particle_key(ParticleKey *key, int index, void **data, float time)
{
  PTCACHE_DATA_TO(data, BPHYS_DATA_LOCATION, index, key->co);
  PTCACHE_DATA_TO(data, BPHYS_DATA_VELOCITY, index, key->vel);

  /* no rotation info, so make something nice up */
  if (data[BPHYS_DATA_ROTATION] == NULL) {
    vec_to_quat(key->rot, key->vel, OB_NEGX, OB_POSZ);
  }
  else {
    PTCACHE_DATA_TO(data, BPHYS_DATA_ROTATION, index, key->rot);
  }

  PTCACHE_DATA_TO(data, BPHYS_DATA_AVELOCITY, index, key->ave);
  key->time = time;
}
static int ptcache_particle_write(int index, void *psys_v, void **data, int cfra)
{
  ParticleSystem *psys = psys_v;
  ParticleData *pa = psys->particles + index;
  BoidParticle *boid = (psys->part->phystype == PART_PHYS_BOIDS) ? pa->boid : NULL;
  float times[3];
  int step = psys->pointcache->step;

  /* No need to store unborn or died particles outside cache step bounds */
  if (data[BPHYS_DATA_INDEX] && (cfra < pa->time - step || cfra > pa->dietime + step))
    return 0;

  times[0] = pa->time;
  times[1] = pa->dietime;
  times[2] = pa->lifetime;

  PTCACHE_DATA_FROM(data, BPHYS_DATA_INDEX, &index);
  PTCACHE_DATA_FROM(data, BPHYS_DATA_LOCATION, pa->state.co);
  PTCACHE_DATA_FROM(data, BPHYS_DATA_VELOCITY, pa->state.vel);
  PTCACHE_DATA_FROM(data, BPHYS_DATA_ROTATION, pa->state.rot);
  PTCACHE_DATA_FROM(data, BPHYS_DATA_AVELOCITY, pa->state.ave);
  PTCACHE_DATA_FROM(data, BPHYS_DATA_SIZE, &pa->size);
  PTCACHE_DATA_FROM(data, BPHYS_DATA_TIMES, times);

  if (boid) {
    PTCACHE_DATA_FROM(data, BPHYS_DATA_BOIDS, &boid->data);
  }

  /* return flag 1+1=2 for newly born particles to copy exact birth location to previously cached frame */
  return 1 + (pa->state.time >= pa->time && pa->prev_state.time <= pa->time);
}
static void ptcache_particle_read(
    int index, void *psys_v, void **data, float cfra, float *old_data)
{
  ParticleSystem *psys = psys_v;
  ParticleData *pa;
  BoidParticle *boid;
  float timestep = 0.04f * psys->part->timetweak;

  if (index >= psys->totpart)
    return;

  pa = psys->particles + index;
  boid = (psys->part->phystype == PART_PHYS_BOIDS) ? pa->boid : NULL;

  if (cfra > pa->state.time)
    memcpy(&pa->prev_state, &pa->state, sizeof(ParticleKey));

  if (old_data) {
    /* old format cache */
    memcpy(&pa->state, old_data, sizeof(ParticleKey));
    return;
  }

  BKE_ptcache_make_particle_key(&pa->state, 0, data, cfra);

  /* set frames cached before birth to birth time */
  if (cfra < pa->time)
    pa->state.time = pa->time;
  else if (cfra > pa->dietime)
    pa->state.time = pa->dietime;

  if (data[BPHYS_DATA_SIZE]) {
    PTCACHE_DATA_TO(data, BPHYS_DATA_SIZE, 0, &pa->size);
  }

  if (data[BPHYS_DATA_TIMES]) {
    float times[3];
    PTCACHE_DATA_TO(data, BPHYS_DATA_TIMES, 0, &times);
    pa->time = times[0];
    pa->dietime = times[1];
    pa->lifetime = times[2];
  }

  if (boid) {
    PTCACHE_DATA_TO(data, BPHYS_DATA_BOIDS, 0, &boid->data);
  }

  /* determine velocity from previous location */
  if (data[BPHYS_DATA_LOCATION] && !data[BPHYS_DATA_VELOCITY]) {
    if (cfra > pa->prev_state.time) {
      sub_v3_v3v3(pa->state.vel, pa->state.co, pa->prev_state.co);
      mul_v3_fl(pa->state.vel, (cfra - pa->prev_state.time) * timestep);
    }
    else {
      sub_v3_v3v3(pa->state.vel, pa->prev_state.co, pa->state.co);
      mul_v3_fl(pa->state.vel, (pa->prev_state.time - cfra) * timestep);
    }
  }

  /* default to no rotation */
  if (data[BPHYS_DATA_LOCATION] && !data[BPHYS_DATA_ROTATION]) {
    unit_qt(pa->state.rot);
  }
}
static void ptcache_particle_interpolate(
    int index, void *psys_v, void **data, float cfra, float cfra1, float cfra2, float *old_data)
{
  ParticleSystem *psys = psys_v;
  ParticleData *pa;
  ParticleKey keys[4];
  float dfra, timestep = 0.04f * psys->part->timetweak;

  if (index >= psys->totpart)
    return;

  pa = psys->particles + index;

  /* particle wasn't read from first cache so can't interpolate */
  if ((int)cfra1 < pa->time - psys->pointcache->step ||
      (int)cfra1 > pa->dietime + psys->pointcache->step)
    return;

  cfra = MIN2(cfra, pa->dietime);
  cfra1 = MIN2(cfra1, pa->dietime);
  cfra2 = MIN2(cfra2, pa->dietime);

  if (cfra1 == cfra2)
    return;

  memcpy(keys + 1, &pa->state, sizeof(ParticleKey));
  if (old_data)
    memcpy(keys + 2, old_data, sizeof(ParticleKey));
  else
    BKE_ptcache_make_particle_key(keys + 2, 0, data, cfra2);

  /* determine velocity from previous location */
  if (data[BPHYS_DATA_LOCATION] && !data[BPHYS_DATA_VELOCITY]) {
    if (keys[1].time > keys[2].time) {
      sub_v3_v3v3(keys[2].vel, keys[1].co, keys[2].co);
      mul_v3_fl(keys[2].vel, (keys[1].time - keys[2].time) * timestep);
    }
    else {
      sub_v3_v3v3(keys[2].vel, keys[2].co, keys[1].co);
      mul_v3_fl(keys[2].vel, (keys[2].time - keys[1].time) * timestep);
    }
  }

  /* default to no rotation */
  if (data[BPHYS_DATA_LOCATION] && !data[BPHYS_DATA_ROTATION]) {
    unit_qt(keys[2].rot);
  }

  if (cfra > pa->time)
    cfra1 = MAX2(cfra1, pa->time);

  dfra = cfra2 - cfra1;

  mul_v3_fl(keys[1].vel, dfra * timestep);
  mul_v3_fl(keys[2].vel, dfra * timestep);

  psys_interpolate_particle(-1, keys, (cfra - cfra1) / dfra, &pa->state, 1);
  interp_qt_qtqt(pa->state.rot, keys[1].rot, keys[2].rot, (cfra - cfra1) / dfra);

  mul_v3_fl(pa->state.vel, 1.f / (dfra * timestep));

  pa->state.time = cfra;
}

static int ptcache_particle_totpoint(void *psys_v, int UNUSED(cfra))
{
  ParticleSystem *psys = psys_v;
  return psys->totpart;
}

static void ptcache_particle_error(void *UNUSED(psys_v), const char *UNUSED(message))
{
  /* ignored for now */
}

static int ptcache_particle_totwrite(void *psys_v, int cfra)
{
  ParticleSystem *psys = psys_v;
  ParticleData *pa = psys->particles;
  int p, step = psys->pointcache->step;
  int totwrite = 0;

  if (cfra == 0)
    return psys->totpart;

  for (p = 0; p < psys->totpart; p++, pa++)
    totwrite += (cfra >= pa->time - step && cfra <= pa->dietime + step);

  return totwrite;
}

static void ptcache_particle_extra_write(void *psys_v, PTCacheMem *pm, int UNUSED(cfra))
{
  ParticleSystem *psys = psys_v;
  PTCacheExtra *extra = NULL;

  if (psys->part->phystype == PART_PHYS_FLUID && psys->part->fluid &&
      psys->part->fluid->flag & SPH_VISCOELASTIC_SPRINGS && psys->tot_fluidsprings &&
      psys->fluid_springs) {
    extra = MEM_callocN(sizeof(PTCacheExtra), "Point cache: fluid extra data");

    extra->type = BPHYS_EXTRA_FLUID_SPRINGS;
    extra->totdata = psys->tot_fluidsprings;

    extra->data = MEM_callocN(extra->totdata * ptcache_extra_datasize[extra->type],
                              "Point cache: extra data");
    memcpy(extra->data, psys->fluid_springs, extra->totdata * ptcache_extra_datasize[extra->type]);

    BLI_addtail(&pm->extradata, extra);
  }
}

static void ptcache_particle_extra_read(void *psys_v, PTCacheMem *pm, float UNUSED(cfra))
{
  ParticleSystem *psys = psys_v;
  PTCacheExtra *extra = pm->extradata.first;

  for (; extra; extra = extra->next) {
    switch (extra->type) {
      case BPHYS_EXTRA_FLUID_SPRINGS: {
        if (psys->fluid_springs)
          MEM_freeN(psys->fluid_springs);

        psys->fluid_springs = MEM_dupallocN(extra->data);
        psys->tot_fluidsprings = psys->alloc_fluidsprings = extra->totdata;
        break;
      }
    }
  }
}

/* Cloth functions */
static int ptcache_cloth_write(int index, void *cloth_v, void **data, int UNUSED(cfra))
{
  ClothModifierData *clmd = cloth_v;
  Cloth *cloth = clmd->clothObject;
  ClothVertex *vert = cloth->verts + index;

  PTCACHE_DATA_FROM(data, BPHYS_DATA_LOCATION, vert->x);
  PTCACHE_DATA_FROM(data, BPHYS_DATA_VELOCITY, vert->v);
  PTCACHE_DATA_FROM(data, BPHYS_DATA_XCONST, vert->xconst);

  return 1;
}
static void ptcache_cloth_read(
    int index, void *cloth_v, void **data, float UNUSED(cfra), float *old_data)
{
  ClothModifierData *clmd = cloth_v;
  Cloth *cloth = clmd->clothObject;
  ClothVertex *vert = cloth->verts + index;

  if (old_data) {
    memcpy(vert->x, data, 3 * sizeof(float));
    memcpy(vert->xconst, data + 3, 3 * sizeof(float));
    memcpy(vert->v, data + 6, 3 * sizeof(float));
  }
  else {
    PTCACHE_DATA_TO(data, BPHYS_DATA_LOCATION, 0, vert->x);
    PTCACHE_DATA_TO(data, BPHYS_DATA_VELOCITY, 0, vert->v);
    PTCACHE_DATA_TO(data, BPHYS_DATA_XCONST, 0, vert->xconst);
  }
}
static void ptcache_cloth_interpolate(
    int index, void *cloth_v, void **data, float cfra, float cfra1, float cfra2, float *old_data)
{
  ClothModifierData *clmd = cloth_v;
  Cloth *cloth = clmd->clothObject;
  ClothVertex *vert = cloth->verts + index;
  ParticleKey keys[4];
  float dfra;

  if (cfra1 == cfra2)
    return;

  copy_v3_v3(keys[1].co, vert->x);
  copy_v3_v3(keys[1].vel, vert->v);

  if (old_data) {
    memcpy(keys[2].co, old_data, 3 * sizeof(float));
    memcpy(keys[2].vel, old_data + 6, 3 * sizeof(float));
  }
  else
    BKE_ptcache_make_particle_key(keys + 2, 0, data, cfra2);

  dfra = cfra2 - cfra1;

  mul_v3_fl(keys[1].vel, dfra);
  mul_v3_fl(keys[2].vel, dfra);

  psys_interpolate_particle(-1, keys, (cfra - cfra1) / dfra, keys, 1);

  mul_v3_fl(keys->vel, 1.0f / dfra);

  copy_v3_v3(vert->x, keys->co);
  copy_v3_v3(vert->v, keys->vel);

  /* should vert->xconst be interpolated somehow too? - jahka */
}

static int ptcache_cloth_totpoint(void *cloth_v, int UNUSED(cfra))
{
  ClothModifierData *clmd = cloth_v;
  return clmd->clothObject ? clmd->clothObject->mvert_num : 0;
}

static void ptcache_cloth_error(void *cloth_v, const char *message)
{
  ClothModifierData *clmd = cloth_v;
  modifier_setError(&clmd->modifier, "%s", message);
}

#ifdef WITH_SMOKE
/* Smoke functions */
static int ptcache_smoke_totpoint(void *smoke_v, int UNUSED(cfra))
{
  SmokeModifierData *smd = (SmokeModifierData *)smoke_v;
  SmokeDomainSettings *sds = smd->domain;

  if (sds->fluid) {
    return sds->base_res[0] * sds->base_res[1] * sds->base_res[2];
  }
  else
    return 0;
}

static void ptcache_smoke_error(void *smoke_v, const char *message)
{
  SmokeModifierData *smd = (SmokeModifierData *)smoke_v;
  modifier_setError(&smd->modifier, "%s", message);
}

#  define SMOKE_CACHE_VERSION "1.04"

static int ptcache_smoke_write(PTCacheFile *pf, void *smoke_v)
{
  SmokeModifierData *smd = (SmokeModifierData *)smoke_v;
  SmokeDomainSettings *sds = smd->domain;
  int ret = 0;
  int fluid_fields = BKE_smoke_get_data_flags(sds);

  /* version header */
  ptcache_file_write(pf, SMOKE_CACHE_VERSION, 4, sizeof(char));
  ptcache_file_write(pf, &fluid_fields, 1, sizeof(int));
  ptcache_file_write(pf, &sds->active_fields, 1, sizeof(int));
  ptcache_file_write(pf, &sds->res, 3, sizeof(int));
  ptcache_file_write(pf, &sds->dx, 1, sizeof(float));

  if (sds->fluid) {
    size_t res = sds->res[0] * sds->res[1] * sds->res[2];
    float dt, dx, *dens, *react, *fuel, *flame, *heat, *heatold, *vx, *vy, *vz, *r, *g, *b;
    unsigned char *obstacles;
    unsigned int in_len = sizeof(float) * (unsigned int)res;
    unsigned char *out = (unsigned char *)MEM_callocN(LZO_OUT_LEN(in_len) * 4,
                                                      "pointcache_lzo_buffer");
    //int mode = res >= 1000000 ? 2 : 1;
    int mode = 1;  // light
    if (sds->cache_comp == SM_CACHE_HEAVY)
      mode = 2;  // heavy

    smoke_export(sds->fluid,
                 &dt,
                 &dx,
                 &dens,
                 &react,
                 &flame,
                 &fuel,
                 &heat,
                 &heatold,
                 &vx,
                 &vy,
                 &vz,
                 &r,
                 &g,
                 &b,
                 &obstacles);

    ptcache_file_compressed_write(pf, (unsigned char *)sds->shadow, in_len, out, mode);
    ptcache_file_compressed_write(pf, (unsigned char *)dens, in_len, out, mode);
    if (fluid_fields & SM_ACTIVE_HEAT) {
      ptcache_file_compressed_write(pf, (unsigned char *)heat, in_len, out, mode);
      ptcache_file_compressed_write(pf, (unsigned char *)heatold, in_len, out, mode);
    }
    if (fluid_fields & SM_ACTIVE_FIRE) {
      ptcache_file_compressed_write(pf, (unsigned char *)flame, in_len, out, mode);
      ptcache_file_compressed_write(pf, (unsigned char *)fuel, in_len, out, mode);
      ptcache_file_compressed_write(pf, (unsigned char *)react, in_len, out, mode);
    }
    if (fluid_fields & SM_ACTIVE_COLORS) {
      ptcache_file_compressed_write(pf, (unsigned char *)r, in_len, out, mode);
      ptcache_file_compressed_write(pf, (unsigned char *)g, in_len, out, mode);
      ptcache_file_compressed_write(pf, (unsigned char *)b, in_len, out, mode);
    }
    ptcache_file_compressed_write(pf, (unsigned char *)vx, in_len, out, mode);
    ptcache_file_compressed_write(pf, (unsigned char *)vy, in_len, out, mode);
    ptcache_file_compressed_write(pf, (unsigned char *)vz, in_len, out, mode);
    ptcache_file_compressed_write(pf, (unsigned char *)obstacles, (unsigned int)res, out, mode);
    ptcache_file_write(pf, &dt, 1, sizeof(float));
    ptcache_file_write(pf, &dx, 1, sizeof(float));
    ptcache_file_write(pf, &sds->p0, 3, sizeof(float));
    ptcache_file_write(pf, &sds->p1, 3, sizeof(float));
    ptcache_file_write(pf, &sds->dp0, 3, sizeof(float));
    ptcache_file_write(pf, &sds->shift, 3, sizeof(int));
    ptcache_file_write(pf, &sds->obj_shift_f, 3, sizeof(float));
    ptcache_file_write(pf, &sds->obmat, 16, sizeof(float));
    ptcache_file_write(pf, &sds->base_res, 3, sizeof(int));
    ptcache_file_write(pf, &sds->res_min, 3, sizeof(int));
    ptcache_file_write(pf, &sds->res_max, 3, sizeof(int));
    ptcache_file_write(pf, &sds->active_color, 3, sizeof(float));

    MEM_freeN(out);

    ret = 1;
  }

  if (sds->wt) {
    int res_big_array[3];
    int res_big;
    int res = sds->res[0] * sds->res[1] * sds->res[2];
    float *dens, *react, *fuel, *flame, *tcu, *tcv, *tcw, *r, *g, *b;
    unsigned int in_len = sizeof(float) * (unsigned int)res;
    unsigned int in_len_big;
    unsigned char *out;
    int mode;

    smoke_turbulence_get_res(sds->wt, res_big_array);
    res_big = res_big_array[0] * res_big_array[1] * res_big_array[2];
    //mode =  res_big >= 1000000 ? 2 : 1;
    mode = 1;  // light
    if (sds->cache_high_comp == SM_CACHE_HEAVY)
      mode = 2;  // heavy

    in_len_big = sizeof(float) * (unsigned int)res_big;

    smoke_turbulence_export(sds->wt, &dens, &react, &flame, &fuel, &r, &g, &b, &tcu, &tcv, &tcw);

    out = (unsigned char *)MEM_callocN(LZO_OUT_LEN(in_len_big), "pointcache_lzo_buffer");
    ptcache_file_compressed_write(pf, (unsigned char *)dens, in_len_big, out, mode);
    if (fluid_fields & SM_ACTIVE_FIRE) {
      ptcache_file_compressed_write(pf, (unsigned char *)flame, in_len_big, out, mode);
      ptcache_file_compressed_write(pf, (unsigned char *)fuel, in_len_big, out, mode);
      ptcache_file_compressed_write(pf, (unsigned char *)react, in_len_big, out, mode);
    }
    if (fluid_fields & SM_ACTIVE_COLORS) {
      ptcache_file_compressed_write(pf, (unsigned char *)r, in_len_big, out, mode);
      ptcache_file_compressed_write(pf, (unsigned char *)g, in_len_big, out, mode);
      ptcache_file_compressed_write(pf, (unsigned char *)b, in_len_big, out, mode);
    }
    MEM_freeN(out);

    out = (unsigned char *)MEM_callocN(LZO_OUT_LEN(in_len), "pointcache_lzo_buffer");
    ptcache_file_compressed_write(pf, (unsigned char *)tcu, in_len, out, mode);
    ptcache_file_compressed_write(pf, (unsigned char *)tcv, in_len, out, mode);
    ptcache_file_compressed_write(pf, (unsigned char *)tcw, in_len, out, mode);
    MEM_freeN(out);

    ret = 1;
  }

  return ret;
}

/* read old smoke cache from 2.64 */
static int ptcache_smoke_read_old(PTCacheFile *pf, void *smoke_v)
{
  SmokeModifierData *smd = (SmokeModifierData *)smoke_v;
  SmokeDomainSettings *sds = smd->domain;

  if (sds->fluid) {
    const size_t res = sds->res[0] * sds->res[1] * sds->res[2];
    const unsigned int out_len = (unsigned int)res * sizeof(float);
    float dt, dx, *dens, *heat, *heatold, *vx, *vy, *vz;
    unsigned char *obstacles;
    float *tmp_array = MEM_callocN(out_len, "Smoke old cache tmp");

    int fluid_fields = BKE_smoke_get_data_flags(sds);

    /* Part part of the new cache header */
    sds->active_color[0] = 0.7f;
    sds->active_color[1] = 0.7f;
    sds->active_color[2] = 0.7f;

    smoke_export(sds->fluid,
                 &dt,
                 &dx,
                 &dens,
                 NULL,
                 NULL,
                 NULL,
                 &heat,
                 &heatold,
                 &vx,
                 &vy,
                 &vz,
                 NULL,
                 NULL,
                 NULL,
                 &obstacles);

    ptcache_file_compressed_read(pf, (unsigned char *)sds->shadow, out_len);
    ptcache_file_compressed_read(pf, (unsigned char *)dens, out_len);
    ptcache_file_compressed_read(pf, (unsigned char *)tmp_array, out_len);

    if (fluid_fields & SM_ACTIVE_HEAT) {
      ptcache_file_compressed_read(pf, (unsigned char *)heat, out_len);
      ptcache_file_compressed_read(pf, (unsigned char *)heatold, out_len);
    }
    else {
      ptcache_file_compressed_read(pf, (unsigned char *)tmp_array, out_len);
      ptcache_file_compressed_read(pf, (unsigned char *)tmp_array, out_len);
    }
    ptcache_file_compressed_read(pf, (unsigned char *)vx, out_len);
    ptcache_file_compressed_read(pf, (unsigned char *)vy, out_len);
    ptcache_file_compressed_read(pf, (unsigned char *)vz, out_len);
    ptcache_file_compressed_read(pf, (unsigned char *)tmp_array, out_len);
    ptcache_file_compressed_read(pf, (unsigned char *)tmp_array, out_len);
    ptcache_file_compressed_read(pf, (unsigned char *)tmp_array, out_len);
    ptcache_file_compressed_read(pf, (unsigned char *)obstacles, (unsigned int)res);
    ptcache_file_read(pf, &dt, 1, sizeof(float));
    ptcache_file_read(pf, &dx, 1, sizeof(float));

    MEM_freeN(tmp_array);

    if (pf->data_types & (1 << BPHYS_DATA_SMOKE_HIGH) && sds->wt) {
      int res_big, res_big_array[3];
      float *tcu, *tcv, *tcw;
      unsigned int out_len_big;
      unsigned char *tmp_array_big;
      smoke_turbulence_get_res(sds->wt, res_big_array);
      res_big = res_big_array[0] * res_big_array[1] * res_big_array[2];
      out_len_big = sizeof(float) * (unsigned int)res_big;

      tmp_array_big = MEM_callocN(out_len_big, "Smoke old cache tmp");

      smoke_turbulence_export(
          sds->wt, &dens, NULL, NULL, NULL, NULL, NULL, NULL, &tcu, &tcv, &tcw);

      ptcache_file_compressed_read(pf, (unsigned char *)dens, out_len_big);
      ptcache_file_compressed_read(pf, (unsigned char *)tmp_array_big, out_len_big);

      ptcache_file_compressed_read(pf, (unsigned char *)tcu, out_len);
      ptcache_file_compressed_read(pf, (unsigned char *)tcv, out_len);
      ptcache_file_compressed_read(pf, (unsigned char *)tcw, out_len);

      MEM_freeN(tmp_array_big);
    }
  }

  return 1;
}

static int ptcache_smoke_read(PTCacheFile *pf, void *smoke_v)
{
  SmokeModifierData *smd = (SmokeModifierData *)smoke_v;
  SmokeDomainSettings *sds = smd->domain;
  char version[4];
  int ch_res[3];
  float ch_dx;
  int fluid_fields = BKE_smoke_get_data_flags(sds);
  int cache_fields = 0;
  int active_fields = 0;
  int reallocate = 0;

  /* version header */
  ptcache_file_read(pf, version, 4, sizeof(char));
  if (!STREQLEN(version, SMOKE_CACHE_VERSION, 4)) {
    /* reset file pointer */
    fseek(pf->fp, -4, SEEK_CUR);
    return ptcache_smoke_read_old(pf, smoke_v);
  }

  /* fluid info */
  ptcache_file_read(pf, &cache_fields, 1, sizeof(int));
  ptcache_file_read(pf, &active_fields, 1, sizeof(int));
  ptcache_file_read(pf, &ch_res, 3, sizeof(int));
  ptcache_file_read(pf, &ch_dx, 1, sizeof(float));

  /* check if resolution has changed */
  if (sds->res[0] != ch_res[0] || sds->res[1] != ch_res[1] || sds->res[2] != ch_res[2]) {
    if (sds->flags & MOD_SMOKE_ADAPTIVE_DOMAIN)
      reallocate = 1;
    else
      return 0;
  }
  /* check if active fields have changed */
  if (fluid_fields != cache_fields || active_fields != sds->active_fields)
    reallocate = 1;

  /* reallocate fluid if needed*/
  if (reallocate) {
    sds->active_fields = active_fields | cache_fields;
    BKE_smoke_reallocate_fluid(sds, ch_dx, ch_res, 1);
    sds->dx = ch_dx;
    copy_v3_v3_int(sds->res, ch_res);
    sds->total_cells = ch_res[0] * ch_res[1] * ch_res[2];
    if (sds->flags & MOD_SMOKE_HIGHRES) {
      BKE_smoke_reallocate_highres_fluid(sds, ch_dx, ch_res, 1);
    }
  }

  if (sds->fluid) {
    size_t res = sds->res[0] * sds->res[1] * sds->res[2];
    float dt, dx, *dens, *react, *fuel, *flame, *heat, *heatold, *vx, *vy, *vz, *r, *g, *b;
    unsigned char *obstacles;
    unsigned int out_len = (unsigned int)res * sizeof(float);

    smoke_export(sds->fluid,
                 &dt,
                 &dx,
                 &dens,
                 &react,
                 &flame,
                 &fuel,
                 &heat,
                 &heatold,
                 &vx,
                 &vy,
                 &vz,
                 &r,
                 &g,
                 &b,
                 &obstacles);

    ptcache_file_compressed_read(pf, (unsigned char *)sds->shadow, out_len);
    ptcache_file_compressed_read(pf, (unsigned char *)dens, out_len);
    if (cache_fields & SM_ACTIVE_HEAT) {
      ptcache_file_compressed_read(pf, (unsigned char *)heat, out_len);
      ptcache_file_compressed_read(pf, (unsigned char *)heatold, out_len);
    }
    if (cache_fields & SM_ACTIVE_FIRE) {
      ptcache_file_compressed_read(pf, (unsigned char *)flame, out_len);
      ptcache_file_compressed_read(pf, (unsigned char *)fuel, out_len);
      ptcache_file_compressed_read(pf, (unsigned char *)react, out_len);
    }
    if (cache_fields & SM_ACTIVE_COLORS) {
      ptcache_file_compressed_read(pf, (unsigned char *)r, out_len);
      ptcache_file_compressed_read(pf, (unsigned char *)g, out_len);
      ptcache_file_compressed_read(pf, (unsigned char *)b, out_len);
    }
    ptcache_file_compressed_read(pf, (unsigned char *)vx, out_len);
    ptcache_file_compressed_read(pf, (unsigned char *)vy, out_len);
    ptcache_file_compressed_read(pf, (unsigned char *)vz, out_len);
    ptcache_file_compressed_read(pf, (unsigned char *)obstacles, (unsigned int)res);
    ptcache_file_read(pf, &dt, 1, sizeof(float));
    ptcache_file_read(pf, &dx, 1, sizeof(float));
    ptcache_file_read(pf, &sds->p0, 3, sizeof(float));
    ptcache_file_read(pf, &sds->p1, 3, sizeof(float));
    ptcache_file_read(pf, &sds->dp0, 3, sizeof(float));
    ptcache_file_read(pf, &sds->shift, 3, sizeof(int));
    ptcache_file_read(pf, &sds->obj_shift_f, 3, sizeof(float));
    ptcache_file_read(pf, &sds->obmat, 16, sizeof(float));
    ptcache_file_read(pf, &sds->base_res, 3, sizeof(int));
    ptcache_file_read(pf, &sds->res_min, 3, sizeof(int));
    ptcache_file_read(pf, &sds->res_max, 3, sizeof(int));
    ptcache_file_read(pf, &sds->active_color, 3, sizeof(float));
  }

  if (pf->data_types & (1 << BPHYS_DATA_SMOKE_HIGH) && sds->wt) {
    int res = sds->res[0] * sds->res[1] * sds->res[2];
    int res_big, res_big_array[3];
    float *dens, *react, *fuel, *flame, *tcu, *tcv, *tcw, *r, *g, *b;
    unsigned int out_len = sizeof(float) * (unsigned int)res;
    unsigned int out_len_big;

    smoke_turbulence_get_res(sds->wt, res_big_array);
    res_big = res_big_array[0] * res_big_array[1] * res_big_array[2];
    out_len_big = sizeof(float) * (unsigned int)res_big;

    smoke_turbulence_export(sds->wt, &dens, &react, &flame, &fuel, &r, &g, &b, &tcu, &tcv, &tcw);

    ptcache_file_compressed_read(pf, (unsigned char *)dens, out_len_big);
    if (cache_fields & SM_ACTIVE_FIRE) {
      ptcache_file_compressed_read(pf, (unsigned char *)flame, out_len_big);
      ptcache_file_compressed_read(pf, (unsigned char *)fuel, out_len_big);
      ptcache_file_compressed_read(pf, (unsigned char *)react, out_len_big);
    }
    if (cache_fields & SM_ACTIVE_COLORS) {
      ptcache_file_compressed_read(pf, (unsigned char *)r, out_len_big);
      ptcache_file_compressed_read(pf, (unsigned char *)g, out_len_big);
      ptcache_file_compressed_read(pf, (unsigned char *)b, out_len_big);
    }

    ptcache_file_compressed_read(pf, (unsigned char *)tcu, out_len);
    ptcache_file_compressed_read(pf, (unsigned char *)tcv, out_len);
    ptcache_file_compressed_read(pf, (unsigned char *)tcw, out_len);
  }

  return 1;
}

#  ifdef WITH_OPENVDB
/**
 * Construct matrices which represent the fluid object, for low and high res:
 * <pre>
 * vs 0  0  0
 * 0  vs 0  0
 * 0  0  vs 0
 * px py pz 1
 * </pre>
 *
 * with `vs` = voxel size, and `px, py, pz`,
 * the min position of the domain's bounding box.
 */
static void compute_fluid_matrices(SmokeDomainSettings *sds)
{
  float bbox_min[3];

  copy_v3_v3(bbox_min, sds->p0);

  if (sds->flags & MOD_SMOKE_ADAPTIVE_DOMAIN) {
    bbox_min[0] += (sds->cell_size[0] * (float)sds->res_min[0]);
    bbox_min[1] += (sds->cell_size[1] * (float)sds->res_min[1]);
    bbox_min[2] += (sds->cell_size[2] * (float)sds->res_min[2]);
    add_v3_v3(bbox_min, sds->obj_shift_f);
  }

  /* construct low res matrix */
  size_to_mat4(sds->fluidmat, sds->cell_size);
  copy_v3_v3(sds->fluidmat[3], bbox_min);

  /* The smoke simulator stores voxels cell-centered, whilst VDB is node
   * centered, so we offset the matrix by half a voxel to compensate. */
  madd_v3_v3fl(sds->fluidmat[3], sds->cell_size, 0.5f);

  mul_m4_m4m4(sds->fluidmat, sds->obmat, sds->fluidmat);

  if (sds->wt) {
    float voxel_size_high[3];
    /* construct high res matrix */
    mul_v3_v3fl(voxel_size_high, sds->cell_size, 1.0f / (float)(sds->amplify + 1));
    size_to_mat4(sds->fluidmat_wt, voxel_size_high);
    copy_v3_v3(sds->fluidmat_wt[3], bbox_min);

    /* Same here, add half a voxel to adjust the position of the fluid. */
    madd_v3_v3fl(sds->fluidmat_wt[3], voxel_size_high, 0.5f);

    mul_m4_m4m4(sds->fluidmat_wt, sds->obmat, sds->fluidmat_wt);
  }
}

static int ptcache_smoke_openvdb_write(struct OpenVDBWriter *writer, void *smoke_v)
{
  SmokeModifierData *smd = (SmokeModifierData *)smoke_v;
  SmokeDomainSettings *sds = smd->domain;

  OpenVDBWriter_set_flags(writer, sds->openvdb_comp, (sds->data_depth == 16));

  OpenVDBWriter_add_meta_int(writer, "blender/smoke/active_fields", sds->active_fields);
  OpenVDBWriter_add_meta_v3_int(writer, "blender/smoke/resolution", sds->res);
  OpenVDBWriter_add_meta_v3_int(writer, "blender/smoke/min_resolution", sds->res_min);
  OpenVDBWriter_add_meta_v3_int(writer, "blender/smoke/max_resolution", sds->res_max);
  OpenVDBWriter_add_meta_v3_int(writer, "blender/smoke/base_resolution", sds->base_res);
  OpenVDBWriter_add_meta_v3(writer, "blender/smoke/min_bbox", sds->p0);
  OpenVDBWriter_add_meta_v3(writer, "blender/smoke/max_bbox", sds->p1);
  OpenVDBWriter_add_meta_v3(writer, "blender/smoke/dp0", sds->dp0);
  OpenVDBWriter_add_meta_v3_int(writer, "blender/smoke/shift", sds->shift);
  OpenVDBWriter_add_meta_v3(writer, "blender/smoke/obj_shift_f", sds->obj_shift_f);
  OpenVDBWriter_add_meta_v3(writer, "blender/smoke/active_color", sds->active_color);
  OpenVDBWriter_add_meta_mat4(writer, "blender/smoke/obmat", sds->obmat);

  int fluid_fields = BKE_smoke_get_data_flags(sds);

  struct OpenVDBFloatGrid *clip_grid = NULL;

  compute_fluid_matrices(sds);

  OpenVDBWriter_add_meta_int(writer, "blender/smoke/fluid_fields", fluid_fields);

  if (sds->wt) {
    struct OpenVDBFloatGrid *wt_density_grid;
    float *dens, *react, *fuel, *flame, *tcu, *tcv, *tcw, *r, *g, *b;

    smoke_turbulence_export(sds->wt, &dens, &react, &flame, &fuel, &r, &g, &b, &tcu, &tcv, &tcw);

    wt_density_grid = OpenVDB_export_grid_fl(
        writer, "density", dens, sds->res_wt, sds->fluidmat_wt, sds->clipping, NULL);
    clip_grid = wt_density_grid;

    if (fluid_fields & SM_ACTIVE_FIRE) {
      OpenVDB_export_grid_fl(
          writer, "flame", flame, sds->res_wt, sds->fluidmat_wt, sds->clipping, wt_density_grid);
      OpenVDB_export_grid_fl(
          writer, "fuel", fuel, sds->res_wt, sds->fluidmat_wt, sds->clipping, wt_density_grid);
      OpenVDB_export_grid_fl(
          writer, "react", react, sds->res_wt, sds->fluidmat_wt, sds->clipping, wt_density_grid);
    }

    if (fluid_fields & SM_ACTIVE_COLORS) {
      OpenVDB_export_grid_vec(writer,
                              "color",
                              r,
                              g,
                              b,
                              sds->res_wt,
                              sds->fluidmat_wt,
                              VEC_INVARIANT,
                              true,
                              sds->clipping,
                              wt_density_grid);
    }

    OpenVDB_export_grid_vec(writer,
                            "texture coordinates",
                            tcu,
                            tcv,
                            tcw,
                            sds->res,
                            sds->fluidmat,
                            VEC_INVARIANT,
                            false,
                            sds->clipping,
                            wt_density_grid);
  }

  if (sds->fluid) {
    struct OpenVDBFloatGrid *density_grid;
    float dt, dx, *dens, *react, *fuel, *flame, *heat, *heatold, *vx, *vy, *vz, *r, *g, *b;
    unsigned char *obstacles;

    smoke_export(sds->fluid,
                 &dt,
                 &dx,
                 &dens,
                 &react,
                 &flame,
                 &fuel,
                 &heat,
                 &heatold,
                 &vx,
                 &vy,
                 &vz,
                 &r,
                 &g,
                 &b,
                 &obstacles);

    OpenVDBWriter_add_meta_fl(writer, "blender/smoke/dx", dx);
    OpenVDBWriter_add_meta_fl(writer, "blender/smoke/dt", dt);

    const char *name = (!sds->wt) ? "density" : "density_low";
    density_grid = OpenVDB_export_grid_fl(
        writer, name, dens, sds->res, sds->fluidmat, sds->clipping, NULL);
    clip_grid = sds->wt ? clip_grid : density_grid;

    OpenVDB_export_grid_fl(
        writer, "shadow", sds->shadow, sds->res, sds->fluidmat, sds->clipping, NULL);

    if (fluid_fields & SM_ACTIVE_HEAT) {
      OpenVDB_export_grid_fl(
          writer, "heat", heat, sds->res, sds->fluidmat, sds->clipping, clip_grid);
      OpenVDB_export_grid_fl(
          writer, "heat_old", heatold, sds->res, sds->fluidmat, sds->clipping, clip_grid);
    }

    if (fluid_fields & SM_ACTIVE_FIRE) {
      name = (!sds->wt) ? "flame" : "flame_low";
      OpenVDB_export_grid_fl(
          writer, name, flame, sds->res, sds->fluidmat, sds->clipping, density_grid);
      name = (!sds->wt) ? "fuel" : "fuel_low";
      OpenVDB_export_grid_fl(
          writer, name, fuel, sds->res, sds->fluidmat, sds->clipping, density_grid);
      name = (!sds->wt) ? "react" : "react_low";
      OpenVDB_export_grid_fl(
          writer, name, react, sds->res, sds->fluidmat, sds->clipping, density_grid);
    }

    if (fluid_fields & SM_ACTIVE_COLORS) {
      name = (!sds->wt) ? "color" : "color_low";
      OpenVDB_export_grid_vec(writer,
                              name,
                              r,
                              g,
                              b,
                              sds->res,
                              sds->fluidmat,
                              VEC_INVARIANT,
                              true,
                              sds->clipping,
                              density_grid);
    }

    OpenVDB_export_grid_vec(writer,
                            "velocity",
                            vx,
                            vy,
                            vz,
                            sds->res,
                            sds->fluidmat,
                            VEC_CONTRAVARIANT_RELATIVE,
                            false,
                            sds->clipping,
                            clip_grid);
    OpenVDB_export_grid_ch(
        writer, "obstacles", obstacles, sds->res, sds->fluidmat, sds->clipping, NULL);
  }

  return 1;
}

static int ptcache_smoke_openvdb_read(struct OpenVDBReader *reader, void *smoke_v)
{
  SmokeModifierData *smd = (SmokeModifierData *)smoke_v;

  if (!smd) {
    return 0;
  }

  SmokeDomainSettings *sds = smd->domain;

  int fluid_fields = BKE_smoke_get_data_flags(sds);
  int active_fields, cache_fields = 0;
  int cache_res[3];
  float cache_dx;
  bool reallocate = false;

  OpenVDBReader_get_meta_v3_int(reader, "blender/smoke/min_resolution", sds->res_min);
  OpenVDBReader_get_meta_v3_int(reader, "blender/smoke/max_resolution", sds->res_max);
  OpenVDBReader_get_meta_v3_int(reader, "blender/smoke/base_resolution", sds->base_res);
  OpenVDBReader_get_meta_v3(reader, "blender/smoke/min_bbox", sds->p0);
  OpenVDBReader_get_meta_v3(reader, "blender/smoke/max_bbox", sds->p1);
  OpenVDBReader_get_meta_v3(reader, "blender/smoke/dp0", sds->dp0);
  OpenVDBReader_get_meta_v3_int(reader, "blender/smoke/shift", sds->shift);
  OpenVDBReader_get_meta_v3(reader, "blender/smoke/obj_shift_f", sds->obj_shift_f);
  OpenVDBReader_get_meta_v3(reader, "blender/smoke/active_color", sds->active_color);
  OpenVDBReader_get_meta_mat4(reader, "blender/smoke/obmat", sds->obmat);
  OpenVDBReader_get_meta_int(reader, "blender/smoke/fluid_fields", &cache_fields);
  OpenVDBReader_get_meta_int(reader, "blender/smoke/active_fields", &active_fields);
  OpenVDBReader_get_meta_fl(reader, "blender/smoke/dx", &cache_dx);
  OpenVDBReader_get_meta_v3_int(reader, "blender/smoke/resolution", cache_res);

  /* check if resolution has changed */
  if (sds->res[0] != cache_res[0] || sds->res[1] != cache_res[1] || sds->res[2] != cache_res[2]) {
    if (sds->flags & MOD_SMOKE_ADAPTIVE_DOMAIN) {
      reallocate = true;
    }
    else {
      return 0;
    }
  }

  /* check if active fields have changed */
  if ((fluid_fields != cache_fields) || (active_fields != sds->active_fields)) {
    reallocate = true;
  }

  /* reallocate fluid if needed*/
  if (reallocate) {
    sds->active_fields = active_fields | cache_fields;
    BKE_smoke_reallocate_fluid(sds, cache_dx, cache_res, 1);
    sds->dx = cache_dx;
    copy_v3_v3_int(sds->res, cache_res);
    sds->total_cells = cache_res[0] * cache_res[1] * cache_res[2];

    if (sds->flags & MOD_SMOKE_HIGHRES) {
      BKE_smoke_reallocate_highres_fluid(sds, cache_dx, cache_res, 1);
    }
  }

  if (sds->fluid) {
    float dt, dx, *dens, *react, *fuel, *flame, *heat, *heatold, *vx, *vy, *vz, *r, *g, *b;
    unsigned char *obstacles;

    smoke_export(sds->fluid,
                 &dt,
                 &dx,
                 &dens,
                 &react,
                 &flame,
                 &fuel,
                 &heat,
                 &heatold,
                 &vx,
                 &vy,
                 &vz,
                 &r,
                 &g,
                 &b,
                 &obstacles);

    OpenVDBReader_get_meta_fl(reader, "blender/smoke/dt", &dt);

    OpenVDB_import_grid_fl(reader, "shadow", &sds->shadow, sds->res);

    const char *name = (!sds->wt) ? "density" : "density_low";
    OpenVDB_import_grid_fl(reader, name, &dens, sds->res);

    if (cache_fields & SM_ACTIVE_HEAT) {
      OpenVDB_import_grid_fl(reader, "heat", &heat, sds->res);
      OpenVDB_import_grid_fl(reader, "heat_old", &heatold, sds->res);
    }

    if (cache_fields & SM_ACTIVE_FIRE) {
      name = (!sds->wt) ? "flame" : "flame_low";
      OpenVDB_import_grid_fl(reader, name, &flame, sds->res);
      name = (!sds->wt) ? "fuel" : "fuel_low";
      OpenVDB_import_grid_fl(reader, name, &fuel, sds->res);
      name = (!sds->wt) ? "react" : "react_low";
      OpenVDB_import_grid_fl(reader, name, &react, sds->res);
    }

    if (cache_fields & SM_ACTIVE_COLORS) {
      name = (!sds->wt) ? "color" : "color_low";
      OpenVDB_import_grid_vec(reader, name, &r, &g, &b, sds->res);
    }

    OpenVDB_import_grid_vec(reader, "velocity", &vx, &vy, &vz, sds->res);
    OpenVDB_import_grid_ch(reader, "obstacles", &obstacles, sds->res);
  }

  if (sds->wt) {
    float *dens, *react, *fuel, *flame, *tcu, *tcv, *tcw, *r, *g, *b;

    smoke_turbulence_export(sds->wt, &dens, &react, &flame, &fuel, &r, &g, &b, &tcu, &tcv, &tcw);

    OpenVDB_import_grid_fl(reader, "density", &dens, sds->res_wt);

    if (cache_fields & SM_ACTIVE_FIRE) {
      OpenVDB_import_grid_fl(reader, "flame", &flame, sds->res_wt);
      OpenVDB_import_grid_fl(reader, "fuel", &fuel, sds->res_wt);
      OpenVDB_import_grid_fl(reader, "react", &react, sds->res_wt);
    }

    if (cache_fields & SM_ACTIVE_COLORS) {
      OpenVDB_import_grid_vec(reader, "color", &r, &g, &b, sds->res_wt);
    }

    OpenVDB_import_grid_vec(reader, "texture coordinates", &tcu, &tcv, &tcw, sds->res);
  }

  OpenVDBReader_free(reader);

  return 1;
}
<<<<<<< HEAD

static void ptcache_smoke_openvdb_free(SmokeDomainSettings *sds)
{
	OpenVDBModifierData *vdbmd = sds->vdb;

	if (sds->fluid) {
		smoke_free(sds->fluid);
		sds->fluid = NULL;
	}

	vdbmd->frame_last = -1;
	vdbmd->max_density = 0.0f;
	vdbmd->max_heat = 0.0f;
	vdbmd->max_flame = 0.0f;
	vdbmd->max_color = 0.0f;
}

static int ptcache_smoke_openvdb_extern_read(struct OpenVDBReader *reader, void *smoke_v)
{
	SmokeModifierData *smd = (SmokeModifierData *)smoke_v;

	if (!smd) {
		OpenVDBReader_free(reader);
		return 0;
	}

	SmokeDomainSettings *sds = smd->domain;
	OpenVDBModifierData *vdbmd = sds->vdb;

	int fluid_fields = smoke_get_data_flags(sds);
	int cache_fields = 0;
	bool reallocate = false;
	int vdb_type = PTCACHE_VDB_TYPE_GENERIC;
	short up_axis = vdbmd->up_axis;
	short front_axis = vdbmd->front_axis;
	short up = vdbmd->up_axis;
	short front = vdbmd->front_axis;
	bool inv[3];
	int res[3];
	int res_min[3];
	int res_max[3];
	int level;

	if (OpenVDB_has_metadata(reader, "FFXVDBVersion")) {
		vdb_type = PTCACHE_VDB_TYPE_FUMEFX;

		up_axis = up = 1;
		front_axis = front = 2;
	}

	inv[2] = up >= 3;
	inv[1] = front < 3;

	up %= 3;
	front %= 3;
	inv[0] = !(inv[2] == inv[1]);

	if (up < front) {
		inv[0] = !inv[0];
	}

	if (abs(up - front) == 2) {
		inv[0] = !inv[0];
	}

	if (!OpenVDB_has_grid(reader, vdbmd->density) &&
	    !OpenVDB_has_grid(reader, vdbmd->flame))
	{
		OpenVDBReader_free(reader);

		sds->total_cells = 0;

		ptcache_smoke_openvdb_free(sds);

		return 0;
	}

	if (OpenVDB_has_grid(reader, vdbmd->heat)) {
		cache_fields |= SM_ACTIVE_HEAT;
	}

	if (OpenVDB_has_grid(reader, vdbmd->flame)) {
		cache_fields |= SM_ACTIVE_FIRE;
	}

	if (OpenVDB_has_grid(reader, vdbmd->color[0])) {
		cache_fields |= SM_ACTIVE_COLORS;
	}

	/* Check if FumeFX */
	if (vdb_type == PTCACHE_VDB_TYPE_FUMEFX) {
		OpenVDBReader_get_meta_v3_int(reader, "Nmax", sds->base_res);
		OpenVDBReader_get_meta_v3_int(reader, "N", res);
		OpenVDBReader_get_meta_v3_int(reader, "N0", res_min);
		OpenVDBReader_get_meta_v3(reader, "Lmax", sds->p1);

		VECADD(res_max, res_min, res);

		for (int i = 0; i < 3; i++) {
			if (inv[i]) {
				sds->res_max[i] = sds->base_res[i] - res_min[i];
				sds->res_min[i] = sds->base_res[i] - res_max[i];
			}
			else {
				sds->res_max[i] = res_max[i];
				sds->res_min[i] = res_min[i];
			}
		}

		sds->cell_size[0] = sds->p1[0] / sds->base_res[0];
		sds->cell_size[1] = sds->p1[1] / sds->base_res[1];
		sds->cell_size[2] = sds->p1[2] / sds->base_res[2];

		sds->p1[0] *= 0.5f;
		sds->p1[1] *= 0.5f;
		sds->p0[0] = -sds->p1[0];
		sds->p0[1] = -sds->p1[1];
		sds->p0[2] = 0.0f;
	}
	else {
		if (!OpenVDB_get_bbox(reader,
		                      OpenVDB_has_grid(reader, vdbmd->density) ? vdbmd->density : NULL,
		                      cache_fields & SM_ACTIVE_HEAT ? vdbmd->heat : NULL,
		                      cache_fields & SM_ACTIVE_FIRE ? vdbmd->flame : NULL,
		                      cache_fields & SM_ACTIVE_COLORS ? vdbmd->color : NULL,
		                      vdbmd->flags & MOD_OPENVDB_SPLIT_COLOR,
		                      vdbmd->up_axis, vdbmd->front_axis,
		                      res_min, res_max, res,
		                      sds->p0, sds->p1, sds->cell_size))
		{
			modifier_setError((ModifierData *)vdbmd, "Grids have different transformations");
		}

		VECCOPY(sds->base_res, res);

		for (int i = 0; i < 3; i++) {
			if (sds->p1[i] - sds->p0[i] < (sds->cell_size[i] * res[i]) - (sds->cell_size[i] / 2.0f)) {
				sds->p0[i] -= sds->cell_size[i] / 2.0f;
				sds->p1[i] += sds->cell_size[i] / 2.0f;
			}
		}

		sds->res_min[0] = sds->res_min[1] = sds->res_min[2] = 0;
		VECSUB(sds->res_max, res_max, res_min);
	}

	sub_v3_v3v3(sds->global_size, sds->p1, sds->p0);

	if ((sds->res_max[0] <= sds->res_min[0]) ||
	    (sds->res_max[1] <= sds->res_min[1]) ||
	    (sds->res_max[2] <= sds->res_min[2]))
	{
		OpenVDBReader_free(reader);

		sds->total_cells = 0;

		ptcache_smoke_openvdb_free(sds);

		return 0;
	}

	if (vdbmd->simplify) {
		int limit = MIN3(sds->base_res[0], sds->base_res[1], sds->base_res[2]);
		level = pow_i(2, vdbmd->simplify);

		if (level > limit) {
			level = limit;

			/* Ensure power of 2 */
			level |= level >> 1;
			level |= level >> 2;
			level |= level >> 4;
			level |= level >> 8;
			level |= level >> 16;
			level ^= level >> 1;
		}

		if (level > 1) {
			for (int i = 0; i < 3; i++) {
				float cell_bkp = sds->cell_size[i];
				sds->res_min[i] /= level;
				sds->res_max[i] /= level;

				res[i] = sds->res_max[i] - sds->res_min[i];
				sds->base_res[i] = sds->base_res[i] / level;

				sds->cell_size[i] *= level;

				if (vdb_type == PTCACHE_VDB_TYPE_FUMEFX) {
					if (inv[i]) {
						res_max[i] = sds->base_res[i] - sds->res_min[i];
						res_min[i] = sds->base_res[i] - sds->res_max[i];
					}
					else {
						res_max[i] = sds->res_max[i];
						res_min[i] = sds->res_min[i];
					}

					res_min[i] *= level;
					res_max[i] *= level;
				}
				else {
					float coord = sds->p0[i];
					int cell_shift;
					float shift;

					cell_shift = round(coord / cell_bkp);
					cell_shift = cell_shift % level;

					if (cell_shift < 0) {
						cell_shift += level;
					}

					if (level - cell_shift < cell_shift) {
						cell_shift -= level;
					}

					shift = cell_shift * cell_bkp;

					sds->p0[i] -= shift;

					if (sds->p1[i] - sds->p0[i] - (sds->cell_size[i] * res[i]) >=
					    (sds->cell_size[i] / 2.0f) - FLT_EPSILON)
					{
						res[i] += 1;
						sds->base_res[i] += 1;
						sds->res_max[i] += 1;
					}


					res_min[i] -= cell_shift;

					res_max[i] = res_min[i] + sds->res_max[i] * level;
				}

				sds->p1[i] = sds->p0[i] + (sds->cell_size[i] * res[i]);

				if (inv[i]) {
					res_min[i] -= level / 2;
					res_max[i] -= level / 2;
				}
				else {
					res_min[i] += level / 2;
					res_max[i] += level / 2;
				}
			}
		}
	}
	else {
		level = 1;
	}

	if (vdb_type == PTCACHE_VDB_TYPE_GENERIC) {
		for (int i = 0; i < 3; i++) {
			if (inv[i]) {
				float p0 = sds->p0[i];
				float p1 = sds->p1[i];

				sds->p0[i] = -p1;
				sds->p1[i] = -p0;
			}
		}
	}

	if (sds->res[0] != res[0] ||
	    sds->res[1] != res[1] ||
	    sds->res[2] != res[2])
	{
		reallocate = true;
		VECCOPY(sds->res, res);
	}

	if (vdbmd->flags & MOD_OPENVDB_HIDE_VOLUME) {
		OpenVDBReader_free(reader);
		sds->total_cells = sds->res[0] * sds->res[1] * sds->res[2];
		ptcache_smoke_openvdb_free(sds);
		return 0;
	}

	/* check if active fields have changed */
	if ((fluid_fields != cache_fields) ||
	    (cache_fields != sds->active_fields) ||
	    (sds->flags & MOD_OPENVDB_HAS_DENSITY && !OpenVDB_has_grid(reader, vdbmd->density)))
	{
		reallocate = true;
	}

	/* reallocate fluid if needed*/
	if (reallocate) {
		sds->active_fields = cache_fields;
		sds->maxres = MAX3(sds->base_res[0], sds->base_res[1], sds->base_res[2]);
		sds->dx = 1.0f / sds->maxres;
		smoke_reallocate_fluid(sds, sds->dx, sds->res, 1);
		sds->total_cells = sds->res[0] * sds->res[1] * sds->res[2];
	}

	if (sds->fluid) {
		float dt, dx, *dens, *react, *fuel, *flame, *heat, *heatold, *vx, *vy, *vz, *r, *g, *b;
		unsigned char *obstacles;

		smoke_export(sds->fluid, &dt, &dx, &dens, &react, &flame, &fuel, &heat,
		             &heatold, &vx, &vy, &vz, &r, &g, &b, &obstacles);

		//OpenVDB_import_grid_fl(reader, "shadow", &sds->shadow, sds->res);

		if (OpenVDB_has_grid(reader, vdbmd->density)) {
			if (!OpenVDB_import_grid_fl_extern(reader, vdbmd->density, &dens, res_min, res_max, sds->res,
										       level, up_axis, front_axis, &vdbmd->max_density))
			{
				modifier_setError((ModifierData *)vdbmd, "Density grid is of the wrong type");
			}

			sds->flags |= MOD_OPENVDB_HAS_DENSITY;
		}

		if (cache_fields & SM_ACTIVE_HEAT) {
			if (!OpenVDB_import_grid_fl_extern(reader, vdbmd->heat, &heat, res_min, res_max, sds->res,
			                                   level, up_axis, front_axis, &vdbmd->max_heat))
			{
				modifier_setError((ModifierData *)vdbmd, "Heat grid is of the wrong type");
			}
		}

		if (cache_fields & SM_ACTIVE_FIRE) {
			if (!OpenVDB_import_grid_fl_extern(reader, vdbmd->flame, &flame, res_min, res_max, sds->res,
			                                   level, up_axis, front_axis, &vdbmd->max_flame))
			{
				modifier_setError((ModifierData *)vdbmd, "Flame grid is of the wrong type");
			}
		}

		if (cache_fields & SM_ACTIVE_COLORS) {
			if (vdbmd->flags & MOD_OPENVDB_SPLIT_COLOR) {
				float **color[3] = {&r, &g, &b};
				float len;

				for (int i = 0; i < 3; i++) {
					if (!OpenVDB_import_grid_fl_extern(reader, vdbmd->color[i], color[i], res_min, res_max, sds->res,
													   level, up_axis, front_axis, NULL))
					{
						modifier_setError((ModifierData *)vdbmd, "Flame grid is of the wrong type");
					}
				}

				/* Kinda inefficient maximum value calculation, but simplifies stuff a lot,
				 * and besides, it is only an issue when using the non-standard split vector grids. */
				vdbmd->max_color = 0.0f;

				for (int i = 0; i < sds->total_cells; i++) {
					len = (r[i] * r[i]) +
					      (g[i] * g[i]) +
					      (b[i] * b[i]);

					if (len > vdbmd->max_color) {
						vdbmd->max_color = len;
					}
				}

				vdbmd->max_color = sqrt(vdbmd->max_color);
			}
			else {
				if (!OpenVDB_import_grid_vec_extern(reader, vdbmd->color[0], &r, &g, &b, res_min, res_max, sds->res,
													level, up_axis, front_axis, &vdbmd->max_color))
				{
					modifier_setError((ModifierData *)vdbmd, "Color grid is of the wrong type");
				}
			}
		}
	}

	OpenVDBReader_free(reader);

	return 1;
}
#endif
=======
#  endif
>>>>>>> 3076d95b

#else   // WITH_SMOKE
static int ptcache_smoke_totpoint(void *UNUSED(smoke_v), int UNUSED(cfra))
{
  return 0;
}
static void ptcache_smoke_error(void *UNUSED(smoke_v), const char *UNUSED(message))
{
}
static int ptcache_smoke_read(PTCacheFile *UNUSED(pf), void *UNUSED(smoke_v))
{
  return 0;
}
static int ptcache_smoke_write(PTCacheFile *UNUSED(pf), void *UNUSED(smoke_v))
{
  return 0;
}
#endif  // WITH_SMOKE

#if !defined(WITH_SMOKE) || !defined(WITH_OPENVDB)
static int ptcache_smoke_openvdb_write(struct OpenVDBWriter *writer, void *smoke_v)
{
  UNUSED_VARS(writer, smoke_v);
  return 0;
}

static int ptcache_smoke_openvdb_read(struct OpenVDBReader *reader, void *smoke_v)
{
  UNUSED_VARS(reader, smoke_v);
  return 0;
}

static int ptcache_smoke_openvdb_extern_read(struct OpenVDBReader *reader, void *smoke_v)
{
	UNUSED_VARS(reader, smoke_v);
	return 0;
}
#endif

static int ptcache_dynamicpaint_totpoint(void *sd, int UNUSED(cfra))
{
  DynamicPaintSurface *surface = (DynamicPaintSurface *)sd;

  if (!surface->data)
    return 0;
  else
    return surface->data->total_points;
}

static void ptcache_dynamicpaint_error(void *UNUSED(sd), const char *UNUSED(message))
{
  /* ignored for now */
}

#define DPAINT_CACHE_VERSION "1.01"

static int ptcache_dynamicpaint_write(PTCacheFile *pf, void *dp_v)
{
  DynamicPaintSurface *surface = (DynamicPaintSurface *)dp_v;
  int cache_compress = 1;

  /* version header */
  ptcache_file_write(pf, DPAINT_CACHE_VERSION, 1, sizeof(char) * 4);

  if (surface->format != MOD_DPAINT_SURFACE_F_IMAGESEQ && surface->data) {
    int total_points = surface->data->total_points;
    unsigned int in_len;
    unsigned char *out;

    /* cache type */
    ptcache_file_write(pf, &surface->type, 1, sizeof(int));

    if (surface->type == MOD_DPAINT_SURFACE_T_PAINT) {
      in_len = sizeof(PaintPoint) * total_points;
    }
    else if (surface->type == MOD_DPAINT_SURFACE_T_DISPLACE ||
             surface->type == MOD_DPAINT_SURFACE_T_WEIGHT) {
      in_len = sizeof(float) * total_points;
    }
    else if (surface->type == MOD_DPAINT_SURFACE_T_WAVE) {
      in_len = sizeof(PaintWavePoint) * total_points;
    }
    else {
      return 0;
    }

    out = (unsigned char *)MEM_callocN(LZO_OUT_LEN(in_len), "pointcache_lzo_buffer");

    ptcache_file_compressed_write(
        pf, (unsigned char *)surface->data->type_data, in_len, out, cache_compress);
    MEM_freeN(out);
  }
  return 1;
}
static int ptcache_dynamicpaint_read(PTCacheFile *pf, void *dp_v)
{
  DynamicPaintSurface *surface = (DynamicPaintSurface *)dp_v;
  char version[4];

  /* version header */
  ptcache_file_read(pf, version, 1, sizeof(char) * 4);
  if (!STREQLEN(version, DPAINT_CACHE_VERSION, 4)) {
    CLOG_ERROR(&LOG, "Dynamic Paint: Invalid cache version: '%c%c%c%c'!", UNPACK4(version));
    return 0;
  }

  if (surface->format != MOD_DPAINT_SURFACE_F_IMAGESEQ && surface->data) {
    unsigned int data_len;
    int surface_type;

    /* cache type */
    ptcache_file_read(pf, &surface_type, 1, sizeof(int));

    if (surface_type != surface->type)
      return 0;

    /* read surface data */
    if (surface->type == MOD_DPAINT_SURFACE_T_PAINT) {
      data_len = sizeof(PaintPoint);
    }
    else if (surface->type == MOD_DPAINT_SURFACE_T_DISPLACE ||
             surface->type == MOD_DPAINT_SURFACE_T_WEIGHT) {
      data_len = sizeof(float);
    }
    else if (surface->type == MOD_DPAINT_SURFACE_T_WAVE) {
      data_len = sizeof(PaintWavePoint);
    }
    else {
      return 0;
    }

    ptcache_file_compressed_read(
        pf, (unsigned char *)surface->data->type_data, data_len * surface->data->total_points);
  }
  return 1;
}

/* Rigid Body functions */
static int ptcache_rigidbody_write(int index, void *rb_v, void **data, int UNUSED(cfra))
{
  RigidBodyWorld *rbw = rb_v;
  Object *ob = NULL;

  if (rbw->objects)
    ob = rbw->objects[index];

  if (ob && ob->rigidbody_object) {
    RigidBodyOb *rbo = ob->rigidbody_object;

    if (rbo->type == RBO_TYPE_ACTIVE) {
#ifdef WITH_BULLET
      RB_body_get_position(rbo->shared->physics_object, rbo->pos);
      RB_body_get_orientation(rbo->shared->physics_object, rbo->orn);
#endif
      PTCACHE_DATA_FROM(data, BPHYS_DATA_LOCATION, rbo->pos);
      PTCACHE_DATA_FROM(data, BPHYS_DATA_ROTATION, rbo->orn);
    }
  }

  return 1;
}
static void ptcache_rigidbody_read(
    int index, void *rb_v, void **data, float UNUSED(cfra), float *old_data)
{
  RigidBodyWorld *rbw = rb_v;
  Object *ob = NULL;

  if (rbw->objects)
    ob = rbw->objects[index];

  if (ob && ob->rigidbody_object) {
    RigidBodyOb *rbo = ob->rigidbody_object;

    if (rbo->type == RBO_TYPE_ACTIVE) {

      if (old_data) {
        memcpy(rbo->pos, data, 3 * sizeof(float));
        memcpy(rbo->orn, data + 3, 4 * sizeof(float));
      }
      else {
        PTCACHE_DATA_TO(data, BPHYS_DATA_LOCATION, 0, rbo->pos);
        PTCACHE_DATA_TO(data, BPHYS_DATA_ROTATION, 0, rbo->orn);
      }
    }
  }
}
static void ptcache_rigidbody_interpolate(
    int index, void *rb_v, void **data, float cfra, float cfra1, float cfra2, float *old_data)
{
  RigidBodyWorld *rbw = rb_v;
  Object *ob = NULL;

  if (rbw->objects)
    ob = rbw->objects[index];

  if (ob && ob->rigidbody_object) {
    RigidBodyOb *rbo = ob->rigidbody_object;

    if (rbo->type == RBO_TYPE_ACTIVE) {
      ParticleKey keys[4];
      ParticleKey result;
      float dfra;

      memset(keys, 0, sizeof(keys));

      copy_v3_v3(keys[1].co, rbo->pos);
      copy_qt_qt(keys[1].rot, rbo->orn);

      if (old_data) {
        memcpy(keys[2].co, data, 3 * sizeof(float));
        memcpy(keys[2].rot, data + 3, 4 * sizeof(float));
      }
      else {
        BKE_ptcache_make_particle_key(&keys[2], 0, data, cfra2);
      }

      dfra = cfra2 - cfra1;

      /* note: keys[0] and keys[3] unused for type < 1 (crappy) */
      psys_interpolate_particle(-1, keys, (cfra - cfra1) / dfra, &result, true);
      interp_qt_qtqt(result.rot, keys[1].rot, keys[2].rot, (cfra - cfra1) / dfra);

      copy_v3_v3(rbo->pos, result.co);
      copy_qt_qt(rbo->orn, result.rot);
    }
  }
}
static int ptcache_rigidbody_totpoint(void *rb_v, int UNUSED(cfra))
{
  RigidBodyWorld *rbw = rb_v;

  return rbw->numbodies;
}

static void ptcache_rigidbody_error(void *UNUSED(rb_v), const char *UNUSED(message))
{
  /* ignored for now */
}

/* Creating ID's */
void BKE_ptcache_id_from_softbody(PTCacheID *pid, Object *ob, SoftBody *sb)
{
  memset(pid, 0, sizeof(PTCacheID));

  pid->ob = ob;
  pid->calldata = sb;
  pid->type = PTCACHE_TYPE_SOFTBODY;
  pid->cache = sb->shared->pointcache;
  pid->cache_ptr = &sb->shared->pointcache;
  pid->ptcaches = &sb->shared->ptcaches;
  pid->totpoint = pid->totwrite = ptcache_softbody_totpoint;
  pid->error = ptcache_softbody_error;

  pid->write_point = ptcache_softbody_write;
  pid->read_point = ptcache_softbody_read;
  pid->interpolate_point = ptcache_softbody_interpolate;

  pid->write_stream = NULL;
  pid->read_stream = NULL;

  pid->write_openvdb_stream = NULL;
  pid->read_openvdb_stream = NULL;

  pid->write_extra_data = NULL;
  pid->read_extra_data = NULL;
  pid->interpolate_extra_data = NULL;

  pid->write_header = ptcache_basic_header_write;
  pid->read_header = ptcache_basic_header_read;

  pid->data_types = (1 << BPHYS_DATA_LOCATION) | (1 << BPHYS_DATA_VELOCITY);
  pid->info_types = 0;

  pid->stack_index = pid->cache->index;

  pid->default_step = 10;
  pid->max_step = 20;
  pid->file_type = PTCACHE_FILE_PTCACHE;
}
void BKE_ptcache_id_from_particles(PTCacheID *pid, Object *ob, ParticleSystem *psys)
{
  memset(pid, 0, sizeof(PTCacheID));

  pid->ob = ob;
  pid->calldata = psys;
  pid->type = PTCACHE_TYPE_PARTICLES;
  pid->stack_index = psys->pointcache->index;
  pid->cache = psys->pointcache;
  pid->cache_ptr = &psys->pointcache;
  pid->ptcaches = &psys->ptcaches;

  if (psys->part->type != PART_HAIR)
    pid->flag |= PTCACHE_VEL_PER_SEC;

  pid->totpoint = ptcache_particle_totpoint;
  pid->totwrite = ptcache_particle_totwrite;
  pid->error = ptcache_particle_error;

  pid->write_point = ptcache_particle_write;
  pid->read_point = ptcache_particle_read;
  pid->interpolate_point = ptcache_particle_interpolate;

  pid->write_stream = NULL;
  pid->read_stream = NULL;

  pid->write_openvdb_stream = NULL;
  pid->read_openvdb_stream = NULL;

  pid->write_extra_data = NULL;
  pid->read_extra_data = NULL;
  pid->interpolate_extra_data = NULL;

  pid->write_header = ptcache_basic_header_write;
  pid->read_header = ptcache_basic_header_read;

  pid->data_types = (1 << BPHYS_DATA_LOCATION) | (1 << BPHYS_DATA_VELOCITY) |
                    (1 << BPHYS_DATA_INDEX);

  if (psys->part->phystype == PART_PHYS_BOIDS)
    pid->data_types |= (1 << BPHYS_DATA_AVELOCITY) | (1 << BPHYS_DATA_ROTATION) |
                       (1 << BPHYS_DATA_BOIDS);
  else if (psys->part->phystype == PART_PHYS_FLUID && psys->part->fluid &&
           psys->part->fluid->flag & SPH_VISCOELASTIC_SPRINGS) {
    pid->write_extra_data = ptcache_particle_extra_write;
    pid->read_extra_data = ptcache_particle_extra_read;
  }

  if (psys->part->flag & PART_ROTATIONS) {
    pid->data_types |= (1 << BPHYS_DATA_ROTATION);

    if (psys->part->rotmode != PART_ROT_VEL || psys->part->avemode == PART_AVE_RAND ||
        psys->part->avefac != 0.0f) {
      pid->data_types |= (1 << BPHYS_DATA_AVELOCITY);
    }
  }

  pid->info_types = (1 << BPHYS_DATA_TIMES);

  pid->default_step = 10;
  pid->max_step = 20;
  pid->file_type = PTCACHE_FILE_PTCACHE;
}
void BKE_ptcache_id_from_cloth(PTCacheID *pid, Object *ob, ClothModifierData *clmd)
{
  memset(pid, 0, sizeof(PTCacheID));

  pid->ob = ob;
  pid->calldata = clmd;
  pid->type = PTCACHE_TYPE_CLOTH;
  pid->stack_index = clmd->point_cache->index;
  pid->cache = clmd->point_cache;
  pid->cache_ptr = &clmd->point_cache;
  pid->ptcaches = &clmd->ptcaches;
  pid->totpoint = pid->totwrite = ptcache_cloth_totpoint;
  pid->error = ptcache_cloth_error;

  pid->write_point = ptcache_cloth_write;
  pid->read_point = ptcache_cloth_read;
  pid->interpolate_point = ptcache_cloth_interpolate;

  pid->write_openvdb_stream = NULL;
  pid->read_openvdb_stream = NULL;

  pid->write_stream = NULL;
  pid->read_stream = NULL;

  pid->write_extra_data = NULL;
  pid->read_extra_data = NULL;
  pid->interpolate_extra_data = NULL;

  pid->write_header = ptcache_basic_header_write;
  pid->read_header = ptcache_basic_header_read;

  pid->data_types = (1 << BPHYS_DATA_LOCATION) | (1 << BPHYS_DATA_VELOCITY) |
                    (1 << BPHYS_DATA_XCONST);
  pid->info_types = 0;

  pid->default_step = 1;
  pid->max_step = 1;
  pid->file_type = PTCACHE_FILE_PTCACHE;
}
void BKE_ptcache_id_from_smoke(PTCacheID *pid, struct Object *ob, struct SmokeModifierData *smd)
{
  SmokeDomainSettings *sds = smd->domain;

  memset(pid, 0, sizeof(PTCacheID));

  pid->ob = ob;
  pid->calldata = smd;

  pid->type = PTCACHE_TYPE_SMOKE_DOMAIN;
  pid->stack_index = sds->point_cache[0]->index;

  pid->cache = sds->point_cache[0];
  pid->cache_ptr = &(sds->point_cache[0]);
  pid->ptcaches = &(sds->ptcaches[0]);

  pid->totpoint = pid->totwrite = ptcache_smoke_totpoint;
  pid->error = ptcache_smoke_error;

  pid->write_point = NULL;
  pid->read_point = NULL;
  pid->interpolate_point = NULL;

  pid->read_stream = ptcache_smoke_read;
  pid->write_stream = ptcache_smoke_write;

<<<<<<< HEAD
	pid->write_openvdb_stream	= ptcache_smoke_openvdb_write;

	if (sds->cache_file_format == PTCACHE_FILE_OPENVDB_EXTERN) {
		pid->read_openvdb_stream = ptcache_smoke_openvdb_extern_read;
	}
	else {
		pid->read_openvdb_stream = ptcache_smoke_openvdb_read;
	}
=======
  pid->write_openvdb_stream = ptcache_smoke_openvdb_write;
  pid->read_openvdb_stream = ptcache_smoke_openvdb_read;
>>>>>>> 3076d95b

  pid->write_extra_data = NULL;
  pid->read_extra_data = NULL;
  pid->interpolate_extra_data = NULL;

  pid->write_header = ptcache_basic_header_write;
  pid->read_header = ptcache_basic_header_read;

  pid->data_types = 0;
  pid->info_types = 0;

  if (sds->fluid)
    pid->data_types |= (1 << BPHYS_DATA_SMOKE_LOW);
  if (sds->wt)
    pid->data_types |= (1 << BPHYS_DATA_SMOKE_HIGH);

  pid->default_step = 1;
  pid->max_step = 1;
  pid->file_type = smd->domain->cache_file_format;
}

void BKE_ptcache_id_from_dynamicpaint(PTCacheID *pid, Object *ob, DynamicPaintSurface *surface)
{

  memset(pid, 0, sizeof(PTCacheID));

  pid->ob = ob;
  pid->calldata = surface;
  pid->type = PTCACHE_TYPE_DYNAMICPAINT;
  pid->cache = surface->pointcache;
  pid->cache_ptr = &surface->pointcache;
  pid->ptcaches = &surface->ptcaches;
  pid->totpoint = pid->totwrite = ptcache_dynamicpaint_totpoint;
  pid->error = ptcache_dynamicpaint_error;

  pid->write_point = NULL;
  pid->read_point = NULL;
  pid->interpolate_point = NULL;

  pid->write_stream = ptcache_dynamicpaint_write;
  pid->read_stream = ptcache_dynamicpaint_read;

  pid->write_openvdb_stream = NULL;
  pid->read_openvdb_stream = NULL;

  pid->write_extra_data = NULL;
  pid->read_extra_data = NULL;
  pid->interpolate_extra_data = NULL;

  pid->write_header = ptcache_basic_header_write;
  pid->read_header = ptcache_basic_header_read;

  pid->data_types = BPHYS_DATA_DYNAMICPAINT;
  pid->info_types = 0;

  pid->stack_index = pid->cache->index;

  pid->default_step = 1;
  pid->max_step = 1;
  pid->file_type = PTCACHE_FILE_PTCACHE;
}

void BKE_ptcache_id_from_rigidbody(PTCacheID *pid, Object *ob, RigidBodyWorld *rbw)
{

  memset(pid, 0, sizeof(PTCacheID));

  pid->ob = ob;
  pid->calldata = rbw;
  pid->type = PTCACHE_TYPE_RIGIDBODY;
  pid->cache = rbw->shared->pointcache;
  pid->cache_ptr = &rbw->shared->pointcache;
  pid->ptcaches = &rbw->shared->ptcaches;
  pid->totpoint = pid->totwrite = ptcache_rigidbody_totpoint;
  pid->error = ptcache_rigidbody_error;

  pid->write_point = ptcache_rigidbody_write;
  pid->read_point = ptcache_rigidbody_read;
  pid->interpolate_point = ptcache_rigidbody_interpolate;

  pid->write_stream = NULL;
  pid->read_stream = NULL;

  pid->write_openvdb_stream = NULL;
  pid->read_openvdb_stream = NULL;

  pid->write_extra_data = NULL;
  pid->read_extra_data = NULL;
  pid->interpolate_extra_data = NULL;

  pid->write_header = ptcache_basic_header_write;
  pid->read_header = ptcache_basic_header_read;

  pid->data_types = (1 << BPHYS_DATA_LOCATION) | (1 << BPHYS_DATA_ROTATION);
  pid->info_types = 0;

  pid->stack_index = pid->cache->index;

  pid->default_step = 1;
  pid->max_step = 1;
  pid->file_type = PTCACHE_FILE_PTCACHE;
}

PTCacheID BKE_ptcache_id_find(Object *ob, Scene *scene, PointCache *cache)
{
  PTCacheID result = {0};

  ListBase pidlist;
  BKE_ptcache_ids_from_object(&pidlist, ob, scene, MAX_DUPLI_RECUR);

  for (PTCacheID *pid = pidlist.first; pid; pid = pid->next) {
    if (pid->cache == cache) {
      result = *pid;
      break;
    }
  }

  BLI_freelistN(&pidlist);

  return result;
}

/* Callback which is used by point cache foreach() family of functions.
 *
 * Receives ID of the point cache.
 *
 * NOTE: This ID is owned by foreach() routines and can not be used outside of
 * the foreach loop. This means that if one wants to store them those are to be
 * malloced and copied over.
 *
 * If the function returns false, then foreach() loop aborts.
 */
typedef bool (*ForeachPtcacheCb)(PTCacheID *pid, void *userdata);

static bool foreach_object_particle_ptcache(Object *object,
                                            ForeachPtcacheCb callback,
                                            void *callback_user_data)
{
  PTCacheID pid;
  for (ParticleSystem *psys = object->particlesystem.first; psys != NULL; psys = psys->next) {
    if (psys->part == NULL) {
      continue;
    }
    /* Check to make sure point cache is actually used by the particles. */
    if (ELEM(psys->part->phystype, PART_PHYS_NO, PART_PHYS_KEYED)) {
      continue;
    }
    /* Hair needs to be included in id-list for cache edit mode to work. */
#if 0
    if ((psys->part->type == PART_HAIR) &&
        (psys->flag & PSYS_HAIR_DYNAMICS) == 0)
    {
      continue;
    }
#endif
    if (psys->part->type == PART_FLUID) {
      continue;
    }
    BKE_ptcache_id_from_particles(&pid, object, psys);
    if (!callback(&pid, callback_user_data)) {
      return false;
    }
  }
  return true;
}

static bool foreach_object_modifier_ptcache(Object *object,
                                            ForeachPtcacheCb callback,
                                            void *callback_user_data)
{
  PTCacheID pid;
  for (ModifierData *md = object->modifiers.first; md != NULL; md = md->next) {
    if (md->type == eModifierType_Cloth) {
      BKE_ptcache_id_from_cloth(&pid, object, (ClothModifierData *)md);
      if (!callback(&pid, callback_user_data)) {
        return false;
      }
    }
    else if (md->type == eModifierType_Smoke) {
      SmokeModifierData *smd = (SmokeModifierData *)md;
      if (smd->type & MOD_SMOKE_TYPE_DOMAIN) {
        BKE_ptcache_id_from_smoke(&pid, object, (SmokeModifierData *)md);
        if (!callback(&pid, callback_user_data)) {
          return false;
        }
      }
    }
    else if (md->type == eModifierType_DynamicPaint) {
      DynamicPaintModifierData *pmd = (DynamicPaintModifierData *)md;
      if (pmd->canvas) {
        DynamicPaintSurface *surface = pmd->canvas->surfaces.first;
        for (; surface; surface = surface->next) {
          BKE_ptcache_id_from_dynamicpaint(&pid, object, surface);
          if (!callback(&pid, callback_user_data)) {
            return false;
          }
        }
      }
    }
  }
  return true;
}

/* Return false if any of callbacks returned false. */
static bool foreach_object_ptcache(
    Scene *scene, Object *object, int duplis, ForeachPtcacheCb callback, void *callback_user_data)
{
  PTCacheID pid;
  /* Soft body. */
  if (object->soft != NULL) {
    BKE_ptcache_id_from_softbody(&pid, object, object->soft);
    if (!callback(&pid, callback_user_data)) {
      return false;
    }
  }
  /* Particle systems. */
  if (!foreach_object_particle_ptcache(object, callback, callback_user_data)) {
    return false;
  }
  /* Modifiers. */
  if (!foreach_object_modifier_ptcache(object, callback, callback_user_data)) {
    return false;
  }
  /* Rigid body. */
  if (scene != NULL && object->rigidbody_object != NULL && scene->rigidbody_world != NULL) {
    BKE_ptcache_id_from_rigidbody(&pid, object, scene->rigidbody_world);
    if (!callback(&pid, callback_user_data)) {
      return false;
    }
  }
  /* Consider all object in dupli groups to be part of the same object,
   * for baking with linking dupligroups. Once we have better overrides
   * this can be revisited so users select the local objects directly. */
  if (scene != NULL && (duplis-- > 0) && (object->instance_collection != NULL)) {
    FOREACH_COLLECTION_OBJECT_RECURSIVE_BEGIN (object->instance_collection, current_object) {
      if (current_object == object) {
        continue;
      }
      foreach_object_ptcache(scene, current_object, duplis, callback, callback_user_data);
    }
    FOREACH_COLLECTION_OBJECT_RECURSIVE_END;
  }
  return true;
}

typedef struct PTCacheIDsFromObjectData {
  ListBase *list_base;
} PTCacheIDsFromObjectData;

static bool ptcache_ids_from_object_cb(PTCacheID *pid, void *userdata)
{
  PTCacheIDsFromObjectData *data = userdata;
  PTCacheID *own_pid = MEM_mallocN(sizeof(PTCacheID), "PTCacheID");
  *own_pid = *pid;
  BLI_addtail(data->list_base, own_pid);
  return true;
}

void BKE_ptcache_ids_from_object(ListBase *lb, Object *ob, Scene *scene, int duplis)
{
  PTCacheIDsFromObjectData data;
  lb->first = lb->last = NULL;
  data.list_base = lb;
  foreach_object_ptcache(scene, ob, duplis, ptcache_ids_from_object_cb, &data);
}

static bool ptcache_object_has_cb(PTCacheID *UNUSED(pid), void *UNUSED(userdata))
{
  return false;
}

bool BKE_ptcache_object_has(struct Scene *scene, struct Object *ob, int duplis)
{
  return !foreach_object_ptcache(scene, ob, duplis, ptcache_object_has_cb, NULL);
}

/* File handling */

static const char *ptcache_file_extension(const PTCacheID *pid)
{
  switch (pid->file_type) {
    default:
    case PTCACHE_FILE_PTCACHE:
      return PTCACHE_EXT;
    case PTCACHE_FILE_OPENVDB:
      return ".vdb";
  }
}

/**
 * Similar to #BLI_path_frame_get, but takes into account the stack-index which is after the frame.
 */
static int ptcache_frame_from_filename(const char *filename, const char *ext)
{
  const int frame_len = 6;
  const int ext_len = frame_len + strlen(ext);
  const int len = strlen(filename);

  /* could crash if trying to copy a string out of this range */
  if (len > ext_len) {
    /* using frame_len here gives compile error (vla) */
    char num[/* frame_len */ 6 + 1];
    BLI_strncpy(num, filename + len - ext_len, sizeof(num));

    return atoi(num);
  }

  return -1;
}

/* Takes an Object ID and returns a unique name
 * - id: object id
 * - cfra: frame for the cache, can be negative
 * - stack_index: index in the modifier stack. we can have cache for more than one stack_index
 */

#define MAX_PTCACHE_PATH FILE_MAX
#define MAX_PTCACHE_FILE (FILE_MAX * 2)

static int ptcache_path(PTCacheID *pid, char *filename)
{
  Library *lib = (pid->ob) ? pid->ob->id.lib : NULL;
  const char *blendfilename = (lib && (pid->cache->flag & PTCACHE_IGNORE_LIBPATH) == 0) ?
                                  lib->filepath :
                                  BKE_main_blendfile_path_from_global();
  size_t i;

  if (pid->cache->flag & PTCACHE_EXTERNAL) {
    strcpy(filename, pid->cache->path);

    if (BLI_path_is_rel(filename)) {
      BLI_path_abs(filename, blendfilename);
    }

    return BLI_add_slash(filename); /* new strlen() */
  }
  else if (G.relbase_valid || lib) {
    char file[MAX_PTCACHE_PATH]; /* we don't want the dir, only the file */

    BLI_split_file_part(blendfilename, file, sizeof(file));
    i = strlen(file);

    /* remove .blend */
    if (i > 6)
      file[i - 6] = '\0';

    BLI_snprintf(filename,
                 MAX_PTCACHE_PATH,
                 "//" PTCACHE_PATH "%s",
                 file); /* add blend file name to pointcache dir */
    BLI_path_abs(filename, blendfilename);
    return BLI_add_slash(filename); /* new strlen() */
  }

  /* use the temp path. this is weak but better then not using point cache at all */
  /* temporary directory is assumed to exist and ALWAYS has a trailing slash */
  BLI_snprintf(filename, MAX_PTCACHE_PATH, "%s" PTCACHE_PATH, BKE_tempdir_session());

  return BLI_add_slash(filename); /* new strlen() */
}

static int ptcache_filename(PTCacheID *pid, char *filename, int cfra, short do_path, short do_ext)
{
  int len = 0;
  char *idname;
  char *newname;
  filename[0] = '\0';
  newname = filename;

  if (!G.relbase_valid && (pid->cache->flag & PTCACHE_EXTERNAL) == 0)
    return 0; /* save blend file before using disk pointcache */

  /* start with temp dir */
  if (do_path) {
    len = ptcache_path(pid, filename);
    newname += len;
  }
  if (pid->cache->name[0] == '\0' && (pid->cache->flag & PTCACHE_EXTERNAL) == 0) {
    idname = (pid->ob->id.name + 2);
    /* convert chars to hex so they are always a valid filename */
    while ('\0' != *idname) {
      BLI_snprintf(newname, MAX_PTCACHE_FILE, "%02X", (unsigned int)(*idname++));
      newname += 2;
      len += 2;
    }
  }
  else {
    int temp = (int)strlen(pid->cache->name);
    strcpy(newname, pid->cache->name);
    newname += temp;
    len += temp;
  }

  if (do_ext) {
    if (pid->cache->index < 0)
      pid->cache->index = pid->stack_index = BKE_object_insert_ptcache(pid->ob);

    const char *ext = ptcache_file_extension(pid);

    if (pid->cache->flag & PTCACHE_EXTERNAL) {
      if (pid->cache->index >= 0)
        BLI_snprintf(newname,
                     MAX_PTCACHE_FILE,
                     "_%06d_%02u%s",
                     cfra,
                     pid->stack_index,
                     ext); /* always 6 chars */
      else
        BLI_snprintf(newname, MAX_PTCACHE_FILE, "_%06d%s", cfra, ext); /* always 6 chars */
    }
    else {
      BLI_snprintf(newname,
                   MAX_PTCACHE_FILE,
                   "_%06d_%02u%s",
                   cfra,
                   pid->stack_index,
                   ext); /* always 6 chars */
    }
    len += 16;
  }

  return len; /* make sure the above string is always 16 chars */
}

static void openvdb_filepath(PTCacheID *pid, char *filepath, int cfra)
{
	Library *lib = (pid->ob) ? pid->ob->id.lib : NULL;
	const char *blendfilename= (lib && (pid->cache->flag & PTCACHE_IGNORE_LIBPATH)==0) ? lib->filepath: G.main->name;
	SmokeModifierData *smd = (SmokeModifierData *)pid->calldata;
	SmokeDomainSettings *sds = smd->domain;
	OpenVDBModifierData *vdbmd = sds->vdb;
	char head[FILE_MAX], tail[FILE_MAX];
	unsigned short numlen;

	BLI_stringdec(vdbmd->filepath, head, tail, &numlen);
	BLI_stringenc(filepath, head, tail, numlen, cfra);

	if (BLI_path_is_rel(filepath)) {
		BLI_path_abs(filepath, blendfilename);
	}
}

/* youll need to close yourself after! */
static PTCacheFile *ptcache_file_open(PTCacheID *pid, int mode, int cfra)
{
  PTCacheFile *pf;
  FILE *fp = NULL;
  char filename[FILE_MAX * 2];

#ifndef DURIAN_POINTCACHE_LIB_OK
  /* don't allow writing for linked objects */
  if (pid->ob->id.lib && mode == PTCACHE_FILE_WRITE)
    return NULL;
#endif
  if (!G.relbase_valid && (pid->cache->flag & PTCACHE_EXTERNAL) == 0)
    return NULL; /* save blend file before using disk pointcache */

  ptcache_filename(pid, filename, cfra, 1, 1);

  if (mode == PTCACHE_FILE_READ) {
    fp = BLI_fopen(filename, "rb");
  }
  else if (mode == PTCACHE_FILE_WRITE) {
    BLI_make_existing_file(
        filename); /* will create the dir if needs be, same as //textures is created */
    fp = BLI_fopen(filename, "wb");
  }
  else if (mode == PTCACHE_FILE_UPDATE) {
    BLI_make_existing_file(filename);
    fp = BLI_fopen(filename, "rb+");
  }

  if (!fp)
    return NULL;

  pf = MEM_mallocN(sizeof(PTCacheFile), "PTCacheFile");
  pf->fp = fp;
  pf->old_format = 0;
  pf->frame = cfra;

  return pf;
}
static void ptcache_file_close(PTCacheFile *pf)
{
  if (pf) {
    fclose(pf->fp);
    MEM_freeN(pf);
  }
}

static int ptcache_file_compressed_read(PTCacheFile *pf, unsigned char *result, unsigned int len)
{
  int r = 0;
  unsigned char compressed = 0;
  size_t in_len;
#ifdef WITH_LZO
  size_t out_len = len;
#endif
  unsigned char *in;
  unsigned char *props = MEM_callocN(16 * sizeof(char), "tmp");

  ptcache_file_read(pf, &compressed, 1, sizeof(unsigned char));
  if (compressed) {
    unsigned int size;
    ptcache_file_read(pf, &size, 1, sizeof(unsigned int));
    in_len = (size_t)size;
    if (in_len == 0) {
      /* do nothing */
    }
    else {
      in = (unsigned char *)MEM_callocN(sizeof(unsigned char) * in_len,
                                        "pointcache_compressed_buffer");
      ptcache_file_read(pf, in, in_len, sizeof(unsigned char));
#ifdef WITH_LZO
      if (compressed == 1)
        r = lzo1x_decompress_safe(in, (lzo_uint)in_len, result, (lzo_uint *)&out_len, NULL);
#endif
#ifdef WITH_LZMA
      if (compressed == 2) {
        size_t sizeOfIt;
        size_t leni = in_len, leno = len;
        ptcache_file_read(pf, &size, 1, sizeof(unsigned int));
        sizeOfIt = (size_t)size;
        ptcache_file_read(pf, props, sizeOfIt, sizeof(unsigned char));
        r = LzmaUncompress(result, &leno, in, &leni, props, sizeOfIt);
      }
#endif
      MEM_freeN(in);
    }
  }
  else {
    ptcache_file_read(pf, result, len, sizeof(unsigned char));
  }

  MEM_freeN(props);

  return r;
}
static int ptcache_file_compressed_write(
    PTCacheFile *pf, unsigned char *in, unsigned int in_len, unsigned char *out, int mode)
{
  int r = 0;
  unsigned char compressed = 0;
  size_t out_len = 0;
  unsigned char *props = MEM_callocN(16 * sizeof(char), "tmp");
  size_t sizeOfIt = 5;

  (void)mode; /* unused when building w/o compression */

#ifdef WITH_LZO
  out_len = LZO_OUT_LEN(in_len);
  if (mode == 1) {
    LZO_HEAP_ALLOC(wrkmem, LZO1X_MEM_COMPRESS);

    r = lzo1x_1_compress(in, (lzo_uint)in_len, out, (lzo_uint *)&out_len, wrkmem);
    if (!(r == LZO_E_OK) || (out_len >= in_len))
      compressed = 0;
    else
      compressed = 1;
  }
#endif
#ifdef WITH_LZMA
  if (mode == 2) {

    r = LzmaCompress(out,
                     &out_len,
                     in,
                     in_len,  //assume sizeof(char)==1....
                     props,
                     &sizeOfIt,
                     5,
                     1 << 24,
                     3,
                     0,
                     2,
                     32,
                     2);

    if (!(r == SZ_OK) || (out_len >= in_len))
      compressed = 0;
    else
      compressed = 2;
  }
#endif

  ptcache_file_write(pf, &compressed, 1, sizeof(unsigned char));
  if (compressed) {
    unsigned int size = out_len;
    ptcache_file_write(pf, &size, 1, sizeof(unsigned int));
    ptcache_file_write(pf, out, out_len, sizeof(unsigned char));
  }
  else
    ptcache_file_write(pf, in, in_len, sizeof(unsigned char));

  if (compressed == 2) {
    unsigned int size = sizeOfIt;
    ptcache_file_write(pf, &sizeOfIt, 1, sizeof(unsigned int));
    ptcache_file_write(pf, props, size, sizeof(unsigned char));
  }

  MEM_freeN(props);

  return r;
}
static int ptcache_file_read(PTCacheFile *pf, void *f, unsigned int tot, unsigned int size)
{
  return (fread(f, size, tot, pf->fp) == tot);
}
static int ptcache_file_write(PTCacheFile *pf, const void *f, unsigned int tot, unsigned int size)
{
  return (fwrite(f, size, tot, pf->fp) == tot);
}
static int ptcache_file_data_read(PTCacheFile *pf)
{
  int i;

  for (i = 0; i < BPHYS_TOT_DATA; i++) {
    if ((pf->data_types & (1 << i)) && !ptcache_file_read(pf, pf->cur[i], 1, ptcache_data_size[i]))
      return 0;
  }

  return 1;
}
static int ptcache_file_data_write(PTCacheFile *pf)
{
  int i;

  for (i = 0; i < BPHYS_TOT_DATA; i++) {
    if ((pf->data_types & (1 << i)) &&
        !ptcache_file_write(pf, pf->cur[i], 1, ptcache_data_size[i]))
      return 0;
  }

  return 1;
}
static int ptcache_file_header_begin_read(PTCacheFile *pf)
{
  unsigned int typeflag = 0;
  int error = 0;
  char bphysics[8];

  pf->data_types = 0;

  if (fread(bphysics, sizeof(char), 8, pf->fp) != 8)
    error = 1;

  if (!error && !STREQLEN(bphysics, "BPHYSICS", 8))
    error = 1;

  if (!error && !fread(&typeflag, sizeof(unsigned int), 1, pf->fp))
    error = 1;

  pf->type = (typeflag & PTCACHE_TYPEFLAG_TYPEMASK);
  pf->flag = (typeflag & PTCACHE_TYPEFLAG_FLAGMASK);

  /* if there was an error set file as it was */
  if (error)
    fseek(pf->fp, 0, SEEK_SET);

  return !error;
}
static int ptcache_file_header_begin_write(PTCacheFile *pf)
{
  const char *bphysics = "BPHYSICS";
  unsigned int typeflag = pf->type + pf->flag;

  if (fwrite(bphysics, sizeof(char), 8, pf->fp) != 8)
    return 0;

  if (!fwrite(&typeflag, sizeof(unsigned int), 1, pf->fp))
    return 0;

  return 1;
}

/* Data pointer handling */
int BKE_ptcache_data_size(int data_type)
{
  return ptcache_data_size[data_type];
}

static void ptcache_file_pointers_init(PTCacheFile *pf)
{
  int data_types = pf->data_types;

  pf->cur[BPHYS_DATA_INDEX] = (data_types & (1 << BPHYS_DATA_INDEX)) ? &pf->data.index : NULL;
  pf->cur[BPHYS_DATA_LOCATION] = (data_types & (1 << BPHYS_DATA_LOCATION)) ? &pf->data.loc : NULL;
  pf->cur[BPHYS_DATA_VELOCITY] = (data_types & (1 << BPHYS_DATA_VELOCITY)) ? &pf->data.vel : NULL;
  pf->cur[BPHYS_DATA_ROTATION] = (data_types & (1 << BPHYS_DATA_ROTATION)) ? &pf->data.rot : NULL;
  pf->cur[BPHYS_DATA_AVELOCITY] = (data_types & (1 << BPHYS_DATA_AVELOCITY)) ? &pf->data.ave :
                                                                               NULL;
  pf->cur[BPHYS_DATA_SIZE] = (data_types & (1 << BPHYS_DATA_SIZE)) ? &pf->data.size : NULL;
  pf->cur[BPHYS_DATA_TIMES] = (data_types & (1 << BPHYS_DATA_TIMES)) ? &pf->data.times : NULL;
  pf->cur[BPHYS_DATA_BOIDS] = (data_types & (1 << BPHYS_DATA_BOIDS)) ? &pf->data.boids : NULL;
}

/* Check to see if point number "index" is in pm, uses binary search for index data. */
int BKE_ptcache_mem_index_find(PTCacheMem *pm, unsigned int index)
{
  if (pm->totpoint > 0 && pm->data[BPHYS_DATA_INDEX]) {
    unsigned int *data = pm->data[BPHYS_DATA_INDEX];
    unsigned int mid, low = 0, high = pm->totpoint - 1;

    if (index < *data || index > *(data + high))
      return -1;

    /* check simple case for continuous indexes first */
    if (index - *data < high && data[index - *data] == index)
      return index - *data;

    while (low <= high) {
      mid = (low + high) / 2;

      if (data[mid] > index)
        high = mid - 1;
      else if (data[mid] < index)
        low = mid + 1;
      else
        return mid;
    }

    return -1;
  }
  else {
    return (index < pm->totpoint ? index : -1);
  }
}

void BKE_ptcache_mem_pointers_init(PTCacheMem *pm)
{
  int data_types = pm->data_types;
  int i;

  for (i = 0; i < BPHYS_TOT_DATA; i++)
    pm->cur[i] = ((data_types & (1 << i)) ? pm->data[i] : NULL);
}

void BKE_ptcache_mem_pointers_incr(PTCacheMem *pm)
{
  int i;

  for (i = 0; i < BPHYS_TOT_DATA; i++) {
    if (pm->cur[i])
      pm->cur[i] = (char *)pm->cur[i] + ptcache_data_size[i];
  }
}
int BKE_ptcache_mem_pointers_seek(int point_index, PTCacheMem *pm)
{
  int data_types = pm->data_types;
  int i, index = BKE_ptcache_mem_index_find(pm, point_index);

  if (index < 0) {
    /* Can't give proper location without reallocation, so don't give any location.
     * Some points will be cached improperly, but this only happens with simulation
     * steps bigger than cache->step, so the cache has to be recalculated anyways
     * at some point.
     */
    return 0;
  }

  for (i = 0; i < BPHYS_TOT_DATA; i++)
    pm->cur[i] = data_types & (1 << i) ? (char *)pm->data[i] + index * ptcache_data_size[i] : NULL;

  return 1;
}
static void ptcache_data_alloc(PTCacheMem *pm)
{
  int data_types = pm->data_types;
  int totpoint = pm->totpoint;
  int i;

  for (i = 0; i < BPHYS_TOT_DATA; i++) {
    if (data_types & (1 << i))
      pm->data[i] = MEM_callocN(totpoint * ptcache_data_size[i], "PTCache Data");
  }
}
static void ptcache_data_free(PTCacheMem *pm)
{
  void **data = pm->data;
  int i;

  for (i = 0; i < BPHYS_TOT_DATA; i++) {
    if (data[i])
      MEM_freeN(data[i]);
  }
}
static void ptcache_data_copy(void *from[], void *to[])
{
  int i;
  for (i = 0; i < BPHYS_TOT_DATA; i++) {
    /* note, durian file 03.4b_comp crashes if to[i] is not tested
     * its NULL, not sure if this should be fixed elsewhere but for now its needed */
    if (from[i] && to[i])
      memcpy(to[i], from[i], ptcache_data_size[i]);
  }
}

static void ptcache_extra_free(PTCacheMem *pm)
{
  PTCacheExtra *extra = pm->extradata.first;

  if (extra) {
    for (; extra; extra = extra->next) {
      if (extra->data)
        MEM_freeN(extra->data);
    }

    BLI_freelistN(&pm->extradata);
  }
}
static int ptcache_old_elemsize(PTCacheID *pid)
{
  if (pid->type == PTCACHE_TYPE_SOFTBODY)
    return 6 * sizeof(float);
  else if (pid->type == PTCACHE_TYPE_PARTICLES)
    return sizeof(ParticleKey);
  else if (pid->type == PTCACHE_TYPE_CLOTH)
    return 9 * sizeof(float);

  return 0;
}

static void ptcache_find_frames_around(PTCacheID *pid, unsigned int frame, int *fra1, int *fra2)
{
<<<<<<< HEAD
	if (pid->file_type == PTCACHE_FILE_OPENVDB_EXTERN) {
		SmokeModifierData *smd = (SmokeModifierData *)pid->calldata;
		SmokeDomainSettings *sds = smd->domain;
		OpenVDBModifierData *vdbmd = sds->vdb;
		int cfra1 = frame;
		int exists = BLI_stringdec(vdbmd->filepath, NULL, NULL, NULL); /* This is a frame that should exist for sure. */

		while (cfra1 >= exists && !BKE_ptcache_id_exist(pid, cfra1)) {
			cfra1--;
		}

		if (cfra1 < exists) {
			cfra1 = frame + 1;

			while(cfra1 <= exists && !BKE_ptcache_id_exist(pid, cfra1)) {
				cfra1++;
			}
		}

		if (BKE_ptcache_id_exist(pid, cfra1)) {
			*fra1 = cfra1;
			*fra2 = -1;
		}
		else {
			*fra1 = -1;
			*fra2 = -1;
		}
	}
	else if (pid->cache->flag & PTCACHE_DISK_CACHE) {
		int cfra1=frame, cfra2=frame+1;

		while (cfra1 >= pid->cache->startframe && !BKE_ptcache_id_exist(pid, cfra1))
			cfra1--;

		if (cfra1 < pid->cache->startframe)
			cfra1 = -1;

		while (cfra2 <= pid->cache->endframe && !BKE_ptcache_id_exist(pid, cfra2))
			cfra2++;

		if (cfra2 > pid->cache->endframe)
			cfra2 = -1;

		if (cfra1 && !cfra2) {
			*fra1 = -1;
			*fra2 = cfra1;
		}
		else {
			*fra1 = cfra1;
			*fra2 = cfra2;
		}
	}
	else if (pid->cache->mem_cache.first) {
		PTCacheMem *pm = pid->cache->mem_cache.first;
		PTCacheMem *pm2 = pid->cache->mem_cache.last;

		while (pm->next && pm->next->frame <= frame)
			pm= pm->next;

		if (pm2->frame < frame) {
			pm2 = NULL;
		}
		else {
			while (pm2->prev && pm2->prev->frame > frame) {
				pm2= pm2->prev;
			}
		}

		if (!pm2) {
			*fra1 = -1;
			*fra2 = pm->frame;
		}
		else {
			*fra1 = pm->frame;
			*fra2 = pm2->frame;
		}
	}
=======
  if (pid->cache->flag & PTCACHE_DISK_CACHE) {
    int cfra1 = frame, cfra2 = frame + 1;

    while (cfra1 >= pid->cache->startframe && !BKE_ptcache_id_exist(pid, cfra1))
      cfra1--;

    if (cfra1 < pid->cache->startframe)
      cfra1 = 0;

    while (cfra2 <= pid->cache->endframe && !BKE_ptcache_id_exist(pid, cfra2))
      cfra2++;

    if (cfra2 > pid->cache->endframe)
      cfra2 = 0;

    if (cfra1 && !cfra2) {
      *fra1 = 0;
      *fra2 = cfra1;
    }
    else {
      *fra1 = cfra1;
      *fra2 = cfra2;
    }
  }
  else if (pid->cache->mem_cache.first) {
    PTCacheMem *pm = pid->cache->mem_cache.first;
    PTCacheMem *pm2 = pid->cache->mem_cache.last;

    while (pm->next && pm->next->frame <= frame)
      pm = pm->next;

    if (pm2->frame < frame) {
      pm2 = NULL;
    }
    else {
      while (pm2->prev && pm2->prev->frame > frame) {
        pm2 = pm2->prev;
      }
    }

    if (!pm2) {
      *fra1 = 0;
      *fra2 = pm->frame;
    }
    else {
      *fra1 = pm->frame;
      *fra2 = pm2->frame;
    }
  }
>>>>>>> 3076d95b
}

static PTCacheMem *ptcache_disk_frame_to_mem(PTCacheID *pid, int cfra)
{
  PTCacheFile *pf = ptcache_file_open(pid, PTCACHE_FILE_READ, cfra);
  PTCacheMem *pm = NULL;
  unsigned int i, error = 0;

  if (pf == NULL)
    return NULL;

  if (!ptcache_file_header_begin_read(pf))
    error = 1;

  if (!error && (pf->type != pid->type || !pid->read_header(pf)))
    error = 1;

  if (!error) {
    pm = MEM_callocN(sizeof(PTCacheMem), "Pointcache mem");

    pm->totpoint = pf->totpoint;
    pm->data_types = pf->data_types;
    pm->frame = pf->frame;

    ptcache_data_alloc(pm);

    if (pf->flag & PTCACHE_TYPEFLAG_COMPRESS) {
      for (i = 0; i < BPHYS_TOT_DATA; i++) {
        unsigned int out_len = pm->totpoint * ptcache_data_size[i];
        if (pf->data_types & (1 << i))
          ptcache_file_compressed_read(pf, (unsigned char *)(pm->data[i]), out_len);
      }
    }
    else {
      BKE_ptcache_mem_pointers_init(pm);
      ptcache_file_pointers_init(pf);

      for (i = 0; i < pm->totpoint; i++) {
        if (!ptcache_file_data_read(pf)) {
          error = 1;
          break;
        }
        ptcache_data_copy(pf->cur, pm->cur);
        BKE_ptcache_mem_pointers_incr(pm);
      }
    }
  }

  if (!error && pf->flag & PTCACHE_TYPEFLAG_EXTRADATA) {
    unsigned int extratype = 0;

    while (ptcache_file_read(pf, &extratype, 1, sizeof(unsigned int))) {
      PTCacheExtra *extra = MEM_callocN(sizeof(PTCacheExtra), "Pointcache extradata");

      extra->type = extratype;

      ptcache_file_read(pf, &extra->totdata, 1, sizeof(unsigned int));

      extra->data = MEM_callocN(extra->totdata * ptcache_extra_datasize[extra->type],
                                "Pointcache extradata->data");

      if (pf->flag & PTCACHE_TYPEFLAG_COMPRESS)
        ptcache_file_compressed_read(pf,
                                     (unsigned char *)(extra->data),
                                     extra->totdata * ptcache_extra_datasize[extra->type]);
      else
        ptcache_file_read(pf, extra->data, extra->totdata, ptcache_extra_datasize[extra->type]);

      BLI_addtail(&pm->extradata, extra);
    }
  }

  if (error && pm) {
    ptcache_data_free(pm);
    ptcache_extra_free(pm);
    MEM_freeN(pm);
    pm = NULL;
  }

  ptcache_file_close(pf);

  if (error && G.debug & G_DEBUG)
    printf("Error reading from disk cache\n");

  return pm;
}
static int ptcache_mem_frame_to_disk(PTCacheID *pid, PTCacheMem *pm)
{
  PTCacheFile *pf = NULL;
  unsigned int i, error = 0;

  BKE_ptcache_id_clear(pid, PTCACHE_CLEAR_FRAME, pm->frame);

  pf = ptcache_file_open(pid, PTCACHE_FILE_WRITE, pm->frame);

  if (pf == NULL) {
    if (G.debug & G_DEBUG)
      printf("Error opening disk cache file for writing\n");
    return 0;
  }

  pf->data_types = pm->data_types;
  pf->totpoint = pm->totpoint;
  pf->type = pid->type;
  pf->flag = 0;

  if (pm->extradata.first)
    pf->flag |= PTCACHE_TYPEFLAG_EXTRADATA;

  if (pid->cache->compression)
    pf->flag |= PTCACHE_TYPEFLAG_COMPRESS;

  if (!ptcache_file_header_begin_write(pf) || !pid->write_header(pf))
    error = 1;

  if (!error) {
    if (pid->cache->compression) {
      for (i = 0; i < BPHYS_TOT_DATA; i++) {
        if (pm->data[i]) {
          unsigned int in_len = pm->totpoint * ptcache_data_size[i];
          unsigned char *out = (unsigned char *)MEM_callocN(LZO_OUT_LEN(in_len) * 4,
                                                            "pointcache_lzo_buffer");
          ptcache_file_compressed_write(
              pf, (unsigned char *)(pm->data[i]), in_len, out, pid->cache->compression);
          MEM_freeN(out);
        }
      }
    }
    else {
      BKE_ptcache_mem_pointers_init(pm);
      ptcache_file_pointers_init(pf);

      for (i = 0; i < pm->totpoint; i++) {
        ptcache_data_copy(pm->cur, pf->cur);
        if (!ptcache_file_data_write(pf)) {
          error = 1;
          break;
        }
        BKE_ptcache_mem_pointers_incr(pm);
      }
    }
  }

  if (!error && pm->extradata.first) {
    PTCacheExtra *extra = pm->extradata.first;

    for (; extra; extra = extra->next) {
      if (extra->data == NULL || extra->totdata == 0)
        continue;

      ptcache_file_write(pf, &extra->type, 1, sizeof(unsigned int));
      ptcache_file_write(pf, &extra->totdata, 1, sizeof(unsigned int));

      if (pid->cache->compression) {
        unsigned int in_len = extra->totdata * ptcache_extra_datasize[extra->type];
        unsigned char *out = (unsigned char *)MEM_callocN(LZO_OUT_LEN(in_len) * 4,
                                                          "pointcache_lzo_buffer");
        ptcache_file_compressed_write(
            pf, (unsigned char *)(extra->data), in_len, out, pid->cache->compression);
        MEM_freeN(out);
      }
      else {
        ptcache_file_write(pf, extra->data, extra->totdata, ptcache_extra_datasize[extra->type]);
      }
    }
  }

  ptcache_file_close(pf);

  if (error && G.debug & G_DEBUG)
    printf("Error writing to disk cache\n");

  return error == 0;
}

static int ptcache_read_stream(PTCacheID *pid, int cfra)
{
  PTCacheFile *pf = ptcache_file_open(pid, PTCACHE_FILE_READ, cfra);
  int error = 0;

  if (pid->read_stream == NULL)
    return 0;

  if (pf == NULL) {
    if (G.debug & G_DEBUG)
      printf("Error opening disk cache file for reading\n");
    return 0;
  }

  if (!ptcache_file_header_begin_read(pf)) {
    pid->error(pid->calldata, "Failed to read point cache file");
    error = 1;
  }
  else if (pf->type != pid->type) {
    pid->error(pid->calldata, "Point cache file has wrong type");
    error = 1;
  }
  else if (!pid->read_header(pf)) {
    pid->error(pid->calldata, "Failed to read point cache file header");
    error = 1;
  }
  else if (pf->totpoint != pid->totpoint(pid->calldata, cfra)) {
    pid->error(pid->calldata, "Number of points in cache does not match mesh");
    error = 1;
  }

  if (!error) {
    ptcache_file_pointers_init(pf);

    // we have stream reading here
    if (!pid->read_stream(pf, pid->calldata)) {
      pid->error(pid->calldata, "Failed to read point cache file data");
      error = 1;
    }
  }

  ptcache_file_close(pf);

  return error == 0;
}

static int ptcache_read_openvdb_stream(PTCacheID *pid, int cfra)
{
#ifdef WITH_OPENVDB
  char filename[FILE_MAX * 2];

  /* save blend file before using disk pointcache */
  if (!G.relbase_valid && (pid->cache->flag & PTCACHE_EXTERNAL) == 0)
    return 0;

  ptcache_filename(pid, filename, cfra, 1, 1);

  if (!BLI_exists(filename)) {
    return 0;
  }

  struct OpenVDBReader *reader = OpenVDBReader_create();
  OpenVDBReader_open(reader, filename);

  if (!pid->read_openvdb_stream(reader, pid->calldata)) {
    return 0;
  }

  return 1;
#else
  UNUSED_VARS(pid, cfra);
  return 0;
#endif
}

#if defined(WITH_OPENVDB) && defined(WITH_SMOKE)
static int ptcache_read_openvdb_extern_stream(PTCacheID *pid, int cfra)
{
	char filepath[FILE_MAX];

	openvdb_filepath(pid, filepath, cfra);

	if (!BLI_exists(filepath)) {
		return 0;
	}

	struct OpenVDBReader *reader = OpenVDBReader_create();
	OpenVDBReader_open(reader, filepath);

	if (!pid->read_openvdb_stream(reader, pid->calldata)) {
		return 0;
	}

	return 1;
}
#endif

static int ptcache_read(PTCacheID *pid, int cfra)
{
  PTCacheMem *pm = NULL;
  int i;
  int *index = &i;

  /* get a memory cache to read from */
  if (pid->cache->flag & PTCACHE_DISK_CACHE) {
    pm = ptcache_disk_frame_to_mem(pid, cfra);
  }
  else {
    pm = pid->cache->mem_cache.first;

    while (pm && pm->frame != cfra)
      pm = pm->next;
  }

  /* read the cache */
  if (pm) {
    int totpoint = pm->totpoint;

    if ((pid->data_types & (1 << BPHYS_DATA_INDEX)) == 0) {
      int pid_totpoint = pid->totpoint(pid->calldata, cfra);

      if (totpoint != pid_totpoint) {
        pid->error(pid->calldata, "Number of points in cache does not match mesh");
        totpoint = MIN2(totpoint, pid_totpoint);
      }
    }

    BKE_ptcache_mem_pointers_init(pm);

    for (i = 0; i < totpoint; i++) {
      if (pm->data_types & (1 << BPHYS_DATA_INDEX))
        index = pm->cur[BPHYS_DATA_INDEX];

      pid->read_point(*index, pid->calldata, pm->cur, (float)pm->frame, NULL);

      BKE_ptcache_mem_pointers_incr(pm);
    }

    if (pid->read_extra_data && pm->extradata.first)
      pid->read_extra_data(pid->calldata, pm, (float)pm->frame);

    /* clean up temporary memory cache */
    if (pid->cache->flag & PTCACHE_DISK_CACHE) {
      ptcache_data_free(pm);
      ptcache_extra_free(pm);
      MEM_freeN(pm);
    }
  }

  return 1;
}
static int ptcache_interpolate(PTCacheID *pid, float cfra, int cfra1, int cfra2)
{
  PTCacheMem *pm = NULL;
  int i;
  int *index = &i;

  /* get a memory cache to read from */
  if (pid->cache->flag & PTCACHE_DISK_CACHE) {
    pm = ptcache_disk_frame_to_mem(pid, cfra2);
  }
  else {
    pm = pid->cache->mem_cache.first;

    while (pm && pm->frame != cfra2)
      pm = pm->next;
  }

  /* read the cache */
  if (pm) {
    int totpoint = pm->totpoint;

    if ((pid->data_types & (1 << BPHYS_DATA_INDEX)) == 0) {
      int pid_totpoint = pid->totpoint(pid->calldata, (int)cfra);

      if (totpoint != pid_totpoint) {
        pid->error(pid->calldata, "Number of points in cache does not match mesh");
        totpoint = MIN2(totpoint, pid_totpoint);
      }
    }

    BKE_ptcache_mem_pointers_init(pm);

    for (i = 0; i < totpoint; i++) {
      if (pm->data_types & (1 << BPHYS_DATA_INDEX))
        index = pm->cur[BPHYS_DATA_INDEX];

      pid->interpolate_point(
          *index, pid->calldata, pm->cur, cfra, (float)cfra1, (float)cfra2, NULL);
      BKE_ptcache_mem_pointers_incr(pm);
    }

    if (pid->interpolate_extra_data && pm->extradata.first)
      pid->interpolate_extra_data(pid->calldata, pm, cfra, (float)cfra1, (float)cfra2);

    /* clean up temporary memory cache */
    if (pid->cache->flag & PTCACHE_DISK_CACHE) {
      ptcache_data_free(pm);
      ptcache_extra_free(pm);
      MEM_freeN(pm);
    }
  }

  return 1;
}
/* reads cache from disk or memory */
/* possible to get old or interpolated result */
int BKE_ptcache_read(PTCacheID *pid, float cfra, bool no_extrapolate_old)
{
<<<<<<< HEAD
	SmokeModifierData *smd;
	SmokeDomainSettings *sds;
	OpenVDBModifierData *vdbmd;
	int cfrai = (int)floor(cfra), cfra1 = -1, cfra2 = -1;
	int ret = 0;

#if defined(WITH_OPENVDB) && defined(WITH_SMOKE)
	if (pid->file_type == PTCACHE_FILE_OPENVDB_EXTERN) {
		smd = (SmokeModifierData *)pid->calldata;
		sds = smd->domain;
		vdbmd = sds->vdb;

		if (cfrai < pid->cache->startframe || cfrai > pid->cache->endframe) {
			sds->total_cells = 0;

			ptcache_smoke_openvdb_free(sds);

			return 0;
		}

		cfrai = vdbmd->flags & MOD_OPENVDB_OVERRIDE_FRAME ?
		            (vdbmd->frame_override) :
		            (cfrai - pid->cache->startframe + 1 + vdbmd->frame_offset);
	}
#else
	UNUSED_VARS(smd, sds, vdbmd);
#endif

	/* nothing to read to */
	if (pid->totpoint(pid->calldata, cfrai) == 0)
		return 0;

	if (pid->cache->flag & PTCACHE_READ_INFO) {
		pid->cache->flag &= ~PTCACHE_READ_INFO;
		ptcache_read(pid, 0);
	}

	/* first check if we have the actual frame cached */
	if ((cfra == (float)cfrai || pid->file_type == PTCACHE_FILE_OPENVDB_EXTERN) &&
	    BKE_ptcache_id_exist(pid, cfrai))
	{
		cfra1 = cfrai;
	}

	/* no exact cache frame found so try to find cached frames around cfra */
	if (cfra1 < 0) {
		ptcache_find_frames_around(pid, cfrai, &cfra1, &cfra2);
	}

	if (cfra1 < 0 && cfra2 < 0) {
		return 0;
	}

	/* don't read old cache if already simulated past cached frame */
	if (no_extrapolate_old) {
		if (cfra1 == 0 && cfra2 && cfra2 <= pid->cache->simframe)
			return 0;
		if (cfra1 >= 0 && cfra1 == cfra2)
			return 0;
	}
	else {
		/* avoid calling interpolate between the same frame values */
		if (cfra1 >= 0 && cfra1 == cfra2)
			cfra1 = 0;
	}

	if (cfra1 >= 0) {
		if (pid->file_type == PTCACHE_FILE_OPENVDB && pid->read_openvdb_stream) {
			if (!ptcache_read_openvdb_stream(pid, cfra1)) {
				return 0;
			}
		}
#if defined(WITH_OPENVDB) && defined(WITH_SMOKE)
		else if (pid->file_type == PTCACHE_FILE_OPENVDB_EXTERN && pid->read_openvdb_stream) {
			if (cfra1 != vdbmd->frame_last) {
				if (!ptcache_read_openvdb_extern_stream(pid, cfra1)) {
					return 0;
				}
				else {
					vdbmd->frame_last = cfra1;
				}
			}
		}
#endif
		else if (pid->read_stream) {
			if (!ptcache_read_stream(pid, cfra1))
				return 0;
		}
		else if (pid->read_point)
			ptcache_read(pid, cfra1);
	}

	if (cfra2) {
		if (pid->file_type == PTCACHE_FILE_OPENVDB && pid->read_openvdb_stream) {
			if (!ptcache_read_openvdb_stream(pid, cfra2)) {
				return 0;
			}
		}
		else if (pid->read_stream) {
			if (!ptcache_read_stream(pid, cfra2))
				return 0;
		}
		else if (pid->read_point) {
			if (cfra1 && cfra2 && pid->interpolate_point)
				ptcache_interpolate(pid, cfra, cfra1, cfra2);
			else
				ptcache_read(pid, cfra2);
		}
	}

	if (cfra1 >= 0)
		ret = (cfra2 >= 0 ? PTCACHE_READ_INTERPOLATED : PTCACHE_READ_EXACT);
	else if (cfra2) {
		ret = PTCACHE_READ_OLD;
		pid->cache->simframe = cfra2;
	}

	cfrai = (int)cfra;
	/* clear invalid cache frames so that better stuff can be simulated */
	if (pid->cache->flag & PTCACHE_OUTDATED) {
		BKE_ptcache_id_clear(pid, PTCACHE_CLEAR_AFTER, cfrai);
	}
	else if (pid->cache->flag & PTCACHE_FRAMES_SKIPPED) {
		if (cfra <= pid->cache->last_exact)
			pid->cache->flag &= ~PTCACHE_FRAMES_SKIPPED;

		BKE_ptcache_id_clear(pid, PTCACHE_CLEAR_AFTER, MAX2(cfrai, pid->cache->last_exact));
	}

	return ret;
=======
  int cfrai = (int)floor(cfra), cfra1 = 0, cfra2 = 0;
  int ret = 0;

  /* nothing to read to */
  if (pid->totpoint(pid->calldata, cfrai) == 0)
    return 0;

  if (pid->cache->flag & PTCACHE_READ_INFO) {
    pid->cache->flag &= ~PTCACHE_READ_INFO;
    ptcache_read(pid, 0);
  }

  /* first check if we have the actual frame cached */
  if (cfra == (float)cfrai && BKE_ptcache_id_exist(pid, cfrai))
    cfra1 = cfrai;

  /* no exact cache frame found so try to find cached frames around cfra */
  if (cfra1 == 0)
    ptcache_find_frames_around(pid, cfrai, &cfra1, &cfra2);

  if (cfra1 == 0 && cfra2 == 0)
    return 0;

  /* don't read old cache if already simulated past cached frame */
  if (no_extrapolate_old) {
    if (cfra1 == 0 && cfra2 && cfra2 <= pid->cache->simframe)
      return 0;
    if (cfra1 && cfra1 == cfra2)
      return 0;
  }
  else {
    /* avoid calling interpolate between the same frame values */
    if (cfra1 && cfra1 == cfra2)
      cfra1 = 0;
  }

  if (cfra1) {
    if (pid->file_type == PTCACHE_FILE_OPENVDB && pid->read_openvdb_stream) {
      if (!ptcache_read_openvdb_stream(pid, cfra1)) {
        return 0;
      }
    }
    else if (pid->read_stream) {
      if (!ptcache_read_stream(pid, cfra1))
        return 0;
    }
    else if (pid->read_point)
      ptcache_read(pid, cfra1);
  }

  if (cfra2) {
    if (pid->file_type == PTCACHE_FILE_OPENVDB && pid->read_openvdb_stream) {
      if (!ptcache_read_openvdb_stream(pid, cfra2)) {
        return 0;
      }
    }
    else if (pid->read_stream) {
      if (!ptcache_read_stream(pid, cfra2))
        return 0;
    }
    else if (pid->read_point) {
      if (cfra1 && cfra2 && pid->interpolate_point)
        ptcache_interpolate(pid, cfra, cfra1, cfra2);
      else
        ptcache_read(pid, cfra2);
    }
  }

  if (cfra1)
    ret = (cfra2 ? PTCACHE_READ_INTERPOLATED : PTCACHE_READ_EXACT);
  else if (cfra2) {
    ret = PTCACHE_READ_OLD;
    pid->cache->simframe = cfra2;
  }

  cfrai = (int)cfra;
  /* clear invalid cache frames so that better stuff can be simulated */
  if (pid->cache->flag & PTCACHE_OUTDATED) {
    BKE_ptcache_id_clear(pid, PTCACHE_CLEAR_AFTER, cfrai);
  }
  else if (pid->cache->flag & PTCACHE_FRAMES_SKIPPED) {
    if (cfra <= pid->cache->last_exact)
      pid->cache->flag &= ~PTCACHE_FRAMES_SKIPPED;

    BKE_ptcache_id_clear(pid, PTCACHE_CLEAR_AFTER, MAX2(cfrai, pid->cache->last_exact));
  }

  return ret;
>>>>>>> 3076d95b
}
static int ptcache_write_stream(PTCacheID *pid, int cfra, int totpoint)
{
  PTCacheFile *pf = NULL;
  int error = 0;

  BKE_ptcache_id_clear(pid, PTCACHE_CLEAR_FRAME, cfra);

  pf = ptcache_file_open(pid, PTCACHE_FILE_WRITE, cfra);

  if (pf == NULL) {
    if (G.debug & G_DEBUG)
      printf("Error opening disk cache file for writing\n");
    return 0;
  }

  pf->data_types = pid->data_types;
  pf->totpoint = totpoint;
  pf->type = pid->type;
  pf->flag = 0;

  if (!error && (!ptcache_file_header_begin_write(pf) || !pid->write_header(pf)))
    error = 1;

  if (!error && pid->write_stream)
    pid->write_stream(pf, pid->calldata);

  ptcache_file_close(pf);

  if (error && G.debug & G_DEBUG)
    printf("Error writing to disk cache\n");

  return error == 0;
}
static int ptcache_write_openvdb_stream(PTCacheID *pid, int cfra)
{
#ifdef WITH_OPENVDB
  struct OpenVDBWriter *writer = OpenVDBWriter_create();
  char filename[FILE_MAX * 2];

  BKE_ptcache_id_clear(pid, PTCACHE_CLEAR_FRAME, cfra);

  ptcache_filename(pid, filename, cfra, 1, 1);
  BLI_make_existing_file(filename);

  int error = pid->write_openvdb_stream(writer, pid->calldata);

  OpenVDBWriter_write(writer, filename);
  OpenVDBWriter_free(writer);

  return error == 0;
#else
  UNUSED_VARS(pid, cfra);
  return 0;
#endif
}
static int ptcache_write(PTCacheID *pid, int cfra, int overwrite)
{
  PointCache *cache = pid->cache;
  PTCacheMem *pm = NULL, *pm2 = NULL;
  int totpoint = pid->totpoint(pid->calldata, cfra);
  int i, error = 0;

  pm = MEM_callocN(sizeof(PTCacheMem), "Pointcache mem");

  pm->totpoint = pid->totwrite(pid->calldata, cfra);
  pm->data_types = cfra ? pid->data_types : pid->info_types;

  ptcache_data_alloc(pm);
  BKE_ptcache_mem_pointers_init(pm);

  if (overwrite) {
    if (cache->flag & PTCACHE_DISK_CACHE) {
      int fra = cfra - 1;

      while (fra >= cache->startframe && !BKE_ptcache_id_exist(pid, fra))
        fra--;

      pm2 = ptcache_disk_frame_to_mem(pid, fra);
    }
    else
      pm2 = cache->mem_cache.last;
  }

  if (pid->write_point) {
    for (i = 0; i < totpoint; i++) {
      int write = pid->write_point(i, pid->calldata, pm->cur, cfra);
      if (write) {
        BKE_ptcache_mem_pointers_incr(pm);

        /* newly born particles have to be copied to previous cached frame */
        if (overwrite && write == 2 && pm2 && BKE_ptcache_mem_pointers_seek(i, pm2))
          pid->write_point(i, pid->calldata, pm2->cur, cfra);
      }
    }
  }

  if (pid->write_extra_data)
    pid->write_extra_data(pid->calldata, pm, cfra);

  pm->frame = cfra;

  if (cache->flag & PTCACHE_DISK_CACHE) {
    error += !ptcache_mem_frame_to_disk(pid, pm);

    // if (pm) /* pm is always set */
    {
      ptcache_data_free(pm);
      ptcache_extra_free(pm);
      MEM_freeN(pm);
    }

    if (pm2) {
      error += !ptcache_mem_frame_to_disk(pid, pm2);
      ptcache_data_free(pm2);
      ptcache_extra_free(pm2);
      MEM_freeN(pm2);
    }
  }
  else {
    BLI_addtail(&cache->mem_cache, pm);
  }

  return error;
}
static int ptcache_write_needed(PTCacheID *pid, int cfra, int *overwrite)
{
  PointCache *cache = pid->cache;
  int ofra = 0, efra = cache->endframe;

  /* always start from scratch on the first frame */
  if (cfra && cfra == cache->startframe) {
    BKE_ptcache_id_clear(pid, PTCACHE_CLEAR_ALL, cfra);
    cache->flag &= ~PTCACHE_REDO_NEEDED;
    return 1;
  }

  if (pid->cache->flag & PTCACHE_DISK_CACHE) {
    if (cfra == 0 && cache->startframe > 0)
      return 1;

    /* find last cached frame */
    while (efra > cache->startframe && !BKE_ptcache_id_exist(pid, efra))
      efra--;

    /* find second last cached frame */
    ofra = efra - 1;
    while (ofra > cache->startframe && !BKE_ptcache_id_exist(pid, ofra))
      ofra--;
  }
  else {
    PTCacheMem *pm = cache->mem_cache.last;
    /* don't write info file in memory */
    if (cfra == 0)
      return 0;

    if (pm == NULL)
      return 1;

    efra = pm->frame;
    ofra = (pm->prev ? pm->prev->frame : efra - cache->step);
  }

  if (efra >= cache->startframe && cfra > efra) {
    if (ofra >= cache->startframe && efra - ofra < cache->step) {
      /* overwrite previous frame */
      BKE_ptcache_id_clear(pid, PTCACHE_CLEAR_FRAME, efra);
      *overwrite = 1;
    }
    return 1;
  }

  return 0;
}
/* writes cache to disk or memory */
int BKE_ptcache_write(PTCacheID *pid, unsigned int cfra)
{
  PointCache *cache = pid->cache;
  int totpoint = pid->totpoint(pid->calldata, cfra);
  int overwrite = 0, error = 0;

  if (totpoint == 0 || (cfra ? pid->data_types == 0 : pid->info_types == 0))
    return 0;

  if (ptcache_write_needed(pid, cfra, &overwrite) == 0)
    return 0;

  if (pid->file_type == PTCACHE_FILE_OPENVDB && pid->write_openvdb_stream) {
    ptcache_write_openvdb_stream(pid, cfra);
  }
  else if (pid->write_stream) {
    ptcache_write_stream(pid, cfra, totpoint);
  }
  else if (pid->write_point) {
    error += ptcache_write(pid, cfra, overwrite);
  }

  /* Mark frames skipped if more than 1 frame forwards since last non-skipped frame. */
  if (cfra - cache->last_exact == 1 || cfra == cache->startframe) {
    cache->last_exact = cfra;
    cache->flag &= ~PTCACHE_FRAMES_SKIPPED;
  }
  /* Don't mark skipped when writing info file (frame 0) */
  else if (cfra)
    cache->flag |= PTCACHE_FRAMES_SKIPPED;

  /* Update timeline cache display */
  if (cfra && cache->cached_frames)
    cache->cached_frames[cfra - cache->startframe] = 1;

  BKE_ptcache_update_info(pid);

  return !error;
}
/* youll need to close yourself after!
 * mode - PTCACHE_CLEAR_ALL,
 */

/* Clears & resets */
void BKE_ptcache_id_clear(PTCacheID *pid, int mode, unsigned int cfra)
{
  unsigned int len; /* store the length of the string */
  unsigned int sta, end;

  /* mode is same as fopen's modes */
  DIR *dir;
  struct dirent *de;
  char path[MAX_PTCACHE_PATH];
  char filename[MAX_PTCACHE_FILE];
  char path_full[MAX_PTCACHE_FILE];
  char ext[MAX_PTCACHE_PATH];

  if (!pid || !pid->cache || pid->cache->flag & PTCACHE_BAKED)
    return;

  if (pid->cache->flag & PTCACHE_IGNORE_CLEAR)
    return;

  sta = pid->cache->startframe;
  end = pid->cache->endframe;

#ifndef DURIAN_POINTCACHE_LIB_OK
  /* don't allow clearing for linked objects */
  if (pid->ob->id.lib)
    return;
#endif

  /*if (!G.relbase_valid) return; */ /* save blend file before using pointcache */

  const char *fext = ptcache_file_extension(pid);

  /* clear all files in the temp dir with the prefix of the ID and the ".bphys" suffix */
  switch (mode) {
    case PTCACHE_CLEAR_ALL:
    case PTCACHE_CLEAR_BEFORE:
    case PTCACHE_CLEAR_AFTER:
      if (pid->cache->flag & PTCACHE_DISK_CACHE) {
        ptcache_path(pid, path);

        dir = opendir(path);
        if (dir == NULL)
          return;

        len = ptcache_filename(pid, filename, cfra, 0, 0); /* no path */
        /* append underscore terminator to ensure we don't match similar names
         * from objects whose names start with the same prefix
         */
        if (len < sizeof(filename) - 2) {
          BLI_strncpy(filename + len, "_", sizeof(filename) - 2 - len);
          len += 1;
        }

        BLI_snprintf(ext, sizeof(ext), "_%02u%s", pid->stack_index, fext);

        while ((de = readdir(dir)) != NULL) {
          if (strstr(de->d_name, ext)) {               /* do we have the right extension?*/
            if (STREQLEN(filename, de->d_name, len)) { /* do we have the right prefix */
              if (mode == PTCACHE_CLEAR_ALL) {
                pid->cache->last_exact = MIN2(pid->cache->startframe, 0);
                BLI_join_dirfile(path_full, sizeof(path_full), path, de->d_name);
                BLI_delete(path_full, false, false);
              }
              else {
                /* read the number of the file */
                const int frame = ptcache_frame_from_filename(de->d_name, ext);

                if (frame != -1) {
                  if ((mode == PTCACHE_CLEAR_BEFORE && frame < cfra) ||
                      (mode == PTCACHE_CLEAR_AFTER && frame > cfra)) {
                    BLI_join_dirfile(path_full, sizeof(path_full), path, de->d_name);
                    BLI_delete(path_full, false, false);
                    if (pid->cache->cached_frames && frame >= sta && frame <= end)
                      pid->cache->cached_frames[frame - sta] = 0;
                  }
                }
              }
            }
          }
        }
        closedir(dir);

        if (mode == PTCACHE_CLEAR_ALL && pid->cache->cached_frames)
          memset(pid->cache->cached_frames, 0, MEM_allocN_len(pid->cache->cached_frames));
      }
      else {
        PTCacheMem *pm = pid->cache->mem_cache.first;
        PTCacheMem *link = NULL;

        if (mode == PTCACHE_CLEAR_ALL) {
          /*we want startframe if the cache starts before zero*/
          pid->cache->last_exact = MIN2(pid->cache->startframe, 0);
          for (; pm; pm = pm->next) {
            ptcache_data_free(pm);
            ptcache_extra_free(pm);
          }
          BLI_freelistN(&pid->cache->mem_cache);

          if (pid->cache->cached_frames)
            memset(pid->cache->cached_frames, 0, MEM_allocN_len(pid->cache->cached_frames));
        }
        else {
          while (pm) {
            if ((mode == PTCACHE_CLEAR_BEFORE && pm->frame < cfra) ||
                (mode == PTCACHE_CLEAR_AFTER && pm->frame > cfra)) {
              link = pm;
              if (pid->cache->cached_frames && pm->frame >= sta && pm->frame <= end)
                pid->cache->cached_frames[pm->frame - sta] = 0;
              ptcache_data_free(pm);
              ptcache_extra_free(pm);
              pm = pm->next;
              BLI_freelinkN(&pid->cache->mem_cache, link);
            }
            else
              pm = pm->next;
          }
        }
      }
      break;

    case PTCACHE_CLEAR_FRAME:
      if (pid->cache->flag & PTCACHE_DISK_CACHE) {
        if (BKE_ptcache_id_exist(pid, cfra)) {
          ptcache_filename(pid, filename, cfra, 1, 1); /* no path */
          BLI_delete(filename, false, false);
        }
      }
      else {
        PTCacheMem *pm = pid->cache->mem_cache.first;

        for (; pm; pm = pm->next) {
          if (pm->frame == cfra) {
            ptcache_data_free(pm);
            ptcache_extra_free(pm);
            BLI_freelinkN(&pid->cache->mem_cache, pm);
            break;
          }
        }
      }
      if (pid->cache->cached_frames && cfra >= sta && cfra <= end)
        pid->cache->cached_frames[cfra - sta] = 0;
      break;
  }

  BKE_ptcache_update_info(pid);
}
int BKE_ptcache_id_exist(PTCacheID *pid, int cfra)
{
  if (!pid->cache)
    return 0;

<<<<<<< HEAD
	if ((cfra < pid->cache->startframe || cfra > pid->cache->endframe) &&
	    (pid->file_type != PTCACHE_FILE_OPENVDB_EXTERN))
		return 0;

	if (pid->file_type != PTCACHE_FILE_OPENVDB_EXTERN &&
	    pid->cache->cached_frames &&
	    pid->cache->cached_frames[cfra-pid->cache->startframe] == 0)
	{
	if (pid->cache->cached_frames && pid->cache->cached_frames[cfra-pid->cache->startframe]==0)
		return 0;
	}
	
	if (pid->file_type == PTCACHE_FILE_OPENVDB_EXTERN) {
		char filename[MAX_PTCACHE_PATH];

		openvdb_filepath(pid, filename, cfra);

		return BLI_exists(filename);
	}
	else if (pid->cache->flag & PTCACHE_DISK_CACHE) {
		char filename[MAX_PTCACHE_FILE];
=======
  if (cfra < pid->cache->startframe || cfra > pid->cache->endframe)
    return 0;

  if (pid->cache->cached_frames && pid->cache->cached_frames[cfra - pid->cache->startframe] == 0)
    return 0;

  if (pid->cache->flag & PTCACHE_DISK_CACHE) {
    char filename[MAX_PTCACHE_FILE];
>>>>>>> 3076d95b

    ptcache_filename(pid, filename, cfra, 1, 1);

    return BLI_exists(filename);
  }
  else {
    PTCacheMem *pm = pid->cache->mem_cache.first;

    for (; pm; pm = pm->next) {
      if (pm->frame == cfra)
        return 1;
    }
    return 0;
  }
}
void BKE_ptcache_id_time(
    PTCacheID *pid, Scene *scene, float cfra, int *startframe, int *endframe, float *timescale)
{
  /* Object *ob; */ /* UNUSED */
  PointCache *cache;
  /* float offset; unused for now */
  float time, nexttime;

  /* TODO: this has to be sorted out once bsystem_time gets redone, */
  /*       now caches can handle interpolating etc. too - jahka */

  /* time handling for point cache:
   * - simulation time is scaled by result of bsystem_time
   * - for offsetting time only time offset is taken into account, since
   *   that's always the same and can't be animated. a timeoffset which
   *   varies over time is not simple to support.
   * - field and motion blur offsets are currently ignored, proper solution
   *   is probably to interpolate results from two frames for that ..
   */

  /* ob= pid->ob; */ /* UNUSED */
  cache = pid->cache;

  if (timescale) {
    time = BKE_scene_frame_get(scene);
    nexttime = BKE_scene_frame_get_from_ctime(scene, CFRA + 1.0f);

    *timescale = MAX2(nexttime - time, 0.0f);
  }

  if (startframe && endframe) {
    *startframe = cache->startframe;
    *endframe = cache->endframe;
  }

  /* verify cached_frames array is up to date */
  if (cache->cached_frames) {
    if (cache->cached_frames_len != (cache->endframe - cache->startframe + 1)) {
      MEM_freeN(cache->cached_frames);
      cache->cached_frames = NULL;
      cache->cached_frames_len = 0;
    }
  }

  if (cache->cached_frames == NULL && cache->endframe > cache->startframe) {
    unsigned int sta = cache->startframe;
    unsigned int end = cache->endframe;

    cache->cached_frames_len = cache->endframe - cache->startframe + 1;
    cache->cached_frames = MEM_callocN(sizeof(char) * cache->cached_frames_len,
                                       "cached frames array");

    if (pid->cache->flag & PTCACHE_DISK_CACHE) {
      /* mode is same as fopen's modes */
      DIR *dir;
      struct dirent *de;
      char path[MAX_PTCACHE_PATH];
      char filename[MAX_PTCACHE_FILE];
      char ext[MAX_PTCACHE_PATH];
      unsigned int len; /* store the length of the string */

      ptcache_path(pid, path);

      len = ptcache_filename(pid, filename, (int)cfra, 0, 0); /* no path */

      dir = opendir(path);
      if (dir == NULL)
        return;

      const char *fext = ptcache_file_extension(pid);

      BLI_snprintf(ext, sizeof(ext), "_%02u%s", pid->stack_index, fext);

      while ((de = readdir(dir)) != NULL) {
        if (strstr(de->d_name, ext)) {               /* do we have the right extension?*/
          if (STREQLEN(filename, de->d_name, len)) { /* do we have the right prefix */
            /* read the number of the file */
            const int frame = ptcache_frame_from_filename(de->d_name, ext);

            if ((frame != -1) && (frame >= sta && frame <= end)) {
              cache->cached_frames[frame - sta] = 1;
            }
          }
        }
      }
      closedir(dir);
    }
    else {
      PTCacheMem *pm = pid->cache->mem_cache.first;

      while (pm) {
        if (pm->frame >= sta && pm->frame <= end)
          cache->cached_frames[pm->frame - sta] = 1;
        pm = pm->next;
      }
    }
  }
}
int BKE_ptcache_id_reset(Scene *scene, PTCacheID *pid, int mode)
{
  PointCache *cache;
  int reset, clear, after;

  if (!pid->cache)
    return 0;

  cache = pid->cache;
  reset = 0;
  clear = 0;
  after = 0;

  if (mode == PTCACHE_RESET_DEPSGRAPH) {
    if (!(cache->flag & PTCACHE_BAKED)) {

      after = 1;
    }

    cache->flag |= PTCACHE_OUTDATED;
  }
  else if (mode == PTCACHE_RESET_BAKED) {
    cache->flag |= PTCACHE_OUTDATED;
  }
  else if (mode == PTCACHE_RESET_OUTDATED) {
    reset = 1;

    if (cache->flag & PTCACHE_OUTDATED && !(cache->flag & PTCACHE_BAKED)) {
      clear = 1;
      cache->flag &= ~PTCACHE_OUTDATED;
    }
  }

  if (reset) {
    BKE_ptcache_invalidate(cache);
    cache->flag &= ~PTCACHE_REDO_NEEDED;

    if (pid->type == PTCACHE_TYPE_CLOTH)
      cloth_free_modifier(pid->calldata);
    else if (pid->type == PTCACHE_TYPE_SOFTBODY)
      sbFreeSimulation(pid->calldata);
    else if (pid->type == PTCACHE_TYPE_PARTICLES)
      psys_reset(pid->calldata, PSYS_RESET_DEPSGRAPH);
    else if (pid->type == PTCACHE_TYPE_DYNAMICPAINT)
      dynamicPaint_clearSurface(scene, (DynamicPaintSurface *)pid->calldata);
  }
  if (clear)
    BKE_ptcache_id_clear(pid, PTCACHE_CLEAR_ALL, 0);
  else if (after)
    BKE_ptcache_id_clear(pid, PTCACHE_CLEAR_AFTER, CFRA);

  return (reset || clear || after);
}
int BKE_ptcache_object_reset(Scene *scene, Object *ob, int mode)
{
  PTCacheID pid;
  ParticleSystem *psys;
  ModifierData *md;
  int reset, skip;

  reset = 0;
  skip = 0;

  if (ob->soft) {
    BKE_ptcache_id_from_softbody(&pid, ob, ob->soft);
    reset |= BKE_ptcache_id_reset(scene, &pid, mode);
  }

  for (psys = ob->particlesystem.first; psys; psys = psys->next) {
    /* children or just redo can be calculated without resetting anything */
    if (psys->recalc & ID_RECALC_PSYS_REDO || psys->recalc & ID_RECALC_PSYS_CHILD)
      skip = 1;
    /* Baked cloth hair has to be checked too, because we don't want to reset */
    /* particles or cloth in that case -jahka */
    else if (psys->clmd) {
      BKE_ptcache_id_from_cloth(&pid, ob, psys->clmd);
      if (mode == PSYS_RESET_ALL ||
          !(psys->part->type == PART_HAIR && (pid.cache->flag & PTCACHE_BAKED)))
        reset |= BKE_ptcache_id_reset(scene, &pid, mode);
      else
        skip = 1;
    }

    if (skip == 0 && psys->part) {
      BKE_ptcache_id_from_particles(&pid, ob, psys);
      reset |= BKE_ptcache_id_reset(scene, &pid, mode);
    }
  }

  for (md = ob->modifiers.first; md; md = md->next) {
    if (md->type == eModifierType_Cloth) {
      BKE_ptcache_id_from_cloth(&pid, ob, (ClothModifierData *)md);
      reset |= BKE_ptcache_id_reset(scene, &pid, mode);
    }
    if (md->type == eModifierType_Smoke) {
      SmokeModifierData *smd = (SmokeModifierData *)md;
      if (smd->type & MOD_SMOKE_TYPE_DOMAIN) {
        BKE_ptcache_id_from_smoke(&pid, ob, (SmokeModifierData *)md);
        reset |= BKE_ptcache_id_reset(scene, &pid, mode);
      }
    }
    if (md->type == eModifierType_DynamicPaint) {
      DynamicPaintModifierData *pmd = (DynamicPaintModifierData *)md;
      if (pmd->canvas) {
        DynamicPaintSurface *surface = pmd->canvas->surfaces.first;

        for (; surface; surface = surface->next) {
          BKE_ptcache_id_from_dynamicpaint(&pid, ob, surface);
          reset |= BKE_ptcache_id_reset(scene, &pid, mode);
        }
      }
    }
  }

  if (scene->rigidbody_world && (ob->rigidbody_object || ob->rigidbody_constraint)) {
    if (ob->rigidbody_object)
      ob->rigidbody_object->flag |= RBO_FLAG_NEEDS_RESHAPE;
    BKE_ptcache_id_from_rigidbody(&pid, ob, scene->rigidbody_world);
    /* only flag as outdated, resetting should happen on start frame */
    pid.cache->flag |= PTCACHE_OUTDATED;
  }

  if (ob->type == OB_ARMATURE)
    BIK_clear_cache(ob->pose);

  return reset;
}

/* Use this when quitting blender, with unsaved files */
void BKE_ptcache_remove(void)
{
  char path[MAX_PTCACHE_PATH];
  char path_full[MAX_PTCACHE_PATH];
  int rmdir = 1;

  ptcache_path(NULL, path);

  if (BLI_exists(path)) {
    /* The pointcache dir exists? - remove all pointcache */

    DIR *dir;
    struct dirent *de;

    dir = opendir(path);
    if (dir == NULL)
      return;

    while ((de = readdir(dir)) != NULL) {
      if (FILENAME_IS_CURRPAR(de->d_name)) {
        /* do nothing */
      }
      else if (strstr(de->d_name, PTCACHE_EXT)) { /* do we have the right extension?*/
        BLI_join_dirfile(path_full, sizeof(path_full), path, de->d_name);
        BLI_delete(path_full, false, false);
      }
      else {
        rmdir = 0; /* unknown file, don't remove the dir */
      }
    }

    closedir(dir);
  }
  else {
    rmdir = 0; /* path dosnt exist  */
  }

  if (rmdir) {
    BLI_delete(path, true, false);
  }
}

/* Point Cache handling */

PointCache *BKE_ptcache_add(ListBase *ptcaches)
{
  PointCache *cache;

  cache = MEM_callocN(sizeof(PointCache), "PointCache");
  cache->startframe = 1;
  cache->endframe = 250;
  cache->step = 1;
  cache->index = -1;

  BLI_addtail(ptcaches, cache);

  return cache;
}

void BKE_ptcache_free_mem(ListBase *mem_cache)
{
  PTCacheMem *pm = mem_cache->first;

  if (pm) {
    for (; pm; pm = pm->next) {
      ptcache_data_free(pm);
      ptcache_extra_free(pm);
    }

    BLI_freelistN(mem_cache);
  }
}
void BKE_ptcache_free(PointCache *cache)
{
  BKE_ptcache_free_mem(&cache->mem_cache);
  if (cache->edit && cache->free_edit)
    cache->free_edit(cache->edit);
  if (cache->cached_frames)
    MEM_freeN(cache->cached_frames);
  MEM_freeN(cache);
}
void BKE_ptcache_free_list(ListBase *ptcaches)
{
  PointCache *cache;

  while ((cache = BLI_pophead(ptcaches))) {
    BKE_ptcache_free(cache);
  }
}

static PointCache *ptcache_copy(PointCache *cache, const bool copy_data)
{
  PointCache *ncache;

  ncache = MEM_dupallocN(cache);

  BLI_listbase_clear(&ncache->mem_cache);

  if (copy_data == false) {
    ncache->cached_frames = NULL;
    ncache->cached_frames_len = 0;

    /* flag is a mix of user settings and simulator/baking state */
    ncache->flag = ncache->flag & (PTCACHE_DISK_CACHE | PTCACHE_EXTERNAL | PTCACHE_IGNORE_LIBPATH);
    ncache->simframe = 0;
  }
  else {
    PTCacheMem *pm;

    for (pm = cache->mem_cache.first; pm; pm = pm->next) {
      PTCacheMem *pmn = MEM_dupallocN(pm);
      int i;

      for (i = 0; i < BPHYS_TOT_DATA; i++) {
        if (pmn->data[i])
          pmn->data[i] = MEM_dupallocN(pm->data[i]);
      }

      BKE_ptcache_mem_pointers_init(pm);

      BLI_addtail(&ncache->mem_cache, pmn);
    }

    if (ncache->cached_frames)
      ncache->cached_frames = MEM_dupallocN(cache->cached_frames);
  }

  /* hmm, should these be copied over instead? */
  ncache->edit = NULL;

  return ncache;
}

/* returns first point cache */
PointCache *BKE_ptcache_copy_list(ListBase *ptcaches_new,
                                  const ListBase *ptcaches_old,
                                  const int flag)
{
  PointCache *cache = ptcaches_old->first;

  BLI_listbase_clear(ptcaches_new);

  for (; cache; cache = cache->next) {
    BLI_addtail(ptcaches_new, ptcache_copy(cache, (flag & LIB_ID_COPY_CACHES) != 0));
  }

  return ptcaches_new->first;
}

/* Disabled this code; this is being called on scene_update_tagged, and that in turn gets called on
 * every user action changing stuff, and then it runs a complete bake??? (ton) */

/* Baking */
void BKE_ptcache_quick_cache_all(Main *bmain, Scene *scene, ViewLayer *view_layer)
{
  PTCacheBaker baker;

  memset(&baker, 0, sizeof(baker));
  baker.bmain = bmain;
  baker.scene = scene;
  baker.view_layer = view_layer;
  baker.bake = 0;
  baker.render = 0;
  baker.anim_init = 0;
  baker.quick_step = scene->physics_settings.quick_cache_step;

  BKE_ptcache_bake(&baker);
}

static void ptcache_dt_to_str(char *str, double dtime)
{
  if (dtime > 60.0) {
    if (dtime > 3600.0)
      sprintf(
          str, "%ih %im %is", (int)(dtime / 3600), ((int)(dtime / 60)) % 60, ((int)dtime) % 60);
    else
      sprintf(str, "%im %is", ((int)(dtime / 60)) % 60, ((int)dtime) % 60);
  }
  else
    sprintf(str, "%is", ((int)dtime) % 60);
}

/* if bake is not given run simulations to current frame */
void BKE_ptcache_bake(PTCacheBaker *baker)
{
  Main *bmain = baker->bmain;
  Scene *scene = baker->scene;
  ViewLayer *view_layer = baker->view_layer;
  struct Depsgraph *depsgraph = baker->depsgraph;
  Scene *sce_iter; /* SETLOOPER macro only */
  Base *base;
  ListBase pidlist;
  PTCacheID *pid = &baker->pid;
  PointCache *cache = NULL;
  float frameleno = scene->r.framelen;
  int cfrao = CFRA;
  int startframe = MAXFRAME, endframe = baker->anim_init ? scene->r.sfra : CFRA;
  int bake = baker->bake;
  int render = baker->render;

  G.is_break = false;

  /* set caches to baking mode and figure out start frame */
  if (pid->ob) {
    /* cache/bake a single object */
    cache = pid->cache;
    if ((cache->flag & PTCACHE_BAKED) == 0) {
      if (pid->type == PTCACHE_TYPE_PARTICLES) {
        ParticleSystem *psys = pid->calldata;

        /* a bit confusing, could make this work better in the UI */
        if (psys->part->type == PART_EMITTER)
          psys_get_pointcache_start_end(
              scene, pid->calldata, &cache->startframe, &cache->endframe);
      }
      else if (pid->type == PTCACHE_TYPE_SMOKE_HIGHRES) {
        /* get all pids from the object and search for smoke low res */
        ListBase pidlist2;
        PTCacheID *pid2;
        BKE_ptcache_ids_from_object(&pidlist2, pid->ob, scene, MAX_DUPLI_RECUR);
        for (pid2 = pidlist2.first; pid2; pid2 = pid2->next) {
          if (pid2->type == PTCACHE_TYPE_SMOKE_DOMAIN) {
            if (pid2->cache && !(pid2->cache->flag & PTCACHE_BAKED)) {
              if (bake || pid2->cache->flag & PTCACHE_REDO_NEEDED)
                BKE_ptcache_id_clear(pid2, PTCACHE_CLEAR_ALL, 0);
              if (bake) {
                pid2->cache->flag |= PTCACHE_BAKING;
                pid2->cache->flag &= ~PTCACHE_BAKED;
              }
            }
          }
        }
        BLI_freelistN(&pidlist2);
      }

      if (bake || cache->flag & PTCACHE_REDO_NEEDED)
        BKE_ptcache_id_clear(pid, PTCACHE_CLEAR_ALL, 0);

      startframe = MAX2(cache->last_exact, cache->startframe);

      if (bake) {
        endframe = cache->endframe;
        cache->flag |= PTCACHE_BAKING;
      }
      else {
        endframe = MIN2(endframe, cache->endframe);
      }

      cache->flag &= ~PTCACHE_BAKED;
    }
  }
  else {
    for (SETLOOPER_VIEW_LAYER(scene, view_layer, sce_iter, base)) {
      /* cache/bake everything in the scene */
      BKE_ptcache_ids_from_object(&pidlist, base->object, scene, MAX_DUPLI_RECUR);

      for (pid = pidlist.first; pid; pid = pid->next) {
        cache = pid->cache;
        if ((cache->flag & PTCACHE_BAKED) == 0) {
          if (pid->type == PTCACHE_TYPE_PARTICLES) {
            ParticleSystem *psys = (ParticleSystem *)pid->calldata;
            /* skip hair & keyed particles */
            if (psys->part->type == PART_HAIR || psys->part->phystype == PART_PHYS_KEYED)
              continue;

            psys_get_pointcache_start_end(
                scene, pid->calldata, &cache->startframe, &cache->endframe);
          }

          // XXX workaround for regression inroduced in ee3fadd, needs looking into
          if (pid->type == PTCACHE_TYPE_RIGIDBODY) {
            if ((cache->flag & PTCACHE_REDO_NEEDED ||
                 (cache->flag & PTCACHE_SIMULATION_VALID) == 0) &&
                (render || bake)) {
              BKE_ptcache_id_clear(pid, PTCACHE_CLEAR_ALL, 0);
            }
          }
          else if (((cache->flag & PTCACHE_BAKED) == 0) && (render || bake)) {
            BKE_ptcache_id_clear(pid, PTCACHE_CLEAR_ALL, 0);
          }

          startframe = MIN2(startframe, cache->startframe);

          if (bake || render) {
            cache->flag |= PTCACHE_BAKING;

            if (bake)
              endframe = MAX2(endframe, cache->endframe);
          }

          cache->flag &= ~PTCACHE_BAKED;
        }
      }
      BLI_freelistN(&pidlist);
    }
  }

  CFRA = startframe;
  scene->r.framelen = 1.0;

  /* bake */

  bool use_timer = false;
  double stime, ptime, ctime, fetd;
  char run[32], cur[32], etd[32];
  int cancel = 0;

  stime = ptime = PIL_check_seconds_timer();

  for (int fr = CFRA; fr <= endframe; fr += baker->quick_step, CFRA = fr) {
    BKE_scene_graph_update_for_newframe(depsgraph, bmain);

    if (baker->update_progress) {
      float progress = ((float)(CFRA - startframe) / (float)(endframe - startframe));
      baker->update_progress(baker->bake_job, progress, &cancel);
    }

    if (G.background) {
      printf("bake: frame %d :: %d\n", CFRA, endframe);
    }
    else {
      ctime = PIL_check_seconds_timer();

      fetd = (ctime - ptime) * (endframe - CFRA) / baker->quick_step;

      if (use_timer || fetd > 60.0) {
        use_timer = true;

        ptcache_dt_to_str(cur, ctime - ptime);
        ptcache_dt_to_str(run, ctime - stime);
        ptcache_dt_to_str(etd, fetd);

        printf("Baked for %s, current frame: %i/%i (%.3fs), ETC: %s\r",
               run,
               CFRA - startframe + 1,
               endframe - startframe + 1,
               ctime - ptime,
               etd);
      }

      ptime = ctime;
    }

    /* NOTE: breaking baking should leave calculated frames in cache, not clear it */
    if ((cancel || G.is_break)) {
      break;
    }

    CFRA += 1;
  }

  if (use_timer) {
    /* start with newline because of \r above */
    ptcache_dt_to_str(run, PIL_check_seconds_timer() - stime);
    printf("\nBake %s %s (%i frames simulated).\n",
           (cancel ? "canceled after" : "finished in"),
           run,
           CFRA - startframe);
  }

  /* clear baking flag */
  if (pid) {
    cache->flag &= ~(PTCACHE_BAKING | PTCACHE_REDO_NEEDED);
    cache->flag |= PTCACHE_SIMULATION_VALID;
    if (bake) {
      cache->flag |= PTCACHE_BAKED;
      /* write info file */
      if (cache->flag & PTCACHE_DISK_CACHE)
        BKE_ptcache_write(pid, 0);
    }
  }
  else {
    for (SETLOOPER_VIEW_LAYER(scene, view_layer, sce_iter, base)) {
      BKE_ptcache_ids_from_object(&pidlist, base->object, scene, MAX_DUPLI_RECUR);

      for (pid = pidlist.first; pid; pid = pid->next) {
        /* skip hair particles */
        if (pid->type == PTCACHE_TYPE_PARTICLES &&
            ((ParticleSystem *)pid->calldata)->part->type == PART_HAIR)
          continue;

        cache = pid->cache;

        if (baker->quick_step > 1)
          cache->flag &= ~(PTCACHE_BAKING | PTCACHE_OUTDATED);
        else
          cache->flag &= ~(PTCACHE_BAKING | PTCACHE_REDO_NEEDED);

        cache->flag |= PTCACHE_SIMULATION_VALID;

        if (bake) {
          cache->flag |= PTCACHE_BAKED;
          if (cache->flag & PTCACHE_DISK_CACHE)
            BKE_ptcache_write(pid, 0);
        }
      }
      BLI_freelistN(&pidlist);
    }
  }

  scene->r.framelen = frameleno;
  CFRA = cfrao;

  if (bake) { /* already on cfra unless baking */
    BKE_scene_graph_update_for_newframe(depsgraph, bmain);
  }

  /* TODO: call redraw all windows somehow */
}
/* Helpers */
void BKE_ptcache_disk_to_mem(PTCacheID *pid)
{
  PointCache *cache = pid->cache;
  PTCacheMem *pm = NULL;
  int baked = cache->flag & PTCACHE_BAKED;
  int cfra, sfra = cache->startframe, efra = cache->endframe;

  /* Remove possible bake flag to allow clear */
  cache->flag &= ~PTCACHE_BAKED;

  /* PTCACHE_DISK_CACHE flag was cleared already */
  BKE_ptcache_id_clear(pid, PTCACHE_CLEAR_ALL, 0);

  /* restore possible bake flag */
  cache->flag |= baked;

  for (cfra = sfra; cfra <= efra; cfra++) {
    pm = ptcache_disk_frame_to_mem(pid, cfra);

    if (pm)
      BLI_addtail(&pid->cache->mem_cache, pm);
  }
}
void BKE_ptcache_mem_to_disk(PTCacheID *pid)
{
  PointCache *cache = pid->cache;
  PTCacheMem *pm = cache->mem_cache.first;
  int baked = cache->flag & PTCACHE_BAKED;

  /* Remove possible bake flag to allow clear */
  cache->flag &= ~PTCACHE_BAKED;

  /* PTCACHE_DISK_CACHE flag was set already */
  BKE_ptcache_id_clear(pid, PTCACHE_CLEAR_ALL, 0);

  /* restore possible bake flag */
  cache->flag |= baked;

  for (; pm; pm = pm->next) {
    if (ptcache_mem_frame_to_disk(pid, pm) == 0) {
      cache->flag &= ~PTCACHE_DISK_CACHE;
      break;
    }
  }

  /* write info file */
  if (cache->flag & PTCACHE_BAKED)
    BKE_ptcache_write(pid, 0);
}
void BKE_ptcache_toggle_disk_cache(PTCacheID *pid)
{
  PointCache *cache = pid->cache;
  int last_exact = cache->last_exact;

  if (!G.relbase_valid) {
    cache->flag &= ~PTCACHE_DISK_CACHE;
    if (G.debug & G_DEBUG)
      printf("File must be saved before using disk cache!\n");
    return;
  }

  if (cache->cached_frames) {
    MEM_freeN(cache->cached_frames);
    cache->cached_frames = NULL;
    cache->cached_frames_len = 0;
  }

  if (cache->flag & PTCACHE_DISK_CACHE)
    BKE_ptcache_mem_to_disk(pid);
  else
    BKE_ptcache_disk_to_mem(pid);

  cache->flag ^= PTCACHE_DISK_CACHE;
  BKE_ptcache_id_clear(pid, PTCACHE_CLEAR_ALL, 0);
  cache->flag ^= PTCACHE_DISK_CACHE;

  cache->last_exact = last_exact;

  BKE_ptcache_id_time(pid, NULL, 0.0f, NULL, NULL, NULL);

  BKE_ptcache_update_info(pid);

  if ((cache->flag & PTCACHE_DISK_CACHE) == 0) {
    if (cache->index) {
      BKE_object_delete_ptcache(pid->ob, cache->index);
      cache->index = -1;
    }
  }
}

void BKE_ptcache_disk_cache_rename(PTCacheID *pid, const char *name_src, const char *name_dst)
{
  char old_name[80];
  int len; /* store the length of the string */
  /* mode is same as fopen's modes */
  DIR *dir;
  struct dirent *de;
  char path[MAX_PTCACHE_PATH];
  char old_filename[MAX_PTCACHE_FILE];
  char new_path_full[MAX_PTCACHE_FILE];
  char old_path_full[MAX_PTCACHE_FILE];
  char ext[MAX_PTCACHE_PATH];

  /* save old name */
  BLI_strncpy(old_name, pid->cache->name, sizeof(old_name));

  /* get "from" filename */
  BLI_strncpy(pid->cache->name, name_src, sizeof(pid->cache->name));

  len = ptcache_filename(pid, old_filename, 0, 0, 0); /* no path */

  ptcache_path(pid, path);
  dir = opendir(path);
  if (dir == NULL) {
    BLI_strncpy(pid->cache->name, old_name, sizeof(pid->cache->name));
    return;
  }

  const char *fext = ptcache_file_extension(pid);

  BLI_snprintf(ext, sizeof(ext), "_%02u%s", pid->stack_index, fext);

  /* put new name into cache */
  BLI_strncpy(pid->cache->name, name_dst, sizeof(pid->cache->name));

  while ((de = readdir(dir)) != NULL) {
    if (strstr(de->d_name, ext)) {                   /* do we have the right extension?*/
      if (STREQLEN(old_filename, de->d_name, len)) { /* do we have the right prefix */
        /* read the number of the file */
        const int frame = ptcache_frame_from_filename(de->d_name, ext);

        if (frame != -1) {
          BLI_join_dirfile(old_path_full, sizeof(old_path_full), path, de->d_name);
          ptcache_filename(pid, new_path_full, frame, 1, 1);
          BLI_rename(old_path_full, new_path_full);
        }
      }
    }
  }
  closedir(dir);

  BLI_strncpy(pid->cache->name, old_name, sizeof(pid->cache->name));
}

void BKE_ptcache_load_external(PTCacheID *pid)
{
  /*todo*/
  PointCache *cache = pid->cache;
  int len; /* store the length of the string */
  int info = 0;
  int start = MAXFRAME;
  int end = -1;

  /* mode is same as fopen's modes */
  DIR *dir;
  struct dirent *de;
  char path[MAX_PTCACHE_PATH];
  char filename[MAX_PTCACHE_FILE];
  char ext[MAX_PTCACHE_PATH];

  if (!cache)
    return;

  ptcache_path(pid, path);

  len = ptcache_filename(pid, filename, 1, 0, 0); /* no path */

  dir = opendir(path);
  if (dir == NULL)
    return;

  const char *fext = ptcache_file_extension(pid);

  if (cache->index >= 0)
    BLI_snprintf(ext, sizeof(ext), "_%02d%s", cache->index, fext);
  else
    BLI_strncpy(ext, fext, sizeof(ext));

  while ((de = readdir(dir)) != NULL) {
    if (strstr(de->d_name, ext)) {               /* do we have the right extension?*/
      if (STREQLEN(filename, de->d_name, len)) { /* do we have the right prefix */
        /* read the number of the file */
        const int frame = ptcache_frame_from_filename(de->d_name, ext);

        if (frame != -1) {
          if (frame) {
            start = MIN2(start, frame);
            end = MAX2(end, frame);
          }
          else
            info = 1;
        }
      }
    }
  }
  closedir(dir);

  if (start != MAXFRAME) {
    PTCacheFile *pf;

    cache->startframe = start;
    cache->endframe = end;
    cache->totpoint = 0;

    if (pid->type == PTCACHE_TYPE_SMOKE_DOMAIN) {
      /* necessary info in every file */
    }
    /* read totpoint from info file (frame 0) */
    else if (info) {
      pf = ptcache_file_open(pid, PTCACHE_FILE_READ, 0);

      if (pf) {
        if (ptcache_file_header_begin_read(pf)) {
          if (pf->type == pid->type && pid->read_header(pf)) {
            cache->totpoint = pf->totpoint;
            cache->flag |= PTCACHE_READ_INFO;
          }
          else {
            cache->totpoint = 0;
          }
        }
        ptcache_file_close(pf);
      }
    }
    /* or from any old format cache file */
    else {
      float old_data[14];
      int elemsize = ptcache_old_elemsize(pid);
      pf = ptcache_file_open(pid, PTCACHE_FILE_READ, cache->startframe);

      if (pf) {
        while (ptcache_file_read(pf, old_data, 1, elemsize))
          cache->totpoint++;

        ptcache_file_close(pf);
      }
    }
    cache->flag |= (PTCACHE_BAKED | PTCACHE_DISK_CACHE | PTCACHE_SIMULATION_VALID);
    cache->flag &= ~(PTCACHE_OUTDATED | PTCACHE_FRAMES_SKIPPED);
  }

  /* make sure all new frames are loaded */
  if (cache->cached_frames) {
    MEM_freeN(cache->cached_frames);
    cache->cached_frames = NULL;
    cache->cached_frames_len = 0;
  }
  BKE_ptcache_update_info(pid);
}

void BKE_ptcache_update_info(PTCacheID *pid)
{
  PointCache *cache = pid->cache;
  PTCacheExtra *extra = NULL;
  int totframes = 0;
  char mem_info[64];

  if (cache->flag & PTCACHE_EXTERNAL) {
    int cfra = cache->startframe;

    for (; cfra <= cache->endframe; cfra++) {
      if (BKE_ptcache_id_exist(pid, cfra))
        totframes++;
    }

    /* smoke doesn't use frame 0 as info frame so can't check based on totpoint */
    if (pid->type == PTCACHE_TYPE_SMOKE_DOMAIN && totframes)
      BLI_snprintf(cache->info, sizeof(cache->info), IFACE_("%i frames found!"), totframes);
    else if (totframes && cache->totpoint)
      BLI_snprintf(cache->info, sizeof(cache->info), IFACE_("%i points found!"), cache->totpoint);
    else
      BLI_strncpy(cache->info, IFACE_("No valid data to read!"), sizeof(cache->info));
    return;
  }

  if (cache->flag & PTCACHE_DISK_CACHE) {
    if (pid->type == PTCACHE_TYPE_SMOKE_DOMAIN) {
      int totpoint = pid->totpoint(pid->calldata, 0);

      if (cache->totpoint > totpoint)
        BLI_snprintf(
            mem_info, sizeof(mem_info), IFACE_("%i cells + High Resolution cached"), totpoint);
      else
        BLI_snprintf(mem_info, sizeof(mem_info), IFACE_("%i cells cached"), totpoint);
    }
    else {
      int cfra = cache->startframe;

      for (; cfra <= cache->endframe; cfra++) {
        if (BKE_ptcache_id_exist(pid, cfra))
          totframes++;
      }

      BLI_snprintf(mem_info, sizeof(mem_info), IFACE_("%i frames on disk"), totframes);
    }
  }
  else {
    PTCacheMem *pm = cache->mem_cache.first;
    char formatted_tot[16];
    char formatted_mem[15];
    long long int bytes = 0.0f;
    int i;

    for (; pm; pm = pm->next) {
      for (i = 0; i < BPHYS_TOT_DATA; i++)
        bytes += MEM_allocN_len(pm->data[i]);

      for (extra = pm->extradata.first; extra; extra = extra->next) {
        bytes += MEM_allocN_len(extra->data);
        bytes += sizeof(PTCacheExtra);
      }

      bytes += sizeof(PTCacheMem);

      totframes++;
    }

    BLI_str_format_int_grouped(formatted_tot, totframes);
    BLI_str_format_byte_unit(formatted_mem, bytes, true);

    BLI_snprintf(mem_info,
                 sizeof(mem_info),
                 IFACE_("%s frames in memory (%s)"),
                 formatted_tot,
                 formatted_mem);
  }

  if (cache->flag & PTCACHE_OUTDATED) {
    BLI_snprintf(cache->info, sizeof(cache->info), IFACE_("%s, cache is outdated!"), mem_info);
  }
  else if (cache->flag & PTCACHE_FRAMES_SKIPPED) {
    BLI_snprintf(cache->info,
                 sizeof(cache->info),
                 IFACE_("%s, not exact since frame %i"),
                 mem_info,
                 cache->last_exact);
  }
  else {
    BLI_snprintf(cache->info, sizeof(cache->info), "%s.", mem_info);
  }
}

void BKE_ptcache_validate(PointCache *cache, int framenr)
{
  if (cache) {
    cache->flag |= PTCACHE_SIMULATION_VALID;
    cache->simframe = framenr;
  }
}
void BKE_ptcache_invalidate(PointCache *cache)
{
  if (cache) {
    cache->flag &= ~PTCACHE_SIMULATION_VALID;
    cache->simframe = 0;
    cache->last_exact = MIN2(cache->startframe, 0);
  }
}<|MERGE_RESOLUTION|>--- conflicted
+++ resolved
@@ -1285,385 +1285,423 @@
 
   return 1;
 }
-<<<<<<< HEAD
 
 static void ptcache_smoke_openvdb_free(SmokeDomainSettings *sds)
 {
-	OpenVDBModifierData *vdbmd = sds->vdb;
-
-	if (sds->fluid) {
-		smoke_free(sds->fluid);
-		sds->fluid = NULL;
-	}
-
-	vdbmd->frame_last = -1;
-	vdbmd->max_density = 0.0f;
-	vdbmd->max_heat = 0.0f;
-	vdbmd->max_flame = 0.0f;
-	vdbmd->max_color = 0.0f;
+  OpenVDBModifierData *vdbmd = sds->vdb;
+
+  if (sds->fluid) {
+    smoke_free(sds->fluid);
+    sds->fluid = NULL;
+  }
+
+  vdbmd->frame_last = -1;
+  vdbmd->max_density = 0.0f;
+  vdbmd->max_heat = 0.0f;
+  vdbmd->max_flame = 0.0f;
+  vdbmd->max_color = 0.0f;
 }
 
 static int ptcache_smoke_openvdb_extern_read(struct OpenVDBReader *reader, void *smoke_v)
 {
-	SmokeModifierData *smd = (SmokeModifierData *)smoke_v;
-
-	if (!smd) {
-		OpenVDBReader_free(reader);
-		return 0;
-	}
-
-	SmokeDomainSettings *sds = smd->domain;
-	OpenVDBModifierData *vdbmd = sds->vdb;
-
-	int fluid_fields = smoke_get_data_flags(sds);
-	int cache_fields = 0;
-	bool reallocate = false;
-	int vdb_type = PTCACHE_VDB_TYPE_GENERIC;
-	short up_axis = vdbmd->up_axis;
-	short front_axis = vdbmd->front_axis;
-	short up = vdbmd->up_axis;
-	short front = vdbmd->front_axis;
-	bool inv[3];
-	int res[3];
-	int res_min[3];
-	int res_max[3];
-	int level;
-
-	if (OpenVDB_has_metadata(reader, "FFXVDBVersion")) {
-		vdb_type = PTCACHE_VDB_TYPE_FUMEFX;
-
-		up_axis = up = 1;
-		front_axis = front = 2;
-	}
-
-	inv[2] = up >= 3;
-	inv[1] = front < 3;
-
-	up %= 3;
-	front %= 3;
-	inv[0] = !(inv[2] == inv[1]);
-
-	if (up < front) {
-		inv[0] = !inv[0];
-	}
-
-	if (abs(up - front) == 2) {
-		inv[0] = !inv[0];
-	}
-
-	if (!OpenVDB_has_grid(reader, vdbmd->density) &&
-	    !OpenVDB_has_grid(reader, vdbmd->flame))
-	{
-		OpenVDBReader_free(reader);
-
-		sds->total_cells = 0;
-
-		ptcache_smoke_openvdb_free(sds);
-
-		return 0;
-	}
-
-	if (OpenVDB_has_grid(reader, vdbmd->heat)) {
-		cache_fields |= SM_ACTIVE_HEAT;
-	}
-
-	if (OpenVDB_has_grid(reader, vdbmd->flame)) {
-		cache_fields |= SM_ACTIVE_FIRE;
-	}
-
-	if (OpenVDB_has_grid(reader, vdbmd->color[0])) {
-		cache_fields |= SM_ACTIVE_COLORS;
-	}
-
-	/* Check if FumeFX */
-	if (vdb_type == PTCACHE_VDB_TYPE_FUMEFX) {
-		OpenVDBReader_get_meta_v3_int(reader, "Nmax", sds->base_res);
-		OpenVDBReader_get_meta_v3_int(reader, "N", res);
-		OpenVDBReader_get_meta_v3_int(reader, "N0", res_min);
-		OpenVDBReader_get_meta_v3(reader, "Lmax", sds->p1);
-
-		VECADD(res_max, res_min, res);
-
-		for (int i = 0; i < 3; i++) {
-			if (inv[i]) {
-				sds->res_max[i] = sds->base_res[i] - res_min[i];
-				sds->res_min[i] = sds->base_res[i] - res_max[i];
-			}
-			else {
-				sds->res_max[i] = res_max[i];
-				sds->res_min[i] = res_min[i];
-			}
-		}
-
-		sds->cell_size[0] = sds->p1[0] / sds->base_res[0];
-		sds->cell_size[1] = sds->p1[1] / sds->base_res[1];
-		sds->cell_size[2] = sds->p1[2] / sds->base_res[2];
-
-		sds->p1[0] *= 0.5f;
-		sds->p1[1] *= 0.5f;
-		sds->p0[0] = -sds->p1[0];
-		sds->p0[1] = -sds->p1[1];
-		sds->p0[2] = 0.0f;
-	}
-	else {
-		if (!OpenVDB_get_bbox(reader,
-		                      OpenVDB_has_grid(reader, vdbmd->density) ? vdbmd->density : NULL,
-		                      cache_fields & SM_ACTIVE_HEAT ? vdbmd->heat : NULL,
-		                      cache_fields & SM_ACTIVE_FIRE ? vdbmd->flame : NULL,
-		                      cache_fields & SM_ACTIVE_COLORS ? vdbmd->color : NULL,
-		                      vdbmd->flags & MOD_OPENVDB_SPLIT_COLOR,
-		                      vdbmd->up_axis, vdbmd->front_axis,
-		                      res_min, res_max, res,
-		                      sds->p0, sds->p1, sds->cell_size))
-		{
-			modifier_setError((ModifierData *)vdbmd, "Grids have different transformations");
-		}
-
-		VECCOPY(sds->base_res, res);
-
-		for (int i = 0; i < 3; i++) {
-			if (sds->p1[i] - sds->p0[i] < (sds->cell_size[i] * res[i]) - (sds->cell_size[i] / 2.0f)) {
-				sds->p0[i] -= sds->cell_size[i] / 2.0f;
-				sds->p1[i] += sds->cell_size[i] / 2.0f;
-			}
-		}
-
-		sds->res_min[0] = sds->res_min[1] = sds->res_min[2] = 0;
-		VECSUB(sds->res_max, res_max, res_min);
-	}
-
-	sub_v3_v3v3(sds->global_size, sds->p1, sds->p0);
-
-	if ((sds->res_max[0] <= sds->res_min[0]) ||
-	    (sds->res_max[1] <= sds->res_min[1]) ||
-	    (sds->res_max[2] <= sds->res_min[2]))
-	{
-		OpenVDBReader_free(reader);
-
-		sds->total_cells = 0;
-
-		ptcache_smoke_openvdb_free(sds);
-
-		return 0;
-	}
-
-	if (vdbmd->simplify) {
-		int limit = MIN3(sds->base_res[0], sds->base_res[1], sds->base_res[2]);
-		level = pow_i(2, vdbmd->simplify);
-
-		if (level > limit) {
-			level = limit;
-
-			/* Ensure power of 2 */
-			level |= level >> 1;
-			level |= level >> 2;
-			level |= level >> 4;
-			level |= level >> 8;
-			level |= level >> 16;
-			level ^= level >> 1;
-		}
-
-		if (level > 1) {
-			for (int i = 0; i < 3; i++) {
-				float cell_bkp = sds->cell_size[i];
-				sds->res_min[i] /= level;
-				sds->res_max[i] /= level;
-
-				res[i] = sds->res_max[i] - sds->res_min[i];
-				sds->base_res[i] = sds->base_res[i] / level;
-
-				sds->cell_size[i] *= level;
-
-				if (vdb_type == PTCACHE_VDB_TYPE_FUMEFX) {
-					if (inv[i]) {
-						res_max[i] = sds->base_res[i] - sds->res_min[i];
-						res_min[i] = sds->base_res[i] - sds->res_max[i];
-					}
-					else {
-						res_max[i] = sds->res_max[i];
-						res_min[i] = sds->res_min[i];
-					}
-
-					res_min[i] *= level;
-					res_max[i] *= level;
-				}
-				else {
-					float coord = sds->p0[i];
-					int cell_shift;
-					float shift;
-
-					cell_shift = round(coord / cell_bkp);
-					cell_shift = cell_shift % level;
-
-					if (cell_shift < 0) {
-						cell_shift += level;
-					}
-
-					if (level - cell_shift < cell_shift) {
-						cell_shift -= level;
-					}
-
-					shift = cell_shift * cell_bkp;
-
-					sds->p0[i] -= shift;
-
-					if (sds->p1[i] - sds->p0[i] - (sds->cell_size[i] * res[i]) >=
-					    (sds->cell_size[i] / 2.0f) - FLT_EPSILON)
-					{
-						res[i] += 1;
-						sds->base_res[i] += 1;
-						sds->res_max[i] += 1;
-					}
-
-
-					res_min[i] -= cell_shift;
-
-					res_max[i] = res_min[i] + sds->res_max[i] * level;
-				}
-
-				sds->p1[i] = sds->p0[i] + (sds->cell_size[i] * res[i]);
-
-				if (inv[i]) {
-					res_min[i] -= level / 2;
-					res_max[i] -= level / 2;
-				}
-				else {
-					res_min[i] += level / 2;
-					res_max[i] += level / 2;
-				}
-			}
-		}
-	}
-	else {
-		level = 1;
-	}
-
-	if (vdb_type == PTCACHE_VDB_TYPE_GENERIC) {
-		for (int i = 0; i < 3; i++) {
-			if (inv[i]) {
-				float p0 = sds->p0[i];
-				float p1 = sds->p1[i];
-
-				sds->p0[i] = -p1;
-				sds->p1[i] = -p0;
-			}
-		}
-	}
-
-	if (sds->res[0] != res[0] ||
-	    sds->res[1] != res[1] ||
-	    sds->res[2] != res[2])
-	{
-		reallocate = true;
-		VECCOPY(sds->res, res);
-	}
-
-	if (vdbmd->flags & MOD_OPENVDB_HIDE_VOLUME) {
-		OpenVDBReader_free(reader);
-		sds->total_cells = sds->res[0] * sds->res[1] * sds->res[2];
-		ptcache_smoke_openvdb_free(sds);
-		return 0;
-	}
-
-	/* check if active fields have changed */
-	if ((fluid_fields != cache_fields) ||
-	    (cache_fields != sds->active_fields) ||
-	    (sds->flags & MOD_OPENVDB_HAS_DENSITY && !OpenVDB_has_grid(reader, vdbmd->density)))
-	{
-		reallocate = true;
-	}
-
-	/* reallocate fluid if needed*/
-	if (reallocate) {
-		sds->active_fields = cache_fields;
-		sds->maxres = MAX3(sds->base_res[0], sds->base_res[1], sds->base_res[2]);
-		sds->dx = 1.0f / sds->maxres;
-		smoke_reallocate_fluid(sds, sds->dx, sds->res, 1);
-		sds->total_cells = sds->res[0] * sds->res[1] * sds->res[2];
-	}
-
-	if (sds->fluid) {
-		float dt, dx, *dens, *react, *fuel, *flame, *heat, *heatold, *vx, *vy, *vz, *r, *g, *b;
-		unsigned char *obstacles;
-
-		smoke_export(sds->fluid, &dt, &dx, &dens, &react, &flame, &fuel, &heat,
-		             &heatold, &vx, &vy, &vz, &r, &g, &b, &obstacles);
-
-		//OpenVDB_import_grid_fl(reader, "shadow", &sds->shadow, sds->res);
-
-		if (OpenVDB_has_grid(reader, vdbmd->density)) {
-			if (!OpenVDB_import_grid_fl_extern(reader, vdbmd->density, &dens, res_min, res_max, sds->res,
-										       level, up_axis, front_axis, &vdbmd->max_density))
-			{
-				modifier_setError((ModifierData *)vdbmd, "Density grid is of the wrong type");
-			}
-
-			sds->flags |= MOD_OPENVDB_HAS_DENSITY;
-		}
-
-		if (cache_fields & SM_ACTIVE_HEAT) {
-			if (!OpenVDB_import_grid_fl_extern(reader, vdbmd->heat, &heat, res_min, res_max, sds->res,
-			                                   level, up_axis, front_axis, &vdbmd->max_heat))
-			{
-				modifier_setError((ModifierData *)vdbmd, "Heat grid is of the wrong type");
-			}
-		}
-
-		if (cache_fields & SM_ACTIVE_FIRE) {
-			if (!OpenVDB_import_grid_fl_extern(reader, vdbmd->flame, &flame, res_min, res_max, sds->res,
-			                                   level, up_axis, front_axis, &vdbmd->max_flame))
-			{
-				modifier_setError((ModifierData *)vdbmd, "Flame grid is of the wrong type");
-			}
-		}
-
-		if (cache_fields & SM_ACTIVE_COLORS) {
-			if (vdbmd->flags & MOD_OPENVDB_SPLIT_COLOR) {
-				float **color[3] = {&r, &g, &b};
-				float len;
-
-				for (int i = 0; i < 3; i++) {
-					if (!OpenVDB_import_grid_fl_extern(reader, vdbmd->color[i], color[i], res_min, res_max, sds->res,
-													   level, up_axis, front_axis, NULL))
-					{
-						modifier_setError((ModifierData *)vdbmd, "Flame grid is of the wrong type");
-					}
-				}
-
-				/* Kinda inefficient maximum value calculation, but simplifies stuff a lot,
-				 * and besides, it is only an issue when using the non-standard split vector grids. */
-				vdbmd->max_color = 0.0f;
-
-				for (int i = 0; i < sds->total_cells; i++) {
-					len = (r[i] * r[i]) +
-					      (g[i] * g[i]) +
-					      (b[i] * b[i]);
-
-					if (len > vdbmd->max_color) {
-						vdbmd->max_color = len;
-					}
-				}
-
-				vdbmd->max_color = sqrt(vdbmd->max_color);
-			}
-			else {
-				if (!OpenVDB_import_grid_vec_extern(reader, vdbmd->color[0], &r, &g, &b, res_min, res_max, sds->res,
-													level, up_axis, front_axis, &vdbmd->max_color))
-				{
-					modifier_setError((ModifierData *)vdbmd, "Color grid is of the wrong type");
-				}
-			}
-		}
-	}
-
-	OpenVDBReader_free(reader);
-
-	return 1;
-}
-#endif
-=======
+  SmokeModifierData *smd = (SmokeModifierData *)smoke_v;
+
+  if (!smd) {
+    OpenVDBReader_free(reader);
+    return 0;
+  }
+
+  SmokeDomainSettings *sds = smd->domain;
+  OpenVDBModifierData *vdbmd = sds->vdb;
+
+  int fluid_fields = smoke_get_data_flags(sds);
+  int cache_fields = 0;
+  bool reallocate = false;
+  int vdb_type = PTCACHE_VDB_TYPE_GENERIC;
+  short up_axis = vdbmd->up_axis;
+  short front_axis = vdbmd->front_axis;
+  short up = vdbmd->up_axis;
+  short front = vdbmd->front_axis;
+  bool inv[3];
+  int res[3];
+  int res_min[3];
+  int res_max[3];
+  int level;
+
+  if (OpenVDB_has_metadata(reader, "FFXVDBVersion")) {
+    vdb_type = PTCACHE_VDB_TYPE_FUMEFX;
+
+    up_axis = up = 1;
+    front_axis = front = 2;
+  }
+
+  inv[2] = up >= 3;
+  inv[1] = front < 3;
+
+  up %= 3;
+  front %= 3;
+  inv[0] = !(inv[2] == inv[1]);
+
+  if (up < front) {
+    inv[0] = !inv[0];
+  }
+
+  if (abs(up - front) == 2) {
+    inv[0] = !inv[0];
+  }
+
+  if (!OpenVDB_has_grid(reader, vdbmd->density) && !OpenVDB_has_grid(reader, vdbmd->flame)) {
+    OpenVDBReader_free(reader);
+
+    sds->total_cells = 0;
+
+    ptcache_smoke_openvdb_free(sds);
+
+    return 0;
+  }
+
+  if (OpenVDB_has_grid(reader, vdbmd->heat)) {
+    cache_fields |= SM_ACTIVE_HEAT;
+  }
+
+  if (OpenVDB_has_grid(reader, vdbmd->flame)) {
+    cache_fields |= SM_ACTIVE_FIRE;
+  }
+
+  if (OpenVDB_has_grid(reader, vdbmd->color[0])) {
+    cache_fields |= SM_ACTIVE_COLORS;
+  }
+
+  /* Check if FumeFX */
+  if (vdb_type == PTCACHE_VDB_TYPE_FUMEFX) {
+    OpenVDBReader_get_meta_v3_int(reader, "Nmax", sds->base_res);
+    OpenVDBReader_get_meta_v3_int(reader, "N", res);
+    OpenVDBReader_get_meta_v3_int(reader, "N0", res_min);
+    OpenVDBReader_get_meta_v3(reader, "Lmax", sds->p1);
+
+    VECADD(res_max, res_min, res);
+
+    for (int i = 0; i < 3; i++) {
+      if (inv[i]) {
+        sds->res_max[i] = sds->base_res[i] - res_min[i];
+        sds->res_min[i] = sds->base_res[i] - res_max[i];
+      }
+      else {
+        sds->res_max[i] = res_max[i];
+        sds->res_min[i] = res_min[i];
+      }
+    }
+
+    sds->cell_size[0] = sds->p1[0] / sds->base_res[0];
+    sds->cell_size[1] = sds->p1[1] / sds->base_res[1];
+    sds->cell_size[2] = sds->p1[2] / sds->base_res[2];
+
+    sds->p1[0] *= 0.5f;
+    sds->p1[1] *= 0.5f;
+    sds->p0[0] = -sds->p1[0];
+    sds->p0[1] = -sds->p1[1];
+    sds->p0[2] = 0.0f;
+  }
+  else {
+    if (!OpenVDB_get_bbox(reader,
+                          OpenVDB_has_grid(reader, vdbmd->density) ? vdbmd->density : NULL,
+                          cache_fields & SM_ACTIVE_HEAT ? vdbmd->heat : NULL,
+                          cache_fields & SM_ACTIVE_FIRE ? vdbmd->flame : NULL,
+                          cache_fields & SM_ACTIVE_COLORS ? vdbmd->color : NULL,
+                          vdbmd->flags & MOD_OPENVDB_SPLIT_COLOR,
+                          vdbmd->up_axis,
+                          vdbmd->front_axis,
+                          res_min,
+                          res_max,
+                          res,
+                          sds->p0,
+                          sds->p1,
+                          sds->cell_size)) {
+      modifier_setError((ModifierData *)vdbmd, "Grids have different transformations");
+    }
+
+    VECCOPY(sds->base_res, res);
+
+    for (int i = 0; i < 3; i++) {
+      if (sds->p1[i] - sds->p0[i] < (sds->cell_size[i] * res[i]) - (sds->cell_size[i] / 2.0f)) {
+        sds->p0[i] -= sds->cell_size[i] / 2.0f;
+        sds->p1[i] += sds->cell_size[i] / 2.0f;
+      }
+    }
+
+    sds->res_min[0] = sds->res_min[1] = sds->res_min[2] = 0;
+    VECSUB(sds->res_max, res_max, res_min);
+  }
+
+  sub_v3_v3v3(sds->global_size, sds->p1, sds->p0);
+
+  if ((sds->res_max[0] <= sds->res_min[0]) || (sds->res_max[1] <= sds->res_min[1]) ||
+      (sds->res_max[2] <= sds->res_min[2])) {
+    OpenVDBReader_free(reader);
+
+    sds->total_cells = 0;
+
+    ptcache_smoke_openvdb_free(sds);
+
+    return 0;
+  }
+
+  if (vdbmd->simplify) {
+    int limit = MIN3(sds->base_res[0], sds->base_res[1], sds->base_res[2]);
+    level = pow_i(2, vdbmd->simplify);
+
+    if (level > limit) {
+      level = limit;
+
+      /* Ensure power of 2 */
+      level |= level >> 1;
+      level |= level >> 2;
+      level |= level >> 4;
+      level |= level >> 8;
+      level |= level >> 16;
+      level ^= level >> 1;
+    }
+
+    if (level > 1) {
+      for (int i = 0; i < 3; i++) {
+        float cell_bkp = sds->cell_size[i];
+        sds->res_min[i] /= level;
+        sds->res_max[i] /= level;
+
+        res[i] = sds->res_max[i] - sds->res_min[i];
+        sds->base_res[i] = sds->base_res[i] / level;
+
+        sds->cell_size[i] *= level;
+
+        if (vdb_type == PTCACHE_VDB_TYPE_FUMEFX) {
+          if (inv[i]) {
+            res_max[i] = sds->base_res[i] - sds->res_min[i];
+            res_min[i] = sds->base_res[i] - sds->res_max[i];
+          }
+          else {
+            res_max[i] = sds->res_max[i];
+            res_min[i] = sds->res_min[i];
+          }
+
+          res_min[i] *= level;
+          res_max[i] *= level;
+        }
+        else {
+          float coord = sds->p0[i];
+          int cell_shift;
+          float shift;
+
+          cell_shift = round(coord / cell_bkp);
+          cell_shift = cell_shift % level;
+
+          if (cell_shift < 0) {
+            cell_shift += level;
+          }
+
+          if (level - cell_shift < cell_shift) {
+            cell_shift -= level;
+          }
+
+          shift = cell_shift * cell_bkp;
+
+          sds->p0[i] -= shift;
+
+          if (sds->p1[i] - sds->p0[i] - (sds->cell_size[i] * res[i]) >=
+              (sds->cell_size[i] / 2.0f) - FLT_EPSILON) {
+            res[i] += 1;
+            sds->base_res[i] += 1;
+            sds->res_max[i] += 1;
+          }
+
+          res_min[i] -= cell_shift;
+
+          res_max[i] = res_min[i] + sds->res_max[i] * level;
+        }
+
+        sds->p1[i] = sds->p0[i] + (sds->cell_size[i] * res[i]);
+
+        if (inv[i]) {
+          res_min[i] -= level / 2;
+          res_max[i] -= level / 2;
+        }
+        else {
+          res_min[i] += level / 2;
+          res_max[i] += level / 2;
+        }
+      }
+    }
+  }
+  else {
+    level = 1;
+  }
+
+  if (vdb_type == PTCACHE_VDB_TYPE_GENERIC) {
+    for (int i = 0; i < 3; i++) {
+      if (inv[i]) {
+        float p0 = sds->p0[i];
+        float p1 = sds->p1[i];
+
+        sds->p0[i] = -p1;
+        sds->p1[i] = -p0;
+      }
+    }
+  }
+
+  if (sds->res[0] != res[0] || sds->res[1] != res[1] || sds->res[2] != res[2]) {
+    reallocate = true;
+    VECCOPY(sds->res, res);
+  }
+
+  if (vdbmd->flags & MOD_OPENVDB_HIDE_VOLUME) {
+    OpenVDBReader_free(reader);
+    sds->total_cells = sds->res[0] * sds->res[1] * sds->res[2];
+    ptcache_smoke_openvdb_free(sds);
+    return 0;
+  }
+
+  /* check if active fields have changed */
+  if ((fluid_fields != cache_fields) || (cache_fields != sds->active_fields) ||
+      (sds->flags & MOD_OPENVDB_HAS_DENSITY && !OpenVDB_has_grid(reader, vdbmd->density))) {
+    reallocate = true;
+  }
+
+  /* reallocate fluid if needed*/
+  if (reallocate) {
+    sds->active_fields = cache_fields;
+    sds->maxres = MAX3(sds->base_res[0], sds->base_res[1], sds->base_res[2]);
+    sds->dx = 1.0f / sds->maxres;
+    smoke_reallocate_fluid(sds, sds->dx, sds->res, 1);
+    sds->total_cells = sds->res[0] * sds->res[1] * sds->res[2];
+  }
+
+  if (sds->fluid) {
+    float dt, dx, *dens, *react, *fuel, *flame, *heat, *heatold, *vx, *vy, *vz, *r, *g, *b;
+    unsigned char *obstacles;
+
+    smoke_export(sds->fluid,
+                 &dt,
+                 &dx,
+                 &dens,
+                 &react,
+                 &flame,
+                 &fuel,
+                 &heat,
+                 &heatold,
+                 &vx,
+                 &vy,
+                 &vz,
+                 &r,
+                 &g,
+                 &b,
+                 &obstacles);
+
+    //OpenVDB_import_grid_fl(reader, "shadow", &sds->shadow, sds->res);
+
+    if (OpenVDB_has_grid(reader, vdbmd->density)) {
+      if (!OpenVDB_import_grid_fl_extern(reader,
+                                         vdbmd->density,
+                                         &dens,
+                                         res_min,
+                                         res_max,
+                                         sds->res,
+                                         level,
+                                         up_axis,
+                                         front_axis,
+                                         &vdbmd->max_density)) {
+        modifier_setError((ModifierData *)vdbmd, "Density grid is of the wrong type");
+      }
+
+      sds->flags |= MOD_OPENVDB_HAS_DENSITY;
+    }
+
+    if (cache_fields & SM_ACTIVE_HEAT) {
+      if (!OpenVDB_import_grid_fl_extern(reader,
+                                         vdbmd->heat,
+                                         &heat,
+                                         res_min,
+                                         res_max,
+                                         sds->res,
+                                         level,
+                                         up_axis,
+                                         front_axis,
+                                         &vdbmd->max_heat)) {
+        modifier_setError((ModifierData *)vdbmd, "Heat grid is of the wrong type");
+      }
+    }
+
+    if (cache_fields & SM_ACTIVE_FIRE) {
+      if (!OpenVDB_import_grid_fl_extern(reader,
+                                         vdbmd->flame,
+                                         &flame,
+                                         res_min,
+                                         res_max,
+                                         sds->res,
+                                         level,
+                                         up_axis,
+                                         front_axis,
+                                         &vdbmd->max_flame)) {
+        modifier_setError((ModifierData *)vdbmd, "Flame grid is of the wrong type");
+      }
+    }
+
+    if (cache_fields & SM_ACTIVE_COLORS) {
+      if (vdbmd->flags & MOD_OPENVDB_SPLIT_COLOR) {
+        float **color[3] = {&r, &g, &b};
+        float len;
+
+        for (int i = 0; i < 3; i++) {
+          if (!OpenVDB_import_grid_fl_extern(reader,
+                                             vdbmd->color[i],
+                                             color[i],
+                                             res_min,
+                                             res_max,
+                                             sds->res,
+                                             level,
+                                             up_axis,
+                                             front_axis,
+                                             NULL)) {
+            modifier_setError((ModifierData *)vdbmd, "Flame grid is of the wrong type");
+          }
+        }
+
+        /* Kinda inefficient maximum value calculation, but simplifies stuff a lot,
+         * and besides, it is only an issue when using the non-standard split vector grids. */
+        vdbmd->max_color = 0.0f;
+
+        for (int i = 0; i < sds->total_cells; i++) {
+          len = (r[i] * r[i]) + (g[i] * g[i]) + (b[i] * b[i]);
+
+          if (len > vdbmd->max_color) {
+            vdbmd->max_color = len;
+          }
+        }
+
+        vdbmd->max_color = sqrt(vdbmd->max_color);
+      }
+      else {
+        if (!OpenVDB_import_grid_vec_extern(reader,
+                                            vdbmd->color[0],
+                                            &r,
+                                            &g,
+                                            &b,
+                                            res_min,
+                                            res_max,
+                                            sds->res,
+                                            level,
+                                            up_axis,
+                                            front_axis,
+                                            &vdbmd->max_color)) {
+          modifier_setError((ModifierData *)vdbmd, "Color grid is of the wrong type");
+        }
+      }
+    }
+  }
+
+  OpenVDBReader_free(reader);
+
+  return 1;
+}
 #  endif
->>>>>>> 3076d95b
 
 #else   // WITH_SMOKE
 static int ptcache_smoke_totpoint(void *UNUSED(smoke_v), int UNUSED(cfra))
@@ -1698,8 +1736,8 @@
 
 static int ptcache_smoke_openvdb_extern_read(struct OpenVDBReader *reader, void *smoke_v)
 {
-	UNUSED_VARS(reader, smoke_v);
-	return 0;
+  UNUSED_VARS(reader, smoke_v);
+  return 0;
 }
 #endif
 
@@ -2071,19 +2109,14 @@
   pid->read_stream = ptcache_smoke_read;
   pid->write_stream = ptcache_smoke_write;
 
-<<<<<<< HEAD
-	pid->write_openvdb_stream	= ptcache_smoke_openvdb_write;
-
-	if (sds->cache_file_format == PTCACHE_FILE_OPENVDB_EXTERN) {
-		pid->read_openvdb_stream = ptcache_smoke_openvdb_extern_read;
-	}
-	else {
-		pid->read_openvdb_stream = ptcache_smoke_openvdb_read;
-	}
-=======
   pid->write_openvdb_stream = ptcache_smoke_openvdb_write;
-  pid->read_openvdb_stream = ptcache_smoke_openvdb_read;
->>>>>>> 3076d95b
+
+  if (sds->cache_file_format == PTCACHE_FILE_OPENVDB_EXTERN) {
+    pid->read_openvdb_stream = ptcache_smoke_openvdb_extern_read;
+  }
+  else {
+    pid->read_openvdb_stream = ptcache_smoke_openvdb_read;
+  }
 
   pid->write_extra_data = NULL;
   pid->read_extra_data = NULL;
@@ -2510,20 +2543,22 @@
 
 static void openvdb_filepath(PTCacheID *pid, char *filepath, int cfra)
 {
-	Library *lib = (pid->ob) ? pid->ob->id.lib : NULL;
-	const char *blendfilename= (lib && (pid->cache->flag & PTCACHE_IGNORE_LIBPATH)==0) ? lib->filepath: G.main->name;
-	SmokeModifierData *smd = (SmokeModifierData *)pid->calldata;
-	SmokeDomainSettings *sds = smd->domain;
-	OpenVDBModifierData *vdbmd = sds->vdb;
-	char head[FILE_MAX], tail[FILE_MAX];
-	unsigned short numlen;
-
-	BLI_stringdec(vdbmd->filepath, head, tail, &numlen);
-	BLI_stringenc(filepath, head, tail, numlen, cfra);
-
-	if (BLI_path_is_rel(filepath)) {
-		BLI_path_abs(filepath, blendfilename);
-	}
+  Library *lib = (pid->ob) ? pid->ob->id.lib : NULL;
+  const char *blendfilename = (lib && (pid->cache->flag & PTCACHE_IGNORE_LIBPATH) == 0) ?
+                                  lib->filepath :
+                                  G.main->name;
+  SmokeModifierData *smd = (SmokeModifierData *)pid->calldata;
+  SmokeDomainSettings *sds = smd->domain;
+  OpenVDBModifierData *vdbmd = sds->vdb;
+  char head[FILE_MAX], tail[FILE_MAX];
+  unsigned short numlen;
+
+  BLI_stringdec(vdbmd->filepath, head, tail, &numlen);
+  BLI_stringenc(filepath, head, tail, numlen, cfra);
+
+  if (BLI_path_is_rel(filepath)) {
+    BLI_path_abs(filepath, blendfilename);
+  }
 }
 
 /* youll need to close yourself after! */
@@ -2908,102 +2943,52 @@
 
 static void ptcache_find_frames_around(PTCacheID *pid, unsigned int frame, int *fra1, int *fra2)
 {
-<<<<<<< HEAD
-	if (pid->file_type == PTCACHE_FILE_OPENVDB_EXTERN) {
-		SmokeModifierData *smd = (SmokeModifierData *)pid->calldata;
-		SmokeDomainSettings *sds = smd->domain;
-		OpenVDBModifierData *vdbmd = sds->vdb;
-		int cfra1 = frame;
-		int exists = BLI_stringdec(vdbmd->filepath, NULL, NULL, NULL); /* This is a frame that should exist for sure. */
-
-		while (cfra1 >= exists && !BKE_ptcache_id_exist(pid, cfra1)) {
-			cfra1--;
-		}
-
-		if (cfra1 < exists) {
-			cfra1 = frame + 1;
-
-			while(cfra1 <= exists && !BKE_ptcache_id_exist(pid, cfra1)) {
-				cfra1++;
-			}
-		}
-
-		if (BKE_ptcache_id_exist(pid, cfra1)) {
-			*fra1 = cfra1;
-			*fra2 = -1;
-		}
-		else {
-			*fra1 = -1;
-			*fra2 = -1;
-		}
-	}
-	else if (pid->cache->flag & PTCACHE_DISK_CACHE) {
-		int cfra1=frame, cfra2=frame+1;
-
-		while (cfra1 >= pid->cache->startframe && !BKE_ptcache_id_exist(pid, cfra1))
-			cfra1--;
-
-		if (cfra1 < pid->cache->startframe)
-			cfra1 = -1;
-
-		while (cfra2 <= pid->cache->endframe && !BKE_ptcache_id_exist(pid, cfra2))
-			cfra2++;
-
-		if (cfra2 > pid->cache->endframe)
-			cfra2 = -1;
-
-		if (cfra1 && !cfra2) {
-			*fra1 = -1;
-			*fra2 = cfra1;
-		}
-		else {
-			*fra1 = cfra1;
-			*fra2 = cfra2;
-		}
-	}
-	else if (pid->cache->mem_cache.first) {
-		PTCacheMem *pm = pid->cache->mem_cache.first;
-		PTCacheMem *pm2 = pid->cache->mem_cache.last;
-
-		while (pm->next && pm->next->frame <= frame)
-			pm= pm->next;
-
-		if (pm2->frame < frame) {
-			pm2 = NULL;
-		}
-		else {
-			while (pm2->prev && pm2->prev->frame > frame) {
-				pm2= pm2->prev;
-			}
-		}
-
-		if (!pm2) {
-			*fra1 = -1;
-			*fra2 = pm->frame;
-		}
-		else {
-			*fra1 = pm->frame;
-			*fra2 = pm2->frame;
-		}
-	}
-=======
-  if (pid->cache->flag & PTCACHE_DISK_CACHE) {
+  if (pid->file_type == PTCACHE_FILE_OPENVDB_EXTERN) {
+    SmokeModifierData *smd = (SmokeModifierData *)pid->calldata;
+    SmokeDomainSettings *sds = smd->domain;
+    OpenVDBModifierData *vdbmd = sds->vdb;
+    int cfra1 = frame;
+    int exists = BLI_stringdec(
+        vdbmd->filepath, NULL, NULL, NULL); /* This is a frame that should exist for sure. */
+
+    while (cfra1 >= exists && !BKE_ptcache_id_exist(pid, cfra1)) {
+      cfra1--;
+    }
+
+    if (cfra1 < exists) {
+      cfra1 = frame + 1;
+
+      while (cfra1 <= exists && !BKE_ptcache_id_exist(pid, cfra1)) {
+        cfra1++;
+      }
+    }
+
+    if (BKE_ptcache_id_exist(pid, cfra1)) {
+      *fra1 = cfra1;
+      *fra2 = -1;
+    }
+    else {
+      *fra1 = -1;
+      *fra2 = -1;
+    }
+  }
+  else if (pid->cache->flag & PTCACHE_DISK_CACHE) {
     int cfra1 = frame, cfra2 = frame + 1;
 
     while (cfra1 >= pid->cache->startframe && !BKE_ptcache_id_exist(pid, cfra1))
       cfra1--;
 
     if (cfra1 < pid->cache->startframe)
-      cfra1 = 0;
+      cfra1 = -1;
 
     while (cfra2 <= pid->cache->endframe && !BKE_ptcache_id_exist(pid, cfra2))
       cfra2++;
 
     if (cfra2 > pid->cache->endframe)
-      cfra2 = 0;
+      cfra2 = -1;
 
     if (cfra1 && !cfra2) {
-      *fra1 = 0;
+      *fra1 = -1;
       *fra2 = cfra1;
     }
     else {
@@ -3028,7 +3013,7 @@
     }
 
     if (!pm2) {
-      *fra1 = 0;
+      *fra1 = -1;
       *fra2 = pm->frame;
     }
     else {
@@ -3036,7 +3021,6 @@
       *fra2 = pm2->frame;
     }
   }
->>>>>>> 3076d95b
 }
 
 static PTCacheMem *ptcache_disk_frame_to_mem(PTCacheID *pid, int cfra)
@@ -3290,22 +3274,22 @@
 #if defined(WITH_OPENVDB) && defined(WITH_SMOKE)
 static int ptcache_read_openvdb_extern_stream(PTCacheID *pid, int cfra)
 {
-	char filepath[FILE_MAX];
-
-	openvdb_filepath(pid, filepath, cfra);
-
-	if (!BLI_exists(filepath)) {
-		return 0;
-	}
-
-	struct OpenVDBReader *reader = OpenVDBReader_create();
-	OpenVDBReader_open(reader, filepath);
-
-	if (!pid->read_openvdb_stream(reader, pid->calldata)) {
-		return 0;
-	}
-
-	return 1;
+  char filepath[FILE_MAX];
+
+  openvdb_filepath(pid, filepath, cfra);
+
+  if (!BLI_exists(filepath)) {
+    return 0;
+  }
+
+  struct OpenVDBReader *reader = OpenVDBReader_create();
+  OpenVDBReader_open(reader, filepath);
+
+  if (!pid->read_openvdb_stream(reader, pid->calldata)) {
+    return 0;
+  }
+
+  return 1;
 }
 #endif
 
@@ -3421,140 +3405,33 @@
 /* possible to get old or interpolated result */
 int BKE_ptcache_read(PTCacheID *pid, float cfra, bool no_extrapolate_old)
 {
-<<<<<<< HEAD
-	SmokeModifierData *smd;
-	SmokeDomainSettings *sds;
-	OpenVDBModifierData *vdbmd;
-	int cfrai = (int)floor(cfra), cfra1 = -1, cfra2 = -1;
-	int ret = 0;
+  SmokeModifierData *smd;
+  SmokeDomainSettings *sds;
+  OpenVDBModifierData *vdbmd;
+  int cfrai = (int)floor(cfra), cfra1 = -1, cfra2 = -1;
+  int ret = 0;
 
 #if defined(WITH_OPENVDB) && defined(WITH_SMOKE)
-	if (pid->file_type == PTCACHE_FILE_OPENVDB_EXTERN) {
-		smd = (SmokeModifierData *)pid->calldata;
-		sds = smd->domain;
-		vdbmd = sds->vdb;
-
-		if (cfrai < pid->cache->startframe || cfrai > pid->cache->endframe) {
-			sds->total_cells = 0;
-
-			ptcache_smoke_openvdb_free(sds);
-
-			return 0;
-		}
-
-		cfrai = vdbmd->flags & MOD_OPENVDB_OVERRIDE_FRAME ?
-		            (vdbmd->frame_override) :
-		            (cfrai - pid->cache->startframe + 1 + vdbmd->frame_offset);
-	}
+  if (pid->file_type == PTCACHE_FILE_OPENVDB_EXTERN) {
+    smd = (SmokeModifierData *)pid->calldata;
+    sds = smd->domain;
+    vdbmd = sds->vdb;
+
+    if (cfrai < pid->cache->startframe || cfrai > pid->cache->endframe) {
+      sds->total_cells = 0;
+
+      ptcache_smoke_openvdb_free(sds);
+
+      return 0;
+    }
+
+    cfrai = vdbmd->flags & MOD_OPENVDB_OVERRIDE_FRAME ?
+                (vdbmd->frame_override) :
+                (cfrai - pid->cache->startframe + 1 + vdbmd->frame_offset);
+  }
 #else
-	UNUSED_VARS(smd, sds, vdbmd);
+  UNUSED_VARS(smd, sds, vdbmd);
 #endif
-
-	/* nothing to read to */
-	if (pid->totpoint(pid->calldata, cfrai) == 0)
-		return 0;
-
-	if (pid->cache->flag & PTCACHE_READ_INFO) {
-		pid->cache->flag &= ~PTCACHE_READ_INFO;
-		ptcache_read(pid, 0);
-	}
-
-	/* first check if we have the actual frame cached */
-	if ((cfra == (float)cfrai || pid->file_type == PTCACHE_FILE_OPENVDB_EXTERN) &&
-	    BKE_ptcache_id_exist(pid, cfrai))
-	{
-		cfra1 = cfrai;
-	}
-
-	/* no exact cache frame found so try to find cached frames around cfra */
-	if (cfra1 < 0) {
-		ptcache_find_frames_around(pid, cfrai, &cfra1, &cfra2);
-	}
-
-	if (cfra1 < 0 && cfra2 < 0) {
-		return 0;
-	}
-
-	/* don't read old cache if already simulated past cached frame */
-	if (no_extrapolate_old) {
-		if (cfra1 == 0 && cfra2 && cfra2 <= pid->cache->simframe)
-			return 0;
-		if (cfra1 >= 0 && cfra1 == cfra2)
-			return 0;
-	}
-	else {
-		/* avoid calling interpolate between the same frame values */
-		if (cfra1 >= 0 && cfra1 == cfra2)
-			cfra1 = 0;
-	}
-
-	if (cfra1 >= 0) {
-		if (pid->file_type == PTCACHE_FILE_OPENVDB && pid->read_openvdb_stream) {
-			if (!ptcache_read_openvdb_stream(pid, cfra1)) {
-				return 0;
-			}
-		}
-#if defined(WITH_OPENVDB) && defined(WITH_SMOKE)
-		else if (pid->file_type == PTCACHE_FILE_OPENVDB_EXTERN && pid->read_openvdb_stream) {
-			if (cfra1 != vdbmd->frame_last) {
-				if (!ptcache_read_openvdb_extern_stream(pid, cfra1)) {
-					return 0;
-				}
-				else {
-					vdbmd->frame_last = cfra1;
-				}
-			}
-		}
-#endif
-		else if (pid->read_stream) {
-			if (!ptcache_read_stream(pid, cfra1))
-				return 0;
-		}
-		else if (pid->read_point)
-			ptcache_read(pid, cfra1);
-	}
-
-	if (cfra2) {
-		if (pid->file_type == PTCACHE_FILE_OPENVDB && pid->read_openvdb_stream) {
-			if (!ptcache_read_openvdb_stream(pid, cfra2)) {
-				return 0;
-			}
-		}
-		else if (pid->read_stream) {
-			if (!ptcache_read_stream(pid, cfra2))
-				return 0;
-		}
-		else if (pid->read_point) {
-			if (cfra1 && cfra2 && pid->interpolate_point)
-				ptcache_interpolate(pid, cfra, cfra1, cfra2);
-			else
-				ptcache_read(pid, cfra2);
-		}
-	}
-
-	if (cfra1 >= 0)
-		ret = (cfra2 >= 0 ? PTCACHE_READ_INTERPOLATED : PTCACHE_READ_EXACT);
-	else if (cfra2) {
-		ret = PTCACHE_READ_OLD;
-		pid->cache->simframe = cfra2;
-	}
-
-	cfrai = (int)cfra;
-	/* clear invalid cache frames so that better stuff can be simulated */
-	if (pid->cache->flag & PTCACHE_OUTDATED) {
-		BKE_ptcache_id_clear(pid, PTCACHE_CLEAR_AFTER, cfrai);
-	}
-	else if (pid->cache->flag & PTCACHE_FRAMES_SKIPPED) {
-		if (cfra <= pid->cache->last_exact)
-			pid->cache->flag &= ~PTCACHE_FRAMES_SKIPPED;
-
-		BKE_ptcache_id_clear(pid, PTCACHE_CLEAR_AFTER, MAX2(cfrai, pid->cache->last_exact));
-	}
-
-	return ret;
-=======
-  int cfrai = (int)floor(cfra), cfra1 = 0, cfra2 = 0;
-  int ret = 0;
 
   /* nothing to read to */
   if (pid->totpoint(pid->calldata, cfrai) == 0)
@@ -3566,35 +3443,51 @@
   }
 
   /* first check if we have the actual frame cached */
-  if (cfra == (float)cfrai && BKE_ptcache_id_exist(pid, cfrai))
+  if ((cfra == (float)cfrai || pid->file_type == PTCACHE_FILE_OPENVDB_EXTERN) &&
+      BKE_ptcache_id_exist(pid, cfrai)) {
     cfra1 = cfrai;
+  }
 
   /* no exact cache frame found so try to find cached frames around cfra */
-  if (cfra1 == 0)
+  if (cfra1 < 0) {
     ptcache_find_frames_around(pid, cfrai, &cfra1, &cfra2);
-
-  if (cfra1 == 0 && cfra2 == 0)
+  }
+
+  if (cfra1 < 0 && cfra2 < 0) {
     return 0;
+  }
 
   /* don't read old cache if already simulated past cached frame */
   if (no_extrapolate_old) {
     if (cfra1 == 0 && cfra2 && cfra2 <= pid->cache->simframe)
       return 0;
-    if (cfra1 && cfra1 == cfra2)
+    if (cfra1 >= 0 && cfra1 == cfra2)
       return 0;
   }
   else {
     /* avoid calling interpolate between the same frame values */
-    if (cfra1 && cfra1 == cfra2)
+    if (cfra1 >= 0 && cfra1 == cfra2)
       cfra1 = 0;
   }
 
-  if (cfra1) {
+  if (cfra1 >= 0) {
     if (pid->file_type == PTCACHE_FILE_OPENVDB && pid->read_openvdb_stream) {
       if (!ptcache_read_openvdb_stream(pid, cfra1)) {
         return 0;
       }
     }
+#if defined(WITH_OPENVDB) && defined(WITH_SMOKE)
+    else if (pid->file_type == PTCACHE_FILE_OPENVDB_EXTERN && pid->read_openvdb_stream) {
+      if (cfra1 != vdbmd->frame_last) {
+        if (!ptcache_read_openvdb_extern_stream(pid, cfra1)) {
+          return 0;
+        }
+        else {
+          vdbmd->frame_last = cfra1;
+        }
+      }
+    }
+#endif
     else if (pid->read_stream) {
       if (!ptcache_read_stream(pid, cfra1))
         return 0;
@@ -3621,8 +3514,8 @@
     }
   }
 
-  if (cfra1)
-    ret = (cfra2 ? PTCACHE_READ_INTERPOLATED : PTCACHE_READ_EXACT);
+  if (cfra1 >= 0)
+    ret = (cfra2 >= 0 ? PTCACHE_READ_INTERPOLATED : PTCACHE_READ_EXACT);
   else if (cfra2) {
     ret = PTCACHE_READ_OLD;
     pid->cache->simframe = cfra2;
@@ -3641,7 +3534,6 @@
   }
 
   return ret;
->>>>>>> 3076d95b
 }
 static int ptcache_write_stream(PTCacheID *pid, int cfra, int totpoint)
 {
@@ -4012,38 +3904,25 @@
   if (!pid->cache)
     return 0;
 
-<<<<<<< HEAD
-	if ((cfra < pid->cache->startframe || cfra > pid->cache->endframe) &&
-	    (pid->file_type != PTCACHE_FILE_OPENVDB_EXTERN))
-		return 0;
-
-	if (pid->file_type != PTCACHE_FILE_OPENVDB_EXTERN &&
-	    pid->cache->cached_frames &&
-	    pid->cache->cached_frames[cfra-pid->cache->startframe] == 0)
-	{
-	if (pid->cache->cached_frames && pid->cache->cached_frames[cfra-pid->cache->startframe]==0)
-		return 0;
-	}
-	
-	if (pid->file_type == PTCACHE_FILE_OPENVDB_EXTERN) {
-		char filename[MAX_PTCACHE_PATH];
-
-		openvdb_filepath(pid, filename, cfra);
-
-		return BLI_exists(filename);
-	}
-	else if (pid->cache->flag & PTCACHE_DISK_CACHE) {
-		char filename[MAX_PTCACHE_FILE];
-=======
-  if (cfra < pid->cache->startframe || cfra > pid->cache->endframe)
+  if ((cfra < pid->cache->startframe || cfra > pid->cache->endframe) &&
+      (pid->file_type != PTCACHE_FILE_OPENVDB_EXTERN))
     return 0;
 
-  if (pid->cache->cached_frames && pid->cache->cached_frames[cfra - pid->cache->startframe] == 0)
-    return 0;
-
-  if (pid->cache->flag & PTCACHE_DISK_CACHE) {
+  if (pid->file_type != PTCACHE_FILE_OPENVDB_EXTERN && pid->cache->cached_frames &&
+      pid->cache->cached_frames[cfra - pid->cache->startframe] == 0) {
+    if (pid->cache->cached_frames && pid->cache->cached_frames[cfra - pid->cache->startframe] == 0)
+      return 0;
+  }
+
+  if (pid->file_type == PTCACHE_FILE_OPENVDB_EXTERN) {
+    char filename[MAX_PTCACHE_PATH];
+
+    openvdb_filepath(pid, filename, cfra);
+
+    return BLI_exists(filename);
+  }
+  else if (pid->cache->flag & PTCACHE_DISK_CACHE) {
     char filename[MAX_PTCACHE_FILE];
->>>>>>> 3076d95b
 
     ptcache_filename(pid, filename, cfra, 1, 1);
 
