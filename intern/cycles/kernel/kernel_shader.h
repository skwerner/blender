--- conflicted
+++ resolved
@@ -149,10 +149,9 @@
 
 #ifdef __RAY_DIFFERENTIALS__
 	/* differentials */
-<<<<<<< HEAD
-	differential_transfer(&ccl_fetch(sd, dP), ray->dP, ray->D, ray->dD, ccl_fetch(sd, Ng), isect->t);
-	differential_incoming(&ccl_fetch(sd, dI), ray->dD);
-	differential_dudv(&ccl_fetch(sd, du), &ccl_fetch(sd, dv), ccl_fetch(sd, dPdu), ccl_fetch(sd, dPdv), ccl_fetch(sd, dP), ccl_fetch(sd, Ng));
+	differential_transfer(&sd->dP, ray->dP, ray->D, ray->dD, sd->Ng, isect->t);
+	differential_incoming(&sd->dI, ray->dD);
+	differential_dudv(&sd->du, &sd->dv, sd->dPdu, sd->dPdv, sd->dP, sd->Ng);
 #  ifdef __DNDU__
 	if(ccl_fetch(sd, type) & PRIMITIVE_TRIANGLE) {
 		/* dNdu/dNdv */
@@ -181,11 +180,6 @@
 		ccl_fetch(sd, dNdy) = make_float3(0.0f, 0.0f, 0.0f);
 	}
 #  endif /* __DNDU__ */
-=======
-	differential_transfer(&sd->dP, ray->dP, ray->D, ray->dD, sd->Ng, isect->t);
-	differential_incoming(&sd->dI, ray->dD);
-	differential_dudv(&sd->du, &sd->dv, sd->dPdu, sd->dPdv, sd->dP, sd->Ng);
->>>>>>> 40d45967
 #endif
 }
 
@@ -449,25 +443,17 @@
 	}
 
 #ifdef __RAY_DIFFERENTIALS__
-<<<<<<< HEAD
 	if(dI) {
 		ccl_fetch(sd, dI) = *dI;
 		differential_transfer(&ccl_fetch(sd, dP), differential3_zero(), I, *dI, Ng, t);
 		differential_dudv(&ccl_fetch(sd, du), &ccl_fetch(sd, dv), ccl_fetch(sd, dPdu), ccl_fetch(sd, dPdv), ccl_fetch(sd, dP), ccl_fetch(sd, Ng));
 	}
 	else {
-		ccl_fetch(sd, dP) = differential3_zero();
-		ccl_fetch(sd, dI) = differential3_zero();
-		ccl_fetch(sd, du) = differential_zero();
-		ccl_fetch(sd, dv) = differential_zero();
-	}
-=======
-	/* no ray differentials here yet */
-	sd->dP = differential3_zero();
-	sd->dI = differential3_zero();
-	sd->du = differential_zero();
-	sd->dv = differential_zero();
->>>>>>> 40d45967
+		sd->dP = differential3_zero();
+		sd->dI = differential3_zero();
+		sd->du = differential_zero();
+		sd->dv = differential_zero();
+	}
 #endif
 }
 
