--- conflicted
+++ resolved
@@ -463,18 +463,15 @@
     /* Hack, we need to keep at least one BKE_UNDOSYS_TYPE_MEMFILE. */
     if (us->type != BKE_UNDOSYS_TYPE_MEMFILE) {
       us_exclude = us->prev;
-      while (us_exclude && us->type != BKE_UNDOSYS_TYPE_MEMFILE) {
+      while (us_exclude && us_exclude->type != BKE_UNDOSYS_TYPE_MEMFILE) {
         us_exclude = us_exclude->prev;
       }
-<<<<<<< HEAD
-=======
       /* Once this is outside the given number of 'steps', undoing onto this state
        * may skip past many undo steps which is confusing, instead,
        * disallow stepping onto this state entirely. */
       if (us_exclude) {
         us_exclude->skip = true;
       }
->>>>>>> 3c7d5ec8
     }
 #endif
     /* Free from first to last, free functions may update de-duplication info
