/*
 * ***** BEGIN GPL LICENSE BLOCK *****
 *
 * This program is free software; you can redistribute it and/or
 * modify it under the terms of the GNU General Public License
 * as published by the Free Software Foundation; either version 2
 * of the License, or (at your option) any later version.
 *
 * This program is distributed in the hope that it will be useful,
 * but WITHOUT ANY WARRANTY; without even the implied warranty of
 * MERCHANTABILITY or FITNESS FOR A PARTICULAR PURPOSE.  See the
 * GNU General Public License for more details.
 *
 * You should have received a copy of the GNU General Public License
 * along with this program; if not, write to the Free Software Foundation,
 * Inc., 51 Franklin Street, Fifth Floor, Boston, MA 02110-1301, USA.
 *
 * The Original Code is Copyright (C) 2001-2002 by NaN Holding BV.
 * All rights reserved.
 *
 *
 * Contributor(s): Blender Foundation
 *
 * ***** END GPL LICENSE BLOCK *****
 *
 */

/** \file blender/blenloader/intern/readfile.c
 *  \ingroup blenloader
 */


#include "zlib.h"

#include <limits.h>
#include <stdio.h> // for printf fopen fwrite fclose sprintf FILE
#include <stdlib.h> // for getenv atoi
#include <stddef.h> // for offsetof
#include <fcntl.h> // for open
#include <string.h> // for strrchr strncmp strstr
#include <math.h> // for fabs
#include <stdarg.h> /* for va_start/end */
#include <time.h> /* for gmtime */
#include <ctype.h> /* for isdigit */

#include "BLI_utildefines.h"
#ifndef WIN32
#  include <unistd.h> // for read close
#else
#  include <io.h> // for open close read
#  include "winsock2.h"
#  include "BLI_winstuff.h"
#endif

/* allow readfile to use deprecated functionality */
#define DNA_DEPRECATED_ALLOW
/* Allow using DNA struct members that are marked as private for read/write.
 * Note: Each header that uses this needs to define its own way of handling
 * it. There's no generic implementation, direct use does nothing. */
#define DNA_PRIVATE_READ_WRITE_ALLOW

#include "DNA_anim_types.h"
#include "DNA_armature_types.h"
#include "DNA_actuator_types.h"
#include "DNA_brush_types.h"
#include "DNA_camera_types.h"
#include "DNA_cachefile_types.h"
#include "DNA_cloth_types.h"
#include "DNA_controller_types.h"
#include "DNA_constraint_types.h"
#include "DNA_dynamicpaint_types.h"
#include "DNA_effect_types.h"
#include "DNA_fileglobal_types.h"
#include "DNA_genfile.h"
#include "DNA_group_types.h"
#include "DNA_gpencil_types.h"
#include "DNA_ipo_types.h"
#include "DNA_key_types.h"
#include "DNA_lattice_types.h"
#include "DNA_layer_types.h"
#include "DNA_lamp_types.h"
#include "DNA_linestyle_types.h"
#include "DNA_meta_types.h"
#include "DNA_material_types.h"
#include "DNA_mesh_types.h"
#include "DNA_meshdata_types.h"
#include "DNA_nla_types.h"
#include "DNA_node_types.h"
#include "DNA_object_fluidsim_types.h"
#include "DNA_object_types.h"
#include "DNA_packedFile_types.h"
#include "DNA_particle_types.h"
#include "DNA_lightprobe_types.h"
#include "DNA_property_types.h"
#include "DNA_rigidbody_types.h"
#include "DNA_text_types.h"
#include "DNA_view3d_types.h"
#include "DNA_screen_types.h"
#include "DNA_sensor_types.h"
#include "DNA_sdna_types.h"
#include "DNA_scene_types.h"
#include "DNA_sequence_types.h"
#include "DNA_smoke_types.h"
#include "DNA_speaker_types.h"
#include "DNA_sound_types.h"
#include "DNA_space_types.h"
#include "DNA_vfont_types.h"
#include "DNA_workspace_types.h"
#include "DNA_world_types.h"
#include "DNA_movieclip_types.h"
#include "DNA_mask_types.h"

#include "RNA_access.h"

#include "MEM_guardedalloc.h"

#include "BLI_endian_switch.h"
#include "BLI_blenlib.h"
#include "BLI_math.h"
#include "BLI_threads.h"
#include "BLI_mempool.h"

#include "BLT_translation.h"

#include "BKE_action.h"
#include "BKE_armature.h"
#include "BKE_brush.h"
#include "BKE_cachefile.h"
#include "BKE_cloth.h"
#include "BKE_constraint.h"
#include "BKE_context.h"
#include "BKE_curve.h"
#include "BKE_effect.h"
#include "BKE_fcurve.h"
#include "BKE_global.h" // for G
#include "BKE_group.h"
#include "BKE_layer.h"
#include "BKE_library.h" // for which_libbase
#include "BKE_library_idmap.h"
#include "BKE_library_override.h"
#include "BKE_library_query.h"
#include "BKE_idcode.h"
#include "BKE_idprop.h"
#include "BKE_material.h"
#include "BKE_main.h" // for Main
#include "BKE_mesh.h" // for ME_ defines (patching)
#include "BKE_modifier.h"
#include "BKE_multires.h"
#include "BKE_node.h" // for tree type defines
#include "BKE_object.h"
#include "BKE_paint.h"
#include "BKE_particle.h"
#include "BKE_pointcache.h"
#include "BKE_report.h"
#include "BKE_sca.h" // for init_actuator
#include "BKE_scene.h"
#include "BKE_screen.h"
#include "BKE_sequencer.h"
#include "BKE_outliner_treehash.h"
#include "BKE_sound.h"
#include "BKE_colortools.h"
#include "BKE_workspace.h"

#include "DEG_depsgraph.h"

#include "NOD_common.h"
#include "NOD_socket.h"

#include "BLO_readfile.h"
#include "BLO_undofile.h"
#include "BLO_blend_defs.h"

#include "RE_engine.h"

#include "readfile.h"


#include <errno.h>

/**
 * READ
 * ====
 *
 * - Existing Library (#Main) push or free
 * - allocate new #Main
 * - load file
 * - read #SDNA
 * - for each LibBlock
 *   - read LibBlock
 *   - if a Library
 *     - make a new #Main
 *     - attach ID's to it
 *   - else
 *     - read associated 'direct data'
 *     - link direct data (internal and to LibBlock)
 * - read #FileGlobal
 * - read #USER data, only when indicated (file is ``~/X.XX/startup.blend``)
 * - free file
 * - per Library (per #Main)
 *   - read file
 *   - read #SDNA
 *   - find LibBlocks and attach #ID's to #Main
 *     - if external LibBlock
 *       - search all #Main's
 *         - or it's already read,
 *         - or not read yet
 *         - or make new #Main
 *   - per LibBlock
 *     - read recursive
 *     - read associated direct data
 *     - link direct data (internal and to LibBlock)
 *   - free file
 * - per Library with unread LibBlocks
 *   - read file
 *   - read #SDNA
 *   - per LibBlock
 *     - read recursive
 *     - read associated direct data
 *     - link direct data (internal and to LibBlock)
 *   - free file
 * - join all #Main's
 * - link all LibBlocks and indirect pointers to libblocks
 * - initialize #FileGlobal and copy pointers to #Global
 *
 * \note Still a weak point is the new-address function, that doesnt solve reading from
 * multiple files at the same time.
 * (added remark: oh, i thought that was solved? will look at that... (ton).
 */

/* use GHash for BHead name-based lookups (speeds up linking) */
#define USE_GHASH_BHEAD

/* Use GHash for restoring pointers by name */
#define USE_GHASH_RESTORE_POINTER

/* Define this to have verbose debug prints. */
#define USE_DEBUG_PRINT

#ifdef USE_DEBUG_PRINT
#  define DEBUG_PRINTF(...) printf(__VA_ARGS__)
#else
#  define DEBUG_PRINTF(...)
#endif

/***/

typedef struct OldNew {
	const void *old;
	void *newp;
	int nr;
} OldNew;

typedef struct OldNewMap {
	OldNew *entries;
	int nentries, entriessize;
	bool sorted;
	int lasthit;
} OldNewMap;


/* local prototypes */
static void *read_struct(FileData *fd, BHead *bh, const char *blockname);
static void direct_link_modifiers(FileData *fd, ListBase *lb);
static BHead *find_bhead_from_code_name(FileData *fd, const short idcode, const char *name);
static BHead *find_bhead_from_idname(FileData *fd, const char *idname);
static void expand_scene_collection(FileData *fd, Main *mainvar, SceneCollection *sc);
static SceneCollection *get_scene_collection_active_or_create(
        struct Scene *scene, struct ViewLayer *view_layer, const int flag);

/* this function ensures that reports are printed,
 * in the case of libraray linking errors this is important!
 *
 * bit kludge but better then doubling up on prints,
 * we could alternatively have a versions of a report function which forces printing - campbell
 */

void blo_reportf_wrap(ReportList *reports, ReportType type, const char *format, ...)
{
	char fixed_buf[1024]; /* should be long enough */
	
	va_list args;
	
	va_start(args, format);
	vsnprintf(fixed_buf, sizeof(fixed_buf), format, args);
	va_end(args);
	
	fixed_buf[sizeof(fixed_buf) - 1] = '\0';
	
	BKE_report(reports, type, fixed_buf);
	
	if (G.background == 0) {
		printf("%s: %s\n", BKE_report_type_str(type), fixed_buf);
	}
}

/* for reporting linking messages */
static const char *library_parent_filepath(Library *lib)
{
	return lib->parent ? lib->parent->filepath : "<direct>";
}

static OldNewMap *oldnewmap_new(void) 
{
	OldNewMap *onm= MEM_callocN(sizeof(*onm), "OldNewMap");
	
	onm->entriessize = 1024;
	onm->entries = MEM_malloc_arrayN(onm->entriessize, sizeof(*onm->entries), "OldNewMap.entries");
	
	return onm;
}

static int verg_oldnewmap(const void *v1, const void *v2)
{
	const struct OldNew *x1=v1, *x2=v2;
	
	if (x1->old > x2->old) return 1;
	else if (x1->old < x2->old) return -1;
	return 0;
}


static void oldnewmap_sort(FileData *fd) 
{
	BLI_assert(fd->libmap->sorted == false);
	qsort(fd->libmap->entries, fd->libmap->nentries, sizeof(OldNew), verg_oldnewmap);
	fd->libmap->sorted = 1;
}

/* nr is zero for data, and ID code for libdata */
static void oldnewmap_insert(OldNewMap *onm, const void *oldaddr, void *newaddr, int nr)
{
	OldNew *entry;
	
	if (oldaddr==NULL || newaddr==NULL) return;
	
	if (UNLIKELY(onm->nentries == onm->entriessize)) {
		onm->entriessize *= 2;
		onm->entries = MEM_reallocN(onm->entries, sizeof(*onm->entries) * onm->entriessize);
	}

	entry = &onm->entries[onm->nentries++];
	entry->old = oldaddr;
	entry->newp = newaddr;
	entry->nr = nr;
}

void blo_do_versions_oldnewmap_insert(OldNewMap *onm, const void *oldaddr, void *newaddr, int nr)
{
	oldnewmap_insert(onm, oldaddr, newaddr, nr);
}

/**
 * Do a full search (no state).
 *
 * \param lasthit: Use as a reference position to avoid a full search
 * from either end of the array, giving more efficient lookups.
 *
 * \note This would seem an ideal case for hash or btree lookups.
 * However the data is written in-order, using the \a lasthit will normally avoid calling this function.
 * Creating a btree/hash structure adds overhead for the common-case to optimize the corner-case
 * (since most entries will never be retrieved).
 * So just keep full lookups as a fall-back.
 */
static int oldnewmap_lookup_entry_full(const OldNewMap *onm, const void *addr, int lasthit)
{
	const int nentries = onm->nentries;
	const OldNew *entries = onm->entries;
	int i;

	/* search relative to lasthit where possible */
	if (lasthit >= 0 && lasthit < nentries) {

		/* search forwards */
		i = lasthit;
		while (++i != nentries) {
			if (entries[i].old == addr) {
				return i;
			}
		}

		/* search backwards */
		i = lasthit + 1;
		while (i--) {
			if (entries[i].old == addr) {
				return i;
			}
		}
	}
	else {
		/* search backwards (full) */
		i = nentries;
		while (i--) {
			if (entries[i].old == addr) {
				return i;
			}
		}
	}

	return -1;
}

static void *oldnewmap_lookup_and_inc(OldNewMap *onm, const void *addr, bool increase_users)
{
	int i;
	
	if (addr == NULL) return NULL;
	
	if (onm->lasthit < onm->nentries-1) {
		OldNew *entry = &onm->entries[++onm->lasthit];
		
		if (entry->old == addr) {
			if (increase_users)
				entry->nr++;
			return entry->newp;
		}
	}
	
	i = oldnewmap_lookup_entry_full(onm, addr, onm->lasthit);
	if (i != -1) {
		OldNew *entry = &onm->entries[i];
		BLI_assert(entry->old == addr);
		onm->lasthit = i;
		if (increase_users)
			entry->nr++;
		return entry->newp;
	}
	
	return NULL;
}

/* for libdata, nr has ID code, no increment */
static void *oldnewmap_liblookup(OldNewMap *onm, const void *addr, const void *lib)
{
	if (addr == NULL) {
		return NULL;
	}

	/* lasthit works fine for non-libdata, linking there is done in same sequence as writing */
	if (onm->sorted) {
		const OldNew entry_s = {.old = addr};
		OldNew *entry = bsearch(&entry_s, onm->entries, onm->nentries, sizeof(OldNew), verg_oldnewmap);
		if (entry) {
			ID *id = entry->newp;

			if (id && (!lib || id->lib)) {
				return id;
			}
		}
	}
	else {
		/* note, this can be a bottle neck when loading some files */
		const int i = oldnewmap_lookup_entry_full(onm, addr, -1);
		if (i != -1) {
			OldNew *entry = &onm->entries[i];
			ID *id = entry->newp;
			BLI_assert(entry->old == addr);
			if (id && (!lib || id->lib)) {
				return id;
			}
		}
	}

	return NULL;
}

static void oldnewmap_free_unused(OldNewMap *onm) 
{
	int i;

	for (i = 0; i < onm->nentries; i++) {
		OldNew *entry = &onm->entries[i];
		if (entry->nr == 0) {
			MEM_freeN(entry->newp);
			entry->newp = NULL;
		}
	}
}

static void oldnewmap_clear(OldNewMap *onm) 
{
	onm->nentries = 0;
	onm->lasthit = 0;
}

static void oldnewmap_free(OldNewMap *onm) 
{
	MEM_freeN(onm->entries);
	MEM_freeN(onm);
}

/***/

static void read_libraries(FileData *basefd, ListBase *mainlist);

/* ************ help functions ***************** */

static void add_main_to_main(Main *mainvar, Main *from)
{
	ListBase *lbarray[MAX_LIBARRAY], *fromarray[MAX_LIBARRAY];
	int a;
	
	set_listbasepointers(mainvar, lbarray);
	a = set_listbasepointers(from, fromarray);
	while (a--) {
		BLI_movelisttolist(lbarray[a], fromarray[a]);
	}
}

void blo_join_main(ListBase *mainlist)
{
	Main *tojoin, *mainl;
	
	mainl = mainlist->first;
	while ((tojoin = mainl->next)) {
		add_main_to_main(mainl, tojoin);
		BLI_remlink(mainlist, tojoin);
		BKE_main_free(tojoin);
	}
}

static void split_libdata(ListBase *lb_src, Main **lib_main_array, const unsigned int lib_main_array_len)
{
	for (ID *id = lb_src->first, *idnext; id; id = idnext) {
		idnext = id->next;

		if (id->lib) {
			if (((unsigned int)id->lib->temp_index < lib_main_array_len) &&
			    /* this check should never fail, just incase 'id->lib' is a dangling pointer. */
			    (lib_main_array[id->lib->temp_index]->curlib == id->lib))
			{
				Main *mainvar = lib_main_array[id->lib->temp_index];
				ListBase *lb_dst = which_libbase(mainvar, GS(id->name));
				BLI_remlink(lb_src, id);
				BLI_addtail(lb_dst, id);
			}
			else {
				printf("%s: invalid library for '%s'\n", __func__, id->name);
				BLI_assert(0);
			}
		}
	}
}

void blo_split_main(ListBase *mainlist, Main *main)
{
	mainlist->first = mainlist->last = main;
	main->next = NULL;
	
	if (BLI_listbase_is_empty(&main->library))
		return;
	
	/* (Library.temp_index -> Main), lookup table */
	const unsigned int lib_main_array_len = BLI_listbase_count(&main->library);
	Main             **lib_main_array     = MEM_malloc_arrayN(lib_main_array_len, sizeof(*lib_main_array), __func__);

	int i = 0;
	for (Library *lib = main->library.first; lib; lib = lib->id.next, i++) {
		Main *libmain = BKE_main_new();
		libmain->curlib = lib;
		libmain->versionfile = lib->versionfile;
		libmain->subversionfile = lib->subversionfile;
		BLI_addtail(mainlist, libmain);
		lib->temp_index = i;
		lib_main_array[i] = libmain;
	}
	
	ListBase *lbarray[MAX_LIBARRAY];
	i = set_listbasepointers(main, lbarray);
	while (i--) {
		split_libdata(lbarray[i], lib_main_array, lib_main_array_len);
	}

	MEM_freeN(lib_main_array);
}

static void read_file_version(FileData *fd, Main *main)
{
	BHead *bhead;
	
	for (bhead= blo_firstbhead(fd); bhead; bhead= blo_nextbhead(fd, bhead)) {
		if (bhead->code == GLOB) {
			FileGlobal *fg= read_struct(fd, bhead, "Global");
			if (fg) {
				main->subversionfile= fg->subversion;
				main->minversionfile= fg->minversion;
				main->minsubversionfile= fg->minsubversion;
				MEM_freeN(fg);
			}
			else if (bhead->code == ENDB)
				break;
		}
	}
	if (main->curlib) {
		main->curlib->versionfile = main->versionfile;
		main->curlib->subversionfile = main->subversionfile;
	}
}

#ifdef USE_GHASH_BHEAD
static void read_file_bhead_idname_map_create(FileData *fd)
{
	BHead *bhead;

	/* dummy values */
	bool is_link = false;
	int code_prev = ENDB;
	unsigned int reserve = 0;

	for (bhead = blo_firstbhead(fd); bhead; bhead = blo_nextbhead(fd, bhead)) {
		if (code_prev != bhead->code) {
			code_prev = bhead->code;
			is_link = BKE_idcode_is_valid(code_prev) ? BKE_idcode_is_linkable(code_prev) : false;
		}

		if (is_link) {
			reserve += 1;
		}
	}

	BLI_assert(fd->bhead_idname_hash == NULL);

	fd->bhead_idname_hash = BLI_ghash_str_new_ex(__func__, reserve);

	for (bhead = blo_firstbhead(fd); bhead; bhead = blo_nextbhead(fd, bhead)) {
		if (code_prev != bhead->code) {
			code_prev = bhead->code;
			is_link = BKE_idcode_is_valid(code_prev) ? BKE_idcode_is_linkable(code_prev) : false;
		}

		if (is_link) {
			BLI_ghash_insert(fd->bhead_idname_hash, (void *)bhead_id_name(fd, bhead), bhead);
		}
	}
}
#endif


static Main *blo_find_main(FileData *fd, const char *filepath, const char *relabase)
{
	ListBase *mainlist = fd->mainlist;
	Main *m;
	Library *lib;
	char name1[FILE_MAX];
	
	BLI_strncpy(name1, filepath, sizeof(name1));
	BLI_cleanup_path(relabase, name1);
	
//	printf("blo_find_main: relabase  %s\n", relabase);
//	printf("blo_find_main: original in  %s\n", filepath);
//	printf("blo_find_main: converted to %s\n", name1);
	
	for (m = mainlist->first; m; m = m->next) {
		const char *libname = (m->curlib) ? m->curlib->filepath : m->name;
		
		if (BLI_path_cmp(name1, libname) == 0) {
			if (G.debug & G_DEBUG) printf("blo_find_main: found library %s\n", libname);
			return m;
		}
	}
	
	m = BKE_main_new();
	BLI_addtail(mainlist, m);
	
	/* Add library datablock itself to 'main' Main, since libraries are **never** linked data.
	 * Fixes bug where you could end with all ID_LI datablocks having the same name... */
	lib = BKE_libblock_alloc(mainlist->first, ID_LI, "Lib", 0);
	lib->id.us = ID_FAKE_USERS(lib);  /* Important, consistency with main ID reading code from read_libblock(). */
	BLI_strncpy(lib->name, filepath, sizeof(lib->name));
	BLI_strncpy(lib->filepath, name1, sizeof(lib->filepath));
	
	m->curlib = lib;
	
	read_file_version(fd, m);
	
	if (G.debug & G_DEBUG) printf("blo_find_main: added new lib %s\n", filepath);
	return m;
}


/* ************ FILE PARSING ****************** */

static void switch_endian_bh4(BHead4 *bhead)
{
	/* the ID_.. codes */
	if ((bhead->code & 0xFFFF)==0) bhead->code >>= 16;
	
	if (bhead->code != ENDB) {
		BLI_endian_switch_int32(&bhead->len);
		BLI_endian_switch_int32(&bhead->SDNAnr);
		BLI_endian_switch_int32(&bhead->nr);
	}
}

static void switch_endian_bh8(BHead8 *bhead)
{
	/* the ID_.. codes */
	if ((bhead->code & 0xFFFF)==0) bhead->code >>= 16;
	
	if (bhead->code != ENDB) {
		BLI_endian_switch_int32(&bhead->len);
		BLI_endian_switch_int32(&bhead->SDNAnr);
		BLI_endian_switch_int32(&bhead->nr);
	}
}

static void bh4_from_bh8(BHead *bhead, BHead8 *bhead8, int do_endian_swap)
{
	BHead4 *bhead4 = (BHead4 *) bhead;
	int64_t old;

	bhead4->code = bhead8->code;
	bhead4->len = bhead8->len;

	if (bhead4->code != ENDB) {
		/* perform a endian swap on 64bit pointers, otherwise the pointer might map to zero
		 * 0x0000000000000000000012345678 would become 0x12345678000000000000000000000000
		 */
		if (do_endian_swap) {
			BLI_endian_switch_int64(&bhead8->old);
		}
		
		/* this patch is to avoid a long long being read from not-eight aligned positions
		 * is necessary on any modern 64bit architecture) */
		memcpy(&old, &bhead8->old, 8);
		bhead4->old = (int) (old >> 3);
		
		bhead4->SDNAnr = bhead8->SDNAnr;
		bhead4->nr = bhead8->nr;
	}
}

static void bh8_from_bh4(BHead *bhead, BHead4 *bhead4)
{
	BHead8 *bhead8 = (BHead8 *) bhead;
	
	bhead8->code = bhead4->code;
	bhead8->len = bhead4->len;
	
	if (bhead8->code != ENDB) {
		bhead8->old = bhead4->old;
		bhead8->SDNAnr = bhead4->SDNAnr;
		bhead8->nr= bhead4->nr;
	}
}

static BHeadN *get_bhead(FileData *fd)
{
	BHeadN *new_bhead = NULL;
	int readsize;
	
	if (fd) {
		if (!fd->eof) {
			/* initializing to zero isn't strictly needed but shuts valgrind up
			 * since uninitialized memory gets compared */
			BHead8 bhead8 = {0};
			BHead4 bhead4 = {0};
			BHead  bhead = {0};
			
			/* First read the bhead structure.
			 * Depending on the platform the file was written on this can
			 * be a big or little endian BHead4 or BHead8 structure.
			 *
			 * As usual 'ENDB' (the last *partial* bhead of the file)
			 * needs some special handling. We don't want to EOF just yet.
			 */
			if (fd->flags & FD_FLAGS_FILE_POINTSIZE_IS_4) {
				bhead4.code = DATA;
				readsize = fd->read(fd, &bhead4, sizeof(bhead4));
				
				if (readsize == sizeof(bhead4) || bhead4.code == ENDB) {
					if (fd->flags & FD_FLAGS_SWITCH_ENDIAN) {
						switch_endian_bh4(&bhead4);
					}
					
					if (fd->flags & FD_FLAGS_POINTSIZE_DIFFERS) {
						bh8_from_bh4(&bhead, &bhead4);
					}
					else {
						memcpy(&bhead, &bhead4, sizeof(bhead));
					}
				}
				else {
					fd->eof = 1;
					bhead.len= 0;
				}
			}
			else {
				bhead8.code = DATA;
				readsize = fd->read(fd, &bhead8, sizeof(bhead8));
				
				if (readsize == sizeof(bhead8) || bhead8.code == ENDB) {
					if (fd->flags & FD_FLAGS_SWITCH_ENDIAN) {
						switch_endian_bh8(&bhead8);
					}
					
					if (fd->flags & FD_FLAGS_POINTSIZE_DIFFERS) {
						bh4_from_bh8(&bhead, &bhead8, (fd->flags & FD_FLAGS_SWITCH_ENDIAN));
					}
					else {
						memcpy(&bhead, &bhead8, sizeof(bhead));
					}
				}
				else {
					fd->eof = 1;
					bhead.len= 0;
				}
			}
			
			/* make sure people are not trying to pass bad blend files */
			if (bhead.len < 0) fd->eof = 1;
			
			/* bhead now contains the (converted) bhead structure. Now read
			 * the associated data and put everything in a BHeadN (creative naming !)
			 */
			if (!fd->eof) {
				new_bhead = MEM_mallocN(sizeof(BHeadN) + bhead.len, "new_bhead");
				if (new_bhead) {
					new_bhead->next = new_bhead->prev = NULL;
					new_bhead->bhead = bhead;
					
					readsize = fd->read(fd, new_bhead + 1, bhead.len);
					
					if (readsize != bhead.len) {
						fd->eof = 1;
						MEM_freeN(new_bhead);
						new_bhead = NULL;
					}
				}
				else {
					fd->eof = 1;
				}
			}
		}
	}

	/* We've read a new block. Now add it to the list
	 * of blocks.
	 */
	if (new_bhead) {
		BLI_addtail(&fd->listbase, new_bhead);
	}
	
	return(new_bhead);
}

BHead *blo_firstbhead(FileData *fd)
{
	BHeadN *new_bhead;
	BHead *bhead = NULL;
	
	/* Rewind the file
	 * Read in a new block if necessary
	 */
	new_bhead = fd->listbase.first;
	if (new_bhead == NULL) {
		new_bhead = get_bhead(fd);
	}
	
	if (new_bhead) {
		bhead = &new_bhead->bhead;
	}
	
	return(bhead);
}

BHead *blo_prevbhead(FileData *UNUSED(fd), BHead *thisblock)
{
	BHeadN *bheadn = (BHeadN *)POINTER_OFFSET(thisblock, -offsetof(BHeadN, bhead));
	BHeadN *prev = bheadn->prev;
	
	return (prev) ? &prev->bhead : NULL;
}

BHead *blo_nextbhead(FileData *fd, BHead *thisblock)
{
	BHeadN *new_bhead = NULL;
	BHead *bhead = NULL;
	
	if (thisblock) {
		/* bhead is actually a sub part of BHeadN
		 * We calculate the BHeadN pointer from the BHead pointer below */
		new_bhead = (BHeadN *)POINTER_OFFSET(thisblock, -offsetof(BHeadN, bhead));
		
		/* get the next BHeadN. If it doesn't exist we read in the next one */
		new_bhead = new_bhead->next;
		if (new_bhead == NULL) {
			new_bhead = get_bhead(fd);
		}
	}
	
	if (new_bhead) {
		/* here we do the reverse:
		 * go from the BHeadN pointer to the BHead pointer */
		bhead = &new_bhead->bhead;
	}
	
	return(bhead);
}

/* Warning! Caller's responsibility to ensure given bhead **is** and ID one! */
const char *bhead_id_name(const FileData *fd, const BHead *bhead)
{
	return (const char *)POINTER_OFFSET(bhead, sizeof(*bhead) + fd->id_name_offs);
}

static void decode_blender_header(FileData *fd)
{
	char header[SIZEOFBLENDERHEADER], num[4];
	int readsize;

	/* read in the header data */
	readsize = fd->read(fd, header, sizeof(header));

	if (readsize == sizeof(header) &&
	    STREQLEN(header, "BLENDER", 7) &&
	    ELEM(header[7], '_', '-') &&
	    ELEM(header[8], 'v', 'V') &&
	    (isdigit(header[9]) && isdigit(header[10]) && isdigit(header[11])))
	{
		fd->flags |= FD_FLAGS_FILE_OK;

		/* what size are pointers in the file ? */
		if (header[7] == '_') {
			fd->flags |= FD_FLAGS_FILE_POINTSIZE_IS_4;
			if (sizeof(void *) != 4) {
				fd->flags |= FD_FLAGS_POINTSIZE_DIFFERS;
			}
		}
		else {
			if (sizeof(void *) != 8) {
				fd->flags |= FD_FLAGS_POINTSIZE_DIFFERS;
			}
		}

		/* is the file saved in a different endian
		 * than we need ?
		 */
		if (((header[8] == 'v') ? L_ENDIAN : B_ENDIAN) != ENDIAN_ORDER) {
			fd->flags |= FD_FLAGS_SWITCH_ENDIAN;
		}

		/* get the version number */
		memcpy(num, header + 9, 3);
		num[3] = 0;
		fd->fileversion = atoi(num);
	}
}

/**
 * \return Success if the file is read correctly, else set \a r_error_message.
 */
static bool read_file_dna(FileData *fd, const char **r_error_message)
{
	BHead *bhead;
	
	for (bhead = blo_firstbhead(fd); bhead; bhead = blo_nextbhead(fd, bhead)) {
		if (bhead->code == DNA1) {
			const bool do_endian_swap = (fd->flags & FD_FLAGS_SWITCH_ENDIAN) != 0;
			
			fd->filesdna = DNA_sdna_from_data(&bhead[1], bhead->len, do_endian_swap, true, r_error_message);
			if (fd->filesdna) {
				fd->compflags = DNA_struct_get_compareflags(fd->filesdna, fd->memsdna);
				/* used to retrieve ID names from (bhead+1) */
				fd->id_name_offs = DNA_elem_offset(fd->filesdna, "ID", "char", "name[]");

				return true;
			}
			else {
				return false;
			}
			
		}
		else if (bhead->code == ENDB)
			break;
	}
	
	*r_error_message = "Missing DNA block";
	return false;
}

static int *read_file_thumbnail(FileData *fd)
{
	BHead *bhead;
	int *blend_thumb = NULL;

	for (bhead = blo_firstbhead(fd); bhead; bhead = blo_nextbhead(fd, bhead)) {
		if (bhead->code == TEST) {
			const bool do_endian_swap = (fd->flags & FD_FLAGS_SWITCH_ENDIAN) != 0;
			int *data = (int *)(bhead + 1);

			if (bhead->len < (2 * sizeof(int))) {
				break;
			}

			if (do_endian_swap) {
				BLI_endian_switch_int32(&data[0]);
				BLI_endian_switch_int32(&data[1]);
			}

			int width = data[0];
			int height = data[1];

			if (!BLEN_THUMB_SAFE_MEMSIZE(width, height)) {
				break;
			}
			if (bhead->len < BLEN_THUMB_MEMSIZE_FILE(width, height)) {
				break;
			}

			blend_thumb = data;
			break;
		}
		else if (bhead->code != REND) {
			/* Thumbnail is stored in TEST immediately after first REND... */
			break;
		}
	}

	return blend_thumb;
}

static int fd_read_from_file(FileData *filedata, void *buffer, unsigned int size)
{
	int readsize = read(filedata->filedes, buffer, size);
	
	if (readsize < 0) {
		readsize = EOF;
	}
	else {
		filedata->seek += readsize;
	}
	
	return readsize;
}

static int fd_read_gzip_from_file(FileData *filedata, void *buffer, unsigned int size)
{
	int readsize = gzread(filedata->gzfiledes, buffer, size);
	
	if (readsize < 0) {
		readsize = EOF;
	}
	else {
		filedata->seek += readsize;
	}
	
	return (readsize);
}

static int fd_read_from_memory(FileData *filedata, void *buffer, unsigned int size)
{
	/* don't read more bytes then there are available in the buffer */
	int readsize = (int)MIN2(size, (unsigned int)(filedata->buffersize - filedata->seek));
	
	memcpy(buffer, filedata->buffer + filedata->seek, readsize);
	filedata->seek += readsize;
	
	return (readsize);
}

static int fd_read_from_memfile(FileData *filedata, void *buffer, unsigned int size)
{
	static unsigned int seek = (1<<30);	/* the current position */
	static unsigned int offset = 0;		/* size of previous chunks */
	static MemFileChunk *chunk = NULL;
	unsigned int chunkoffset, readsize, totread;
	
	if (size == 0) return 0;
	
	if (seek != (unsigned int)filedata->seek) {
		chunk = filedata->memfile->chunks.first;
		seek = 0;
		
		while (chunk) {
			if (seek + chunk->size > (unsigned) filedata->seek) break;
			seek += chunk->size;
			chunk = chunk->next;
		}
		offset = seek;
		seek = filedata->seek;
	}
	
	if (chunk) {
		totread = 0;
		
		do {
			/* first check if it's on the end if current chunk */
			if (seek-offset == chunk->size) {
				offset += chunk->size;
				chunk = chunk->next;
			}
			
			/* debug, should never happen */
			if (chunk == NULL) {
				printf("illegal read, chunk zero\n");
				return 0;
			}
			
			chunkoffset = seek-offset;
			readsize = size-totread;
			
			/* data can be spread over multiple chunks, so clamp size
			 * to within this chunk, and then it will read further in
			 * the next chunk */
			if (chunkoffset+readsize > chunk->size)
				readsize= chunk->size-chunkoffset;
			
			memcpy(POINTER_OFFSET(buffer, totread), chunk->buf + chunkoffset, readsize);
			totread += readsize;
			filedata->seek += readsize;
			seek += readsize;
		} while (totread < size);
		
		return totread;
	}
	
	return 0;
}

static FileData *filedata_new(void)
{
	FileData *fd = MEM_callocN(sizeof(FileData), "FileData");
	
	fd->filedes = -1;
	fd->gzfiledes = NULL;

	fd->memsdna = DNA_sdna_current_get();

	fd->datamap = oldnewmap_new();
	fd->globmap = oldnewmap_new();
	fd->libmap = oldnewmap_new();
	
	return fd;
}

static FileData *blo_decode_and_check(FileData *fd, ReportList *reports)
{
	decode_blender_header(fd);
	
	if (fd->flags & FD_FLAGS_FILE_OK) {
		const char *error_message = NULL;
		if (read_file_dna(fd, &error_message) == false) {
			BKE_reportf(reports, RPT_ERROR,
			            "Failed to read blend file '%s': %s",
			            fd->relabase, error_message);
			blo_freefiledata(fd);
			fd = NULL;
		}
	}
	else {
		BKE_reportf(reports, RPT_ERROR, "Failed to read blend file '%s', not a blend file", fd->relabase);
		blo_freefiledata(fd);
		fd = NULL;
	}
	
	return fd;
}

/* cannot be called with relative paths anymore! */
/* on each new library added, it now checks for the current FileData and expands relativeness */
FileData *blo_openblenderfile(const char *filepath, ReportList *reports)
{
	gzFile gzfile;
	errno = 0;
	gzfile = BLI_gzopen(filepath, "rb");
	
	if (gzfile == (gzFile)Z_NULL) {
		BKE_reportf(reports, RPT_WARNING, "Unable to open '%s': %s",
		            filepath, errno ? strerror(errno) : TIP_("unknown error reading file"));
		return NULL;
	}
	else {
		FileData *fd = filedata_new();
		fd->gzfiledes = gzfile;
		fd->read = fd_read_gzip_from_file;
		
		/* needed for library_append and read_libraries */
		BLI_strncpy(fd->relabase, filepath, sizeof(fd->relabase));
		
		return blo_decode_and_check(fd, reports);
	}
}

/**
 * Same as blo_openblenderfile(), but does not reads DNA data, only header. Use it for light access
 * (e.g. thumbnail reading).
 */
static FileData *blo_openblenderfile_minimal(const char *filepath)
{
	gzFile gzfile;
	errno = 0;
	gzfile = BLI_gzopen(filepath, "rb");

	if (gzfile != (gzFile)Z_NULL) {
		FileData *fd = filedata_new();
		fd->gzfiledes = gzfile;
		fd->read = fd_read_gzip_from_file;

		decode_blender_header(fd);

		if (fd->flags & FD_FLAGS_FILE_OK) {
			return fd;
		}

		blo_freefiledata(fd);
	}

	return NULL;
}

static int fd_read_gzip_from_memory(FileData *filedata, void *buffer, unsigned int size)
{
	int err;

	filedata->strm.next_out = (Bytef *) buffer;
	filedata->strm.avail_out = size;

	// Inflate another chunk.
	err = inflate (&filedata->strm, Z_SYNC_FLUSH);

	if (err == Z_STREAM_END) {
		return 0;
	}
	else if (err != Z_OK) {
		printf("fd_read_gzip_from_memory: zlib error\n");
		return 0;
	}

	filedata->seek += size;

	return (size);
}

static int fd_read_gzip_from_memory_init(FileData *fd)
{

	fd->strm.next_in = (Bytef *) fd->buffer;
	fd->strm.avail_in = fd->buffersize;
	fd->strm.total_out = 0;
	fd->strm.zalloc = Z_NULL;
	fd->strm.zfree = Z_NULL;
	
	if (inflateInit2(&fd->strm, (16+MAX_WBITS)) != Z_OK)
		return 0;

	fd->read = fd_read_gzip_from_memory;
	
	return 1;
}

FileData *blo_openblendermemory(const void *mem, int memsize, ReportList *reports)
{
	if (!mem || memsize<SIZEOFBLENDERHEADER) {
		BKE_report(reports, RPT_WARNING, (mem) ? TIP_("Unable to read"): TIP_("Unable to open"));
		return NULL;
	}
	else {
		FileData *fd = filedata_new();
		const char *cp = mem;
		
		fd->buffer = mem;
		fd->buffersize = memsize;
		
		/* test if gzip */
		if (cp[0] == 0x1f && cp[1] == 0x8b) {
			if (0 == fd_read_gzip_from_memory_init(fd)) {
				blo_freefiledata(fd);
				return NULL;
			}
		}
		else
			fd->read = fd_read_from_memory;
			
		fd->flags |= FD_FLAGS_NOT_MY_BUFFER;

		return blo_decode_and_check(fd, reports);
	}
}

FileData *blo_openblendermemfile(MemFile *memfile, ReportList *reports)
{
	if (!memfile) {
		BKE_report(reports, RPT_WARNING, "Unable to open blend <memory>");
		return NULL;
	}
	else {
		FileData *fd = filedata_new();
		fd->memfile = memfile;
		
		fd->read = fd_read_from_memfile;
		fd->flags |= FD_FLAGS_NOT_MY_BUFFER;
		
		return blo_decode_and_check(fd, reports);
	}
}


void blo_freefiledata(FileData *fd)
{
	if (fd) {
		if (fd->filedes != -1) {
			close(fd->filedes);
		}
		
		if (fd->gzfiledes != NULL) {
			gzclose(fd->gzfiledes);
		}
		
		if (fd->strm.next_in) {
			if (inflateEnd(&fd->strm) != Z_OK) {
				printf("close gzip stream error\n");
			}
		}
		
		if (fd->buffer && !(fd->flags & FD_FLAGS_NOT_MY_BUFFER)) {
			MEM_freeN((void *)fd->buffer);
			fd->buffer = NULL;
		}
		
		// Free all BHeadN data blocks
		BLI_freelistN(&fd->listbase);

		if (fd->filesdna)
			DNA_sdna_free(fd->filesdna);
		if (fd->compflags)
			MEM_freeN((void *)fd->compflags);
		
		if (fd->datamap)
			oldnewmap_free(fd->datamap);
		if (fd->globmap)
			oldnewmap_free(fd->globmap);
		if (fd->imamap)
			oldnewmap_free(fd->imamap);
		if (fd->movieclipmap)
			oldnewmap_free(fd->movieclipmap);
		if (fd->soundmap)
			oldnewmap_free(fd->soundmap);
		if (fd->packedmap)
			oldnewmap_free(fd->packedmap);
		if (fd->libmap && !(fd->flags & FD_FLAGS_NOT_MY_LIBMAP))
			oldnewmap_free(fd->libmap);
		if (fd->bheadmap)
			MEM_freeN(fd->bheadmap);
		
#ifdef USE_GHASH_BHEAD
		if (fd->bhead_idname_hash) {
			BLI_ghash_free(fd->bhead_idname_hash, NULL, NULL);
		}
#endif

		MEM_freeN(fd);
	}
}

/* ************ DIV ****************** */

/**
 * Check whether given path ends with a blend file compatible extension (.blend, .ble or .blend.gz).
 *
 * \param str The path to check.
 * \return true is this path ends with a blender file extension.
 */
bool BLO_has_bfile_extension(const char *str)
{
	const char *ext_test[4] = {".blend", ".ble", ".blend.gz", NULL};
	return BLI_testextensie_array(str, ext_test);
}

/**
 * Try to explode given path into its 'library components' (i.e. a .blend file, id type/group, and datablock itself).
 *
 * \param path the full path to explode.
 * \param r_dir the string that'll contain path up to blend file itself ('library' path).
 *              WARNING! Must be FILE_MAX_LIBEXTRA long (it also stores group and name strings)!
 * \param r_group the string that'll contain 'group' part of the path, if any. May be NULL.
 * \param r_name the string that'll contain data's name part of the path, if any. May be NULL.
 * \return true if path contains a blend file.
 */
bool BLO_library_path_explode(const char *path, char *r_dir, char **r_group, char **r_name)
{
	/* We might get some data names with slashes, so we have to go up in path until we find blend file itself,
	 * then we now next path item is group, and everything else is data name. */
	char *slash = NULL, *prev_slash = NULL, c = '\0';

	r_dir[0] = '\0';
	if (r_group) {
		*r_group = NULL;
	}
	if (r_name) {
		*r_name = NULL;
	}

	/* if path leads to an existing directory, we can be sure we're not (in) a library */
	if (BLI_is_dir(path)) {
		return false;
	}

	strcpy(r_dir, path);

	while ((slash = (char *)BLI_last_slash(r_dir))) {
		char tc = *slash;
		*slash = '\0';
		if (BLO_has_bfile_extension(r_dir) && BLI_is_file(r_dir)) {
			break;
		}

		if (prev_slash) {
			*prev_slash = c;
		}
		prev_slash = slash;
		c = tc;
	}

	if (!slash) {
		return false;
	}

	if (slash[1] != '\0') {
		BLI_assert(strlen(slash + 1) < BLO_GROUP_MAX);
		if (r_group) {
			*r_group = slash + 1;
		}
	}

	if (prev_slash && (prev_slash[1] != '\0')) {
		BLI_assert(strlen(prev_slash + 1) < MAX_ID_NAME - 2);
		if (r_name) {
			*r_name = prev_slash + 1;
		}
	}

	return true;
}

/**
 * Does a very light reading of given .blend file to extract its stored thumbnail.
 *
 * \param filepath The path of the file to extract thumbnail from.
 * \return The raw thumbnail
 *         (MEM-allocated, as stored in file, use BKE_main_thumbnail_to_imbuf() to convert it to ImBuf image).
 */
BlendThumbnail *BLO_thumbnail_from_file(const char *filepath)
{
	FileData *fd;
	BlendThumbnail *data = NULL;
	int *fd_data;

	fd = blo_openblenderfile_minimal(filepath);
	fd_data = fd ? read_file_thumbnail(fd) : NULL;

	if (fd_data) {
		int width = fd_data[0];
		int height = fd_data[1];

		/* Protect against buffer overflow vulnerability. */
		if (BLEN_THUMB_SAFE_MEMSIZE(width, height)) {
			const size_t sz = BLEN_THUMB_MEMSIZE(width, height);
			data = MEM_mallocN(sz, __func__);

			if (data) {
				BLI_assert((sz - sizeof(*data)) == (BLEN_THUMB_MEMSIZE_FILE(width, height) - (sizeof(*fd_data) * 2)));
				data->width = width;
				data->height = height;
				memcpy(data->rect, &fd_data[2], sz - sizeof(*data));
			}
		}
	}

	blo_freefiledata(fd);

	return data;
}

/* ************** OLD POINTERS ******************* */

static void *newdataadr(FileData *fd, const void *adr)		/* only direct databocks */
{
	return oldnewmap_lookup_and_inc(fd->datamap, adr, true);
}

/* This is a special version of newdataadr() which allows us to keep lasthit of
 * map unchanged. In certain cases this makes file loading time significantly
 * faster.
 *
 * Use this function in cases like restoring pointer from one list element to
 * another list element, but keep lasthit value so we can continue restoring
 * pointers efficiently.
 *
 * Example of this could be found in direct_link_fcurves() which restores the
 * fcurve group pointer and keeps lasthit optimal for linking all further
 * fcurves.
 */
static void *newdataadr_ex(FileData *fd, const void *adr, bool increase_lasthit)		/* only direct databocks */
{
	if (increase_lasthit) {
		return newdataadr(fd, adr);
	}
	else {
		int lasthit = fd->datamap->lasthit;
		void *newadr = newdataadr(fd, adr);
		fd->datamap->lasthit = lasthit;
		return newadr;
	}
}

static void *newdataadr_no_us(FileData *fd, const void *adr)		/* only direct databocks */
{
	return oldnewmap_lookup_and_inc(fd->datamap, adr, false);
}

static void *newglobadr(FileData *fd, const void *adr)	    /* direct datablocks with global linking */
{
	return oldnewmap_lookup_and_inc(fd->globmap, adr, true);
}

static void *newimaadr(FileData *fd, const void *adr)		    /* used to restore image data after undo */
{
	if (fd->imamap && adr)
		return oldnewmap_lookup_and_inc(fd->imamap, adr, true);
	return NULL;
}

static void *newmclipadr(FileData *fd, const void *adr)      /* used to restore movie clip data after undo */
{
	if (fd->movieclipmap && adr)
		return oldnewmap_lookup_and_inc(fd->movieclipmap, adr, true);
	return NULL;
}

static void *newsoundadr(FileData *fd, const void *adr)      /* used to restore sound data after undo */
{
	if (fd->soundmap && adr)
		return oldnewmap_lookup_and_inc(fd->soundmap, adr, true);
	return NULL;
}

static void *newpackedadr(FileData *fd, const void *adr)      /* used to restore packed data after undo */
{
	if (fd->packedmap && adr)
		return oldnewmap_lookup_and_inc(fd->packedmap, adr, true);
	
	return oldnewmap_lookup_and_inc(fd->datamap, adr, true);
}


static void *newlibadr(FileData *fd, const void *lib, const void *adr)		/* only lib data */
{
	return oldnewmap_liblookup(fd->libmap, adr, lib);
}

void *blo_do_versions_newlibadr(FileData *fd, const void *lib, const void *adr)		/* only lib data */
{
	return newlibadr(fd, lib, adr);
}

static void *newlibadr_us(FileData *fd, const void *lib, const void *adr)	/* increases user number */
{
	ID *id = newlibadr(fd, lib, adr);
	
	id_us_plus_no_lib(id);
	
	return id;
}

void *blo_do_versions_newlibadr_us(FileData *fd, const void *lib, const void *adr)	/* increases user number */
{
	return newlibadr_us(fd, lib, adr);
}

static void *newlibadr_real_us(FileData *fd, const void *lib, const void *adr)	/* ensures real user */
{
	ID *id = newlibadr(fd, lib, adr);

	id_us_ensure_real(id);

	return id;
}

static void change_idid_adr_fd(FileData *fd, const void *old, void *new)
{
	int i;
	
	/* use a binary search if we have a sorted libmap, for now it's not needed. */
	BLI_assert(fd->libmap->sorted == false);

	for (i = 0; i < fd->libmap->nentries; i++) {
		OldNew *entry = &fd->libmap->entries[i];
		
		if (old==entry->newp && entry->nr==ID_ID) {
			entry->newp = new;
			if (new) entry->nr = GS( ((ID *)new)->name );
		}
	}
}

static void change_idid_adr(ListBase *mainlist, FileData *basefd, void *old, void *new)
{
	Main *mainptr;
	
	for (mainptr = mainlist->first; mainptr; mainptr = mainptr->next) {
		FileData *fd;
		
		if (mainptr->curlib)
			fd = mainptr->curlib->filedata;
		else
			fd = basefd;
		
		if (fd) {
			change_idid_adr_fd(fd, old, new);
		}
	}
}

/* lib linked proxy objects point to our local data, we need
 * to clear that pointer before reading the undo memfile since
 * the object might be removed, it is set again in reading
 * if the local object still exists */
void blo_clear_proxy_pointers_from_lib(Main *oldmain)
{
	Object *ob = oldmain->object.first;
	
	for (; ob; ob= ob->id.next) {
		if (ob->id.lib)
			ob->proxy_from = NULL;
	}
}

void blo_make_image_pointer_map(FileData *fd, Main *oldmain)
{
	Image *ima = oldmain->image.first;
	Scene *sce = oldmain->scene.first;
	int a;
	
	fd->imamap = oldnewmap_new();
	
	for (; ima; ima = ima->id.next) {
		if (ima->cache)
			oldnewmap_insert(fd->imamap, ima->cache, ima->cache, 0);
		for (a = 0; a < TEXTARGET_COUNT; a++)
			if (ima->gputexture[a])
				oldnewmap_insert(fd->imamap, ima->gputexture[a], ima->gputexture[a], 0);
		if (ima->rr)
			oldnewmap_insert(fd->imamap, ima->rr, ima->rr, 0);
		for (a=0; a < IMA_MAX_RENDER_SLOT; a++)
			if (ima->renders[a])
				oldnewmap_insert(fd->imamap, ima->renders[a], ima->renders[a], 0);
	}
	for (; sce; sce = sce->id.next) {
		if (sce->nodetree && sce->nodetree->previews) {
			bNodeInstanceHashIterator iter;
			NODE_INSTANCE_HASH_ITER(iter, sce->nodetree->previews) {
				bNodePreview *preview = BKE_node_instance_hash_iterator_get_value(&iter);
				oldnewmap_insert(fd->imamap, preview, preview, 0);
			}
		}
	}
}

/* set old main image ibufs to zero if it has been restored */
/* this works because freeing old main only happens after this call */
void blo_end_image_pointer_map(FileData *fd, Main *oldmain)
{
	OldNew *entry = fd->imamap->entries;
	Image *ima = oldmain->image.first;
	Scene *sce = oldmain->scene.first;
	int i;
	
	/* used entries were restored, so we put them to zero */
	for (i = 0; i < fd->imamap->nentries; i++, entry++) {
		if (entry->nr > 0)
			entry->newp = NULL;
	}
	
	for (; ima; ima = ima->id.next) {
		ima->cache = newimaadr(fd, ima->cache);
		if (ima->cache == NULL) {
			ima->tpageflag &= ~IMA_GLBIND_IS_DATA;
			for (i = 0; i < TEXTARGET_COUNT; i++) {
				ima->bindcode[i] = 0;
				ima->gputexture[i] = NULL;
			}
			ima->rr = NULL;
		}
		for (i = 0; i < IMA_MAX_RENDER_SLOT; i++)
			ima->renders[i] = newimaadr(fd, ima->renders[i]);
		
		for (i = 0; i < TEXTARGET_COUNT; i++)
			ima->gputexture[i] = newimaadr(fd, ima->gputexture[i]);
		ima->rr = newimaadr(fd, ima->rr);
	}
	for (; sce; sce = sce->id.next) {
		if (sce->nodetree && sce->nodetree->previews) {
			bNodeInstanceHash *new_previews = BKE_node_instance_hash_new("node previews");
			bNodeInstanceHashIterator iter;
			
			/* reconstruct the preview hash, only using remaining pointers */
			NODE_INSTANCE_HASH_ITER(iter, sce->nodetree->previews) {
				bNodePreview *preview = BKE_node_instance_hash_iterator_get_value(&iter);
				if (preview) {
					bNodePreview *new_preview = newimaadr(fd, preview);
					if (new_preview) {
						bNodeInstanceKey key = BKE_node_instance_hash_iterator_get_key(&iter);
						BKE_node_instance_hash_insert(new_previews, key, new_preview);
					}
				}
			}
			BKE_node_instance_hash_free(sce->nodetree->previews, NULL);
			sce->nodetree->previews = new_previews;
		}
	}
}

void blo_make_movieclip_pointer_map(FileData *fd, Main *oldmain)
{
	MovieClip *clip = oldmain->movieclip.first;
	Scene *sce = oldmain->scene.first;
	
	fd->movieclipmap = oldnewmap_new();
	
	for (; clip; clip = clip->id.next) {
		if (clip->cache)
			oldnewmap_insert(fd->movieclipmap, clip->cache, clip->cache, 0);
		
		if (clip->tracking.camera.intrinsics)
			oldnewmap_insert(fd->movieclipmap, clip->tracking.camera.intrinsics, clip->tracking.camera.intrinsics, 0);
	}
	
	for (; sce; sce = sce->id.next) {
		if (sce->nodetree) {
			bNode *node;
			for (node = sce->nodetree->nodes.first; node; node = node->next)
				if (node->type == CMP_NODE_MOVIEDISTORTION)
					oldnewmap_insert(fd->movieclipmap, node->storage, node->storage, 0);
		}
	}
}

/* set old main movie clips caches to zero if it has been restored */
/* this works because freeing old main only happens after this call */
void blo_end_movieclip_pointer_map(FileData *fd, Main *oldmain)
{
	OldNew *entry = fd->movieclipmap->entries;
	MovieClip *clip = oldmain->movieclip.first;
	Scene *sce = oldmain->scene.first;
	int i;
	
	/* used entries were restored, so we put them to zero */
	for (i=0; i < fd->movieclipmap->nentries; i++, entry++) {
		if (entry->nr > 0)
			entry->newp = NULL;
	}
	
	for (; clip; clip = clip->id.next) {
		clip->cache = newmclipadr(fd, clip->cache);
		clip->tracking.camera.intrinsics = newmclipadr(fd, clip->tracking.camera.intrinsics);
	}
	
	for (; sce; sce = sce->id.next) {
		if (sce->nodetree) {
			bNode *node;
			for (node = sce->nodetree->nodes.first; node; node = node->next)
				if (node->type == CMP_NODE_MOVIEDISTORTION)
					node->storage = newmclipadr(fd, node->storage);
		}
	}
}

void blo_make_sound_pointer_map(FileData *fd, Main *oldmain)
{
	bSound *sound = oldmain->sound.first;
	
	fd->soundmap = oldnewmap_new();
	
	for (; sound; sound = sound->id.next) {
		if (sound->waveform)
			oldnewmap_insert(fd->soundmap, sound->waveform, sound->waveform, 0);			
	}
}

/* set old main sound caches to zero if it has been restored */
/* this works because freeing old main only happens after this call */
void blo_end_sound_pointer_map(FileData *fd, Main *oldmain)
{
	OldNew *entry = fd->soundmap->entries;
	bSound *sound = oldmain->sound.first;
	int i;
	
	/* used entries were restored, so we put them to zero */
	for (i = 0; i < fd->soundmap->nentries; i++, entry++) {
		if (entry->nr > 0)
			entry->newp = NULL;
	}
	
	for (; sound; sound = sound->id.next) {
		sound->waveform = newsoundadr(fd, sound->waveform);
	}
}

/* XXX disabled this feature - packed files also belong in temp saves and quit.blend, to make restore work */

static void insert_packedmap(FileData *fd, PackedFile *pf)
{
	oldnewmap_insert(fd->packedmap, pf, pf, 0);
	oldnewmap_insert(fd->packedmap, pf->data, pf->data, 0);
}

void blo_make_packed_pointer_map(FileData *fd, Main *oldmain)
{
	Image *ima;
	VFont *vfont;
	bSound *sound;
	Library *lib;
	
	fd->packedmap = oldnewmap_new();
	
	for (ima = oldmain->image.first; ima; ima = ima->id.next) {
		ImagePackedFile *imapf;

		if (ima->packedfile)
			insert_packedmap(fd, ima->packedfile);

		for (imapf = ima->packedfiles.first; imapf; imapf = imapf->next)
			if (imapf->packedfile)
				insert_packedmap(fd, imapf->packedfile);
	}
			
	for (vfont = oldmain->vfont.first; vfont; vfont = vfont->id.next)
		if (vfont->packedfile)
			insert_packedmap(fd, vfont->packedfile);
	
	for (sound = oldmain->sound.first; sound; sound = sound->id.next)
		if (sound->packedfile)
			insert_packedmap(fd, sound->packedfile);
	
	for (lib = oldmain->library.first; lib; lib = lib->id.next)
		if (lib->packedfile)
			insert_packedmap(fd, lib->packedfile);

}

/* set old main packed data to zero if it has been restored */
/* this works because freeing old main only happens after this call */
void blo_end_packed_pointer_map(FileData *fd, Main *oldmain)
{
	Image *ima;
	VFont *vfont;
	bSound *sound;
	Library *lib;
	OldNew *entry = fd->packedmap->entries;
	int i;
	
	/* used entries were restored, so we put them to zero */
	for (i=0; i < fd->packedmap->nentries; i++, entry++) {
		if (entry->nr > 0)
			entry->newp = NULL;
	}
	
	for (ima = oldmain->image.first; ima; ima = ima->id.next) {
		ImagePackedFile *imapf;

		ima->packedfile = newpackedadr(fd, ima->packedfile);

		for (imapf = ima->packedfiles.first; imapf; imapf = imapf->next)
			imapf->packedfile = newpackedadr(fd, imapf->packedfile);
	}
	
	for (vfont = oldmain->vfont.first; vfont; vfont = vfont->id.next)
		vfont->packedfile = newpackedadr(fd, vfont->packedfile);

	for (sound = oldmain->sound.first; sound; sound = sound->id.next)
		sound->packedfile = newpackedadr(fd, sound->packedfile);
		
	for (lib = oldmain->library.first; lib; lib = lib->id.next)
		lib->packedfile = newpackedadr(fd, lib->packedfile);
}


/* undo file support: add all library pointers in lookup */
void blo_add_library_pointer_map(ListBase *old_mainlist, FileData *fd)
{
	Main *ptr = old_mainlist->first;
	ListBase *lbarray[MAX_LIBARRAY];
	
	for (ptr = ptr->next; ptr; ptr = ptr->next) {
		int i = set_listbasepointers(ptr, lbarray);
		while (i--) {
			ID *id;
			for (id = lbarray[i]->first; id; id = id->next)
				oldnewmap_insert(fd->libmap, id, id, GS(id->name));
		}
	}

	fd->old_mainlist = old_mainlist;
}


/* ********** END OLD POINTERS ****************** */
/* ********** READ FILE ****************** */

static void switch_endian_structs(const struct SDNA *filesdna, BHead *bhead)
{
	int blocksize, nblocks;
	char *data;
	
	data = (char *)(bhead+1);
	blocksize = filesdna->typelens[ filesdna->structs[bhead->SDNAnr][0] ];
	
	nblocks = bhead->nr;
	while (nblocks--) {
		DNA_struct_switch_endian(filesdna, bhead->SDNAnr, data);
		
		data += blocksize;
	}
}

static void *read_struct(FileData *fd, BHead *bh, const char *blockname)
{
	void *temp = NULL;
	
	if (bh->len) {
		/* switch is based on file dna */
		if (bh->SDNAnr && (fd->flags & FD_FLAGS_SWITCH_ENDIAN))
			switch_endian_structs(fd->filesdna, bh);
		
		if (fd->compflags[bh->SDNAnr] != SDNA_CMP_REMOVED) {
			if (fd->compflags[bh->SDNAnr] == SDNA_CMP_NOT_EQUAL) {
				temp = DNA_struct_reconstruct(fd->memsdna, fd->filesdna, fd->compflags, bh->SDNAnr, bh->nr, (bh+1));
			}
			else {
				/* SDNA_CMP_EQUAL */
				temp = MEM_mallocN(bh->len, blockname);
				memcpy(temp, (bh+1), bh->len);
			}
		}
	}

	return temp;
}

typedef void (*link_list_cb)(FileData *fd, void *data);

static void link_list_ex(FileData *fd, ListBase *lb, link_list_cb callback)		/* only direct data */
{
	Link *ln, *prev;
	
	if (BLI_listbase_is_empty(lb)) return;
	
	lb->first = newdataadr(fd, lb->first);
	if (callback != NULL) {
		callback(fd, lb->first);
	}
	ln = lb->first;
	prev = NULL;
	while (ln) {
		ln->next = newdataadr(fd, ln->next);
		if (ln->next != NULL && callback != NULL) {
			callback(fd, ln->next);
		}
		ln->prev = prev;
		prev = ln;
		ln = ln->next;
	}
	lb->last = prev;
}

static void link_list(FileData *fd, ListBase *lb)		/* only direct data */
{
	link_list_ex(fd, lb, NULL);
}

static void link_glob_list(FileData *fd, ListBase *lb)		/* for glob data */
{
	Link *ln, *prev;
	void *poin;

	if (BLI_listbase_is_empty(lb)) return;
	poin = newdataadr(fd, lb->first);
	if (lb->first) {
		oldnewmap_insert(fd->globmap, lb->first, poin, 0);
	}
	lb->first = poin;
	
	ln = lb->first;
	prev = NULL;
	while (ln) {
		poin = newdataadr(fd, ln->next);
		if (ln->next) {
			oldnewmap_insert(fd->globmap, ln->next, poin, 0);
		}
		ln->next = poin;
		ln->prev = prev;
		prev = ln;
		ln = ln->next;
	}
	lb->last = prev;
}

static void test_pointer_array(FileData *fd, void **mat)
{
	int64_t *lpoin, *lmat;
	int *ipoin, *imat;
	size_t len;

		/* manually convert the pointer array in
		 * the old dna format to a pointer array in
		 * the new dna format.
		 */
	if (*mat) {
		len = MEM_allocN_len(*mat)/fd->filesdna->pointerlen;
			
		if (fd->filesdna->pointerlen==8 && fd->memsdna->pointerlen==4) {
			ipoin=imat= MEM_malloc_arrayN(len, 4, "newmatar");
			lpoin= *mat;
			
			while (len-- > 0) {
				if ((fd->flags & FD_FLAGS_SWITCH_ENDIAN))
					BLI_endian_switch_int64(lpoin);
				*ipoin = (int)((*lpoin) >> 3);
				ipoin++;
				lpoin++;
			}
			MEM_freeN(*mat);
			*mat = imat;
		}
		
		if (fd->filesdna->pointerlen==4 && fd->memsdna->pointerlen==8) {
			lpoin = lmat = MEM_malloc_arrayN(len, 8, "newmatar");
			ipoin = *mat;
			
			while (len-- > 0) {
				*lpoin = *ipoin;
				ipoin++;
				lpoin++;
			}
			MEM_freeN(*mat);
			*mat= lmat;
		}
	}
}

/* ************ READ ID Properties *************** */

static void IDP_DirectLinkProperty(IDProperty *prop, int switch_endian, FileData *fd);
static void IDP_LibLinkProperty(IDProperty *prop, FileData *fd);

static void IDP_DirectLinkIDPArray(IDProperty *prop, int switch_endian, FileData *fd)
{
	IDProperty *array;
	int i;
	
	/* since we didn't save the extra buffer, set totallen to len */
	prop->totallen = prop->len;
	prop->data.pointer = newdataadr(fd, prop->data.pointer);

	array = (IDProperty *)prop->data.pointer;
	
	/* note!, idp-arrays didn't exist in 2.4x, so the pointer will be cleared
	 * theres not really anything we can do to correct this, at least don't crash */
	if (array == NULL) {
		prop->len = 0;
		prop->totallen = 0;
	}
	
	
	for (i = 0; i < prop->len; i++)
		IDP_DirectLinkProperty(&array[i], switch_endian, fd);
}

static void IDP_DirectLinkArray(IDProperty *prop, int switch_endian, FileData *fd)
{
	IDProperty **array;
	int i;
	
	/* since we didn't save the extra buffer, set totallen to len */
	prop->totallen = prop->len;
	prop->data.pointer = newdataadr(fd, prop->data.pointer);
	
	if (prop->subtype == IDP_GROUP) {
		test_pointer_array(fd, prop->data.pointer);
		array = prop->data.pointer;
		
		for (i = 0; i < prop->len; i++)
			IDP_DirectLinkProperty(array[i], switch_endian, fd);
	}
	else if (prop->subtype == IDP_DOUBLE) {
		if (switch_endian) {
			BLI_endian_switch_double_array(prop->data.pointer, prop->len);
		}
	}
	else {
		if (switch_endian) {
			/* also used for floats */
			BLI_endian_switch_int32_array(prop->data.pointer, prop->len);
		}
	}
}

static void IDP_DirectLinkString(IDProperty *prop, FileData *fd)
{
	/*since we didn't save the extra string buffer, set totallen to len.*/
	prop->totallen = prop->len;
	prop->data.pointer = newdataadr(fd, prop->data.pointer);
}

static void IDP_DirectLinkGroup(IDProperty *prop, int switch_endian, FileData *fd)
{
	ListBase *lb = &prop->data.group;
	IDProperty *loop;
	
	link_list(fd, lb);
	
	/*Link child id properties now*/
	for (loop=prop->data.group.first; loop; loop=loop->next) {
		IDP_DirectLinkProperty(loop, switch_endian, fd);
	}
}

static void IDP_DirectLinkProperty(IDProperty *prop, int switch_endian, FileData *fd)
{
	switch (prop->type) {
		case IDP_GROUP:
			IDP_DirectLinkGroup(prop, switch_endian, fd);
			break;
		case IDP_STRING:
			IDP_DirectLinkString(prop, fd);
			break;
		case IDP_ARRAY:
			IDP_DirectLinkArray(prop, switch_endian, fd);
			break;
		case IDP_IDPARRAY:
			IDP_DirectLinkIDPArray(prop, switch_endian, fd);
			break;
		case IDP_DOUBLE:
			/* erg, stupid doubles.  since I'm storing them
			 * in the same field as int val; val2 in the
			 * IDPropertyData struct, they have to deal with
			 * endianness specifically
			 *
			 * in theory, val and val2 would've already been swapped
			 * if switch_endian is true, so we have to first unswap
			 * them then reswap them as a single 64-bit entity.
			 */
			
			if (switch_endian) {
				BLI_endian_switch_int32(&prop->data.val);
				BLI_endian_switch_int32(&prop->data.val2);
				BLI_endian_switch_int64((int64_t *)&prop->data.val);
			}
			break;
		case IDP_INT:
		case IDP_FLOAT:
		case IDP_ID:
			break;  /* Nothing special to do here. */
		default:
			/* Unknown IDP type, nuke it (we cannot handle unknown types everywhere in code,
			 * IDP are way too polymorphic to do it safely. */
			printf("%s: found unknown IDProperty type %d, reset to Integer one !\n", __func__, prop->type);
			/* Note: we do not attempt to free unknown prop, we have no way to know how to do that! */
			prop->type = IDP_INT;
			prop->subtype = 0;
			IDP_Int(prop) = 0;
	}
}

#define IDP_DirectLinkGroup_OrFree(prop, switch_endian, fd) \
       _IDP_DirectLinkGroup_OrFree(prop, switch_endian, fd, __func__)

static void _IDP_DirectLinkGroup_OrFree(IDProperty **prop, int switch_endian, FileData *fd,
                                        const char *caller_func_id)
{
	if (*prop) {
		if ((*prop)->type == IDP_GROUP) {
			IDP_DirectLinkGroup(*prop, switch_endian, fd);
		}
		else {
			/* corrupt file! */
			printf("%s: found non group data, freeing type %d!\n",
			       caller_func_id, (*prop)->type);
			/* don't risk id, data's likely corrupt. */
			// IDP_FreeProperty(*prop);
			*prop = NULL;
		}
	}
}

static void IDP_LibLinkProperty(IDProperty *prop, FileData *fd)
{
	if (!prop)
		return;

	switch (prop->type) {
		case IDP_ID: /* PointerProperty */
		{
			void *newaddr = newlibadr_us(fd, NULL, IDP_Id(prop));
			if (IDP_Id(prop) && !newaddr && G.debug) {
				printf("Error while loading \"%s\". Data not found in file!\n", prop->name);
			}
			prop->data.pointer = newaddr;
			break;
		}
		case IDP_IDPARRAY: /* CollectionProperty */
		{
			IDProperty *idp_array = IDP_IDPArray(prop);
			for (int i = 0; i < prop->len; i++) {
				IDP_LibLinkProperty(&(idp_array[i]), fd);
			}
			break;
		}
		case IDP_GROUP: /* PointerProperty */
		{
			for (IDProperty *loop = prop->data.group.first; loop; loop = loop->next) {
				IDP_LibLinkProperty(loop, fd);
			}
			break;
		}
		default:
			break;  /* Nothing to do for other IDProps. */
	}
}

/* ************ READ IMAGE PREVIEW *************** */

static PreviewImage *direct_link_preview_image(FileData *fd, PreviewImage *old_prv)
{
	PreviewImage *prv = newdataadr(fd, old_prv);
	
	if (prv) {
		int i;
		for (i = 0; i < NUM_ICON_SIZES; ++i) {
			if (prv->rect[i]) {
				prv->rect[i] = newdataadr(fd, prv->rect[i]);
			}
			prv->gputexture[i] = NULL;
		}
		prv->icon_id = 0;
		prv->tag = 0;
	}
	
	return prv;
}

/* ************ READ ID *************** */

static void lib_link_id(FileData *fd, Main *main)
{
	ListBase *lbarray[MAX_LIBARRAY];
	int base_count, i;

	base_count = set_listbasepointers(main, lbarray);

	for (i = 0; i < base_count; i++) {
		ListBase *lb = lbarray[i];
		ID *id;

		for (id = lb->first; id; id = id->next) {
			if (id->override_static) {
				id->override_static->reference = newlibadr_us(fd, id->lib, id->override_static->reference);
				id->override_static->storage = newlibadr_us(fd, id->lib, id->override_static->storage);
			}
		}
	}
}

static void direct_link_id_override_property_operation_cb(FileData *fd, void *data)
{
	IDOverrideStaticPropertyOperation *opop = data;

	opop->subitem_reference_name = newdataadr(fd, opop->subitem_reference_name);
	opop->subitem_local_name = newdataadr(fd, opop->subitem_local_name);
}

static void direct_link_id_override_property_cb(FileData *fd, void *data)
{
	IDOverrideStaticProperty *op = data;

	op->rna_path = newdataadr(fd, op->rna_path);
	link_list_ex(fd, &op->operations, direct_link_id_override_property_operation_cb);
}

static void direct_link_id(FileData *fd, ID *id)
{
	/*link direct data of ID properties*/
	if (id->properties) {
		id->properties = newdataadr(fd, id->properties);
		/* this case means the data was written incorrectly, it should not happen */
		IDP_DirectLinkGroup_OrFree(&id->properties, (fd->flags & FD_FLAGS_SWITCH_ENDIAN), fd);
	}
	id->py_instance = NULL;

	/* Link direct data of overrides. */
	if (id->override_static) {
		id->override_static = newdataadr(fd, id->override_static);
		link_list_ex(fd, &id->override_static->properties, direct_link_id_override_property_cb);
	}
}

/* ************ READ CurveMapping *************** */

/* cuma itself has been read! */
static void direct_link_curvemapping(FileData *fd, CurveMapping *cumap)
{
	int a;
	
	/* flag seems to be able to hang? Maybe old files... not bad to clear anyway */
	cumap->flag &= ~CUMA_PREMULLED;
	
	for (a = 0; a < CM_TOT; a++) {
		cumap->cm[a].curve = newdataadr(fd, cumap->cm[a].curve);
		cumap->cm[a].table = NULL;
		cumap->cm[a].premultable = NULL;
	}
}

/* ************ READ Brush *************** */
/* library brush linking after fileread */
static void lib_link_brush(FileData *fd, Main *main)
{
	/* only link ID pointers */
	for (Brush *brush = main->brush.first; brush; brush = brush->id.next) {
		if (brush->id.tag & LIB_TAG_NEED_LINK) {
			IDP_LibLinkProperty(brush->id.properties, fd);

			/* brush->(mask_)mtex.obj is ignored on purpose? */
			brush->mtex.tex = newlibadr_us(fd, brush->id.lib, brush->mtex.tex);
			brush->mask_mtex.tex = newlibadr_us(fd, brush->id.lib, brush->mask_mtex.tex);
			brush->clone.image = newlibadr(fd, brush->id.lib, brush->clone.image);
			brush->toggle_brush = newlibadr(fd, brush->id.lib, brush->toggle_brush);
			brush->paint_curve = newlibadr_us(fd, brush->id.lib, brush->paint_curve);

			brush->id.tag &= ~LIB_TAG_NEED_LINK;
		}
	}
}

static void direct_link_brush(FileData *fd, Brush *brush)
{
	/* brush itself has been read */

	/* fallof curve */
	brush->curve = newdataadr(fd, brush->curve);
	brush->gradient = newdataadr(fd, brush->gradient);

	if (brush->curve)
		direct_link_curvemapping(fd, brush->curve);
	else
		BKE_brush_curve_preset(brush, CURVE_PRESET_SHARP);

	brush->preview = NULL;
	brush->icon_imbuf = NULL;
}

/* ************ READ Palette *************** */
static void lib_link_palette(FileData *fd, Main *main)
{
	/* only link ID pointers */
	for (Palette *palette = main->palettes.first; palette; palette = palette->id.next) {
		if (palette->id.tag & LIB_TAG_NEED_LINK) {
			IDP_LibLinkProperty(palette->id.properties, fd);

			palette->id.tag &= ~LIB_TAG_NEED_LINK;
		}
	}
}

static void direct_link_palette(FileData *fd, Palette *palette)
{
	/* palette itself has been read */
	link_list(fd, &palette->colors);
}

static void lib_link_paint_curve(FileData *fd, Main *main)
{
	/* only link ID pointers */
	for (PaintCurve *pc = main->paintcurves.first; pc; pc = pc->id.next) {
		if (pc->id.tag & LIB_TAG_NEED_LINK) {
			IDP_LibLinkProperty(pc->id.properties, fd);

			pc->id.tag &= ~LIB_TAG_NEED_LINK;
		}
	}
}

static void direct_link_paint_curve(FileData *fd, PaintCurve *pc)
{
	pc->points = newdataadr(fd, pc->points);
}

/* ************ READ PACKEDFILE *************** */

static PackedFile *direct_link_packedfile(FileData *fd, PackedFile *oldpf)
{
	PackedFile *pf = newpackedadr(fd, oldpf);

	if (pf) {
		pf->data = newpackedadr(fd, pf->data);
	}
	
	return pf;
}

/* ************ READ ANIMATION STUFF ***************** */

/* Legacy Data Support (for Version Patching) ----------------------------- */

// XXX deprecated - old animation system
static void lib_link_ipo(FileData *fd, Main *main)
{
	Ipo *ipo;
	
	for (ipo = main->ipo.first; ipo; ipo = ipo->id.next) {
		if (ipo->id.tag & LIB_TAG_NEED_LINK) {
			IpoCurve *icu;
			for (icu = ipo->curve.first; icu; icu = icu->next) {
				if (icu->driver)
					icu->driver->ob = newlibadr(fd, ipo->id.lib, icu->driver->ob);
			}
			ipo->id.tag &= ~LIB_TAG_NEED_LINK;
		}
	}
}

// XXX deprecated - old animation system
static void direct_link_ipo(FileData *fd, Ipo *ipo)
{
	IpoCurve *icu;

	link_list(fd, &(ipo->curve));
	
	for (icu = ipo->curve.first; icu; icu = icu->next) {
		icu->bezt = newdataadr(fd, icu->bezt);
		icu->bp = newdataadr(fd, icu->bp);
		icu->driver = newdataadr(fd, icu->driver);
	}
}

// XXX deprecated - old animation system
static void lib_link_nlastrips(FileData *fd, ID *id, ListBase *striplist)
{
	bActionStrip *strip;
	bActionModifier *amod;
	
	for (strip=striplist->first; strip; strip=strip->next) {
		strip->object = newlibadr(fd, id->lib, strip->object);
		strip->act = newlibadr_us(fd, id->lib, strip->act);
		strip->ipo = newlibadr(fd, id->lib, strip->ipo);
		for (amod = strip->modifiers.first; amod; amod = amod->next)
			amod->ob = newlibadr(fd, id->lib, amod->ob);
	}
}

// XXX deprecated - old animation system
static void direct_link_nlastrips(FileData *fd, ListBase *strips)
{
	bActionStrip *strip;
	
	link_list(fd, strips);
	
	for (strip = strips->first; strip; strip = strip->next)
		link_list(fd, &strip->modifiers);
}

// XXX deprecated - old animation system
static void lib_link_constraint_channels(FileData *fd, ID *id, ListBase *chanbase)
{
	bConstraintChannel *chan;

	for (chan=chanbase->first; chan; chan=chan->next) {
		chan->ipo = newlibadr_us(fd, id->lib, chan->ipo);
	}
}

/* Data Linking ----------------------------- */

static void lib_link_fmodifiers(FileData *fd, ID *id, ListBase *list)
{
	FModifier *fcm;
	
	for (fcm = list->first; fcm; fcm = fcm->next) {
		/* data for specific modifiers */
		switch (fcm->type) {
			case FMODIFIER_TYPE_PYTHON:
			{
				FMod_Python *data = (FMod_Python *)fcm->data;
				data->script = newlibadr(fd, id->lib, data->script);

				break;
			}
		}
	}
}

static void lib_link_fcurves(FileData *fd, ID *id, ListBase *list) 
{
	FCurve *fcu;
	
	if (list == NULL)
		return;
	
	/* relink ID-block references... */
	for (fcu = list->first; fcu; fcu = fcu->next) {
		/* driver data */
		if (fcu->driver) {
			ChannelDriver *driver = fcu->driver;
			DriverVar *dvar;
			
			for (dvar= driver->variables.first; dvar; dvar= dvar->next) {
				DRIVER_TARGETS_LOOPER(dvar)
				{
					/* only relink if still used */
					if (tarIndex < dvar->num_targets)
						dtar->id = newlibadr(fd, id->lib, dtar->id); 
					else
						dtar->id = NULL;
				}
				DRIVER_TARGETS_LOOPER_END
			}
		}
		
		/* modifiers */
		lib_link_fmodifiers(fd, id, &fcu->modifiers);
	}
}


/* NOTE: this assumes that link_list has already been called on the list */
static void direct_link_fmodifiers(FileData *fd, ListBase *list, FCurve *curve)
{
	FModifier *fcm;
	
	for (fcm = list->first; fcm; fcm = fcm->next) {
		/* relink general data */
		fcm->data  = newdataadr(fd, fcm->data);
		fcm->curve = curve;
		
		/* do relinking of data for specific types */
		switch (fcm->type) {
			case FMODIFIER_TYPE_GENERATOR:
			{
				FMod_Generator *data = (FMod_Generator *)fcm->data;
				
				data->coefficients = newdataadr(fd, data->coefficients);
				
				if (fd->flags & FD_FLAGS_SWITCH_ENDIAN) {
					BLI_endian_switch_float_array(data->coefficients, data->arraysize);
				}

				break;
			}
			case FMODIFIER_TYPE_ENVELOPE:
			{
				FMod_Envelope *data=  (FMod_Envelope *)fcm->data;
				
				data->data= newdataadr(fd, data->data);

				break;
			}
			case FMODIFIER_TYPE_PYTHON:
			{
				FMod_Python *data = (FMod_Python *)fcm->data;
				
				data->prop = newdataadr(fd, data->prop);
				IDP_DirectLinkGroup_OrFree(&data->prop, (fd->flags & FD_FLAGS_SWITCH_ENDIAN), fd);

				break;
			}
		}
	}
}

/* NOTE: this assumes that link_list has already been called on the list */
static void direct_link_fcurves(FileData *fd, ListBase *list)
{
	FCurve *fcu;
	
	/* link F-Curve data to F-Curve again (non ID-libs) */
	for (fcu = list->first; fcu; fcu = fcu->next) {
		/* curve data */
		fcu->bezt = newdataadr(fd, fcu->bezt);
		fcu->fpt = newdataadr(fd, fcu->fpt);
		
		/* rna path */
		fcu->rna_path = newdataadr(fd, fcu->rna_path);
		
		/* group */
		fcu->grp = newdataadr_ex(fd, fcu->grp, false);
		
		/* clear disabled flag - allows disabled drivers to be tried again ([#32155]),
		 * but also means that another method for "reviving disabled F-Curves" exists
		 */
		fcu->flag &= ~FCURVE_DISABLED;
		
		/* driver */
		fcu->driver= newdataadr(fd, fcu->driver);
		if (fcu->driver) {
			ChannelDriver *driver= fcu->driver;
			DriverVar *dvar;
			
			/* compiled expression data will need to be regenerated (old pointer may still be set here) */
			driver->expr_comp = NULL;
			
			/* give the driver a fresh chance - the operating environment may be different now 
			 * (addons, etc. may be different) so the driver namespace may be sane now [#32155]
			 */
			driver->flag &= ~DRIVER_FLAG_INVALID;
			
			/* relink variables, targets and their paths */
			link_list(fd, &driver->variables);
			for (dvar= driver->variables.first; dvar; dvar= dvar->next) {
				DRIVER_TARGETS_LOOPER(dvar)
				{
					/* only relink the targets being used */
					if (tarIndex < dvar->num_targets)
						dtar->rna_path = newdataadr(fd, dtar->rna_path);
					else
						dtar->rna_path = NULL;
				}
				DRIVER_TARGETS_LOOPER_END
			}
		}
		
		/* modifiers */
		link_list(fd, &fcu->modifiers);
		direct_link_fmodifiers(fd, &fcu->modifiers, fcu);
	}
}


static void lib_link_action(FileData *fd, Main *main)
{
	for (bAction *act = main->action.first; act; act = act->id.next) {
		if (act->id.tag & LIB_TAG_NEED_LINK) {
			IDP_LibLinkProperty(act->id.properties, fd);
			
// XXX deprecated - old animation system <<<
			for (bActionChannel *chan = act->chanbase.first; chan; chan = chan->next) {
				chan->ipo = newlibadr_us(fd, act->id.lib, chan->ipo);
				lib_link_constraint_channels(fd, &act->id, &chan->constraintChannels);
			}
// >>> XXX deprecated - old animation system
			
			lib_link_fcurves(fd, &act->id, &act->curves);

			for (TimeMarker *marker = act->markers.first; marker; marker = marker->next) {
				if (marker->camera) {
					marker->camera = newlibadr(fd, act->id.lib, marker->camera);
				}
			}

			act->id.tag &= ~LIB_TAG_NEED_LINK;
		}
	}
}

static void direct_link_action(FileData *fd, bAction *act)
{
	bActionChannel *achan; // XXX deprecated - old animation system
	bActionGroup *agrp;

	link_list(fd, &act->curves);
	link_list(fd, &act->chanbase); // XXX deprecated - old animation system
	link_list(fd, &act->groups);
	link_list(fd, &act->markers);

// XXX deprecated - old animation system <<<
	for (achan = act->chanbase.first; achan; achan=achan->next) {
		achan->grp = newdataadr(fd, achan->grp);
		
		link_list(fd, &achan->constraintChannels);
	}
// >>> XXX deprecated - old animation system

	direct_link_fcurves(fd, &act->curves);
	
	for (agrp = act->groups.first; agrp; agrp= agrp->next) {
		agrp->channels.first= newdataadr(fd, agrp->channels.first);
		agrp->channels.last= newdataadr(fd, agrp->channels.last);
	}
}

static void lib_link_nladata_strips(FileData *fd, ID *id, ListBase *list)
{
	NlaStrip *strip;
	
	for (strip = list->first; strip; strip = strip->next) {
		/* check strip's children */
		lib_link_nladata_strips(fd, id, &strip->strips);
		
		/* check strip's F-Curves */
		lib_link_fcurves(fd, id, &strip->fcurves);
		
		/* reassign the counted-reference to action */
		strip->act = newlibadr_us(fd, id->lib, strip->act);
		
		/* fix action id-root (i.e. if it comes from a pre 2.57 .blend file) */
		if ((strip->act) && (strip->act->idroot == 0))
			strip->act->idroot = GS(id->name);
	}
}

static void lib_link_nladata(FileData *fd, ID *id, ListBase *list)
{
	NlaTrack *nlt;
	
	/* we only care about the NLA strips inside the tracks */
	for (nlt = list->first; nlt; nlt = nlt->next) {
		lib_link_nladata_strips(fd, id, &nlt->strips);
	}
}

/* This handles Animato NLA-Strips linking 
 * NOTE: this assumes that link_list has already been called on the list 
 */
static void direct_link_nladata_strips(FileData *fd, ListBase *list)
{
	NlaStrip *strip;
	
	for (strip = list->first; strip; strip = strip->next) {
		/* strip's child strips */
		link_list(fd, &strip->strips);
		direct_link_nladata_strips(fd, &strip->strips);
		
		/* strip's F-Curves */
		link_list(fd, &strip->fcurves);
		direct_link_fcurves(fd, &strip->fcurves);
		
		/* strip's F-Modifiers */
		link_list(fd, &strip->modifiers);
		direct_link_fmodifiers(fd, &strip->modifiers, NULL);
	}
}

/* NOTE: this assumes that link_list has already been called on the list */
static void direct_link_nladata(FileData *fd, ListBase *list)
{
	NlaTrack *nlt;
	
	for (nlt = list->first; nlt; nlt = nlt->next) {
		/* relink list of strips */
		link_list(fd, &nlt->strips);
		
		/* relink strip data */
		direct_link_nladata_strips(fd, &nlt->strips);
	}
}

/* ------- */

static void lib_link_keyingsets(FileData *fd, ID *id, ListBase *list)
{
	KeyingSet *ks;
	KS_Path *ksp;
	
	/* here, we're only interested in the ID pointer stored in some of the paths */
	for (ks = list->first; ks; ks = ks->next) {
		for (ksp = ks->paths.first; ksp; ksp = ksp->next) {
			ksp->id= newlibadr(fd, id->lib, ksp->id); 
		}
	}
}

/* NOTE: this assumes that link_list has already been called on the list */
static void direct_link_keyingsets(FileData *fd, ListBase *list)
{
	KeyingSet *ks;
	KS_Path *ksp;
	
	/* link KeyingSet data to KeyingSet again (non ID-libs) */
	for (ks = list->first; ks; ks = ks->next) {
		/* paths */
		link_list(fd, &ks->paths);
		
		for (ksp = ks->paths.first; ksp; ksp = ksp->next) {
			/* rna path */
			ksp->rna_path= newdataadr(fd, ksp->rna_path);
		}
	}
}

/* ------- */

static void lib_link_animdata(FileData *fd, ID *id, AnimData *adt)
{
	if (adt == NULL)
		return;
	
	/* link action data */
	adt->action= newlibadr_us(fd, id->lib, adt->action);
	adt->tmpact= newlibadr_us(fd, id->lib, adt->tmpact);
	
	/* fix action id-roots (i.e. if they come from a pre 2.57 .blend file) */
	if ((adt->action) && (adt->action->idroot == 0))
		adt->action->idroot = GS(id->name);
	if ((adt->tmpact) && (adt->tmpact->idroot == 0))
		adt->tmpact->idroot = GS(id->name);
	
	/* link drivers */
	lib_link_fcurves(fd, id, &adt->drivers);
	
	/* overrides don't have lib-link for now, so no need to do anything */
	
	/* link NLA-data */
	lib_link_nladata(fd, id, &adt->nla_tracks);
}

static void direct_link_animdata(FileData *fd, AnimData *adt)
{
	/* NOTE: must have called newdataadr already before doing this... */
	if (adt == NULL)
		return;
	
	/* link drivers */
	link_list(fd, &adt->drivers);
	direct_link_fcurves(fd, &adt->drivers);
	
	/* link overrides */
	// TODO...
	
	/* link NLA-data */
	link_list(fd, &adt->nla_tracks);
	direct_link_nladata(fd, &adt->nla_tracks);
	
	/* relink active track/strip - even though strictly speaking this should only be used
	 * if we're in 'tweaking mode', we need to be able to have this loaded back for
	 * undo, but also since users may not exit tweakmode before saving (#24535)
	 */
	// TODO: it's not really nice that anyone should be able to save the file in this
	//		state, but it's going to be too hard to enforce this single case...
	adt->act_track = newdataadr(fd, adt->act_track);
	adt->actstrip = newdataadr(fd, adt->actstrip);
}	

/* ************ READ CACHEFILES *************** */

static void lib_link_cachefiles(FileData *fd, Main *bmain)
{
	/* only link ID pointers */
	for (CacheFile *cache_file = bmain->cachefiles.first; cache_file; cache_file = cache_file->id.next) {
		if (cache_file->id.tag & LIB_TAG_NEED_LINK) {
			IDP_LibLinkProperty(cache_file->id.properties, fd);
			lib_link_animdata(fd, &cache_file->id, cache_file->adt);

			cache_file->id.tag &= ~LIB_TAG_NEED_LINK;
		}
	}
}

static void direct_link_cachefile(FileData *fd, CacheFile *cache_file)
{
	BLI_listbase_clear(&cache_file->object_paths);
	cache_file->handle = NULL;
	cache_file->handle_mutex = NULL;

	/* relink animdata */
	cache_file->adt = newdataadr(fd, cache_file->adt);
	direct_link_animdata(fd, cache_file->adt);
}

/* ************ READ WORKSPACES *************** */

static void lib_link_workspaces(FileData *fd, Main *bmain)
{
	for (WorkSpace *workspace = bmain->workspaces.first; workspace; workspace = workspace->id.next) {
		ListBase *layouts = BKE_workspace_layouts_get(workspace);
		ID *id = (ID *)workspace;

		if ((id->tag & LIB_TAG_NEED_LINK) == 0) {
			continue;
		}
		IDP_LibLinkProperty(id->properties, fd);
		id_us_ensure_real(id);

		for (WorkSpaceDataRelation *relation = workspace->scene_viewlayer_relations.first;
		     relation != NULL;
		     relation = relation->next)
		{
			relation->parent = newlibadr(fd, id->lib, relation->parent);
			/* relation->value is set in direct_link_workspace_link_scene_data */
		}

		for (WorkSpaceLayout *layout = layouts->first, *layout_next; layout; layout = layout_next) {
			bScreen *screen = newlibadr(fd, id->lib, BKE_workspace_layout_screen_get(layout));

			layout_next = layout->next;
			if (screen) {
				BKE_workspace_layout_screen_set(layout, screen);

				if (ID_IS_LINKED(id)) {
					screen->winid = 0;
					if (screen->temp) {
						/* delete temp layouts when appending */
						BKE_workspace_layout_remove(bmain, workspace, layout);
					}
				}
			}
		}

		id->tag &= ~LIB_TAG_NEED_LINK;
	}
}

static void direct_link_workspace(FileData *fd, WorkSpace *workspace, const Main *main)
{
	link_list(fd, BKE_workspace_layouts_get(workspace));
	link_list(fd, &workspace->hook_layout_relations);
	link_list(fd, &workspace->scene_viewlayer_relations);
	link_list(fd, BKE_workspace_transform_orientations_get(workspace));
	link_list(fd, &workspace->owner_ids);

	for (WorkSpaceDataRelation *relation = workspace->hook_layout_relations.first;
	     relation;
	     relation = relation->next)
	{
		relation->parent = newglobadr(fd, relation->parent); /* data from window - need to access through global oldnew-map */
		relation->value = newdataadr(fd, relation->value);
	}

	if (ID_IS_LINKED(&workspace->id)) {
		/* Appending workspace so render layer is likely from a different scene. Unset
		 * now, when activating workspace later we set a valid one from current scene. */
		BKE_workspace_relations_free(&workspace->scene_viewlayer_relations);
	}

	/* Same issue/fix as in direct_link_workspace_link_scene_data: Can't read workspace data
	 * when reading windows, so have to update windows after/when reading workspaces. */
	for (wmWindowManager *wm = main->wm.first; wm; wm = wm->id.next) {
		for (wmWindow *win = wm->windows.first; win; win = win->next) {
			WorkSpaceLayout *act_layout = newdataadr(fd, BKE_workspace_active_layout_get(win->workspace_hook));
			if (act_layout) {
				BKE_workspace_active_layout_set(win->workspace_hook, act_layout);
			}
		}
	}
}

static void lib_link_workspace_instance_hook(FileData *fd, WorkSpaceInstanceHook *hook, ID *id)
{
	WorkSpace *workspace = BKE_workspace_active_get(hook);
	BKE_workspace_active_set(hook, newlibadr(fd, id->lib, workspace));
}


/* ************ READ MOTION PATHS *************** */

/* direct data for cache */
static void direct_link_motionpath(FileData *fd, bMotionPath *mpath)
{
	/* sanity check */
	if (mpath == NULL)
		return;
	
	/* relink points cache */
	mpath->points = newdataadr(fd, mpath->points);
}

/* ************ READ NODE TREE *************** */

/* Single node tree (also used for material/scene trees), ntree is not NULL */
static void lib_link_ntree(FileData *fd, ID *id, bNodeTree *ntree)
{
	bNode *node;
	bNodeSocket *sock;
	
	IDP_LibLinkProperty(ntree->id.properties, fd);
	lib_link_animdata(fd, &ntree->id, ntree->adt);
	
	ntree->gpd = newlibadr_us(fd, id->lib, ntree->gpd);
	
	for (node = ntree->nodes.first; node; node = node->next) {
		/* Link ID Properties -- and copy this comment EXACTLY for easy finding
		 * of library blocks that implement this.*/
		IDP_LibLinkProperty(node->prop, fd);
		
		node->id = newlibadr_us(fd, id->lib, node->id);

		for (sock = node->inputs.first; sock; sock = sock->next) {
			IDP_LibLinkProperty(sock->prop, fd);
		}
		for (sock = node->outputs.first; sock; sock = sock->next) {
			IDP_LibLinkProperty(sock->prop, fd);
		}
	}
	
	for (sock = ntree->inputs.first; sock; sock = sock->next) {
		IDP_LibLinkProperty(sock->prop, fd);
	}
	for (sock = ntree->outputs.first; sock; sock = sock->next) {
		IDP_LibLinkProperty(sock->prop, fd);
	}
}

/* library ntree linking after fileread */
static void lib_link_nodetree(FileData *fd, Main *main)
{
	/* only link ID pointers */
	for (bNodeTree *ntree = main->nodetree.first; ntree; ntree = ntree->id.next) {
		if (ntree->id.tag & LIB_TAG_NEED_LINK) {
			lib_link_ntree(fd, &ntree->id, ntree);

			ntree->id.tag &= ~LIB_TAG_NEED_LINK;
		}
	}
}

/* updates group node socket identifier so that
 * external links to/from the group node are preserved.
 */
static void lib_node_do_versions_group_indices(bNode *gnode)
{
	bNodeTree *ngroup = (bNodeTree*)gnode->id;
	bNodeSocket *sock;
	bNodeLink *link;
	
	for (sock=gnode->outputs.first; sock; sock = sock->next) {
		int old_index = sock->to_index;
		
		for (link = ngroup->links.first; link; link = link->next) {
			if (link->tonode == NULL && link->fromsock->own_index == old_index) {
				strcpy(sock->identifier, link->fromsock->identifier);
				/* deprecated */
				sock->own_index = link->fromsock->own_index;
				sock->to_index = 0;
				sock->groupsock = NULL;
			}
		}
	}
	for (sock=gnode->inputs.first; sock; sock = sock->next) {
		int old_index = sock->to_index;
		
		for (link = ngroup->links.first; link; link = link->next) {
			if (link->fromnode == NULL && link->tosock->own_index == old_index) {
				strcpy(sock->identifier, link->tosock->identifier);
				/* deprecated */
				sock->own_index = link->tosock->own_index;
				sock->to_index = 0;
				sock->groupsock = NULL;
			}
		}
	}
}

/* verify types for nodes and groups, all data has to be read */
/* open = 0: appending/linking, open = 1: open new file (need to clean out dynamic
 * typedefs */
static void lib_verify_nodetree(Main *main, int UNUSED(open))
{
	/* this crashes blender on undo/redo */
#if 0
		if (open == 1) {
			reinit_nodesystem();
		}
#endif
	
	/* set node->typeinfo pointers */
	FOREACH_NODETREE(main, ntree, id) {
		ntreeSetTypes(NULL, ntree);
	} FOREACH_NODETREE_END
	
	/* verify static socket templates */
	FOREACH_NODETREE(main, ntree, id) {
		bNode *node;
		for (node=ntree->nodes.first; node; node=node->next)
			node_verify_socket_templates(ntree, node);
	} FOREACH_NODETREE_END
	
	{
		bool has_old_groups = false;
		/* XXX this should actually be part of do_versions, but since we need
		 * finished library linking, it is not possible there. Instead in do_versions
		 * we have set the NTREE_DO_VERSIONS_GROUP_EXPOSE_2_56_2 flag, so at this point we can do the
		 * actual group node updates.
		 */
		for (bNodeTree *ntree = main->nodetree.first; ntree; ntree = ntree->id.next) {
			if (ntree->flag & NTREE_DO_VERSIONS_GROUP_EXPOSE_2_56_2) {
				has_old_groups = 1;
			}
		}
		
		if (has_old_groups) {
			FOREACH_NODETREE(main, ntree, id) {
				/* updates external links for all group nodes in a tree */
				bNode *node;
				for (node = ntree->nodes.first; node; node = node->next) {
					if (node->type == NODE_GROUP) {
						bNodeTree *ngroup = (bNodeTree*)node->id;
						if (ngroup && (ngroup->flag & NTREE_DO_VERSIONS_GROUP_EXPOSE_2_56_2))
							lib_node_do_versions_group_indices(node);
					}
				}
			} FOREACH_NODETREE_END
		}
		
		for (bNodeTree *ntree = main->nodetree.first; ntree; ntree = ntree->id.next) {
			ntree->flag &= ~NTREE_DO_VERSIONS_GROUP_EXPOSE_2_56_2;
		}
	}
	
	{
		/* Convert the previously used ntree->inputs/ntree->outputs lists to interface nodes.
		 * Pre 2.56.2 node trees automatically have all unlinked sockets exposed already
		 * (see NTREE_DO_VERSIONS_GROUP_EXPOSE_2_56_2).
		 *
		 * XXX this should actually be part of do_versions,
		 * but needs valid typeinfo pointers to create interface nodes.
		 *
		 * Note: theoretically only needed in node groups (main->nodetree),
		 * but due to a temporary bug such links could have been added in all trees,
		 * so have to clean up all of them ...
		 */
		
		FOREACH_NODETREE(main, ntree, id) {
			if (ntree->flag & NTREE_DO_VERSIONS_CUSTOMNODES_GROUP) {
				bNode *input_node = NULL, *output_node = NULL;
				int num_inputs = 0, num_outputs = 0;
				bNodeLink *link, *next_link;
				/* Only create new interface nodes for actual older files.
				 * New file versions already have input/output nodes with duplicate links,
				 * in that case just remove the invalid links.
				 */
				const bool create_io_nodes = (ntree->flag & NTREE_DO_VERSIONS_CUSTOMNODES_GROUP_CREATE_INTERFACE) != 0;
				
				float input_locx = 1000000.0f, input_locy = 0.0f;
				float output_locx = -1000000.0f, output_locy = 0.0f;
				/* rough guess, not nice but we don't have access to UI constants here ... */
				static const float offsetx = 42 + 3*20 + 20;
				/*static const float offsety = 0.0f;*/
				
				if (create_io_nodes) {
					if (ntree->inputs.first)
						input_node = nodeAddStaticNode(NULL, ntree, NODE_GROUP_INPUT);
					
					if (ntree->outputs.first)
						output_node = nodeAddStaticNode(NULL, ntree, NODE_GROUP_OUTPUT);
				}
				
				/* Redirect links from/to the node tree interface to input/output node.
				 * If the fromnode/tonode pointers are NULL, this means a link from/to
				 * the ntree interface sockets, which need to be redirected to new interface nodes.
				 */
				for (link = ntree->links.first; link; link = next_link) {
					bool free_link = false;
					next_link = link->next;
					
					if (link->fromnode == NULL) {
						if (input_node) {
							link->fromnode = input_node;
							link->fromsock = node_group_input_find_socket(input_node, link->fromsock->identifier);
							++num_inputs;
							
							if (link->tonode) {
								if (input_locx > link->tonode->locx - offsetx)
									input_locx = link->tonode->locx - offsetx;
								input_locy += link->tonode->locy;
							}
						}
						else {
							free_link = true;
						}
					}
					
					if (link->tonode == NULL) {
						if (output_node) {
							link->tonode = output_node;
							link->tosock = node_group_output_find_socket(output_node, link->tosock->identifier);
							++num_outputs;
							
							if (link->fromnode) {
								if (output_locx < link->fromnode->locx + offsetx)
									output_locx = link->fromnode->locx + offsetx;
								output_locy += link->fromnode->locy;
							}
						}
						else {
							free_link = true;
						}
					}
					
					if (free_link)
						nodeRemLink(ntree, link);
				}
				
				if (num_inputs > 0) {
					input_locy /= num_inputs;
					input_node->locx = input_locx;
					input_node->locy = input_locy;
				}
				if (num_outputs > 0) {
					output_locy /= num_outputs;
					output_node->locx = output_locx;
					output_node->locy = output_locy;
				}
				
				/* clear do_versions flags */
				ntree->flag &= ~(NTREE_DO_VERSIONS_CUSTOMNODES_GROUP | NTREE_DO_VERSIONS_CUSTOMNODES_GROUP_CREATE_INTERFACE);
			}
		}
		FOREACH_NODETREE_END
	}
	
	/* verify all group user nodes */
	for (bNodeTree *ntree = main->nodetree.first; ntree; ntree = ntree->id.next) {
		ntreeVerifyNodes(main, &ntree->id);
	}
	
	/* make update calls where necessary */
	{
		FOREACH_NODETREE(main, ntree, id) {
			/* make an update call for the tree */
			ntreeUpdateTree(main, ntree);
		} FOREACH_NODETREE_END
	}
}

static void direct_link_node_socket(FileData *fd, bNodeSocket *sock)
{
	sock->prop = newdataadr(fd, sock->prop);
	IDP_DirectLinkGroup_OrFree(&sock->prop, (fd->flags & FD_FLAGS_SWITCH_ENDIAN), fd);
	
	sock->link = newdataadr(fd, sock->link);
	sock->typeinfo = NULL;
	sock->storage = newdataadr(fd, sock->storage);
	sock->default_value = newdataadr(fd, sock->default_value);
	sock->cache = NULL;
}

/* ntree itself has been read! */
static void direct_link_nodetree(FileData *fd, bNodeTree *ntree)
{
	/* note: writing and reading goes in sync, for speed */
	bNode *node;
	bNodeSocket *sock;
	bNodeLink *link;
	
	ntree->init = 0;		/* to set callbacks and force setting types */
	ntree->is_updating = false;
	ntree->typeinfo= NULL;
	ntree->interface_type = NULL;
	
	ntree->progress = NULL;
	ntree->execdata = NULL;
	ntree->duplilock = NULL;

	ntree->adt = newdataadr(fd, ntree->adt);
	direct_link_animdata(fd, ntree->adt);
	
	ntree->id.recalc &= ~ID_RECALC_ALL;

	link_list(fd, &ntree->nodes);
	for (node = ntree->nodes.first; node; node = node->next) {
		node->typeinfo = NULL;
		
		link_list(fd, &node->inputs);
		link_list(fd, &node->outputs);
		
		node->prop = newdataadr(fd, node->prop);
		IDP_DirectLinkGroup_OrFree(&node->prop, (fd->flags & FD_FLAGS_SWITCH_ENDIAN), fd);
		
		link_list(fd, &node->internal_links);
		for (link = node->internal_links.first; link; link = link->next) {
			link->fromnode = newdataadr(fd, link->fromnode);
			link->fromsock = newdataadr(fd, link->fromsock);
			link->tonode = newdataadr(fd, link->tonode);
			link->tosock = newdataadr(fd, link->tosock);
		}
		
		if (node->type == CMP_NODE_MOVIEDISTORTION) {
			node->storage = newmclipadr(fd, node->storage);
		}
		else {
			node->storage = newdataadr(fd, node->storage);
		}
		
		if (node->storage) {
			/* could be handlerized at some point */
			if (ntree->type==NTREE_SHADER) {
				if (node->type==SH_NODE_CURVE_VEC || node->type==SH_NODE_CURVE_RGB) {
					direct_link_curvemapping(fd, node->storage);
				}
				else if (node->type==SH_NODE_SCRIPT) {
					NodeShaderScript *nss = (NodeShaderScript *) node->storage;
					nss->bytecode = newdataadr(fd, nss->bytecode);
				}
				else if (node->type==SH_NODE_TEX_POINTDENSITY) {
					NodeShaderTexPointDensity *npd = (NodeShaderTexPointDensity *) node->storage;
					memset(&npd->pd, 0, sizeof(npd->pd));
				}
			}
			else if (ntree->type==NTREE_COMPOSIT) {
				if (ELEM(node->type, CMP_NODE_TIME, CMP_NODE_CURVE_VEC, CMP_NODE_CURVE_RGB, CMP_NODE_HUECORRECT))
					direct_link_curvemapping(fd, node->storage);
				else if (ELEM(node->type, CMP_NODE_IMAGE, CMP_NODE_R_LAYERS, CMP_NODE_VIEWER, CMP_NODE_SPLITVIEWER))
					((ImageUser *)node->storage)->ok = 1;
			}
			else if ( ntree->type==NTREE_TEXTURE) {
				if (node->type==TEX_NODE_CURVE_RGB || node->type==TEX_NODE_CURVE_TIME)
					direct_link_curvemapping(fd, node->storage);
				else if (node->type==TEX_NODE_IMAGE)
					((ImageUser *)node->storage)->ok = 1;
			}
		}
	}
	link_list(fd, &ntree->links);
	
	/* and we connect the rest */
	for (node = ntree->nodes.first; node; node = node->next) {
		node->parent = newdataadr(fd, node->parent);
		node->lasty = 0;
		
		for (sock = node->inputs.first; sock; sock = sock->next)
			direct_link_node_socket(fd, sock);
		for (sock = node->outputs.first; sock; sock = sock->next)
			direct_link_node_socket(fd, sock);
	}
	
	/* interface socket lists */
	link_list(fd, &ntree->inputs);
	link_list(fd, &ntree->outputs);
	for (sock = ntree->inputs.first; sock; sock = sock->next)
		direct_link_node_socket(fd, sock);
	for (sock = ntree->outputs.first; sock; sock = sock->next)
		direct_link_node_socket(fd, sock);
	
	for (link = ntree->links.first; link; link= link->next) {
		link->fromnode = newdataadr(fd, link->fromnode);
		link->tonode = newdataadr(fd, link->tonode);
		link->fromsock = newdataadr(fd, link->fromsock);
		link->tosock = newdataadr(fd, link->tosock);
	}
	
#if 0
	if (ntree->previews) {
		bNodeInstanceHash *new_previews = BKE_node_instance_hash_new("node previews");
		bNodeInstanceHashIterator iter;
		
		NODE_INSTANCE_HASH_ITER(iter, ntree->previews) {
			bNodePreview *preview = BKE_node_instance_hash_iterator_get_value(&iter);
			if (preview) {
				bNodePreview *new_preview = newimaadr(fd, preview);
				if (new_preview) {
					bNodeInstanceKey key = BKE_node_instance_hash_iterator_get_key(&iter);
					BKE_node_instance_hash_insert(new_previews, key, new_preview);
				}
			}
		}
		BKE_node_instance_hash_free(ntree->previews, NULL);
		ntree->previews = new_previews;
	}
#else
	/* XXX TODO */
	ntree->previews = NULL;
#endif
	
	/* type verification is in lib-link */
}

/* ************ READ ARMATURE ***************** */

/* temp struct used to transport needed info to lib_link_constraint_cb() */
typedef struct tConstraintLinkData {
	FileData *fd;
	ID *id;
} tConstraintLinkData;
/* callback function used to relink constraint ID-links */
static void lib_link_constraint_cb(bConstraint *UNUSED(con), ID **idpoin, bool is_reference, void *userdata)
{
	tConstraintLinkData *cld= (tConstraintLinkData *)userdata;
	
	/* for reference types, we need to increment the usercounts on load... */
	if (is_reference) {
		/* reference type - with usercount */
		*idpoin = newlibadr_us(cld->fd, cld->id->lib, *idpoin);
	}
	else {
		/* target type - no usercount needed */
		*idpoin = newlibadr(cld->fd, cld->id->lib, *idpoin);
	}
}

static void lib_link_constraints(FileData *fd, ID *id, ListBase *conlist)
{
	tConstraintLinkData cld;
	bConstraint *con;
	
	/* legacy fixes */
	for (con = conlist->first; con; con=con->next) {
		/* patch for error introduced by changing constraints (dunno how) */
		/* if con->data type changes, dna cannot resolve the pointer! (ton) */
		if (con->data == NULL) {
			con->type = CONSTRAINT_TYPE_NULL;
		}
		/* own ipo, all constraints have it */
		con->ipo = newlibadr_us(fd, id->lib, con->ipo); // XXX deprecated - old animation system
	}
	
	/* relink all ID-blocks used by the constraints */
	cld.fd = fd;
	cld.id = id;
	
	BKE_constraints_id_loop(conlist, lib_link_constraint_cb, &cld);
}

static void direct_link_constraints(FileData *fd, ListBase *lb)
{
	bConstraint *con;
	
	link_list(fd, lb);
	for (con=lb->first; con; con=con->next) {
		con->data = newdataadr(fd, con->data);
		
		switch (con->type) {
			case CONSTRAINT_TYPE_PYTHON:
			{
				bPythonConstraint *data= con->data;
				
				link_list(fd, &data->targets);
				
				data->prop = newdataadr(fd, data->prop);
				IDP_DirectLinkGroup_OrFree(&data->prop, (fd->flags & FD_FLAGS_SWITCH_ENDIAN), fd);
				break;
			}
			case CONSTRAINT_TYPE_SPLINEIK:
			{
				bSplineIKConstraint *data= con->data;

				data->points= newdataadr(fd, data->points);
				break;
			}
			case CONSTRAINT_TYPE_KINEMATIC:
			{
				bKinematicConstraint *data = con->data;

				con->lin_error = 0.f;
				con->rot_error = 0.f;

				/* version patch for runtime flag, was not cleared in some case */
				data->flag &= ~CONSTRAINT_IK_AUTO;
				break;
			}
			case CONSTRAINT_TYPE_CHILDOF:
			{
				/* XXX version patch, in older code this flag wasn't always set, and is inherent to type */
				if (con->ownspace == CONSTRAINT_SPACE_POSE)
					con->flag |= CONSTRAINT_SPACEONCE;
				break;
			}
			case CONSTRAINT_TYPE_TRANSFORM_CACHE:
			{
				bTransformCacheConstraint *data = con->data;
				data->reader = NULL;
			}
		}
	}
}

static void lib_link_pose(FileData *fd, Main *bmain, Object *ob, bPose *pose)
{
	bArmature *arm = ob->data;
	
	if (!pose || !arm)
		return;
	
	/* always rebuild to match proxy or lib changes, but on Undo */
	bool rebuild = false;

	if (fd->memfile == NULL) {
		if (ob->proxy || (ob->id.lib==NULL && arm->id.lib)) {
			rebuild = true;
		}
	}

	/* avoid string */
	GHash *bone_hash = BKE_armature_bone_from_name_map(arm);

	if (ob->proxy) {
		/* sync proxy layer */
		if (pose->proxy_layer)
			arm->layer = pose->proxy_layer;
		
		/* sync proxy active bone */
		if (pose->proxy_act_bone[0]) {
			Bone *bone = BLI_ghash_lookup(bone_hash, pose->proxy_act_bone);
			if (bone) {
				arm->act_bone = bone;
			}
		}
	}

	for (bPoseChannel *pchan = pose->chanbase.first; pchan; pchan = pchan->next) {
		lib_link_constraints(fd, (ID *)ob, &pchan->constraints);

		pchan->bone = BLI_ghash_lookup(bone_hash, pchan->name);
		
		IDP_LibLinkProperty(pchan->prop, fd);

		pchan->custom = newlibadr_us(fd, arm->id.lib, pchan->custom);
		if (UNLIKELY(pchan->bone == NULL)) {
			rebuild = true;
		}
		else if ((ob->id.lib == NULL) && arm->id.lib) {
			/* local pose selection copied to armature, bit hackish */
			pchan->bone->flag &= ~BONE_SELECTED;
			pchan->bone->flag |= pchan->selectflag;
		}
	}

	BLI_ghash_free(bone_hash, NULL, NULL);
	

	if (rebuild) {
		DEG_id_tag_update_ex(bmain, &ob->id, OB_RECALC_OB | OB_RECALC_DATA | OB_RECALC_TIME);
		BKE_pose_tag_recalc(bmain, pose);
	}
}

static void lib_link_bones(FileData *fd, Bone *bone)
{
	IDP_LibLinkProperty(bone->prop, fd);

	for (Bone *curbone = bone->childbase.first; curbone; curbone = curbone->next) {
		lib_link_bones(fd, curbone);
	}
}

static void lib_link_armature(FileData *fd, Main *main)
{
	for (bArmature *arm = main->armature.first; arm; arm = arm->id.next) {
		if (arm->id.tag & LIB_TAG_NEED_LINK) {
			IDP_LibLinkProperty(arm->id.properties, fd);
			lib_link_animdata(fd, &arm->id, arm->adt);

			for (Bone *curbone = arm->bonebase.first; curbone; curbone = curbone->next) {
				lib_link_bones(fd, curbone);
			}

			arm->id.tag &= ~LIB_TAG_NEED_LINK;
		}
	}
}

static void direct_link_bones(FileData *fd, Bone *bone)
{
	Bone *child;
	
	bone->parent = newdataadr(fd, bone->parent);
	bone->prop = newdataadr(fd, bone->prop);
	IDP_DirectLinkGroup_OrFree(&bone->prop, (fd->flags & FD_FLAGS_SWITCH_ENDIAN), fd);
		
	bone->flag &= ~BONE_DRAW_ACTIVE;
	
	link_list(fd, &bone->childbase);
	
	for (child=bone->childbase.first; child; child=child->next)
		direct_link_bones(fd, child);
}

static void direct_link_armature(FileData *fd, bArmature *arm)
{
	Bone *bone;
	
	link_list(fd, &arm->bonebase);
	arm->edbo = NULL;
	arm->sketch = NULL;
	
	arm->adt = newdataadr(fd, arm->adt);
	direct_link_animdata(fd, arm->adt);
	
	for (bone = arm->bonebase.first; bone; bone = bone->next) {
		direct_link_bones(fd, bone);
	}
	
	arm->act_bone = newdataadr(fd, arm->act_bone);
	arm->act_edbone = NULL;
}

/* ************ READ CAMERA ***************** */

static void lib_link_camera(FileData *fd, Main *main)
{
	for (Camera *ca = main->camera.first; ca; ca = ca->id.next) {
		if (ca->id.tag & LIB_TAG_NEED_LINK) {
			IDP_LibLinkProperty(ca->id.properties, fd);
			lib_link_animdata(fd, &ca->id, ca->adt);
			
			ca->ipo = newlibadr_us(fd, ca->id.lib, ca->ipo); // XXX deprecated - old animation system

			ca->dof_ob = newlibadr(fd, ca->id.lib, ca->dof_ob);
			
			for (CameraBGImage *bgpic = ca->bg_images.first; bgpic; bgpic = bgpic->next) {
				bgpic->ima = newlibadr_us(fd, ca->id.lib, bgpic->ima);
				bgpic->clip = newlibadr_us(fd, ca->id.lib, bgpic->clip);
			}

			ca->id.tag &= ~LIB_TAG_NEED_LINK;
		}
	}
}

static void direct_link_camera(FileData *fd, Camera *ca)
{
	ca->adt = newdataadr(fd, ca->adt);
	direct_link_animdata(fd, ca->adt);

	link_list(fd, &ca->bg_images);

	for (CameraBGImage *bgpic = ca->bg_images.first; bgpic; bgpic = bgpic->next) {
		bgpic->iuser.ok = 1;
	}
}


/* ************ READ LAMP ***************** */

static void lib_link_lamp(FileData *fd, Main *main)
{
	for (Lamp *la = main->lamp.first; la; la = la->id.next) {
		if (la->id.tag & LIB_TAG_NEED_LINK) {
			IDP_LibLinkProperty(la->id.properties, fd);
			lib_link_animdata(fd, &la->id, la->adt);
			
			for (int a = 0; a < MAX_MTEX; a++) {
				MTex *mtex = la->mtex[a];
				if (mtex) {
					mtex->tex = newlibadr_us(fd, la->id.lib, mtex->tex);
					mtex->object = newlibadr(fd, la->id.lib, mtex->object);
				}
			}
			
			la->ipo = newlibadr_us(fd, la->id.lib, la->ipo); // XXX deprecated - old animation system
			
			if (la->nodetree) {
				lib_link_ntree(fd, &la->id, la->nodetree);
				la->nodetree->id.lib = la->id.lib;
			}
			
			la->id.tag &= ~LIB_TAG_NEED_LINK;
		}
	}
}

static void direct_link_lamp(FileData *fd, Lamp *la)
{
	int a;
	
	la->adt = newdataadr(fd, la->adt);
	direct_link_animdata(fd, la->adt);
	
	for (a=0; a<MAX_MTEX; a++) {
		la->mtex[a] = newdataadr(fd, la->mtex[a]);
	}
	
	la->curfalloff = newdataadr(fd, la->curfalloff);
	if (la->curfalloff)
		direct_link_curvemapping(fd, la->curfalloff);

	la->nodetree= newdataadr(fd, la->nodetree);
	if (la->nodetree) {
		direct_link_id(fd, &la->nodetree->id);
		direct_link_nodetree(fd, la->nodetree);
	}
	
	la->preview = direct_link_preview_image(fd, la->preview);
}

/* ************ READ keys ***************** */

void blo_do_versions_key_uidgen(Key *key)
{
	KeyBlock *block;

	key->uidgen = 1;
	for (block = key->block.first; block; block = block->next) {
		block->uid = key->uidgen++;
	}
}

static void lib_link_key(FileData *fd, Main *main)
{
	for (Key *key = main->key.first; key; key = key->id.next) {
		BLI_assert((key->id.tag & LIB_TAG_EXTERN) == 0);

		if (key->id.tag & LIB_TAG_NEED_LINK) {
			IDP_LibLinkProperty(key->id.properties, fd);
			lib_link_animdata(fd, &key->id, key->adt);
			
			key->ipo = newlibadr_us(fd, key->id.lib, key->ipo); // XXX deprecated - old animation system
			key->from = newlibadr(fd, key->id.lib, key->from);
			
			key->id.tag &= ~LIB_TAG_NEED_LINK;
		}
	}
}

static void switch_endian_keyblock(Key *key, KeyBlock *kb)
{
	int elemsize, a, b;
	char *data;
	
	elemsize = key->elemsize;
	data = kb->data;
	
	for (a = 0; a < kb->totelem; a++) {
		const char *cp = key->elemstr;
		char *poin = data;
		
		while (cp[0]) {  /* cp[0] == amount */
			switch (cp[1]) {  /* cp[1] = type */
				case IPO_FLOAT:
				case IPO_BPOINT:
				case IPO_BEZTRIPLE:
					b = cp[0];
					BLI_endian_switch_float_array((float *)poin, b);
					poin += sizeof(float) * b;
					break;
			}
			
			cp += 2;
		}
		data += elemsize;
	}
}

static void direct_link_key(FileData *fd, Key *key)
{
	KeyBlock *kb;
	
	link_list(fd, &(key->block));
	
	key->adt = newdataadr(fd, key->adt);
	direct_link_animdata(fd, key->adt);
		
	key->refkey= newdataadr(fd, key->refkey);
	
	for (kb = key->block.first; kb; kb = kb->next) {
		kb->data = newdataadr(fd, kb->data);
		
		if (fd->flags & FD_FLAGS_SWITCH_ENDIAN)
			switch_endian_keyblock(key, kb);
	}
}

/* ************ READ mball ***************** */

static void lib_link_mball(FileData *fd, Main *main)
{
	for (MetaBall *mb = main->mball.first; mb; mb = mb->id.next) {
		if (mb->id.tag & LIB_TAG_NEED_LINK) {
			IDP_LibLinkProperty(mb->id.properties, fd);
			lib_link_animdata(fd, &mb->id, mb->adt);
			
			for (int a = 0; a < mb->totcol; a++) {
				mb->mat[a] = newlibadr_us(fd, mb->id.lib, mb->mat[a]);
			}
			
			mb->ipo = newlibadr_us(fd, mb->id.lib, mb->ipo); // XXX deprecated - old animation system
			
			mb->id.tag &= ~LIB_TAG_NEED_LINK;
		}
	}
}

static void direct_link_mball(FileData *fd, MetaBall *mb)
{
	mb->adt = newdataadr(fd, mb->adt);
	direct_link_animdata(fd, mb->adt);
	
	mb->mat = newdataadr(fd, mb->mat);
	test_pointer_array(fd, (void **)&mb->mat);
	
	link_list(fd, &(mb->elems));
	
	BLI_listbase_clear(&mb->disp);
	mb->editelems = NULL;
/*	mb->edit_elems.first= mb->edit_elems.last= NULL;*/
	mb->lastelem = NULL;
	mb->batch_cache = NULL;
}

/* ************ READ WORLD ***************** */

static void lib_link_world(FileData *fd, Main *main)
{
	for (World *wrld = main->world.first; wrld; wrld = wrld->id.next) {
		if (wrld->id.tag & LIB_TAG_NEED_LINK) {
			IDP_LibLinkProperty(wrld->id.properties, fd);
			lib_link_animdata(fd, &wrld->id, wrld->adt);
			
			wrld->ipo = newlibadr_us(fd, wrld->id.lib, wrld->ipo); // XXX deprecated - old animation system
			
			for (int a = 0; a < MAX_MTEX; a++) {
				MTex *mtex = wrld->mtex[a];
				if (mtex) {
					mtex->tex = newlibadr_us(fd, wrld->id.lib, mtex->tex);
					mtex->object = newlibadr(fd, wrld->id.lib, mtex->object);
				}
			}
			
			if (wrld->nodetree) {
				lib_link_ntree(fd, &wrld->id, wrld->nodetree);
				wrld->nodetree->id.lib = wrld->id.lib;
			}
			
			wrld->id.tag &= ~LIB_TAG_NEED_LINK;
		}
	}
}

static void direct_link_world(FileData *fd, World *wrld)
{
	int a;
	
	wrld->adt = newdataadr(fd, wrld->adt);
	direct_link_animdata(fd, wrld->adt);
	
	for (a = 0; a < MAX_MTEX; a++) {
		wrld->mtex[a] = newdataadr(fd, wrld->mtex[a]);
	}
	
	wrld->nodetree = newdataadr(fd, wrld->nodetree);
	if (wrld->nodetree) {
		direct_link_id(fd, &wrld->nodetree->id);
		direct_link_nodetree(fd, wrld->nodetree);
	}
	
	wrld->preview = direct_link_preview_image(fd, wrld->preview);
	BLI_listbase_clear(&wrld->gpumaterial);
}


/* ************ READ VFONT ***************** */

static void lib_link_vfont(FileData *fd, Main *main)
{
	for (VFont *vf = main->vfont.first; vf; vf = vf->id.next) {
		if (vf->id.tag & LIB_TAG_NEED_LINK) {
			IDP_LibLinkProperty(vf->id.properties, fd);

			vf->id.tag &= ~LIB_TAG_NEED_LINK;
		}
	}
}

static void direct_link_vfont(FileData *fd, VFont *vf)
{
	vf->data = NULL;
	vf->temp_pf = NULL;
	vf->packedfile = direct_link_packedfile(fd, vf->packedfile);
}

/* ************ READ TEXT ****************** */

static void lib_link_text(FileData *fd, Main *main)
{
	for (Text *text = main->text.first; text; text = text->id.next) {
		if (text->id.tag & LIB_TAG_NEED_LINK) {
			IDP_LibLinkProperty(text->id.properties, fd);

			text->id.tag &= ~LIB_TAG_NEED_LINK;
		}
	}
}

static void direct_link_text(FileData *fd, Text *text)
{
	TextLine *ln;
	
	text->name = newdataadr(fd, text->name);
	
	text->undo_pos = -1;
	text->undo_len = TXT_INIT_UNDO;
	text->undo_buf = MEM_mallocN(text->undo_len, "undo buf");
	
	text->compiled = NULL;
	
#if 0
	if (text->flags & TXT_ISEXT) {
		BKE_text_reload(text);
		}
		/* else { */
#endif
	
	link_list(fd, &text->lines);
	
	text->curl = newdataadr(fd, text->curl);
	text->sell = newdataadr(fd, text->sell);
	
	for (ln = text->lines.first; ln; ln = ln->next) {
		ln->line = newdataadr(fd, ln->line);
		ln->format = NULL;
		
		if (ln->len != (int) strlen(ln->line)) {
			printf("Error loading text, line lengths differ\n");
			ln->len = strlen(ln->line);
		}
	}
	
	text->flags = (text->flags) & ~TXT_ISEXT;
	
	id_us_ensure_real(&text->id);
}

/* ************ READ IMAGE ***************** */

static void lib_link_image(FileData *fd, Main *main)
{
	for (Image *ima = main->image.first; ima; ima = ima->id.next) {
		if (ima->id.tag & LIB_TAG_NEED_LINK) {
			IDP_LibLinkProperty(ima->id.properties, fd);
			
			ima->id.tag &= ~LIB_TAG_NEED_LINK;
		}
	}
}

static void direct_link_image(FileData *fd, Image *ima)
{
	ImagePackedFile *imapf;

	/* for undo system, pointers could be restored */
	if (fd->imamap)
		ima->cache = newimaadr(fd, ima->cache);
	else
		ima->cache = NULL;

	/* if not restored, we keep the binded opengl index */
	if (!ima->cache) {
		ima->tpageflag &= ~IMA_GLBIND_IS_DATA;
		for (int i = 0; i < TEXTARGET_COUNT; i++) {
			ima->bindcode[i] = 0;
			ima->gputexture[i] = NULL;
		}
		ima->rr = NULL;
	}

	ima->repbind = NULL;
	
	/* undo system, try to restore render buffers */
	if (fd->imamap) {
		int a;
		
		for (a = 0; a < IMA_MAX_RENDER_SLOT; a++)
			ima->renders[a] = newimaadr(fd, ima->renders[a]);
	}
	else {
		memset(ima->renders, 0, sizeof(ima->renders));
		ima->last_render_slot = ima->render_slot;
	}

	link_list(fd, &(ima->views));
	link_list(fd, &(ima->packedfiles));

	if (ima->packedfiles.first) {
		for (imapf = ima->packedfiles.first; imapf; imapf = imapf->next) {
			imapf->packedfile = direct_link_packedfile(fd, imapf->packedfile);
		}
		ima->packedfile = NULL;
	}
	else {
		ima->packedfile = direct_link_packedfile(fd, ima->packedfile);
	}

	BLI_listbase_clear(&ima->anims);
	ima->preview = direct_link_preview_image(fd, ima->preview);
	ima->stereo3d_format = newdataadr(fd, ima->stereo3d_format);
	ima->ok = 1;
}


/* ************ READ CURVE ***************** */

static void lib_link_curve(FileData *fd, Main *main)
{
	for (Curve *cu = main->curve.first; cu; cu = cu->id.next) {
		if (cu->id.tag & LIB_TAG_NEED_LINK) {
			IDP_LibLinkProperty(cu->id.properties, fd);
			lib_link_animdata(fd, &cu->id, cu->adt);
			
			for (int a = 0; a < cu->totcol; a++) {
				cu->mat[a] = newlibadr_us(fd, cu->id.lib, cu->mat[a]);
			}
			
			cu->bevobj = newlibadr(fd, cu->id.lib, cu->bevobj);
			cu->taperobj = newlibadr(fd, cu->id.lib, cu->taperobj);
			cu->textoncurve = newlibadr(fd, cu->id.lib, cu->textoncurve);
			cu->vfont = newlibadr_us(fd, cu->id.lib, cu->vfont);
			cu->vfontb = newlibadr_us(fd, cu->id.lib, cu->vfontb);
			cu->vfonti = newlibadr_us(fd, cu->id.lib, cu->vfonti);
			cu->vfontbi = newlibadr_us(fd, cu->id.lib, cu->vfontbi);
			
			cu->ipo = newlibadr_us(fd, cu->id.lib, cu->ipo); // XXX deprecated - old animation system
			cu->key = newlibadr_us(fd, cu->id.lib, cu->key);
			
			cu->id.tag &= ~LIB_TAG_NEED_LINK;
		}
	}
}


static void switch_endian_knots(Nurb *nu)
{
	if (nu->knotsu) {
		BLI_endian_switch_float_array(nu->knotsu, KNOTSU(nu));
	}
	if (nu->knotsv) {
		BLI_endian_switch_float_array(nu->knotsv, KNOTSV(nu));
	}
}

static void direct_link_curve(FileData *fd, Curve *cu)
{
	Nurb *nu;
	TextBox *tb;
	
	cu->adt= newdataadr(fd, cu->adt);
	direct_link_animdata(fd, cu->adt);
	
	/* Protect against integer overflow vulnerability. */
	CLAMP(cu->len_wchar, 0, INT_MAX - 4);

	cu->mat = newdataadr(fd, cu->mat);
	test_pointer_array(fd, (void **)&cu->mat);
	cu->str = newdataadr(fd, cu->str);
	cu->strinfo= newdataadr(fd, cu->strinfo);
	cu->tb = newdataadr(fd, cu->tb);

	if (cu->vfont == NULL) {
		link_list(fd, &(cu->nurb));
	}
	else {
		cu->nurb.first=cu->nurb.last= NULL;
		
		tb = MEM_calloc_arrayN(MAXTEXTBOX, sizeof(TextBox), "TextBoxread");
		if (cu->tb) {
			memcpy(tb, cu->tb, cu->totbox*sizeof(TextBox));
			MEM_freeN(cu->tb);
			cu->tb = tb;
		}
		else {
			cu->totbox = 1;
			cu->actbox = 1;
			cu->tb = tb;
			cu->tb[0].w = cu->linewidth;
		}
		if (cu->wordspace == 0.0f) cu->wordspace = 1.0f;
	}

	cu->editnurb = NULL;
	cu->editfont = NULL;
	cu->batch_cache = NULL;
	
	for (nu = cu->nurb.first; nu; nu = nu->next) {
		nu->bezt = newdataadr(fd, nu->bezt);
		nu->bp = newdataadr(fd, nu->bp);
		nu->knotsu = newdataadr(fd, nu->knotsu);
		nu->knotsv = newdataadr(fd, nu->knotsv);
		if (cu->vfont == NULL) nu->charidx = 0;
		
		if (fd->flags & FD_FLAGS_SWITCH_ENDIAN) {
			switch_endian_knots(nu);
		}
	}
	cu->bb = NULL;
}

/* ************ READ TEX ***************** */

static void lib_link_texture(FileData *fd, Main *main)
{
	for (Tex *tex = main->tex.first; tex; tex = tex->id.next) {
		if (tex->id.tag & LIB_TAG_NEED_LINK) {
			IDP_LibLinkProperty(tex->id.properties, fd);
			lib_link_animdata(fd, &tex->id, tex->adt);
			
			tex->ima = newlibadr_us(fd, tex->id.lib, tex->ima);
			tex->ipo = newlibadr_us(fd, tex->id.lib, tex->ipo);  // XXX deprecated - old animation system
			if (tex->env)
				tex->env->object = newlibadr(fd, tex->id.lib, tex->env->object);
			if (tex->pd)
				tex->pd->object = newlibadr(fd, tex->id.lib, tex->pd->object);
			if (tex->vd)
				tex->vd->object = newlibadr(fd, tex->id.lib, tex->vd->object);
			if (tex->ot)
				tex->ot->object = newlibadr(fd, tex->id.lib, tex->ot->object);
			
			if (tex->nodetree) {
				lib_link_ntree(fd, &tex->id, tex->nodetree);
				tex->nodetree->id.lib = tex->id.lib;
			}
			
			tex->id.tag &= ~LIB_TAG_NEED_LINK;
		}
	}
}

static void direct_link_texture(FileData *fd, Tex *tex)
{
	tex->adt = newdataadr(fd, tex->adt);
	direct_link_animdata(fd, tex->adt);

	tex->coba = newdataadr(fd, tex->coba);
	tex->env = newdataadr(fd, tex->env);
	if (tex->env) {
		tex->env->ima = NULL;
		memset(tex->env->cube, 0, 6 * sizeof(void *));
		tex->env->ok= 0;
	}
	tex->pd = newdataadr(fd, tex->pd);
	if (tex->pd) {
		tex->pd->point_tree = NULL;
		tex->pd->coba = newdataadr(fd, tex->pd->coba);
		tex->pd->falloff_curve = newdataadr(fd, tex->pd->falloff_curve);
		if (tex->pd->falloff_curve) {
			direct_link_curvemapping(fd, tex->pd->falloff_curve);
		}
		tex->pd->point_data = NULL; /* runtime data */
	}
	
	tex->vd = newdataadr(fd, tex->vd);
	if (tex->vd) {
		tex->vd->dataset = NULL;
		tex->vd->ok = 0;
	}
	else {
		if (tex->type == TEX_VOXELDATA)
			tex->vd = MEM_callocN(sizeof(VoxelData), "direct_link_texture VoxelData");
	}
	
	tex->ot = newdataadr(fd, tex->ot);
	
	tex->nodetree = newdataadr(fd, tex->nodetree);
	if (tex->nodetree) {
		direct_link_id(fd, &tex->nodetree->id);
		direct_link_nodetree(fd, tex->nodetree);
	}
	
	tex->preview = direct_link_preview_image(fd, tex->preview);
	
	tex->iuser.ok = 1;
}



/* ************ READ MATERIAL ***************** */

static void lib_link_material(FileData *fd, Main *main)
{
	for (Material *ma = main->mat.first; ma; ma = ma->id.next) {
		if (ma->id.tag & LIB_TAG_NEED_LINK) {
			IDP_LibLinkProperty(ma->id.properties, fd);
			lib_link_animdata(fd, &ma->id, ma->adt);
			
			ma->ipo = newlibadr_us(fd, ma->id.lib, ma->ipo);  // XXX deprecated - old animation system
			ma->group = newlibadr_us(fd, ma->id.lib, ma->group);
			
			for (int a = 0; a < MAX_MTEX; a++) {
				MTex *mtex = ma->mtex[a];
				if (mtex) {
					mtex->tex = newlibadr_us(fd, ma->id.lib, mtex->tex);
					mtex->object = newlibadr(fd, ma->id.lib, mtex->object);
				}
			}
			
			if (ma->nodetree) {
				lib_link_ntree(fd, &ma->id, ma->nodetree);
				ma->nodetree->id.lib = ma->id.lib;
			}
			
			ma->id.tag &= ~LIB_TAG_NEED_LINK;
		}
	}
}

static void direct_link_material(FileData *fd, Material *ma)
{
	int a;
	
	ma->adt = newdataadr(fd, ma->adt);
	direct_link_animdata(fd, ma->adt);
	
	for (a = 0; a < MAX_MTEX; a++) {
		ma->mtex[a] = newdataadr(fd, ma->mtex[a]);
	}
	ma->texpaintslot = NULL;

	ma->ramp_col = newdataadr(fd, ma->ramp_col);
	ma->ramp_spec = newdataadr(fd, ma->ramp_spec);
	
	ma->nodetree = newdataadr(fd, ma->nodetree);
	if (ma->nodetree) {
		direct_link_id(fd, &ma->nodetree->id);
		direct_link_nodetree(fd, ma->nodetree);
	}
	
	ma->preview = direct_link_preview_image(fd, ma->preview);
	BLI_listbase_clear(&ma->gpumaterial);
}

/* ************ READ PARTICLE SETTINGS ***************** */
/* update this also to writefile.c */
static const char *ptcache_data_struct[] = {
	"", // BPHYS_DATA_INDEX
	"", // BPHYS_DATA_LOCATION
	"", // BPHYS_DATA_VELOCITY
	"", // BPHYS_DATA_ROTATION
	"", // BPHYS_DATA_AVELOCITY / BPHYS_DATA_XCONST */
	"", // BPHYS_DATA_SIZE:
	"", // BPHYS_DATA_TIMES:
	"BoidData" // case BPHYS_DATA_BOIDS:
};

static void direct_link_pointcache_cb(FileData *fd, void *data)
{
	PTCacheMem *pm = data;
	PTCacheExtra *extra;
	int i;
	for (i = 0; i < BPHYS_TOT_DATA; i++) {
		pm->data[i] = newdataadr(fd, pm->data[i]);

		/* the cache saves non-struct data without DNA */
		if (pm->data[i] && ptcache_data_struct[i][0]=='\0' && (fd->flags & FD_FLAGS_SWITCH_ENDIAN)) {
			int tot = (BKE_ptcache_data_size(i) * pm->totpoint) / sizeof(int);  /* data_size returns bytes */
			int *poin = pm->data[i];

			BLI_endian_switch_int32_array(poin, tot);
		}
	}

	link_list(fd, &pm->extradata);

	for (extra=pm->extradata.first; extra; extra=extra->next)
		extra->data = newdataadr(fd, extra->data);
}

static void direct_link_pointcache(FileData *fd, PointCache *cache)
{
	if ((cache->flag & PTCACHE_DISK_CACHE)==0) {
		link_list_ex(fd, &cache->mem_cache, direct_link_pointcache_cb);
	}
	else
		BLI_listbase_clear(&cache->mem_cache);
	
	cache->flag &= ~PTCACHE_SIMULATION_VALID;
	cache->simframe = 0;
	cache->edit = NULL;
	cache->free_edit = NULL;
	cache->cached_frames = NULL;
}

static void direct_link_pointcache_list(FileData *fd, ListBase *ptcaches, PointCache **ocache, int force_disk)
{
	if (ptcaches->first) {
		PointCache *cache= NULL;
		link_list(fd, ptcaches);
		for (cache=ptcaches->first; cache; cache=cache->next) {
			direct_link_pointcache(fd, cache);
			if (force_disk) {
				cache->flag |= PTCACHE_DISK_CACHE;
				cache->step = 1;
			}
		}
		
		*ocache = newdataadr(fd, *ocache);
	}
	else if (*ocache) {
		/* old "single" caches need to be linked too */
		*ocache = newdataadr(fd, *ocache);
		direct_link_pointcache(fd, *ocache);
		if (force_disk) {
			(*ocache)->flag |= PTCACHE_DISK_CACHE;
			(*ocache)->step = 1;
		}
		
		ptcaches->first = ptcaches->last = *ocache;
	}
}

static void lib_link_partdeflect(FileData *fd, ID *id, PartDeflect *pd)
{
	if (pd && pd->tex)
		pd->tex = newlibadr_us(fd, id->lib, pd->tex);
	if (pd && pd->f_source)
		pd->f_source = newlibadr(fd, id->lib, pd->f_source);
}

static void lib_link_particlesettings(FileData *fd, Main *main)
{
	for (ParticleSettings *part = main->particle.first; part; part = part->id.next) {
		if (part->id.tag & LIB_TAG_NEED_LINK) {
			IDP_LibLinkProperty(part->id.properties, fd);
			lib_link_animdata(fd, &part->id, part->adt);

			part->ipo = newlibadr_us(fd, part->id.lib, part->ipo); // XXX deprecated - old animation system
			
			part->dup_ob = newlibadr(fd, part->id.lib, part->dup_ob);
			part->dup_group = newlibadr(fd, part->id.lib, part->dup_group);
			part->eff_group = newlibadr(fd, part->id.lib, part->eff_group);
			part->bb_ob = newlibadr(fd, part->id.lib, part->bb_ob);
			part->collision_group = newlibadr(fd, part->id.lib, part->collision_group);
			
			lib_link_partdeflect(fd, &part->id, part->pd);
			lib_link_partdeflect(fd, &part->id, part->pd2);
			
			if (part->effector_weights) {
				part->effector_weights->group = newlibadr(fd, part->id.lib, part->effector_weights->group);
			}
			else {
				part->effector_weights = BKE_add_effector_weights(part->eff_group);
			}

			if (part->dupliweights.first && part->dup_group) {
				ParticleDupliWeight *dw;
				int index_ok = 0;
				/* check for old files without indices (all indexes 0) */
				if (BLI_listbase_is_single(&part->dupliweights)) {
					/* special case for only one object in the group */
					index_ok = 1;
				}
				else {
					for (dw = part->dupliweights.first; dw; dw = dw->next) {
						if (dw->index > 0) {
							index_ok = 1;
							break;
						}
					}
				}

				if (index_ok) {
					/* if we have indexes, let's use them */
					for (dw = part->dupliweights.first; dw; dw = dw->next) {
						/* Do not try to restore pointer here, we have to search for group objects in another
						 * separated step.
						 * Reason is, the used group may be linked from another library, which has not yet
						 * been 'lib_linked'.
						 * Since dw->ob is not considered as an object user (it does not make objet directly linked),
						 * we may have no valid way to retrieve it yet.
						 * See T49273. */
						dw->ob = NULL;
					}
				}
				else {
					/* otherwise try to get objects from own library (won't work on library linked groups) */
					for (dw = part->dupliweights.first; dw; dw = dw->next) {
						dw->ob = newlibadr(fd, part->id.lib, dw->ob);
					}
				}
			}
			else {
				BLI_listbase_clear(&part->dupliweights);
			}
			
			if (part->boids) {
				BoidState *state = part->boids->states.first;
				BoidRule *rule;
				for (; state; state=state->next) {
					rule = state->rules.first;
					for (; rule; rule=rule->next) {
						switch (rule->type) {
							case eBoidRuleType_Goal:
							case eBoidRuleType_Avoid:
							{
								BoidRuleGoalAvoid *brga = (BoidRuleGoalAvoid*)rule;
								brga->ob = newlibadr(fd, part->id.lib, brga->ob);
								break;
							}
							case eBoidRuleType_FollowLeader:
							{
								BoidRuleFollowLeader *brfl = (BoidRuleFollowLeader*)rule;
								brfl->ob = newlibadr(fd, part->id.lib, brfl->ob);
								break;
							}
						}
					}
				}
			}

			for (int a = 0; a < MAX_MTEX; a++) {
				MTex *mtex= part->mtex[a];
				if (mtex) {
					mtex->tex = newlibadr_us(fd, part->id.lib, mtex->tex);
					mtex->object = newlibadr(fd, part->id.lib, mtex->object);
				}
			}
			
			part->id.tag &= ~LIB_TAG_NEED_LINK;
		}
	}
}

static void direct_link_partdeflect(PartDeflect *pd)
{
	if (pd) pd->rng = NULL;
}

static void direct_link_particlesettings(FileData *fd, ParticleSettings *part)
{
	int a;
	
	part->adt = newdataadr(fd, part->adt);
	part->pd = newdataadr(fd, part->pd);
	part->pd2 = newdataadr(fd, part->pd2);

	direct_link_animdata(fd, part->adt);
	direct_link_partdeflect(part->pd);
	direct_link_partdeflect(part->pd2);

	part->clumpcurve = newdataadr(fd, part->clumpcurve);
	if (part->clumpcurve)
		direct_link_curvemapping(fd, part->clumpcurve);
	part->roughcurve = newdataadr(fd, part->roughcurve);
	if (part->roughcurve)
		direct_link_curvemapping(fd, part->roughcurve);
	part->twistcurve = newdataadr(fd, part->twistcurve);
	if (part->twistcurve)
		direct_link_curvemapping(fd, part->twistcurve);

	part->effector_weights = newdataadr(fd, part->effector_weights);
	if (!part->effector_weights)
		part->effector_weights = BKE_add_effector_weights(part->eff_group);

	link_list(fd, &part->dupliweights);

	part->boids = newdataadr(fd, part->boids);
	part->fluid = newdataadr(fd, part->fluid);

	if (part->boids) {
		BoidState *state;
		link_list(fd, &part->boids->states);
		
		for (state=part->boids->states.first; state; state=state->next) {
			link_list(fd, &state->rules);
			link_list(fd, &state->conditions);
			link_list(fd, &state->actions);
		}
	}
	for (a = 0; a < MAX_MTEX; a++) {
		part->mtex[a] = newdataadr(fd, part->mtex[a]);
	}

	/* Protect against integer overflow vulnerability. */
	CLAMP(part->trail_count, 1, 100000);
}

static void lib_link_particlesystems(FileData *fd, Object *ob, ID *id, ListBase *particles)
{
	ParticleSystem *psys, *psysnext;

	for (psys=particles->first; psys; psys=psysnext) {
		psysnext = psys->next;
		
		psys->part = newlibadr_us(fd, id->lib, psys->part);
		if (psys->part) {
			ParticleTarget *pt = psys->targets.first;
			
			for (; pt; pt=pt->next)
				pt->ob=newlibadr(fd, id->lib, pt->ob);
			
			psys->parent = newlibadr(fd, id->lib, psys->parent);
			psys->target_ob = newlibadr(fd, id->lib, psys->target_ob);
			
			if (psys->clmd) {
				/* XXX - from reading existing code this seems correct but intended usage of
				 * pointcache /w cloth should be added in 'ParticleSystem' - campbell */
				psys->clmd->point_cache = psys->pointcache;
				psys->clmd->ptcaches.first = psys->clmd->ptcaches.last= NULL;
				psys->clmd->coll_parms->group = newlibadr(fd, id->lib, psys->clmd->coll_parms->group);
				psys->clmd->modifier.error = NULL;
			}
		}
		else {
			/* particle modifier must be removed before particle system */
			ParticleSystemModifierData *psmd = psys_get_modifier(ob, psys);
			BLI_remlink(&ob->modifiers, psmd);
			modifier_free((ModifierData *)psmd);
			
			BLI_remlink(particles, psys);
			MEM_freeN(psys);
		}
	}
}
static void direct_link_particlesystems(FileData *fd, ListBase *particles)
{
	ParticleSystem *psys;
	ParticleData *pa;
	int a;
	
	for (psys=particles->first; psys; psys=psys->next) {
		psys->particles=newdataadr(fd, psys->particles);
		
		if (psys->particles && psys->particles->hair) {
			for (a=0, pa=psys->particles; a<psys->totpart; a++, pa++)
				pa->hair=newdataadr(fd, pa->hair);
		}
		
		if (psys->particles && psys->particles->keys) {
			for (a=0, pa=psys->particles; a<psys->totpart; a++, pa++) {
				pa->keys= NULL;
				pa->totkey= 0;
			}
			
			psys->flag &= ~PSYS_KEYED;
		}

		if (psys->particles && psys->particles->boid) {
			pa = psys->particles;
			pa->boid = newdataadr(fd, pa->boid);
			pa->boid->ground = NULL;  /* This is purely runtime data, but still can be an issue if left dangling. */
			for (a = 1, pa++; a < psys->totpart; a++, pa++) {
				pa->boid = (pa - 1)->boid + 1;
				pa->boid->ground = NULL;
			}
		}
		else if (psys->particles) {
			for (a=0, pa=psys->particles; a<psys->totpart; a++, pa++)
				pa->boid = NULL;
		}
		
		psys->fluid_springs = newdataadr(fd, psys->fluid_springs);
		
		psys->child = newdataadr(fd, psys->child);
		psys->effectors = NULL;
		
		link_list(fd, &psys->targets);
		
		psys->edit = NULL;
		psys->free_edit = NULL;
		psys->pathcache = NULL;
		psys->childcache = NULL;
		BLI_listbase_clear(&psys->pathcachebufs);
		BLI_listbase_clear(&psys->childcachebufs);
		psys->pdd = NULL;
		psys->renderdata = NULL;
		
		if (psys->clmd) {
			psys->clmd = newdataadr(fd, psys->clmd);
			psys->clmd->clothObject = NULL;
			psys->clmd->hairdata = NULL;
			
			psys->clmd->sim_parms= newdataadr(fd, psys->clmd->sim_parms);
			psys->clmd->coll_parms= newdataadr(fd, psys->clmd->coll_parms);
			
			if (psys->clmd->sim_parms) {
				psys->clmd->sim_parms->effector_weights = NULL;
				if (psys->clmd->sim_parms->presets > 10)
					psys->clmd->sim_parms->presets = 0;
			}
			
			psys->hair_in_dm = psys->hair_out_dm = NULL;
			psys->clmd->solver_result = NULL;
		}

		direct_link_pointcache_list(fd, &psys->ptcaches, &psys->pointcache, 0);
		if (psys->clmd) {
			psys->clmd->point_cache = psys->pointcache;
		}

		psys->tree = NULL;
		psys->bvhtree = NULL;

		psys->batch_cache = NULL;
	}
	return;
}

/* ************ READ MESH ***************** */

static void lib_link_mesh(FileData *fd, Main *main)
{
	Mesh *me;
	
	for (me = main->mesh.first; me; me = me->id.next) {
		if (me->id.tag & LIB_TAG_NEED_LINK) {
			int i;
			
			/* Link ID Properties -- and copy this comment EXACTLY for easy finding
			 * of library blocks that implement this.*/
			IDP_LibLinkProperty(me->id.properties, fd);
			lib_link_animdata(fd, &me->id, me->adt);
			
			/* this check added for python created meshes */
			if (me->mat) {
				for (i = 0; i < me->totcol; i++) {
					me->mat[i] = newlibadr_us(fd, me->id.lib, me->mat[i]);
				}
			}
			else {
				me->totcol = 0;
			}

			me->ipo = newlibadr_us(fd, me->id.lib, me->ipo); // XXX: deprecated: old anim sys
			me->key = newlibadr_us(fd, me->id.lib, me->key);
			me->texcomesh = newlibadr_us(fd, me->id.lib, me->texcomesh);
		}
	}

	for (me = main->mesh.first; me; me = me->id.next) {
		if (me->id.tag & LIB_TAG_NEED_LINK) {
			/*check if we need to convert mfaces to mpolys*/
			if (me->totface && !me->totpoly) {
				/* temporarily switch main so that reading from
				 * external CustomData works */
				Main *gmain = G.main;
				G.main = main;
				
				BKE_mesh_do_versions_convert_mfaces_to_mpolys(me);
				
				G.main = gmain;
			}

			/*
			 * Re-tessellate, even if the polys were just created from tessfaces, this
			 * is important because it:
			 *  - fill the CD_ORIGINDEX layer
			 *  - gives consistency of tessface between loading from a file and
			 *    converting an edited BMesh back into a mesh (i.e. it replaces
			 *    quad tessfaces in a loaded mesh immediately, instead of lazily
			 *    waiting until edit mode has been entered/exited, making it easier
			 *    to recognize problems that would otherwise only show up after edits).
			 */
#ifdef USE_TESSFACE_DEFAULT
			BKE_mesh_tessface_calc(me);
#else
			BKE_mesh_tessface_clear(me);
#endif

			me->id.tag &= ~LIB_TAG_NEED_LINK;
		}
	}
}

static void direct_link_dverts(FileData *fd, int count, MDeformVert *mdverts)
{
	int i;
	
	if (mdverts == NULL) {
		return;
	}
	
	for (i = count; i > 0; i--, mdverts++) {
		/*convert to vgroup allocation system*/
		MDeformWeight *dw;
		if (mdverts->dw && (dw = newdataadr(fd, mdverts->dw))) {
			const ssize_t dw_len = mdverts->totweight * sizeof(MDeformWeight);
			void *dw_tmp = MEM_mallocN(dw_len, "direct_link_dverts");
			memcpy(dw_tmp, dw, dw_len);
			mdverts->dw = dw_tmp;
			MEM_freeN(dw);
		}
		else {
			mdverts->dw = NULL;
			mdverts->totweight = 0;
		}
	}
}

static void direct_link_mdisps(FileData *fd, int count, MDisps *mdisps, int external)
{
	if (mdisps) {
		int i;
		
		for (i = 0; i < count; ++i) {
			mdisps[i].disps = newdataadr(fd, mdisps[i].disps);
			mdisps[i].hidden = newdataadr(fd, mdisps[i].hidden);
			
			if (mdisps[i].totdisp && !mdisps[i].level) {
				/* this calculation is only correct for loop mdisps;
				 * if loading pre-BMesh face mdisps this will be
				 * overwritten with the correct value in
				 * bm_corners_to_loops() */
				float gridsize = sqrtf(mdisps[i].totdisp);
				mdisps[i].level = (int)(logf(gridsize - 1.0f) / (float)M_LN2) + 1;
			}
			
			if ((fd->flags & FD_FLAGS_SWITCH_ENDIAN) && (mdisps[i].disps)) {
				/* DNA_struct_switch_endian doesn't do endian swap for (*disps)[] */
				/* this does swap for data written at write_mdisps() - readfile.c */
				BLI_endian_switch_float_array(*mdisps[i].disps, mdisps[i].totdisp * 3);
			}
			if (!external && !mdisps[i].disps)
				mdisps[i].totdisp = 0;
		}
	}
}

static void direct_link_grid_paint_mask(FileData *fd, int count, GridPaintMask *grid_paint_mask)
{
	if (grid_paint_mask) {
		int i;
		
		for (i = 0; i < count; ++i) {
			GridPaintMask *gpm = &grid_paint_mask[i];
			if (gpm->data)
				gpm->data = newdataadr(fd, gpm->data);
		}
	}
}

/*this isn't really a public api function, so prototyped here*/
static void direct_link_customdata(FileData *fd, CustomData *data, int count)
{
	int i = 0;
	
	data->layers = newdataadr(fd, data->layers);
	
	/* annoying workaround for bug [#31079] loading legacy files with
	 * no polygons _but_ have stale customdata */
	if (UNLIKELY(count == 0 && data->layers == NULL && data->totlayer != 0)) {
		CustomData_reset(data);
		return;
	}
	
	data->external = newdataadr(fd, data->external);
	
	while (i < data->totlayer) {
		CustomDataLayer *layer = &data->layers[i];
		
		if (layer->flag & CD_FLAG_EXTERNAL)
			layer->flag &= ~CD_FLAG_IN_MEMORY;

		layer->flag &= ~CD_FLAG_NOFREE;
		
		if (CustomData_verify_versions(data, i)) {
			layer->data = newdataadr(fd, layer->data);
			if (layer->type == CD_MDISPS)
				direct_link_mdisps(fd, count, layer->data, layer->flag & CD_FLAG_EXTERNAL);
			else if (layer->type == CD_GRID_PAINT_MASK)
				direct_link_grid_paint_mask(fd, count, layer->data);
			i++;
		}
	}
	
	CustomData_update_typemap(data);
}

static void direct_link_mesh(FileData *fd, Mesh *mesh)
{
	mesh->mat= newdataadr(fd, mesh->mat);
	test_pointer_array(fd, (void **)&mesh->mat);
	
	mesh->mvert = newdataadr(fd, mesh->mvert);
	mesh->medge = newdataadr(fd, mesh->medge);
	mesh->mface = newdataadr(fd, mesh->mface);
	mesh->mloop = newdataadr(fd, mesh->mloop);
	mesh->mpoly = newdataadr(fd, mesh->mpoly);
	mesh->tface = newdataadr(fd, mesh->tface);
	mesh->mtface = newdataadr(fd, mesh->mtface);
	mesh->mcol = newdataadr(fd, mesh->mcol);
	mesh->dvert = newdataadr(fd, mesh->dvert);
	mesh->mloopcol = newdataadr(fd, mesh->mloopcol);
	mesh->mloopuv = newdataadr(fd, mesh->mloopuv);
	mesh->mselect = newdataadr(fd, mesh->mselect);
	
	/* animdata */
	mesh->adt = newdataadr(fd, mesh->adt);
	direct_link_animdata(fd, mesh->adt);
	
	/* normally direct_link_dverts should be called in direct_link_customdata,
	 * but for backwards compat in do_versions to work we do it here */
	direct_link_dverts(fd, mesh->totvert, mesh->dvert);
	
	direct_link_customdata(fd, &mesh->vdata, mesh->totvert);
	direct_link_customdata(fd, &mesh->edata, mesh->totedge);
	direct_link_customdata(fd, &mesh->fdata, mesh->totface);
	direct_link_customdata(fd, &mesh->ldata, mesh->totloop);
	direct_link_customdata(fd, &mesh->pdata, mesh->totpoly);

	mesh->bb = NULL;
	mesh->edit_btmesh = NULL;
	mesh->batch_cache = NULL;
	
	/* happens with old files */
	if (mesh->mselect == NULL) {
		mesh->totselect = 0;
	}

	/* Multires data */
	mesh->mr= newdataadr(fd, mesh->mr);
	if (mesh->mr) {
		MultiresLevel *lvl;
		
		link_list(fd, &mesh->mr->levels);
		lvl = mesh->mr->levels.first;
		
		direct_link_customdata(fd, &mesh->mr->vdata, lvl->totvert);
		direct_link_dverts(fd, lvl->totvert, CustomData_get(&mesh->mr->vdata, 0, CD_MDEFORMVERT));
		direct_link_customdata(fd, &mesh->mr->fdata, lvl->totface);
		
		mesh->mr->edge_flags = newdataadr(fd, mesh->mr->edge_flags);
		mesh->mr->edge_creases = newdataadr(fd, mesh->mr->edge_creases);
		
		mesh->mr->verts = newdataadr(fd, mesh->mr->verts);
		
		/* If mesh has the same number of vertices as the
		 * highest multires level, load the current mesh verts
		 * into multires and discard the old data. Needed
		 * because some saved files either do not have a verts
		 * array, or the verts array contains out-of-date
		 * data. */
		if (mesh->totvert == ((MultiresLevel*)mesh->mr->levels.last)->totvert) {
			if (mesh->mr->verts)
				MEM_freeN(mesh->mr->verts);
			mesh->mr->verts = MEM_dupallocN(mesh->mvert);
		}
			
		for (; lvl; lvl = lvl->next) {
			lvl->verts = newdataadr(fd, lvl->verts);
			lvl->faces = newdataadr(fd, lvl->faces);
			lvl->edges = newdataadr(fd, lvl->edges);
			lvl->colfaces = newdataadr(fd, lvl->colfaces);
		}
	}

	/* if multires is present but has no valid vertex data,
	 * there's no way to recover it; silently remove multires */
	if (mesh->mr && !mesh->mr->verts) {
		multires_free(mesh->mr);
		mesh->mr = NULL;
	}
	
	if ((fd->flags & FD_FLAGS_SWITCH_ENDIAN) && mesh->tface) {
		TFace *tf = mesh->tface;
		int i;
		
		for (i = 0; i < mesh->totface; i++, tf++) {
			BLI_endian_switch_uint32_array(tf->col, 4);
		}
	}
}

/* ************ READ LATTICE ***************** */

static void lib_link_latt(FileData *fd, Main *main)
{
	for (Lattice *lt = main->latt.first; lt; lt = lt->id.next) {
		if (lt->id.tag & LIB_TAG_NEED_LINK) {
			IDP_LibLinkProperty(lt->id.properties, fd);
			lib_link_animdata(fd, &lt->id, lt->adt);
			
			lt->ipo = newlibadr_us(fd, lt->id.lib, lt->ipo); // XXX deprecated - old animation system
			lt->key = newlibadr_us(fd, lt->id.lib, lt->key);
			
			lt->id.tag &= ~LIB_TAG_NEED_LINK;
		}
	}
}

static void direct_link_latt(FileData *fd, Lattice *lt)
{
	lt->def = newdataadr(fd, lt->def);
	
	lt->dvert = newdataadr(fd, lt->dvert);
	direct_link_dverts(fd, lt->pntsu*lt->pntsv*lt->pntsw, lt->dvert);
	
	lt->editlatt = NULL;
	lt->batch_cache = NULL;
	
	lt->adt = newdataadr(fd, lt->adt);
	direct_link_animdata(fd, lt->adt);
}


/* ************ READ OBJECT ***************** */

static void lib_link_modifiers__linkModifiers(
        void *userData, Object *ob, ID **idpoin, int cb_flag)
{
	FileData *fd = userData;

	*idpoin = newlibadr(fd, ob->id.lib, *idpoin);
	if (*idpoin != NULL && (cb_flag & IDWALK_CB_USER) != 0) {
		id_us_plus_no_lib(*idpoin);
	}
}
static void lib_link_modifiers(FileData *fd, Object *ob)
{
	modifiers_foreachIDLink(ob, lib_link_modifiers__linkModifiers, fd);
}

static void lib_link_object(FileData *fd, Main *main)
{
	bool warn = false;

	for (Object *ob = main->object.first; ob; ob = ob->id.next) {
		if (ob->id.tag & LIB_TAG_NEED_LINK) {
			int a;

			IDP_LibLinkProperty(ob->id.properties, fd);
			lib_link_animdata(fd, &ob->id, ob->adt);
			
// XXX deprecated - old animation system <<<
			ob->ipo = newlibadr_us(fd, ob->id.lib, ob->ipo);
			ob->action = newlibadr_us(fd, ob->id.lib, ob->action);
// >>> XXX deprecated - old animation system

			ob->parent = newlibadr(fd, ob->id.lib, ob->parent);
			ob->track = newlibadr(fd, ob->id.lib, ob->track);
			ob->poselib = newlibadr_us(fd, ob->id.lib, ob->poselib);

			/* 2.8x drops support for non-empty dupli instances. */
			if (ob->type == OB_EMPTY) {
				ob->dup_group = newlibadr_us(fd, ob->id.lib, ob->dup_group);
			}
			else {
				ob->dup_group = NULL;
				ob->transflag &= ~OB_DUPLIGROUP;
			}
			
			ob->proxy = newlibadr_us(fd, ob->id.lib, ob->proxy);
			if (ob->proxy) {
				/* paranoia check, actually a proxy_from pointer should never be written... */
				if (ob->proxy->id.lib == NULL) {
					ob->proxy->proxy_from = NULL;
					ob->proxy = NULL;
					
					if (ob->id.lib)
						printf("Proxy lost from  object %s lib %s\n", ob->id.name + 2, ob->id.lib->name);
					else
						printf("Proxy lost from  object %s lib <NONE>\n", ob->id.name + 2);
				}
				else {
					/* this triggers object_update to always use a copy */
					ob->proxy->proxy_from = ob;
				}
			}
			ob->proxy_group = newlibadr(fd, ob->id.lib, ob->proxy_group);
			
			void *poin = ob->data;
			ob->data = newlibadr_us(fd, ob->id.lib, ob->data);
			
			if (ob->data == NULL && poin != NULL) {
				if (ob->id.lib)
					printf("Can't find obdata of %s lib %s\n", ob->id.name + 2, ob->id.lib->name);
				else
					printf("Object %s lost data.\n", ob->id.name + 2);
				
				ob->type = OB_EMPTY;
				warn = true;
				
				if (ob->pose) {
					/* we can't call #BKE_pose_free() here because of library linking
					 * freeing will recurse down into every pose constraints ID pointers
					 * which are not always valid, so for now free directly and suffer
					 * some leaked memory rather then crashing immediately
					 * while bad this _is_ an exceptional case - campbell */
#if 0
					BKE_pose_free(ob->pose);
#else
					MEM_freeN(ob->pose);
#endif
					ob->pose = NULL;
				}
			}
			for (a=0; a < ob->totcol; a++) 
				ob->mat[a] = newlibadr_us(fd, ob->id.lib, ob->mat[a]);
			
			/* When the object is local and the data is library its possible
			 * the material list size gets out of sync. [#22663] */
			if (ob->data && ob->id.lib != ((ID *)ob->data)->lib) {
				const short *totcol_data = give_totcolp(ob);
				/* Only expand so as not to loose any object materials that might be set. */
				if (totcol_data && (*totcol_data > ob->totcol)) {
					/* printf("'%s' %d -> %d\n", ob->id.name, ob->totcol, *totcol_data); */
					BKE_material_resize_object(main, ob, *totcol_data, false);
				}
			}
			
			ob->gpd = newlibadr_us(fd, ob->id.lib, ob->gpd);
			ob->duplilist = NULL;
			
			ob->id.tag &= ~LIB_TAG_NEED_LINK;
			/* if id.us==0 a new base will be created later on */
			
			/* WARNING! Also check expand_object(), should reflect the stuff below. */
			lib_link_pose(fd, main, ob, ob->pose);
			lib_link_constraints(fd, &ob->id, &ob->constraints);
			
// XXX deprecated - old animation system <<<
			lib_link_constraint_channels(fd, &ob->id, &ob->constraintChannels);
			lib_link_nlastrips(fd, &ob->id, &ob->nlastrips);
// >>> XXX deprecated - old animation system
			
			for (PartEff *paf = ob->effect.first; paf; paf = paf->next) {
				if (paf->type == EFF_PARTICLE) {
					paf->group = newlibadr_us(fd, ob->id.lib, paf->group);
				}
			}
			
			for (bSensor *sens = ob->sensors.first; sens; sens = sens->next) {
				for (a = 0; a < sens->totlinks; a++)
					sens->links[a] = newglobadr(fd, sens->links[a]);

				if (sens->type == SENS_MESSAGE) {
					bMessageSensor *ms = sens->data;
					ms->fromObject =
						newlibadr(fd, ob->id.lib, ms->fromObject);
				}
			}
			
			for (bController *cont = ob->controllers.first; cont; cont = cont->next) {
				for (a=0; a < cont->totlinks; a++)
					cont->links[a] = newglobadr(fd, cont->links[a]);
				
				if (cont->type == CONT_PYTHON) {
					bPythonCont *pc = cont->data;
					pc->text = newlibadr(fd, ob->id.lib, pc->text);
				}
				cont->slinks = NULL;
				cont->totslinks = 0;
			}
			
			for (bActuator *act = ob->actuators.first; act; act = act->next) {
				switch (act->type) {
					case ACT_SOUND:
					{
						bSoundActuator *sa = act->data;
						sa->sound = newlibadr_us(fd, ob->id.lib, sa->sound);
						break;
					}
					case ACT_GAME:
						/* bGameActuator *ga= act->data; */
						break;
					case ACT_CAMERA:
					{
						bCameraActuator *ca = act->data;
						ca->ob = newlibadr(fd, ob->id.lib, ca->ob);
						break;
					}
					/* leave this one, it's obsolete but necessary to read for conversion */
					case ACT_ADD_OBJECT:
					{
						bAddObjectActuator *eoa = act->data;
						if (eoa)
							eoa->ob = newlibadr(fd, ob->id.lib, eoa->ob);
						break;
					}
					case ACT_OBJECT:
					{
						bObjectActuator *oa = act->data;
						if (oa == NULL) {
							init_actuator(act);
						}
						else {
							oa->reference = newlibadr(fd, ob->id.lib, oa->reference);
						}
						break;
					}
					case ACT_EDIT_OBJECT:
					{
						bEditObjectActuator *eoa = act->data;
						if (eoa == NULL) {
							init_actuator(act);
						}
						else {
							eoa->ob = newlibadr(fd, ob->id.lib, eoa->ob);
							eoa->me = newlibadr(fd, ob->id.lib, eoa->me);
						}
						break;
					}
					case ACT_SCENE:
					{
						bSceneActuator *sa = act->data;
						sa->camera = newlibadr(fd, ob->id.lib, sa->camera);
						sa->scene = newlibadr(fd, ob->id.lib, sa->scene);
						break;
					}
					case ACT_ACTION:
					{
						bActionActuator *aa = act->data;
						aa->act = newlibadr_us(fd, ob->id.lib, aa->act);
						break;
					}
					case ACT_SHAPEACTION:
					{
						bActionActuator *aa = act->data;
						aa->act = newlibadr_us(fd, ob->id.lib, aa->act);
						break;
					}
					case ACT_PROPERTY:
					{
						bPropertyActuator *pa = act->data;
						pa->ob = newlibadr(fd, ob->id.lib, pa->ob);
						break;
					}
					case ACT_MESSAGE:
					{
						bMessageActuator *ma = act->data;
						ma->toObject = newlibadr(fd, ob->id.lib, ma->toObject);
						break;
					}
					case ACT_2DFILTER:
					{
						bTwoDFilterActuator *_2dfa = act->data;
						_2dfa->text = newlibadr(fd, ob->id.lib, _2dfa->text);
						break;
					}
					case ACT_PARENT:
					{
						bParentActuator *parenta = act->data;
						parenta->ob = newlibadr(fd, ob->id.lib, parenta->ob);
						break;
					}
					case ACT_STATE:
						/* bStateActuator *statea = act->data; */
						break;
					case ACT_ARMATURE:
					{
						bArmatureActuator *arma= act->data;
						arma->target = newlibadr(fd, ob->id.lib, arma->target);
						arma->subtarget = newlibadr(fd, ob->id.lib, arma->subtarget);
						break;
					}
					case ACT_STEERING:
					{
						bSteeringActuator *steeringa = act->data;
						steeringa->target = newlibadr(fd, ob->id.lib, steeringa->target);
						steeringa->navmesh = newlibadr(fd, ob->id.lib, steeringa->navmesh);
						break;
					}
					case ACT_MOUSE:
						/* bMouseActuator *moa = act->data; */
						break;
				}
			}
			
			{
				FluidsimModifierData *fluidmd = (FluidsimModifierData *)modifiers_findByType(ob, eModifierType_Fluidsim);
				
				if (fluidmd && fluidmd->fss)
					fluidmd->fss->ipo = newlibadr_us(fd, ob->id.lib, fluidmd->fss->ipo);  // XXX deprecated - old animation system
			}
			
			{
				SmokeModifierData *smd = (SmokeModifierData *)modifiers_findByType(ob, eModifierType_Smoke);
				
				if (smd && (smd->type == MOD_SMOKE_TYPE_DOMAIN) && smd->domain) {
					smd->domain->flags |= MOD_SMOKE_FILE_LOAD; /* flag for refreshing the simulation after loading */
				}
			}
			
			/* texture field */
			if (ob->pd)
				lib_link_partdeflect(fd, &ob->id, ob->pd);
			
			if (ob->soft) {
				ob->soft->collision_group = newlibadr(fd, ob->id.lib, ob->soft->collision_group);

				ob->soft->effector_weights->group = newlibadr(fd, ob->id.lib, ob->soft->effector_weights->group);
			}
			
			lib_link_particlesystems(fd, ob, &ob->id, &ob->particlesystem);
			lib_link_modifiers(fd, ob);

			if (ob->rigidbody_constraint) {
				ob->rigidbody_constraint->ob1 = newlibadr(fd, ob->id.lib, ob->rigidbody_constraint->ob1);
				ob->rigidbody_constraint->ob2 = newlibadr(fd, ob->id.lib, ob->rigidbody_constraint->ob2);
			}

			{
				LodLevel *level;
				for (level = ob->lodlevels.first; level; level = level->next) {
					level->source = newlibadr(fd, ob->id.lib, level->source);

					if (!level->source && level == ob->lodlevels.first)
						level->source = ob;
				}
			}
		}
	}
	
	if (warn) {
		BKE_report(fd->reports, RPT_WARNING, "Warning in console");
	}
}


static void direct_link_pose(FileData *fd, bPose *pose)
{
	bPoseChannel *pchan;

	if (!pose)
		return;

	link_list(fd, &pose->chanbase);
	link_list(fd, &pose->agroups);

	pose->chanhash = NULL;

	for (pchan = pose->chanbase.first; pchan; pchan=pchan->next) {
		pchan->bone = NULL;
		pchan->parent = newdataadr(fd, pchan->parent);
		pchan->child = newdataadr(fd, pchan->child);
		pchan->custom_tx = newdataadr(fd, pchan->custom_tx);
		
		pchan->bbone_prev = newdataadr(fd, pchan->bbone_prev);
		pchan->bbone_next = newdataadr(fd, pchan->bbone_next);
		
		direct_link_constraints(fd, &pchan->constraints);
		
		pchan->prop = newdataadr(fd, pchan->prop);
		IDP_DirectLinkGroup_OrFree(&pchan->prop, (fd->flags & FD_FLAGS_SWITCH_ENDIAN), fd);
		
		pchan->mpath = newdataadr(fd, pchan->mpath);
		if (pchan->mpath)
			direct_link_motionpath(fd, pchan->mpath);
		
		BLI_listbase_clear(&pchan->iktree);
		BLI_listbase_clear(&pchan->siktree);
		
		/* in case this value changes in future, clamp else we get undefined behavior */
		CLAMP(pchan->rotmode, ROT_MODE_MIN, ROT_MODE_MAX);

		pchan->draw_data = NULL;
	}
	pose->ikdata = NULL;
	if (pose->ikparam != NULL) {
		pose->ikparam = newdataadr(fd, pose->ikparam);
	}
}

static void direct_link_modifiers(FileData *fd, ListBase *lb)
{
	ModifierData *md;
	
	link_list(fd, lb);
	
	for (md=lb->first; md; md=md->next) {
		md->error = NULL;
		md->scene = NULL;
		
		/* if modifiers disappear, or for upward compatibility */
		if (NULL == modifierType_getInfo(md->type))
			md->type = eModifierType_None;
			
		if (md->type == eModifierType_Subsurf) {
			SubsurfModifierData *smd = (SubsurfModifierData *)md;
			
			smd->emCache = smd->mCache = NULL;
		}
		else if (md->type == eModifierType_Armature) {
			ArmatureModifierData *amd = (ArmatureModifierData *)md;
			
			amd->prevCos = NULL;
		}
		else if (md->type == eModifierType_Cloth) {
			ClothModifierData *clmd = (ClothModifierData *)md;
			
			clmd->clothObject = NULL;
			clmd->hairdata = NULL;
			
			clmd->sim_parms= newdataadr(fd, clmd->sim_parms);
			clmd->coll_parms= newdataadr(fd, clmd->coll_parms);
			
			direct_link_pointcache_list(fd, &clmd->ptcaches, &clmd->point_cache, 0);
			
			if (clmd->sim_parms) {
				if (clmd->sim_parms->presets > 10)
					clmd->sim_parms->presets = 0;
				
				clmd->sim_parms->reset = 0;
				
				clmd->sim_parms->effector_weights = newdataadr(fd, clmd->sim_parms->effector_weights);
				
				if (!clmd->sim_parms->effector_weights) {
					clmd->sim_parms->effector_weights = BKE_add_effector_weights(NULL);
				}
			}
			
			clmd->solver_result = NULL;
		}
		else if (md->type == eModifierType_Fluidsim) {
			FluidsimModifierData *fluidmd = (FluidsimModifierData *)md;
			
			fluidmd->fss = newdataadr(fd, fluidmd->fss);
			if (fluidmd->fss) {
				fluidmd->fss->fmd = fluidmd;
				fluidmd->fss->meshVelocities = NULL;
			}
		}
		else if (md->type == eModifierType_Smoke) {
			SmokeModifierData *smd = (SmokeModifierData *)md;
			
			if (smd->type == MOD_SMOKE_TYPE_DOMAIN) {
				smd->flow = NULL;
				smd->coll = NULL;
				smd->domain = newdataadr(fd, smd->domain);
				smd->domain->smd = smd;
				
				smd->domain->fluid = NULL;
				smd->domain->fluid_mutex = BLI_rw_mutex_alloc();
				smd->domain->wt = NULL;
				smd->domain->shadow = NULL;
				smd->domain->tex = NULL;
				smd->domain->tex_shadow = NULL;
				smd->domain->tex_flame = NULL;
				smd->domain->tex_wt = NULL;
				smd->domain->coba = newdataadr(fd, smd->domain->coba);
				
				smd->domain->effector_weights = newdataadr(fd, smd->domain->effector_weights);
				if (!smd->domain->effector_weights)
					smd->domain->effector_weights = BKE_add_effector_weights(NULL);
				
				direct_link_pointcache_list(fd, &(smd->domain->ptcaches[0]), &(smd->domain->point_cache[0]), 1);
				
				/* Smoke uses only one cache from now on, so store pointer convert */
				if (smd->domain->ptcaches[1].first || smd->domain->point_cache[1]) {
					if (smd->domain->point_cache[1]) {
						PointCache *cache = newdataadr(fd, smd->domain->point_cache[1]);
						if (cache->flag & PTCACHE_FAKE_SMOKE) {
							/* Smoke was already saved in "new format" and this cache is a fake one. */
						}
						else {
							printf("High resolution smoke cache not available due to pointcache update. Please reset the simulation.\n");
						}
						BKE_ptcache_free(cache);
					}
					BLI_listbase_clear(&smd->domain->ptcaches[1]);
					smd->domain->point_cache[1] = NULL;
				}
			}
			else if (smd->type == MOD_SMOKE_TYPE_FLOW) {
				smd->domain = NULL;
				smd->coll = NULL;
				smd->flow = newdataadr(fd, smd->flow);
				smd->flow->smd = smd;
				smd->flow->dm = NULL;
				smd->flow->verts_old = NULL;
				smd->flow->numverts = 0;
				smd->flow->psys = newdataadr(fd, smd->flow->psys);
			}
			else if (smd->type == MOD_SMOKE_TYPE_COLL) {
				smd->flow = NULL;
				smd->domain = NULL;
				smd->coll = newdataadr(fd, smd->coll);
				if (smd->coll) {
					smd->coll->smd = smd;
					smd->coll->verts_old = NULL;
					smd->coll->numverts = 0;
					smd->coll->dm = NULL;
				}
				else {
					smd->type = 0;
					smd->flow = NULL;
					smd->domain = NULL;
					smd->coll = NULL;
				}
			}
		}
		else if (md->type == eModifierType_DynamicPaint) {
			DynamicPaintModifierData *pmd = (DynamicPaintModifierData *)md;
			
			if (pmd->canvas) {
				pmd->canvas = newdataadr(fd, pmd->canvas);
				pmd->canvas->pmd = pmd;
				pmd->canvas->dm = NULL;
				pmd->canvas->flags &= ~MOD_DPAINT_BAKING; /* just in case */
				
				if (pmd->canvas->surfaces.first) {
					DynamicPaintSurface *surface;
					link_list(fd, &pmd->canvas->surfaces);
					
					for (surface=pmd->canvas->surfaces.first; surface; surface=surface->next) {
						surface->canvas = pmd->canvas;
						surface->data = NULL;
						direct_link_pointcache_list(fd, &(surface->ptcaches), &(surface->pointcache), 1);
						
						if (!(surface->effector_weights = newdataadr(fd, surface->effector_weights)))
							surface->effector_weights = BKE_add_effector_weights(NULL);
					}
				}
			}
			if (pmd->brush) {
				pmd->brush = newdataadr(fd, pmd->brush);
				pmd->brush->pmd = pmd;
				pmd->brush->psys = newdataadr(fd, pmd->brush->psys);
				pmd->brush->paint_ramp = newdataadr(fd, pmd->brush->paint_ramp);
				pmd->brush->vel_ramp = newdataadr(fd, pmd->brush->vel_ramp);
				pmd->brush->dm = NULL;
			}
		}
		else if (md->type == eModifierType_Collision) {
			CollisionModifierData *collmd = (CollisionModifierData *)md;
#if 0
			// TODO: CollisionModifier should use pointcache 
			// + have proper reset events before enabling this
			collmd->x = newdataadr(fd, collmd->x);
			collmd->xnew = newdataadr(fd, collmd->xnew);
			collmd->mfaces = newdataadr(fd, collmd->mfaces);
			
			collmd->current_x = MEM_calloc_arrayN(collmd->numverts, sizeof(MVert), "current_x");
			collmd->current_xnew = MEM_calloc_arrayN(collmd->numverts, sizeof(MVert), "current_xnew");
			collmd->current_v = MEM_calloc_arrayN(collmd->numverts, sizeof(MVert), "current_v");
#endif
			
			collmd->x = NULL;
			collmd->xnew = NULL;
			collmd->current_x = NULL;
			collmd->current_xnew = NULL;
			collmd->current_v = NULL;
			collmd->time_x = collmd->time_xnew = -1000;
			collmd->mvert_num = 0;
			collmd->tri_num = 0;
			collmd->is_static = false;
			collmd->bvhtree = NULL;
			collmd->tri = NULL;
			
		}
		else if (md->type == eModifierType_Surface) {
			SurfaceModifierData *surmd = (SurfaceModifierData *)md;
			
			surmd->dm = NULL;
			surmd->bvhtree = NULL;
			surmd->x = NULL;
			surmd->v = NULL;
			surmd->numverts = 0;
		}
		else if (md->type == eModifierType_Hook) {
			HookModifierData *hmd = (HookModifierData *)md;
			
			hmd->indexar = newdataadr(fd, hmd->indexar);
			if (fd->flags & FD_FLAGS_SWITCH_ENDIAN) {
				BLI_endian_switch_int32_array(hmd->indexar, hmd->totindex);
			}

			hmd->curfalloff = newdataadr(fd, hmd->curfalloff);
			if (hmd->curfalloff) {
				direct_link_curvemapping(fd, hmd->curfalloff);
			}
		}
		else if (md->type == eModifierType_ParticleSystem) {
			ParticleSystemModifierData *psmd = (ParticleSystemModifierData *)md;
			
			psmd->dm_final = NULL;
			psmd->dm_deformed = NULL;
			psmd->psys= newdataadr(fd, psmd->psys);
			psmd->flag &= ~eParticleSystemFlag_psys_updated;
			psmd->flag |= eParticleSystemFlag_file_loaded;
		}
		else if (md->type == eModifierType_Explode) {
			ExplodeModifierData *psmd = (ExplodeModifierData *)md;
			
			psmd->facepa = NULL;
		}
		else if (md->type == eModifierType_MeshDeform) {
			MeshDeformModifierData *mmd = (MeshDeformModifierData *)md;
			
			mmd->bindinfluences = newdataadr(fd, mmd->bindinfluences);
			mmd->bindoffsets = newdataadr(fd, mmd->bindoffsets);
			mmd->bindcagecos = newdataadr(fd, mmd->bindcagecos);
			mmd->dyngrid = newdataadr(fd, mmd->dyngrid);
			mmd->dyninfluences = newdataadr(fd, mmd->dyninfluences);
			mmd->dynverts = newdataadr(fd, mmd->dynverts);
			
			mmd->bindweights = newdataadr(fd, mmd->bindweights);
			mmd->bindcos = newdataadr(fd, mmd->bindcos);
			
			if (fd->flags & FD_FLAGS_SWITCH_ENDIAN) {
				if (mmd->bindoffsets)  BLI_endian_switch_int32_array(mmd->bindoffsets, mmd->totvert + 1);
				if (mmd->bindcagecos)  BLI_endian_switch_float_array(mmd->bindcagecos, mmd->totcagevert * 3);
				if (mmd->dynverts)     BLI_endian_switch_int32_array(mmd->dynverts, mmd->totvert);
				if (mmd->bindweights)  BLI_endian_switch_float_array(mmd->bindweights, mmd->totvert);
				if (mmd->bindcos)      BLI_endian_switch_float_array(mmd->bindcos, mmd->totcagevert * 3);
			}
		}
		else if (md->type == eModifierType_Ocean) {
			OceanModifierData *omd = (OceanModifierData *)md;
			omd->oceancache = NULL;
			omd->ocean = NULL;
			omd->refresh = (MOD_OCEAN_REFRESH_ADD|MOD_OCEAN_REFRESH_RESET|MOD_OCEAN_REFRESH_SIM);
		}
		else if (md->type == eModifierType_Warp) {
			WarpModifierData *tmd = (WarpModifierData *)md;
			
			tmd->curfalloff= newdataadr(fd, tmd->curfalloff);
			if (tmd->curfalloff)
				direct_link_curvemapping(fd, tmd->curfalloff);
		}
		else if (md->type == eModifierType_WeightVGEdit) {
			WeightVGEditModifierData *wmd = (WeightVGEditModifierData *)md;
			
			wmd->cmap_curve = newdataadr(fd, wmd->cmap_curve);
			if (wmd->cmap_curve)
				direct_link_curvemapping(fd, wmd->cmap_curve);
		}
		else if (md->type == eModifierType_LaplacianDeform) {
			LaplacianDeformModifierData *lmd = (LaplacianDeformModifierData *)md;

			lmd->vertexco = newdataadr(fd, lmd->vertexco);
			if (fd->flags & FD_FLAGS_SWITCH_ENDIAN) {
				BLI_endian_switch_float_array(lmd->vertexco, lmd->total_verts * 3);
			}
			lmd->cache_system = NULL;
		}
		else if (md->type == eModifierType_CorrectiveSmooth) {
			CorrectiveSmoothModifierData *csmd = (CorrectiveSmoothModifierData*)md;

			if (csmd->bind_coords) {
				csmd->bind_coords = newdataadr(fd, csmd->bind_coords);
				if (fd->flags & FD_FLAGS_SWITCH_ENDIAN) {
					BLI_endian_switch_float_array((float *)csmd->bind_coords, csmd->bind_coords_num * 3);
				}
			}

			/* runtime only */
			csmd->delta_cache = NULL;
			csmd->delta_cache_num = 0;
		}
		else if (md->type == eModifierType_MeshSequenceCache) {
			MeshSeqCacheModifierData *msmcd = (MeshSeqCacheModifierData *)md;
			msmcd->reader = NULL;
		}
		else if (md->type == eModifierType_SurfaceDeform) {
			SurfaceDeformModifierData *smd = (SurfaceDeformModifierData *)md;

			smd->verts = newdataadr(fd, smd->verts);

			if (smd->verts) {
				for (int i = 0; i < smd->numverts; i++) {
					smd->verts[i].binds = newdataadr(fd, smd->verts[i].binds);

					if (smd->verts[i].binds) {
						for (int j = 0; j < smd->verts[i].numbinds; j++) {
							smd->verts[i].binds[j].vert_inds = newdataadr(fd, smd->verts[i].binds[j].vert_inds);
							smd->verts[i].binds[j].vert_weights = newdataadr(fd, smd->verts[i].binds[j].vert_weights);

							if (fd->flags & FD_FLAGS_SWITCH_ENDIAN) {
								if (smd->verts[i].binds[j].vert_inds)
									BLI_endian_switch_uint32_array(smd->verts[i].binds[j].vert_inds, smd->verts[i].binds[j].numverts);

								if (smd->verts[i].binds[j].vert_weights) {
									if (smd->verts[i].binds[j].mode == MOD_SDEF_MODE_CENTROID ||
									    smd->verts[i].binds[j].mode == MOD_SDEF_MODE_LOOPTRI)
										BLI_endian_switch_float_array(smd->verts[i].binds[j].vert_weights, 3);
									else
										BLI_endian_switch_float_array(smd->verts[i].binds[j].vert_weights, smd->verts[i].binds[j].numverts);
								}
							}
						}
					}
				}
			}
		}
	}
}

static void direct_link_object(FileData *fd, Object *ob)
{
	PartEff *paf;
	bProperty *prop;
	bSensor *sens;
	bController *cont;
	bActuator *act;
	
	/* weak weak... this was only meant as draw flag, now is used in give_base_to_objects too */
	ob->flag &= ~OB_FROMGROUP;

	/* XXX This should not be needed - but seems like it can happen in some cases, so for now play safe... */
	ob->proxy_from = NULL;
	
	ob->adt = newdataadr(fd, ob->adt);
	direct_link_animdata(fd, ob->adt);
	
	ob->pose = newdataadr(fd, ob->pose);
	direct_link_pose(fd, ob->pose);
	
	ob->mpath = newdataadr(fd, ob->mpath);
	if (ob->mpath)
		direct_link_motionpath(fd, ob->mpath);
	
	link_list(fd, &ob->defbase);
	link_list(fd, &ob->fmaps);
// XXX deprecated - old animation system <<<
	direct_link_nlastrips(fd, &ob->nlastrips);
	link_list(fd, &ob->constraintChannels);
// >>> XXX deprecated - old animation system
	
	ob->mat= newdataadr(fd, ob->mat);
	test_pointer_array(fd, (void **)&ob->mat);
	ob->matbits= newdataadr(fd, ob->matbits);
	
	/* do it here, below old data gets converted */
	direct_link_modifiers(fd, &ob->modifiers);
	
	link_list(fd, &ob->effect);
	paf= ob->effect.first;
	while (paf) {
		if (paf->type == EFF_PARTICLE) {
			paf->keys = NULL;
		}
		if (paf->type == EFF_WAVE) {
			WaveEff *wav = (WaveEff*) paf;
			PartEff *next = paf->next;
			WaveModifierData *wmd = (WaveModifierData*) modifier_new(eModifierType_Wave);
			
			wmd->damp = wav->damp;
			wmd->flag = wav->flag;
			wmd->height = wav->height;
			wmd->lifetime = wav->lifetime;
			wmd->narrow = wav->narrow;
			wmd->speed = wav->speed;
			wmd->startx = wav->startx;
			wmd->starty = wav->startx;
			wmd->timeoffs = wav->timeoffs;
			wmd->width = wav->width;
			
			BLI_addtail(&ob->modifiers, wmd);
			
			BLI_remlink(&ob->effect, paf);
			MEM_freeN(paf);
			
			paf = next;
			continue;
		}
		if (paf->type == EFF_BUILD) {
			BuildEff *baf = (BuildEff*) paf;
			PartEff *next = paf->next;
			BuildModifierData *bmd = (BuildModifierData*) modifier_new(eModifierType_Build);
			
			bmd->start = baf->sfra;
			bmd->length = baf->len;
			bmd->randomize = 0;
			bmd->seed = 1;
			
			BLI_addtail(&ob->modifiers, bmd);
			
			BLI_remlink(&ob->effect, paf);
			MEM_freeN(paf);
			
			paf = next;
			continue;
		}
		paf = paf->next;
	}
	
	ob->pd= newdataadr(fd, ob->pd);
	direct_link_partdeflect(ob->pd);
	ob->soft= newdataadr(fd, ob->soft);
	if (ob->soft) {
		SoftBody *sb = ob->soft;
		
		sb->bpoint = NULL;	// init pointers so it gets rebuilt nicely
		sb->bspring = NULL;
		sb->scratch = NULL;
		/* although not used anymore */
		/* still have to be loaded to be compatible with old files */
		sb->keys = newdataadr(fd, sb->keys);
		test_pointer_array(fd, (void **)&sb->keys);
		if (sb->keys) {
			int a;
			for (a = 0; a < sb->totkey; a++) {
				sb->keys[a] = newdataadr(fd, sb->keys[a]);
			}
		}
		
		sb->effector_weights = newdataadr(fd, sb->effector_weights);
		if (!sb->effector_weights)
			sb->effector_weights = BKE_add_effector_weights(NULL);
		
		direct_link_pointcache_list(fd, &sb->ptcaches, &sb->pointcache, 0);
	}
	ob->bsoft = newdataadr(fd, ob->bsoft);
	ob->fluidsimSettings= newdataadr(fd, ob->fluidsimSettings); /* NT */
	
	ob->rigidbody_object = newdataadr(fd, ob->rigidbody_object);
	if (ob->rigidbody_object) {
		RigidBodyOb *rbo = ob->rigidbody_object;
		
		/* must nullify the references to physics sim objects, since they no-longer exist 
		 * (and will need to be recalculated) 
		 */
		rbo->physics_object = NULL;
		rbo->physics_shape = NULL;
	}
	ob->rigidbody_constraint = newdataadr(fd, ob->rigidbody_constraint);
	if (ob->rigidbody_constraint)
		ob->rigidbody_constraint->physics_constraint = NULL;

	link_list(fd, &ob->particlesystem);
	direct_link_particlesystems(fd, &ob->particlesystem);
	
	link_list(fd, &ob->prop);
	for (prop = ob->prop.first; prop; prop = prop->next) {
		prop->poin = newdataadr(fd, prop->poin);
		if (prop->poin == NULL) 
			prop->poin = &prop->data;
	}

	link_list(fd, &ob->sensors);
	for (sens = ob->sensors.first; sens; sens = sens->next) {
		sens->data = newdataadr(fd, sens->data);
		sens->links = newdataadr(fd, sens->links);
		test_pointer_array(fd, (void **)&sens->links);
	}

	direct_link_constraints(fd, &ob->constraints);

	link_glob_list(fd, &ob->controllers);
	if (ob->init_state) {
		/* if a known first state is specified, set it so that the game will start ok */
		ob->state = ob->init_state;
	}
	else if (!ob->state) {
		ob->state = 1;
	}
	for (cont = ob->controllers.first; cont; cont = cont->next) {
		cont->data = newdataadr(fd, cont->data);
		cont->links = newdataadr(fd, cont->links);
		test_pointer_array(fd, (void **)&cont->links);
		if (cont->state_mask == 0)
			cont->state_mask = 1;
	}

	link_glob_list(fd, &ob->actuators);
	for (act = ob->actuators.first; act; act = act->next) {
		act->data = newdataadr(fd, act->data);
	}

	link_list(fd, &ob->hooks);
	while (ob->hooks.first) {
		ObHook *hook = ob->hooks.first;
		HookModifierData *hmd = (HookModifierData *)modifier_new(eModifierType_Hook);
		
		hook->indexar= newdataadr(fd, hook->indexar);
		if (fd->flags & FD_FLAGS_SWITCH_ENDIAN) {
			BLI_endian_switch_int32_array(hook->indexar, hook->totindex);
		}
		
		/* Do conversion here because if we have loaded
		 * a hook we need to make sure it gets converted
		 * and freed, regardless of version.
		 */
		copy_v3_v3(hmd->cent, hook->cent);
		hmd->falloff = hook->falloff;
		hmd->force = hook->force;
		hmd->indexar = hook->indexar;
		hmd->object = hook->parent;
		memcpy(hmd->parentinv, hook->parentinv, sizeof(hmd->parentinv));
		hmd->totindex = hook->totindex;
		
		BLI_addhead(&ob->modifiers, hmd);
		BLI_remlink(&ob->hooks, hook);
		
		modifier_unique_name(&ob->modifiers, (ModifierData*)hmd);
		
		MEM_freeN(hook);
	}
	
	ob->iuser = newdataadr(fd, ob->iuser);
	if (ob->type == OB_EMPTY && ob->empty_drawtype == OB_EMPTY_IMAGE && !ob->iuser) {
		BKE_object_empty_draw_type_set(ob, ob->empty_drawtype);
	}

	ob->customdata_mask = 0;
	ob->bb = NULL;
	ob->derivedDeform = NULL;
	ob->derivedFinal = NULL;
	BLI_listbase_clear(&ob->gpulamp);
	BLI_listbase_clear(&ob->drawdata);
	link_list(fd, &ob->pc_ids);

	/* Runtime curve data  */
	ob->curve_cache = NULL;

	/* in case this value changes in future, clamp else we get undefined behavior */
	CLAMP(ob->rotmode, ROT_MODE_MIN, ROT_MODE_MAX);

	if (ob->sculpt) {
		ob->sculpt = MEM_callocN(sizeof(SculptSession), "reload sculpt session");
	}

	link_list(fd, &ob->lodlevels);
	ob->currentlod = ob->lodlevels.first;

	ob->preview = direct_link_preview_image(fd, ob->preview);

	ob->base_collection_properties = NULL;
}

/* ************ READ SCENE ***************** */

/* patch for missing scene IDs, can't be in do-versions */
static void composite_patch(bNodeTree *ntree, Scene *scene)
{
	bNode *node;
	
	for (node = ntree->nodes.first; node; node = node->next) {
		if (node->id==NULL && node->type == CMP_NODE_R_LAYERS)
			node->id = &scene->id;
	}
}

static void link_paint(FileData *fd, Scene *sce, Paint *p)
{
	if (p) {
		p->brush = newlibadr_us(fd, sce->id.lib, p->brush);
		p->palette = newlibadr_us(fd, sce->id.lib, p->palette);
		p->paint_cursor = NULL;
	}
}

static void lib_link_sequence_modifiers(FileData *fd, Scene *scene, ListBase *lb)
{
	SequenceModifierData *smd;

	for (smd = lb->first; smd; smd = smd->next) {
		if (smd->mask_id)
			smd->mask_id = newlibadr_us(fd, scene->id.lib, smd->mask_id);
	}
}

/* check for cyclic set-scene,
 * libs can cause this case which is normally prevented, see (T#####) */
#define USE_SETSCENE_CHECK

#ifdef USE_SETSCENE_CHECK
/**
 * A version of #BKE_scene_validate_setscene with special checks for linked libs.
 */
static bool scene_validate_setscene__liblink(Scene *sce, const int totscene)
{
	Scene *sce_iter;
	int a;

	if (sce->set == NULL) return 1;

	for (a = 0, sce_iter = sce; sce_iter->set; sce_iter = sce_iter->set, a++) {
		if (sce_iter->id.tag & LIB_TAG_NEED_LINK) {
			return 1;
		}

		if (a > totscene) {
			sce->set = NULL;
			return 0;
		}
	}

	return 1;
}
#endif

static void lib_link_scene_collection(FileData *fd, Library *lib, SceneCollection *sc)
{
	for (LinkData *link = sc->objects.first; link; link = link->next) {
		link->data = newlibadr_us(fd, lib, link->data);
		BLI_assert(link->data);
	}

	for (SceneCollection *nsc = sc->scene_collections.first; nsc; nsc = nsc->next) {
		lib_link_scene_collection(fd, lib, nsc);
	}
}

static void lib_link_layer_collection(FileData *fd, LayerCollection *layer_collection)
{
	IDP_LibLinkProperty(layer_collection->properties, fd);

	for (LayerCollection *layer_collection_nested = layer_collection->layer_collections.first;
	     layer_collection_nested != NULL;
	     layer_collection_nested = layer_collection_nested->next)
	{
		lib_link_layer_collection(fd, layer_collection_nested);
	}
}

static void lib_link_view_layer(FileData *fd, Library *lib, ViewLayer *view_layer)
{
	/* tag scene layer to update for collection tree evaluation */
	view_layer->flag |= VIEW_LAYER_ENGINE_DIRTY;

	for (FreestyleModuleConfig *fmc = view_layer->freestyle_config.modules.first; fmc; fmc = fmc->next) {
		fmc->script = newlibadr(fd, lib, fmc->script);
	}

	for (FreestyleLineSet *fls = view_layer->freestyle_config.linesets.first; fls; fls = fls->next) {
		fls->linestyle = newlibadr_us(fd, lib, fls->linestyle);
		fls->group = newlibadr_us(fd, lib, fls->group);
	}

	for (Base *base = view_layer->object_bases.first; base; base = base->next) {
		/* we only bump the use count for the collection objects */
		base->object = newlibadr(fd, lib, base->object);
		base->flag |= BASE_DIRTY_ENGINE_SETTINGS;
		base->collection_properties = NULL;
	}

	for (LayerCollection *layer_collection = view_layer->layer_collections.first;
	     layer_collection != NULL;
	     layer_collection = layer_collection->next)
	{
		lib_link_layer_collection(fd, layer_collection);
	}

	IDP_LibLinkProperty(view_layer->properties, fd);
	IDP_LibLinkProperty(view_layer->id_properties, fd);
}

static void lib_link_scene(FileData *fd, Main *main)
{
#ifdef USE_SETSCENE_CHECK
	bool need_check_set = false;
	int totscene = 0;
#endif
	
	for (Scene *sce = main->scene.first; sce; sce = sce->id.next) {
		if (sce->id.tag & LIB_TAG_NEED_LINK) {
			/* Link ID Properties -- and copy this comment EXACTLY for easy finding
			 * of library blocks that implement this.*/
			IDP_LibLinkProperty(sce->id.properties, fd);
			lib_link_animdata(fd, &sce->id, sce->adt);
			
			lib_link_keyingsets(fd, &sce->id, &sce->keyingsets);
			
			sce->camera = newlibadr(fd, sce->id.lib, sce->camera);
			sce->world = newlibadr_us(fd, sce->id.lib, sce->world);
			sce->set = newlibadr(fd, sce->id.lib, sce->set);
			sce->gpd = newlibadr_us(fd, sce->id.lib, sce->gpd);
			
			link_paint(fd, sce, &sce->toolsettings->sculpt->paint);
			link_paint(fd, sce, &sce->toolsettings->vpaint->paint);
			link_paint(fd, sce, &sce->toolsettings->wpaint->paint);
			link_paint(fd, sce, &sce->toolsettings->imapaint.paint);
			link_paint(fd, sce, &sce->toolsettings->uvsculpt->paint);

			if (sce->toolsettings->sculpt)
				sce->toolsettings->sculpt->gravity_object =
						newlibadr(fd, sce->id.lib, sce->toolsettings->sculpt->gravity_object);

			if (sce->toolsettings->imapaint.stencil)
				sce->toolsettings->imapaint.stencil =
				        newlibadr_us(fd, sce->id.lib, sce->toolsettings->imapaint.stencil);

			if (sce->toolsettings->imapaint.clone)
				sce->toolsettings->imapaint.clone =
				        newlibadr_us(fd, sce->id.lib, sce->toolsettings->imapaint.clone);

			if (sce->toolsettings->imapaint.canvas)
				sce->toolsettings->imapaint.canvas =
				        newlibadr_us(fd, sce->id.lib, sce->toolsettings->imapaint.canvas);
			
			sce->toolsettings->skgen_template = newlibadr(fd, sce->id.lib, sce->toolsettings->skgen_template);
			
			sce->toolsettings->particle.shape_object = newlibadr(fd, sce->id.lib, sce->toolsettings->particle.shape_object);
			
			for (Base *base_legacy_next, *base_legacy = sce->base.first; base_legacy; base_legacy = base_legacy_next) {
				base_legacy_next = base_legacy->next;
				
				base_legacy->object = newlibadr_us(fd, sce->id.lib, base_legacy->object);
				
				if (base_legacy->object == NULL) {
					blo_reportf_wrap(fd->reports, RPT_WARNING, TIP_("LIB: object lost from scene: '%s'"),
					                 sce->id.name + 2);
					BLI_remlink(&sce->base, base_legacy);
					if (base_legacy == sce->basact) sce->basact = NULL;
					MEM_freeN(base_legacy);
				}
			}
			
			Sequence *seq;
			SEQ_BEGIN (sce->ed, seq)
			{
				IDP_LibLinkProperty(seq->prop, fd);

				if (seq->ipo) seq->ipo = newlibadr_us(fd, sce->id.lib, seq->ipo);  // XXX deprecated - old animation system
				seq->scene_sound = NULL;
				if (seq->scene) {
					seq->scene = newlibadr(fd, sce->id.lib, seq->scene);
					if (seq->scene) {
						seq->scene_sound = BKE_sound_scene_add_scene_sound_defaults(sce, seq);
					}
				}
				if (seq->clip) {
					seq->clip = newlibadr_us(fd, sce->id.lib, seq->clip);
				}
				if (seq->mask) {
					seq->mask = newlibadr_us(fd, sce->id.lib, seq->mask);
				}
				if (seq->scene_camera) {
					seq->scene_camera = newlibadr(fd, sce->id.lib, seq->scene_camera);
				}
				if (seq->sound) {
					seq->scene_sound = NULL;
					if (seq->type == SEQ_TYPE_SOUND_HD) {
						seq->type = SEQ_TYPE_SOUND_RAM;
					}
					else {
						seq->sound = newlibadr(fd, sce->id.lib, seq->sound);
					}
					if (seq->sound) {
						id_us_plus_no_lib((ID *)seq->sound);
						seq->scene_sound = BKE_sound_add_scene_sound_defaults(sce, seq);
					}
				}
				BLI_listbase_clear(&seq->anims);

				lib_link_sequence_modifiers(fd, sce, &seq->modifiers);
			}
			SEQ_END

			for (TimeMarker *marker = sce->markers.first; marker; marker = marker->next) {
				if (marker->camera) {
					marker->camera = newlibadr(fd, sce->id.lib, marker->camera);
				}
			}
			
			BKE_sequencer_update_muting(sce->ed);
			BKE_sequencer_update_sound_bounds_all(sce);
			
			
			/* rigidbody world relies on it's linked groups */
			if (sce->rigidbody_world) {
				RigidBodyWorld *rbw = sce->rigidbody_world;
				if (rbw->group)
					rbw->group = newlibadr(fd, sce->id.lib, rbw->group);
				if (rbw->constraints)
					rbw->constraints = newlibadr(fd, sce->id.lib, rbw->constraints);
				if (rbw->effector_weights)
					rbw->effector_weights->group = newlibadr(fd, sce->id.lib, rbw->effector_weights->group);
			}
			
			if (sce->nodetree) {
				lib_link_ntree(fd, &sce->id, sce->nodetree);
				sce->nodetree->id.lib = sce->id.lib;
				composite_patch(sce->nodetree, sce);
			}
			
			for (SceneRenderLayer *srl = sce->r.layers.first; srl; srl = srl->next) {
				srl->mat_override = newlibadr_us(fd, sce->id.lib, srl->mat_override);
				for (FreestyleModuleConfig *fmc = srl->freestyleConfig.modules.first; fmc; fmc = fmc->next) {
					fmc->script = newlibadr(fd, sce->id.lib, fmc->script);
				}
				for (FreestyleLineSet *fls = srl->freestyleConfig.linesets.first; fls; fls = fls->next) {
					fls->linestyle = newlibadr_us(fd, sce->id.lib, fls->linestyle);
					fls->group = newlibadr_us(fd, sce->id.lib, fls->group);
				}
			}
			/*Game Settings: Dome Warp Text*/
			sce->gm.dome.warptext = newlibadr(fd, sce->id.lib, sce->gm.dome.warptext);
			
			/* Motion Tracking */
			sce->clip = newlibadr_us(fd, sce->id.lib, sce->clip);

			lib_link_scene_collection(fd, sce->id.lib, sce->collection);

			for (ViewLayer *view_layer = sce->view_layers.first; view_layer; view_layer = view_layer->next) {
				lib_link_view_layer(fd, sce->id.lib, view_layer);
			}

#ifdef USE_SETSCENE_CHECK
			if (sce->set != NULL) {
				/* link flag for scenes with set would be reset later,
				 * so this way we only check cyclic for newly linked scenes.
				 */
				need_check_set = true;
			}
			else {
				/* postpone un-setting the flag until we've checked the set-scene */
				sce->id.tag &= ~LIB_TAG_NEED_LINK;
			}
#else
			sce->id.tag &= ~LIB_TAG_NEED_LINK;
#endif
		}

#ifdef USE_SETSCENE_CHECK
		totscene++;
#endif
	}

#ifdef USE_SETSCENE_CHECK
	if (need_check_set) {
		for (Scene *sce = main->scene.first; sce; sce = sce->id.next) {
			if (sce->id.tag & LIB_TAG_NEED_LINK) {
				sce->id.tag &= ~LIB_TAG_NEED_LINK;
				if (!scene_validate_setscene__liblink(sce, totscene)) {
					printf("Found cyclic background scene when linking %s\n", sce->id.name + 2);
				}
			}
		}
	}
#endif
}

#undef USE_SETSCENE_CHECK


static void link_recurs_seq(FileData *fd, ListBase *lb)
{
	Sequence *seq;
	
	link_list(fd, lb);
	
	for (seq = lb->first; seq; seq = seq->next) {
		if (seq->seqbase.first)
			link_recurs_seq(fd, &seq->seqbase);
	}
}

static void direct_link_paint(FileData *fd, Paint *p)
{
	if (p->num_input_samples < 1)
		p->num_input_samples = 1;

	p->cavity_curve = newdataadr(fd, p->cavity_curve);
	if (p->cavity_curve)
		direct_link_curvemapping(fd, p->cavity_curve);
	else
		BKE_paint_cavity_curve_preset(p, CURVE_PRESET_LINE);
}

static void direct_link_paint_helper(FileData *fd, Paint **paint)
{
	/* TODO. is this needed */
	(*paint) = newdataadr(fd, (*paint));

	if (*paint) {
		direct_link_paint(fd, *paint);
	}
}

static void direct_link_sequence_modifiers(FileData *fd, ListBase *lb)
{
	SequenceModifierData *smd;

	link_list(fd, lb);

	for (smd = lb->first; smd; smd = smd->next) {
		if (smd->mask_sequence)
			smd->mask_sequence = newdataadr(fd, smd->mask_sequence);

		if (smd->type == seqModifierType_Curves) {
			CurvesModifierData *cmd = (CurvesModifierData *) smd;

			direct_link_curvemapping(fd, &cmd->curve_mapping);
		}
		else if (smd->type == seqModifierType_HueCorrect) {
			HueCorrectModifierData *hcmd = (HueCorrectModifierData *) smd;

			direct_link_curvemapping(fd, &hcmd->curve_mapping);
		}
	}
}

static void direct_link_view_settings(FileData *fd, ColorManagedViewSettings *view_settings)
{
	view_settings->curve_mapping = newdataadr(fd, view_settings->curve_mapping);

	if (view_settings->curve_mapping)
		direct_link_curvemapping(fd, view_settings->curve_mapping);
}

static void direct_link_scene_collection(FileData *fd, SceneCollection *sc)
{
	link_list(fd, &sc->objects);
	link_list(fd, &sc->scene_collections);

	for (SceneCollection *nsc = sc->scene_collections.first; nsc; nsc = nsc->next) {
		direct_link_scene_collection(fd, nsc);
	}
}

static void direct_link_layer_collections(FileData *fd, ListBase *lb)
{
	link_list(fd, lb);
	for (LayerCollection *lc = lb->first; lc; lc = lc->next) {
		lc->scene_collection = newdataadr(fd, lc->scene_collection);

		link_list(fd, &lc->object_bases);

		for (LinkData *link = lc->object_bases.first; link; link = link->next) {
			link->data = newdataadr(fd, link->data);
		}

		link_list(fd, &lc->overrides);

		if (lc->properties) {
			lc->properties = newdataadr(fd, lc->properties);
			IDP_DirectLinkGroup_OrFree(&lc->properties, (fd->flags & FD_FLAGS_SWITCH_ENDIAN), fd);
			BKE_layer_collection_engine_settings_validate_collection(lc);
		}
		lc->properties_evaluated = NULL;

		direct_link_layer_collections(fd, &lc->layer_collections);
	}
}

static void direct_link_view_layer(FileData *fd, ViewLayer *view_layer)
{
	view_layer->stats = NULL;
	link_list(fd, &view_layer->object_bases);
	view_layer->basact = newdataadr(fd, view_layer->basact);
	direct_link_layer_collections(fd, &view_layer->layer_collections);

	if (view_layer->properties != NULL) {
		view_layer->properties = newdataadr(fd, view_layer->properties);
		BLI_assert(view_layer->properties != NULL);
		IDP_DirectLinkGroup_OrFree(&view_layer->properties, (fd->flags & FD_FLAGS_SWITCH_ENDIAN), fd);
		BKE_view_layer_engine_settings_validate_layer(view_layer);
	}

	view_layer->id_properties = newdataadr(fd, view_layer->id_properties);
	IDP_DirectLinkGroup_OrFree(&view_layer->id_properties, (fd->flags & FD_FLAGS_SWITCH_ENDIAN), fd);

	link_list(fd, &(view_layer->freestyle_config.modules));
	link_list(fd, &(view_layer->freestyle_config.linesets));

	view_layer->properties_evaluated = NULL;

	BLI_listbase_clear(&view_layer->drawdata);
}

/**
 * Workspaces store a render layer pointer which can only be read after scene is read.
 */
static void direct_link_workspace_link_scene_data(
        FileData *fd, Scene *scene, const ListBase *workspaces)
{
	for (WorkSpace *workspace = workspaces->first; workspace; workspace = workspace->id.next) {
		for (WorkSpaceDataRelation *relation = workspace->scene_viewlayer_relations.first;
		     relation != NULL;
		     relation = relation->next)
		{
			ViewLayer *layer = newdataadr(fd, relation->value);
			if (layer) {
				BLI_assert(BLI_findindex(&scene->view_layers, layer) != -1);
				/* relation->parent is set in lib_link_workspaces */
				relation->value = layer;
			}
		}

		if (workspace->view_layer) { /* this was temporariliy used during 2.8 project. Keep files compatible */
			ViewLayer *layer = newdataadr(fd, workspace->view_layer);
			/* only set when layer is from the scene we read */
			if (layer && (BLI_findindex(&scene->view_layers, layer) != -1)) {
				workspace->view_layer = layer;
			}
		}
	}
}

static void direct_link_scene(FileData *fd, Scene *sce, Main *bmain)
{
	Editing *ed;
	Sequence *seq;
	MetaStack *ms;
	RigidBodyWorld *rbw;
	ViewLayer *view_layer;
	SceneRenderLayer *srl;
	
	sce->depsgraph_hash = NULL;
	sce->fps_info = NULL;
	sce->customdata_mask_modal = 0;
	sce->lay_updated = 0;
	
	BKE_sound_create_scene(sce);
	
	/* set users to one by default, not in lib-link, this will increase it for compo nodes */
	id_us_ensure_real(&sce->id);
	
	link_list(fd, &(sce->base));
	
	sce->adt = newdataadr(fd, sce->adt);
	direct_link_animdata(fd, sce->adt);
	
	link_list(fd, &sce->keyingsets);
	direct_link_keyingsets(fd, &sce->keyingsets);
	
	sce->basact = newdataadr(fd, sce->basact);
	
	sce->toolsettings= newdataadr(fd, sce->toolsettings);
	if (sce->toolsettings) {
		direct_link_paint_helper(fd, (Paint**)&sce->toolsettings->sculpt);
		direct_link_paint_helper(fd, (Paint**)&sce->toolsettings->vpaint);
		direct_link_paint_helper(fd, (Paint**)&sce->toolsettings->wpaint);
		direct_link_paint_helper(fd, (Paint**)&sce->toolsettings->uvsculpt);
		
		direct_link_paint(fd, &sce->toolsettings->imapaint.paint);

		sce->toolsettings->imapaint.paintcursor = NULL;
		sce->toolsettings->particle.paintcursor = NULL;
		sce->toolsettings->particle.scene = NULL;
		sce->toolsettings->particle.view_layer = NULL;
		sce->toolsettings->particle.object = NULL;
		sce->toolsettings->gp_sculpt.paintcursor = NULL;
		
		/* relink grease pencil drawing brushes */
		link_list(fd, &sce->toolsettings->gp_brushes);
		for (bGPDbrush *brush = sce->toolsettings->gp_brushes.first; brush; brush = brush->next) {
			brush->cur_sensitivity = newdataadr(fd, brush->cur_sensitivity);
			if (brush->cur_sensitivity) {
				direct_link_curvemapping(fd, brush->cur_sensitivity);
			}
			brush->cur_strength = newdataadr(fd, brush->cur_strength);
			if (brush->cur_strength) {
				direct_link_curvemapping(fd, brush->cur_strength);
			}
			brush->cur_jitter = newdataadr(fd, brush->cur_jitter);
			if (brush->cur_jitter) {
				direct_link_curvemapping(fd, brush->cur_jitter);
			}
		}
		
		/* relink grease pencil interpolation curves */
		sce->toolsettings->gp_interpolate.custom_ipo = newdataadr(fd, sce->toolsettings->gp_interpolate.custom_ipo);
		if (sce->toolsettings->gp_interpolate.custom_ipo) {
			direct_link_curvemapping(fd, sce->toolsettings->gp_interpolate.custom_ipo);
		}
	}

	if (sce->ed) {
		ListBase *old_seqbasep = &sce->ed->seqbase;
		
		ed = sce->ed = newdataadr(fd, sce->ed);
		
		ed->act_seq = newdataadr(fd, ed->act_seq);
		
		/* recursive link sequences, lb will be correctly initialized */
		link_recurs_seq(fd, &ed->seqbase);
		
		SEQ_BEGIN (ed, seq)
		{
			seq->seq1= newdataadr(fd, seq->seq1);
			seq->seq2= newdataadr(fd, seq->seq2);
			seq->seq3= newdataadr(fd, seq->seq3);
			
			/* a patch: after introduction of effects with 3 input strips */
			if (seq->seq3 == NULL) seq->seq3 = seq->seq2;
			
			seq->effectdata = newdataadr(fd, seq->effectdata);
			seq->stereo3d_format = newdataadr(fd, seq->stereo3d_format);
			
			if (seq->type & SEQ_TYPE_EFFECT)
				seq->flag |= SEQ_EFFECT_NOT_LOADED;
			
			if (seq->type == SEQ_TYPE_SPEED) {
				SpeedControlVars *s = seq->effectdata;
				s->frameMap = NULL;
			}

			seq->prop = newdataadr(fd, seq->prop);
			IDP_DirectLinkGroup_OrFree(&seq->prop, (fd->flags & FD_FLAGS_SWITCH_ENDIAN), fd);

			seq->strip = newdataadr(fd, seq->strip);
			if (seq->strip && seq->strip->done==0) {
				seq->strip->done = true;
				
				if (ELEM(seq->type, SEQ_TYPE_IMAGE, SEQ_TYPE_MOVIE, SEQ_TYPE_SOUND_RAM, SEQ_TYPE_SOUND_HD)) {
					seq->strip->stripdata = newdataadr(fd, seq->strip->stripdata);
				}
				else {
					seq->strip->stripdata = NULL;
				}
				if (seq->flag & SEQ_USE_CROP) {
					seq->strip->crop = newdataadr(
						fd, seq->strip->crop);
				}
				else {
					seq->strip->crop = NULL;
				}
				if (seq->flag & SEQ_USE_TRANSFORM) {
					seq->strip->transform = newdataadr(
						fd, seq->strip->transform);
				}
				else {
					seq->strip->transform = NULL;
				}
				if (seq->flag & SEQ_USE_PROXY) {
					seq->strip->proxy = newdataadr(fd, seq->strip->proxy);
					if (seq->strip->proxy) {
						seq->strip->proxy->anim = NULL;
					}
					else {
						BKE_sequencer_proxy_set(seq, true);
					}
				}
				else {
					seq->strip->proxy = NULL;
				}

				/* need to load color balance to it could be converted to modifier */
				seq->strip->color_balance = newdataadr(fd, seq->strip->color_balance);
			}

			direct_link_sequence_modifiers(fd, &seq->modifiers);
		}
		SEQ_END
		
		/* link metastack, slight abuse of structs here, have to restore pointer to internal part in struct */
		{
			Sequence temp;
			void *poin;
			intptr_t offset;
			
			offset = ((intptr_t)&(temp.seqbase)) - ((intptr_t)&temp);
			
			/* root pointer */
			if (ed->seqbasep == old_seqbasep) {
				ed->seqbasep = &ed->seqbase;
			}
			else {
				poin = POINTER_OFFSET(ed->seqbasep, -offset);
				
				poin = newdataadr(fd, poin);
				if (poin)
					ed->seqbasep = (ListBase *)POINTER_OFFSET(poin, offset);
				else
					ed->seqbasep = &ed->seqbase;
			}
			/* stack */
			link_list(fd, &(ed->metastack));
			
			for (ms = ed->metastack.first; ms; ms= ms->next) {
				ms->parseq = newdataadr(fd, ms->parseq);
				
				if (ms->oldbasep == old_seqbasep)
					ms->oldbasep= &ed->seqbase;
				else {
					poin = POINTER_OFFSET(ms->oldbasep, -offset);
					poin = newdataadr(fd, poin);
					if (poin) 
						ms->oldbasep = (ListBase *)POINTER_OFFSET(poin, offset);
					else 
						ms->oldbasep = &ed->seqbase;
				}
			}
		}
	}
	
	sce->r.avicodecdata = newdataadr(fd, sce->r.avicodecdata);
	if (sce->r.avicodecdata) {
		sce->r.avicodecdata->lpFormat = newdataadr(fd, sce->r.avicodecdata->lpFormat);
		sce->r.avicodecdata->lpParms = newdataadr(fd, sce->r.avicodecdata->lpParms);
	}
	if (sce->r.ffcodecdata.properties) {
		sce->r.ffcodecdata.properties = newdataadr(fd, sce->r.ffcodecdata.properties);
		IDP_DirectLinkGroup_OrFree(&sce->r.ffcodecdata.properties, (fd->flags & FD_FLAGS_SWITCH_ENDIAN), fd);
	}
	
	link_list(fd, &(sce->markers));
	link_list(fd, &(sce->transform_spaces)); /* only for old files */
	link_list(fd, &(sce->r.layers));
	link_list(fd, &(sce->r.views));


	for (srl = sce->r.layers.first; srl; srl = srl->next) {
		srl->prop = newdataadr(fd, srl->prop);
		IDP_DirectLinkGroup_OrFree(&srl->prop, (fd->flags & FD_FLAGS_SWITCH_ENDIAN), fd);
		link_list(fd, &(srl->freestyleConfig.modules));
		link_list(fd, &(srl->freestyleConfig.linesets));
	}
	
	sce->nodetree = newdataadr(fd, sce->nodetree);
	if (sce->nodetree) {
		direct_link_id(fd, &sce->nodetree->id);
		direct_link_nodetree(fd, sce->nodetree);
	}

	direct_link_view_settings(fd, &sce->view_settings);
	
	sce->rigidbody_world = newdataadr(fd, sce->rigidbody_world);
	rbw = sce->rigidbody_world;
	if (rbw) {
		/* must nullify the reference to physics sim object, since it no-longer exist 
		 * (and will need to be recalculated) 
		 */
		rbw->physics_world = NULL;
		rbw->objects = NULL;
		rbw->numbodies = 0;

		/* set effector weights */
		rbw->effector_weights = newdataadr(fd, rbw->effector_weights);
		if (!rbw->effector_weights)
			rbw->effector_weights = BKE_add_effector_weights(NULL);

		/* link cache */
		direct_link_pointcache_list(fd, &rbw->ptcaches, &rbw->pointcache, false);
		/* make sure simulation starts from the beginning after loading file */
		if (rbw->pointcache) {
			rbw->ltime = (float)rbw->pointcache->startframe;
		}
	}

	sce->preview = direct_link_preview_image(fd, sce->preview);

	direct_link_curvemapping(fd, &sce->r.mblur_shutter_curve);

	/* this runs before the very first doversion */
	if (sce->collection) {
		sce->collection = newdataadr(fd, sce->collection);
		direct_link_scene_collection(fd, sce->collection);
	}

	/* insert into global old-new map for reading without UI (link_global accesses it again) */
	link_glob_list(fd, &sce->view_layers);
	for (view_layer = sce->view_layers.first; view_layer; view_layer = view_layer->next) {
		direct_link_view_layer(fd, view_layer);
	}

	sce->collection_properties = newdataadr(fd, sce->collection_properties);
	IDP_DirectLinkGroup_OrFree(&sce->collection_properties, (fd->flags & FD_FLAGS_SWITCH_ENDIAN), fd);

	sce->layer_properties = newdataadr(fd, sce->layer_properties);
	IDP_DirectLinkGroup_OrFree(&sce->layer_properties, (fd->flags & FD_FLAGS_SWITCH_ENDIAN), fd);

	BKE_layer_collection_engine_settings_validate_scene(sce);
	BKE_view_layer_engine_settings_validate_scene(sce);

	direct_link_workspace_link_scene_data(fd, sce, &bmain->workspaces);
}

/* ************ READ WM ***************** */

static void direct_link_windowmanager(FileData *fd, wmWindowManager *wm)
{
	wmWindow *win;
	
	id_us_ensure_real(&wm->id);
	link_list(fd, &wm->windows);
	
	for (win = wm->windows.first; win; win = win->next) {
		WorkSpaceInstanceHook *hook = win->workspace_hook;

		win->workspace_hook = newdataadr(fd, hook);
		/* we need to restore a pointer to this later when reading workspaces, so store in global oldnew-map */
		oldnewmap_insert(fd->globmap, hook, win->workspace_hook, 0);

		win->ghostwin = NULL;
		win->gwnctx = NULL;
		win->eventstate = NULL;
		win->tweak = NULL;
#ifdef WIN32
		win->ime_data = NULL;
#endif
		
		BLI_listbase_clear(&win->queue);
		BLI_listbase_clear(&win->handlers);
		BLI_listbase_clear(&win->modalhandlers);
		BLI_listbase_clear(&win->gesture);
		BLI_listbase_clear(&win->drawdata);
		
		win->drawmethod = -1;
		win->drawfail = 0;
		win->active = 0;

		win->cursor       = 0;
		win->lastcursor   = 0;
		win->modalcursor  = 0;
		win->grabcursor   = 0;
		win->addmousemove = true;
		win->stereo3d_format = newdataadr(fd, win->stereo3d_format);

		/* multiview always fallback to anaglyph at file opening
		 * otherwise quadbuffer saved files can break Blender */
		if (win->stereo3d_format) {
			win->stereo3d_format->display_mode = S3D_DISPLAY_ANAGLYPH;
		}
	}
	
	BLI_listbase_clear(&wm->timers);
	BLI_listbase_clear(&wm->operators);
	BLI_listbase_clear(&wm->paintcursors);
	BLI_listbase_clear(&wm->queue);
	BKE_reports_init(&wm->reports, RPT_STORE);
	
	BLI_listbase_clear(&wm->keyconfigs);
	wm->defaultconf = NULL;
	wm->addonconf = NULL;
	wm->userconf = NULL;
<<<<<<< HEAD
	
	wm->message_bus = NULL;
=======
	wm->undo_stack = NULL;
>>>>>>> 473f17b3

	BLI_listbase_clear(&wm->jobs);
	BLI_listbase_clear(&wm->drags);
	
	wm->windrawable = NULL;
	wm->winactive = NULL;
	wm->initialized = 0;
	wm->op_undo_depth = 0;
	wm->is_interface_locked = 0;
}

static void lib_link_windowmanager(FileData *fd, Main *main)
{
	wmWindowManager *wm;
	wmWindow *win;
	
	for (wm = main->wm.first; wm; wm = wm->id.next) {
		if (wm->id.tag & LIB_TAG_NEED_LINK) {
			/* Note: WM IDProperties are never written to file, hence no need to read/link them here. */
			for (win = wm->windows.first; win; win = win->next) {
				if (win->workspace_hook) { /* NULL for old files */
					lib_link_workspace_instance_hook(fd, win->workspace_hook, &wm->id);
				}
				win->scene = newlibadr(fd, wm->id.lib, win->scene);
				/* deprecated, but needed for versioning (will be NULL'ed then) */
				win->screen = newlibadr(fd, NULL, win->screen);
			}
			
			wm->id.tag &= ~LIB_TAG_NEED_LINK;
		}
	}
}

/* ****************** READ GREASE PENCIL ***************** */

/* relink's grease pencil data's refs */
static void lib_link_gpencil(FileData *fd, Main *main)
{
	for (bGPdata *gpd = main->gpencil.first; gpd; gpd = gpd->id.next) {
		if (gpd->id.tag & LIB_TAG_NEED_LINK) {
			IDP_LibLinkProperty(gpd->id.properties, fd);
			lib_link_animdata(fd, &gpd->id, gpd->adt);

			gpd->id.tag &= ~LIB_TAG_NEED_LINK;
		}
	}
}

/* relinks grease-pencil data - used for direct_link and old file linkage */
static void direct_link_gpencil(FileData *fd, bGPdata *gpd)
{
	bGPDlayer *gpl;
	bGPDframe *gpf;
	bGPDstroke *gps;
	bGPDpalette *palette;

	/* we must firstly have some grease-pencil data to link! */
	if (gpd == NULL)
		return;
	
	/* relink animdata */
	gpd->adt = newdataadr(fd, gpd->adt);
	direct_link_animdata(fd, gpd->adt);

	/* relink palettes */
	link_list(fd, &gpd->palettes);
	for (palette = gpd->palettes.first; palette; palette = palette->next) {
		link_list(fd, &palette->colors);
	}

	/* relink layers */
	link_list(fd, &gpd->layers);
	
	for (gpl = gpd->layers.first; gpl; gpl = gpl->next) {
		/* parent */
		gpl->parent = newlibadr(fd, gpd->id.lib, gpl->parent);
		/* relink frames */
		link_list(fd, &gpl->frames);
		gpl->actframe = newdataadr(fd, gpl->actframe);
		
		for (gpf = gpl->frames.first; gpf; gpf = gpf->next) {
			/* relink strokes (and their points) */
			link_list(fd, &gpf->strokes);
			
			for (gps = gpf->strokes.first; gps; gps = gps->next) {
				gps->points = newdataadr(fd, gps->points);
				
				/* the triangulation is not saved, so need to be recalculated */
				gps->triangles = NULL;
				gps->tot_triangles = 0;
				gps->flag |= GP_STROKE_RECALC_CACHES;
				/* the color pointer is not saved, so need to be recalculated using the color name */
				gps->palcolor = NULL;
				gps->flag |= GP_STROKE_RECALC_COLOR;
			}
		}
	}
}

/* ****************** READ SCREEN ***************** */

/* note: file read without screens option G_FILE_NO_UI; 
 * check lib pointers in call below */
static void lib_link_screen(FileData *fd, Main *main)
{
	for (bScreen *sc = main->screen.first; sc; sc = sc->id.next) {
		if (sc->id.tag & LIB_TAG_NEED_LINK) {
			IDP_LibLinkProperty(sc->id.properties, fd);
			id_us_ensure_real(&sc->id);

			/* deprecated, but needed for versioning (will be NULL'ed then) */
			sc->scene = newlibadr(fd, sc->id.lib, sc->scene);

			sc->animtimer = NULL; /* saved in rare cases */
			sc->tool_tip = NULL;
			sc->scrubbing = false;
			
			for (ScrArea *sa = sc->areabase.first; sa; sa = sa->next) {
				sa->full = newlibadr(fd, sc->id.lib, sa->full);
				
				for (SpaceLink *sl = sa->spacedata.first; sl; sl= sl->next) {
					switch (sl->spacetype) {
						case SPACE_VIEW3D:
						{
							View3D *v3d = (View3D*) sl;

							v3d->camera= newlibadr(fd, sc->id.lib, v3d->camera);
							v3d->ob_centre= newlibadr(fd, sc->id.lib, v3d->ob_centre);

							if (v3d->localvd) {
								v3d->localvd->camera = newlibadr(fd, sc->id.lib, v3d->localvd->camera);
							}
							break;
						}
						case SPACE_IPO:
						{
							SpaceIpo *sipo = (SpaceIpo *)sl;
							bDopeSheet *ads = sipo->ads;

							if (ads) {
								ads->source = newlibadr(fd, sc->id.lib, ads->source);
								ads->filter_grp = newlibadr(fd, sc->id.lib, ads->filter_grp);
							}
							break;
						}
						case SPACE_BUTS:
						{
							SpaceButs *sbuts = (SpaceButs *)sl;
							sbuts->pinid = newlibadr(fd, sc->id.lib, sbuts->pinid);
							if (sbuts->pinid == NULL) {
								sbuts->flag &= ~SB_PIN_CONTEXT;
							}
							break;
						}
						case SPACE_FILE:
							break;
						case SPACE_ACTION:
						{
							SpaceAction *saction = (SpaceAction *)sl;
							bDopeSheet *ads = &saction->ads;

							if (ads) {
								ads->source = newlibadr(fd, sc->id.lib, ads->source);
								ads->filter_grp = newlibadr(fd, sc->id.lib, ads->filter_grp);
							}

							saction->action = newlibadr(fd, sc->id.lib, saction->action);
							break;
						}
						case SPACE_IMAGE:
						{
							SpaceImage *sima = (SpaceImage *)sl;

							sima->image = newlibadr_real_us(fd, sc->id.lib, sima->image);
							sima->mask_info.mask = newlibadr_real_us(fd, sc->id.lib, sima->mask_info.mask);

							/* NOTE: pre-2.5, this was local data not lib data, but now we need this as lib data
							 * so fingers crossed this works fine!
							 */
							sima->gpd = newlibadr_us(fd, sc->id.lib, sima->gpd);
							break;
						}
						case SPACE_SEQ:
						{
							SpaceSeq *sseq = (SpaceSeq *)sl;

							/* NOTE: pre-2.5, this was local data not lib data, but now we need this as lib data
							 * so fingers crossed this works fine!
							 */
							sseq->gpd = newlibadr_us(fd, sc->id.lib, sseq->gpd);
							break;
						}
						case SPACE_NLA:
						{
							SpaceNla *snla= (SpaceNla *)sl;
							bDopeSheet *ads= snla->ads;

							if (ads) {
								ads->source = newlibadr(fd, sc->id.lib, ads->source);
								ads->filter_grp = newlibadr(fd, sc->id.lib, ads->filter_grp);
							}
							break;
						}
						case SPACE_TEXT:
						{
							SpaceText *st= (SpaceText *)sl;

							st->text= newlibadr(fd, sc->id.lib, st->text);
							break;
						}
						case SPACE_SCRIPT:
						{
							SpaceScript *scpt = (SpaceScript *)sl;
							/*scpt->script = NULL; - 2.45 set to null, better re-run the script */
							if (scpt->script) {
								scpt->script = newlibadr(fd, sc->id.lib, scpt->script);
								if (scpt->script) {
									SCRIPT_SET_NULL(scpt->script);
								}
							}
							break;
						}
						case SPACE_OUTLINER:
						{
							SpaceOops *so= (SpaceOops *)sl;
							so->search_tse.id = newlibadr(fd, NULL, so->search_tse.id);

							if (so->treestore) {
								TreeStoreElem *tselem;
								BLI_mempool_iter iter;

								BLI_mempool_iternew(so->treestore, &iter);
								while ((tselem = BLI_mempool_iterstep(&iter))) {
									tselem->id = newlibadr(fd, NULL, tselem->id);
								}
								if (so->treehash) {
									/* rebuild hash table, because it depends on ids too */
									so->storeflag |= SO_TREESTORE_REBUILD;
								}
							}
							break;
						}
						case SPACE_NODE:
						{
							SpaceNode *snode = (SpaceNode *)sl;
							bNodeTreePath *path, *path_next;
							bNodeTree *ntree;

							/* node tree can be stored locally in id too, link this first */
							snode->id = newlibadr(fd, sc->id.lib, snode->id);
							snode->from = newlibadr(fd, sc->id.lib, snode->from);

							ntree = snode->id ? ntreeFromID(snode->id) : NULL;
							snode->nodetree = ntree ? ntree : newlibadr_us(fd, sc->id.lib, snode->nodetree);

							for (path = snode->treepath.first; path; path = path->next) {
								if (path == snode->treepath.first) {
									/* first nodetree in path is same as snode->nodetree */
									path->nodetree = snode->nodetree;
								}
								else
									path->nodetree = newlibadr_us(fd, sc->id.lib, path->nodetree);

								if (!path->nodetree)
									break;
							}

							/* remaining path entries are invalid, remove */
							for (; path; path = path_next) {
								path_next = path->next;

								BLI_remlink(&snode->treepath, path);
								MEM_freeN(path);
							}

							/* edittree is just the last in the path,
							 * set this directly since the path may have been shortened above */
							if (snode->treepath.last) {
								path = snode->treepath.last;
								snode->edittree = path->nodetree;
							}
							else {
								snode->edittree = NULL;
							}
							break;
						}
						case SPACE_CLIP:
						{
							SpaceClip *sclip = (SpaceClip *)sl;

							sclip->clip = newlibadr_real_us(fd, sc->id.lib, sclip->clip);
							sclip->mask_info.mask = newlibadr_real_us(fd, sc->id.lib, sclip->mask_info.mask);
							break;
						}
						case SPACE_LOGIC:
						{
							SpaceLogic *slogic = (SpaceLogic *)sl;

							slogic->gpd = newlibadr_us(fd, sc->id.lib, slogic->gpd);
							break;
						}
						default:
							break;
					}
				}
			}
			sc->id.tag &= ~LIB_TAG_NEED_LINK;
		}
	}
}

/* how to handle user count on pointer restore */
typedef enum ePointerUserMode {
	USER_IGNORE = 0,  /* ignore user count */
	USER_REAL   = 1,  /* ensure at least one real user (fake user ignored) */
} ePointerUserMode;

static void restore_pointer_user(ID *id, ID *newid, ePointerUserMode user)
{
	BLI_assert(STREQ(newid->name + 2, id->name + 2));
	BLI_assert(newid->lib == id->lib);
	UNUSED_VARS_NDEBUG(id);

	if (user == USER_REAL) {
		id_us_ensure_real(newid);
	}
}

#ifndef USE_GHASH_RESTORE_POINTER
/**
 * A version of #restore_pointer_by_name that performs a full search (slow!).
 * Use only for limited lookups, when the overhead of
 * creating a #IDNameLib_Map for a single lookup isn't worthwhile.
 */
static void *restore_pointer_by_name_main(Main *mainp, ID *id, ePointerUserMode user)
{
	if (id) {
		ListBase *lb = which_libbase(mainp, GS(id->name));
		if (lb) {  /* there's still risk of checking corrupt mem (freed Ids in oops) */
			ID *idn = lb->first;
			for (; idn; idn = idn->next) {
				if (STREQ(idn->name + 2, id->name + 2)) {
					if (idn->lib == id->lib) {
						restore_pointer_user(id, idn, user);
						break;
					}
				}
			}
			return idn;
		}
	}
	return NULL;
}
#endif

/**
 * Only for undo files, or to restore a screen after reading without UI...
 *
 * \param user:
 * - USER_IGNORE: no usercount change
 * - USER_REAL: ensure a real user (even if a fake one is set)
 * \param id_map: lookup table, use when performing many lookups.
 * this could be made an optional argument (falling back to a full lookup),
 * however at the moment it's always available.
 */
static void *restore_pointer_by_name(struct IDNameLib_Map *id_map, ID *id, ePointerUserMode user)
{
#ifdef USE_GHASH_RESTORE_POINTER
	if (id) {
		/* use fast lookup when available */
		ID *idn = BKE_main_idmap_lookup_id(id_map, id);
		if (idn) {
			restore_pointer_user(id, idn, user);
		}
		return idn;
	}
	return NULL;
#else
	Main *mainp = BKE_main_idmap_main_get(id_map);
	return restore_pointer_by_name_main(mainp, id, user);
#endif
}

static void lib_link_seq_clipboard_pt_restore(ID *id, struct IDNameLib_Map *id_map)
{
	if (id) {
		/* clipboard must ensure this */
		BLI_assert(id->newid != NULL);
		id->newid = restore_pointer_by_name(id_map, id->newid, USER_REAL);
	}
}
static int lib_link_seq_clipboard_cb(Sequence *seq, void *arg_pt)
{
	struct IDNameLib_Map *id_map = arg_pt;

	lib_link_seq_clipboard_pt_restore((ID *)seq->scene, id_map);
	lib_link_seq_clipboard_pt_restore((ID *)seq->scene_camera, id_map);
	lib_link_seq_clipboard_pt_restore((ID *)seq->clip, id_map);
	lib_link_seq_clipboard_pt_restore((ID *)seq->mask, id_map);
	lib_link_seq_clipboard_pt_restore((ID *)seq->sound, id_map);
	return 1;
}

static void lib_link_clipboard_restore(struct IDNameLib_Map *id_map)
{
	/* update IDs stored in sequencer clipboard */
	BKE_sequencer_base_recursive_apply(&seqbase_clipboard, lib_link_seq_clipboard_cb, id_map);
}

static void lib_link_workspace_scene_data_restore(wmWindow *win, Scene *scene)
{
	bScreen *screen = BKE_workspace_active_screen_get(win->workspace_hook);

	for (ScrArea *area = screen->areabase.first; area; area = area->next) {
		for (SpaceLink *sl = area->spacedata.first; sl; sl = sl->next) {
			if (sl->spacetype == SPACE_VIEW3D) {
				View3D *v3d = (View3D *)sl;

				if (v3d->camera == NULL || v3d->scenelock) {
					v3d->camera = scene->camera;
				}

				if (v3d->localvd) {
					/*Base *base;*/

					v3d->localvd->camera = scene->camera;

					/* localview can become invalid during undo/redo steps, so we exit it when no could be found */
#if 0				/* XXX  regionlocalview ? */
					for (base= sc->scene->base.first; base; base= base->next) {
						if (base->lay & v3d->lay) break;
					}
					if (base==NULL) {
						v3d->lay= v3d->localvd->lay;
						v3d->layact= v3d->localvd->layact;
						MEM_freeN(v3d->localvd);
						v3d->localvd= NULL;
					}
#endif
				}
				else if (v3d->scenelock) {
					v3d->lay = scene->lay;
				}
			}
		}
	}
}

static void lib_link_workspace_layout_restore(struct IDNameLib_Map *id_map, Main *newmain, WorkSpaceLayout *layout)
{
	bScreen *screen = BKE_workspace_layout_screen_get(layout);

	/* avoid conflicts with 2.8x branch */
	{
		for (ScrArea *sa = screen->areabase.first; sa; sa = sa->next) {
			for (SpaceLink *sl = sa->spacedata.first; sl; sl = sl->next) {
				if (sl->spacetype == SPACE_VIEW3D) {
					View3D *v3d = (View3D *)sl;
					ARegion *ar;
					
					v3d->camera = restore_pointer_by_name(id_map, (ID *)v3d->camera, USER_REAL);
					v3d->ob_centre = restore_pointer_by_name(id_map, (ID *)v3d->ob_centre, USER_REAL);

					/* not very nice, but could help */
					if ((v3d->layact & v3d->lay) == 0) v3d->layact = v3d->lay;

					/* free render engines for now */
					for (ar = sa->regionbase.first; ar; ar = ar->next) {
						RegionView3D *rv3d= ar->regiondata;
						
						if (rv3d && rv3d->render_engine) {
							RE_engine_free(rv3d->render_engine);
							rv3d->render_engine = NULL;
						}
					}
				}
				else if (sl->spacetype == SPACE_IPO) {
					SpaceIpo *sipo = (SpaceIpo *)sl;
					bDopeSheet *ads = sipo->ads;
					
					if (ads) {
						ads->source = restore_pointer_by_name(id_map, (ID *)ads->source, USER_REAL);
						
						if (ads->filter_grp)
							ads->filter_grp = restore_pointer_by_name(id_map, (ID *)ads->filter_grp, USER_IGNORE);
					}
					
					/* force recalc of list of channels (i.e. includes calculating F-Curve colors)
					 * thus preventing the "black curves" problem post-undo
					 */
					sipo->flag |= SIPO_TEMP_NEEDCHANSYNC;
				}
				else if (sl->spacetype == SPACE_BUTS) {
					SpaceButs *sbuts = (SpaceButs *)sl;
					sbuts->pinid = restore_pointer_by_name(id_map, sbuts->pinid, USER_IGNORE);
					if (sbuts->pinid == NULL) {
						sbuts->flag &= ~SB_PIN_CONTEXT;
					}

					/* TODO: restore path pointers: T40046
					 * (complicated because this contains data pointers too, not just ID)*/
					MEM_SAFE_FREE(sbuts->path);
				}
				else if (sl->spacetype == SPACE_FILE) {
					SpaceFile *sfile = (SpaceFile *)sl;
					sfile->op = NULL;
					sfile->previews_timer = NULL;
				}
				else if (sl->spacetype == SPACE_ACTION) {
					SpaceAction *saction = (SpaceAction *)sl;
					
					saction->action = restore_pointer_by_name(id_map, (ID *)saction->action, USER_REAL);
					saction->ads.source = restore_pointer_by_name(id_map, (ID *)saction->ads.source, USER_REAL);
					
					if (saction->ads.filter_grp)
						saction->ads.filter_grp = restore_pointer_by_name(id_map, (ID *)saction->ads.filter_grp, USER_IGNORE);
						
					
					/* force recalc of list of channels, potentially updating the active action 
					 * while we're at it (as it can only be updated that way) [#28962] 
					 */
					saction->flag |= SACTION_TEMP_NEEDCHANSYNC;
				}
				else if (sl->spacetype == SPACE_IMAGE) {
					SpaceImage *sima = (SpaceImage *)sl;
					
					sima->image = restore_pointer_by_name(id_map, (ID *)sima->image, USER_REAL);
					
					/* this will be freed, not worth attempting to find same scene,
					 * since it gets initialized later */
					sima->iuser.scene = NULL;
					
#if 0
					/* Those are allocated and freed by space code, no need to handle them here. */
					MEM_SAFE_FREE(sima->scopes.waveform_1);
					MEM_SAFE_FREE(sima->scopes.waveform_2);
					MEM_SAFE_FREE(sima->scopes.waveform_3);
					MEM_SAFE_FREE(sima->scopes.vecscope);
#endif
					sima->scopes.ok = 0;
					
					/* NOTE: pre-2.5, this was local data not lib data, but now we need this as lib data
					 * so assume that here we're doing for undo only...
					 */
					sima->gpd = restore_pointer_by_name(id_map, (ID *)sima->gpd, USER_REAL);
					sima->mask_info.mask = restore_pointer_by_name(id_map, (ID *)sima->mask_info.mask, USER_REAL);
				}
				else if (sl->spacetype == SPACE_SEQ) {
					SpaceSeq *sseq = (SpaceSeq *)sl;
					
					/* NOTE: pre-2.5, this was local data not lib data, but now we need this as lib data
					 * so assume that here we're doing for undo only...
					 */
					sseq->gpd = restore_pointer_by_name(id_map, (ID *)sseq->gpd, USER_REAL);
				}
				else if (sl->spacetype == SPACE_NLA) {
					SpaceNla *snla = (SpaceNla *)sl;
					bDopeSheet *ads = snla->ads;
					
					if (ads) {
						ads->source = restore_pointer_by_name(id_map, (ID *)ads->source, USER_REAL);
						
						if (ads->filter_grp)
							ads->filter_grp = restore_pointer_by_name(id_map, (ID *)ads->filter_grp, USER_IGNORE);
					}
				}
				else if (sl->spacetype == SPACE_TEXT) {
					SpaceText *st = (SpaceText *)sl;
					
					st->text = restore_pointer_by_name(id_map, (ID *)st->text, USER_REAL);
					if (st->text == NULL) st->text = newmain->text.first;
				}
				else if (sl->spacetype == SPACE_SCRIPT) {
					SpaceScript *scpt = (SpaceScript *)sl;
					
					scpt->script = restore_pointer_by_name(id_map, (ID *)scpt->script, USER_REAL);
					
					/*sc->script = NULL; - 2.45 set to null, better re-run the script */
					if (scpt->script) {
						SCRIPT_SET_NULL(scpt->script);
					}
				}
				else if (sl->spacetype == SPACE_OUTLINER) {
					SpaceOops *so= (SpaceOops *)sl;
					
					so->search_tse.id = restore_pointer_by_name(id_map, so->search_tse.id, USER_IGNORE);
					
					if (so->treestore) {
						TreeStoreElem *tselem;
						BLI_mempool_iter iter;

						BLI_mempool_iternew(so->treestore, &iter);
						while ((tselem = BLI_mempool_iterstep(&iter))) {
							/* Do not try to restore pointers to drivers/sequence/etc., can crash in undo case! */
							if (TSE_IS_REAL_ID(tselem)) {
								tselem->id = restore_pointer_by_name(id_map, tselem->id, USER_IGNORE);
							}
							else {
								tselem->id = NULL;
							}
						}
						if (so->treehash) {
							/* rebuild hash table, because it depends on ids too */
							so->storeflag |= SO_TREESTORE_REBUILD;
						}
					}
				}
				else if (sl->spacetype == SPACE_NODE) {
					SpaceNode *snode= (SpaceNode *)sl;
					bNodeTreePath *path, *path_next;
					bNodeTree *ntree;
					
					/* node tree can be stored locally in id too, link this first */
					snode->id = restore_pointer_by_name(id_map, snode->id, USER_REAL);
					snode->from = restore_pointer_by_name(id_map, snode->from, USER_IGNORE);
					
					ntree = snode->id ? ntreeFromID(snode->id) : NULL;
					snode->nodetree = ntree ? ntree : restore_pointer_by_name(id_map, (ID *)snode->nodetree, USER_REAL);
					
					for (path = snode->treepath.first; path; path = path->next) {
						if (path == snode->treepath.first) {
							/* first nodetree in path is same as snode->nodetree */
							path->nodetree = snode->nodetree;
						}
						else
							path->nodetree= restore_pointer_by_name(id_map, (ID*)path->nodetree, USER_REAL);
						
						if (!path->nodetree)
							break;
					}
					
					/* remaining path entries are invalid, remove */
					for (; path; path = path_next) {
						path_next = path->next;
						
						BLI_remlink(&snode->treepath, path);
						MEM_freeN(path);
					}
					
					/* edittree is just the last in the path,
					 * set this directly since the path may have been shortened above */
					if (snode->treepath.last) {
						path = snode->treepath.last;
						snode->edittree = path->nodetree;
					}
					else
						snode->edittree = NULL;
				}
				else if (sl->spacetype == SPACE_CLIP) {
					SpaceClip *sclip = (SpaceClip *)sl;
					
					sclip->clip = restore_pointer_by_name(id_map, (ID *)sclip->clip, USER_REAL);
					sclip->mask_info.mask = restore_pointer_by_name(id_map, (ID *)sclip->mask_info.mask, USER_REAL);
					
					sclip->scopes.ok = 0;
				}
				else if (sl->spacetype == SPACE_LOGIC) {
					SpaceLogic *slogic = (SpaceLogic *)sl;
					
					slogic->gpd = restore_pointer_by_name(id_map, (ID *)slogic->gpd, USER_REAL);
				}
			}
		}
	}
}

/**
 * Used to link a file (without UI) to the current UI.
 * Note that it assumes the old pointers in UI are still valid, so old Main is not freed.
 */
void blo_lib_link_restore(Main *newmain, wmWindowManager *curwm, Scene *curscene, ViewLayer *cur_view_layer)
{
	struct IDNameLib_Map *id_map = BKE_main_idmap_create(newmain);

	for (WorkSpace *workspace = newmain->workspaces.first; workspace; workspace = workspace->id.next) {
		ListBase *layouts = BKE_workspace_layouts_get(workspace);

		for (WorkSpaceLayout *layout = layouts->first; layout; layout = layout->next) {
			lib_link_workspace_layout_restore(id_map, newmain, layout);
		}
		BKE_workspace_view_layer_set(workspace, cur_view_layer, curscene);
	}

	for (wmWindow *win = curwm->windows.first; win; win = win->next) {
		WorkSpace *workspace = BKE_workspace_active_get(win->workspace_hook);
		ID *workspace_id = (ID *)workspace;
		Scene *oldscene = win->scene;

		workspace = restore_pointer_by_name(id_map, workspace_id, USER_REAL);
		BKE_workspace_active_set(win->workspace_hook, workspace);
		win->scene = restore_pointer_by_name(id_map, (ID *)win->scene, USER_REAL);
		if (win->scene == NULL) {
			win->scene = curscene;
		}
		BKE_workspace_active_set(win->workspace_hook, workspace);

		/* keep cursor location through undo */
		copy_v3_v3(win->scene->cursor, oldscene->cursor);
		lib_link_workspace_scene_data_restore(win, win->scene);

		BLI_assert(win->screen == NULL);
	}

	/* update IDs stored in all possible clipboards */
	lib_link_clipboard_restore(id_map);

	BKE_main_idmap_destroy(id_map);
}

static void direct_link_region(FileData *fd, ARegion *ar, int spacetype)
{
	Panel *pa;
	uiList *ui_list;

	link_list(fd, &ar->panels);

	for (pa = ar->panels.first; pa; pa = pa->next) {
		pa->paneltab = newdataadr(fd, pa->paneltab);
		pa->runtime_flag = 0;
		pa->activedata = NULL;
		pa->type = NULL;
	}

	link_list(fd, &ar->panels_category_active);

	link_list(fd, &ar->ui_lists);

	for (ui_list = ar->ui_lists.first; ui_list; ui_list = ui_list->next) {
		ui_list->type = NULL;
		ui_list->dyn_data = NULL;
		ui_list->properties = newdataadr(fd, ui_list->properties);
		IDP_DirectLinkGroup_OrFree(&ui_list->properties, (fd->flags & FD_FLAGS_SWITCH_ENDIAN), fd);
	}

	link_list(fd, &ar->ui_previews);

	if (spacetype == SPACE_EMPTY) {
		/* unkown space type, don't leak regiondata */
		ar->regiondata = NULL;
	}
	else {
		ar->regiondata = newdataadr(fd, ar->regiondata);
		if (ar->regiondata) {
			if (spacetype == SPACE_VIEW3D) {
				RegionView3D *rv3d = ar->regiondata;

				rv3d->localvd = newdataadr(fd, rv3d->localvd);
				rv3d->clipbb = newdataadr(fd, rv3d->clipbb);

				rv3d->depths = NULL;
				rv3d->gpuoffscreen = NULL;
				rv3d->render_engine = NULL;
				rv3d->sms = NULL;
				rv3d->smooth_timer = NULL;
				rv3d->compositor = NULL;
				rv3d->viewport = NULL;
			}
		}
	}
	
	ar->v2d.tab_offset = NULL;
	ar->v2d.tab_num = 0;
	ar->v2d.tab_cur = 0;
	ar->v2d.sms = NULL;
	BLI_listbase_clear(&ar->panels_category);
	BLI_listbase_clear(&ar->handlers);
	BLI_listbase_clear(&ar->uiblocks);
	ar->headerstr = NULL;
	ar->visible = 0;
	ar->type = NULL;
	ar->swap = 0;
	ar->do_draw = 0;
	ar->manipulator_map = NULL;
	ar->regiontimer = NULL;
	memset(&ar->drawrct, 0, sizeof(ar->drawrct));
}

/* for the saved 2.50 files without regiondata */
/* and as patch for 2.48 and older */
void blo_do_versions_view3d_split_250(View3D *v3d, ListBase *regions)
{
	ARegion *ar;
	
	for (ar = regions->first; ar; ar = ar->next) {
		if (ar->regiontype==RGN_TYPE_WINDOW && ar->regiondata==NULL) {
			RegionView3D *rv3d;
			
			rv3d = ar->regiondata = MEM_callocN(sizeof(RegionView3D), "region v3d patch");
			rv3d->persp = (char)v3d->persp;
			rv3d->view = (char)v3d->view;
			rv3d->dist = v3d->dist;
			copy_v3_v3(rv3d->ofs, v3d->ofs);
			copy_qt_qt(rv3d->viewquat, v3d->viewquat);
		}
	}
	
	/* this was not initialized correct always */
	if (v3d->twtype == 0)
		v3d->twtype = V3D_MANIP_TRANSLATE;
	if (v3d->gridsubdiv == 0)
		v3d->gridsubdiv = 10;
}

static bool direct_link_screen(FileData *fd, bScreen *sc)
{
	ScrArea *sa;
	ScrVert *sv;
	ScrEdge *se;
	bool wrong_id = false;
	
	link_list(fd, &(sc->vertbase));
	link_list(fd, &(sc->edgebase));
	link_list(fd, &(sc->areabase));
	sc->regionbase.first = sc->regionbase.last= NULL;
	sc->context = NULL;
	sc->active_region = NULL;
	sc->swap = 0;

	sc->preview = direct_link_preview_image(fd, sc->preview);

	/* edges */
	for (se = sc->edgebase.first; se; se = se->next) {
		se->v1 = newdataadr(fd, se->v1);
		se->v2 = newdataadr(fd, se->v2);
		if ((intptr_t)se->v1 > (intptr_t)se->v2) {
			sv = se->v1;
			se->v1 = se->v2;
			se->v2 = sv;
		}
		
		if (se->v1 == NULL) {
			printf("Error reading Screen %s... removing it.\n", sc->id.name+2);
			BLI_remlink(&sc->edgebase, se);
			wrong_id = true;
		}
	}
	
	/* areas */
	for (sa = sc->areabase.first; sa; sa = sa->next) {
		SpaceLink *sl;
		ARegion *ar;
		
		link_list(fd, &(sa->spacedata));
		link_list(fd, &(sa->regionbase));
		
		BLI_listbase_clear(&sa->handlers);
		sa->type = NULL;	/* spacetype callbacks */
		sa->region_active_win = -1;

		/* if we do not have the spacetype registered (game player), we cannot
		 * free it, so don't allocate any new memory for such spacetypes. */
		if (!BKE_spacetype_exists(sa->spacetype))
			sa->spacetype = SPACE_EMPTY;
		
		for (ar = sa->regionbase.first; ar; ar = ar->next)
			direct_link_region(fd, ar, sa->spacetype);
		
		/* accident can happen when read/save new file with older version */
		/* 2.50: we now always add spacedata for info */
		if (sa->spacedata.first==NULL) {
			SpaceInfo *sinfo= MEM_callocN(sizeof(SpaceInfo), "spaceinfo");
			sa->spacetype= sinfo->spacetype= SPACE_INFO;
			BLI_addtail(&sa->spacedata, sinfo);
		}
		/* add local view3d too */
		else if (sa->spacetype == SPACE_VIEW3D)
			blo_do_versions_view3d_split_250(sa->spacedata.first, &sa->regionbase);

		/* incase we set above */
		sa->butspacetype = sa->spacetype;

		for (sl = sa->spacedata.first; sl; sl = sl->next) {
			link_list(fd, &(sl->regionbase));

			/* if we do not have the spacetype registered (game player), we cannot
			 * free it, so don't allocate any new memory for such spacetypes. */
			if (!BKE_spacetype_exists(sl->spacetype))
				sl->spacetype = SPACE_EMPTY;

			for (ar = sl->regionbase.first; ar; ar = ar->next)
				direct_link_region(fd, ar, sl->spacetype);
			
			if (sl->spacetype == SPACE_VIEW3D) {
				View3D *v3d= (View3D*) sl;
				v3d->flag |= V3D_INVALID_BACKBUF;
				
				if (v3d->gpd) {
					v3d->gpd = newdataadr(fd, v3d->gpd);
					direct_link_gpencil(fd, v3d->gpd);
				}
				v3d->localvd = newdataadr(fd, v3d->localvd);
				BLI_listbase_clear(&v3d->afterdraw_transp);
				BLI_listbase_clear(&v3d->afterdraw_xray);
				BLI_listbase_clear(&v3d->afterdraw_xraytransp);
				v3d->properties_storage = NULL;
				v3d->defmaterial = NULL;
				
				/* render can be quite heavy, set to solid on load */
				if (v3d->drawtype == OB_RENDER)
					v3d->drawtype = OB_SOLID;
				v3d->prev_drawtype = OB_SOLID;

				if (v3d->fx_settings.dof)
					v3d->fx_settings.dof = newdataadr(fd, v3d->fx_settings.dof);
				if (v3d->fx_settings.ssao)
					v3d->fx_settings.ssao = newdataadr(fd, v3d->fx_settings.ssao);
				
				blo_do_versions_view3d_split_250(v3d, &sl->regionbase);
			}
			else if (sl->spacetype == SPACE_IPO) {
				SpaceIpo *sipo = (SpaceIpo *)sl;
				
				sipo->ads = newdataadr(fd, sipo->ads);
				BLI_listbase_clear(&sipo->ghostCurves);
			}
			else if (sl->spacetype == SPACE_NLA) {
				SpaceNla *snla = (SpaceNla *)sl;
				
				snla->ads = newdataadr(fd, snla->ads);
			}
			else if (sl->spacetype == SPACE_OUTLINER) {
				SpaceOops *soops = (SpaceOops *) sl;
				
				/* use newdataadr_no_us and do not free old memory avoiding double
				 * frees and use of freed memory. this could happen because of a
				 * bug fixed in revision 58959 where the treestore memory address
				 * was not unique */
				TreeStore *ts = newdataadr_no_us(fd, soops->treestore);
				soops->treestore = NULL;
				if (ts) {
					TreeStoreElem *elems = newdataadr_no_us(fd, ts->data);
					
					soops->treestore = BLI_mempool_create(sizeof(TreeStoreElem), ts->usedelem,
					                                      512, BLI_MEMPOOL_ALLOW_ITER);
					if (ts->usedelem && elems) {
						int i;
						for (i = 0; i < ts->usedelem; i++) {
							TreeStoreElem *new_elem = BLI_mempool_alloc(soops->treestore);
							*new_elem = elems[i];
						}
					}
					/* we only saved what was used */
					soops->storeflag |= SO_TREESTORE_CLEANUP;	// at first draw
				}
				soops->treehash = NULL;
				soops->tree.first = soops->tree.last= NULL;
			}
			else if (sl->spacetype == SPACE_IMAGE) {
				SpaceImage *sima = (SpaceImage *)sl;

				sima->iuser.scene = NULL;
				sima->iuser.ok = 1;
				sima->scopes.waveform_1 = NULL;
				sima->scopes.waveform_2 = NULL;
				sima->scopes.waveform_3 = NULL;
				sima->scopes.vecscope = NULL;
				sima->scopes.ok = 0;
				
				/* WARNING: gpencil data is no longer stored directly in sima after 2.5 
				 * so sacrifice a few old files for now to avoid crashes with new files!
				 * committed: r28002 */
#if 0
				sima->gpd = newdataadr(fd, sima->gpd);
				if (sima->gpd)
					direct_link_gpencil(fd, sima->gpd);
#endif
			}
			else if (sl->spacetype == SPACE_NODE) {
				SpaceNode *snode = (SpaceNode *)sl;
				
				if (snode->gpd) {
					snode->gpd = newdataadr(fd, snode->gpd);
					direct_link_gpencil(fd, snode->gpd);
				}
				
				link_list(fd, &snode->treepath);
				snode->edittree = NULL;
				snode->iofsd = NULL;
				BLI_listbase_clear(&snode->linkdrag);
			}
			else if (sl->spacetype == SPACE_TEXT) {
				SpaceText *st= (SpaceText *)sl;
				
				st->drawcache = NULL;
				st->scroll_accum[0] = 0.0f;
				st->scroll_accum[1] = 0.0f;
			}
			else if (sl->spacetype == SPACE_TIME) {
				SpaceTime *stime = (SpaceTime *)sl;
				BLI_listbase_clear(&stime->caches);
			}
			else if (sl->spacetype == SPACE_LOGIC) {
				SpaceLogic *slogic = (SpaceLogic *)sl;
				
				/* XXX: this is new stuff, which shouldn't be directly linking to gpd... */
				if (slogic->gpd) {
					slogic->gpd = newdataadr(fd, slogic->gpd);
					direct_link_gpencil(fd, slogic->gpd);
				}
			}
			else if (sl->spacetype == SPACE_SEQ) {
				SpaceSeq *sseq = (SpaceSeq *)sl;
				
				/* grease pencil data is not a direct data and can't be linked from direct_link*
				 * functions, it should be linked from lib_link* functions instead
				 *
				 * otherwise it'll lead to lost grease data on open because it'll likely be
				 * read from file after all other users of grease pencil and newdataadr would
				 * simple return NULL here (sergey)
				 */
#if 0
				if (sseq->gpd) {
					sseq->gpd = newdataadr(fd, sseq->gpd);
					direct_link_gpencil(fd, sseq->gpd);
				}
#endif
				sseq->scopes.reference_ibuf = NULL;
				sseq->scopes.zebra_ibuf = NULL;
				sseq->scopes.waveform_ibuf = NULL;
				sseq->scopes.sep_waveform_ibuf = NULL;
				sseq->scopes.vector_ibuf = NULL;
				sseq->scopes.histogram_ibuf = NULL;
				sseq->compositor = NULL;
			}
			else if (sl->spacetype == SPACE_BUTS) {
				SpaceButs *sbuts = (SpaceButs *)sl;
				
				sbuts->path= NULL;
				sbuts->texuser= NULL;
				sbuts->mainbo = sbuts->mainb;
				sbuts->mainbuser = sbuts->mainb;
			}
			else if (sl->spacetype == SPACE_CONSOLE) {
				SpaceConsole *sconsole = (SpaceConsole *)sl;
				ConsoleLine *cl, *cl_next;
				
				link_list(fd, &sconsole->scrollback);
				link_list(fd, &sconsole->history);
				
				//for (cl= sconsole->scrollback.first; cl; cl= cl->next)
				//	cl->line= newdataadr(fd, cl->line);
				
				/* comma expressions, (e.g. expr1, expr2, expr3) evaluate each expression,
				 * from left to right.  the right-most expression sets the result of the comma
				 * expression as a whole*/
				for (cl = sconsole->history.first; cl; cl = cl_next) {
					cl_next = cl->next;
					cl->line = newdataadr(fd, cl->line);
					if (cl->line) {
						/* the allocted length is not written, so reset here */
						cl->len_alloc = cl->len + 1;
					}
					else {
						BLI_remlink(&sconsole->history, cl);
						MEM_freeN(cl);
					}
				}
			}
			else if (sl->spacetype == SPACE_FILE) {
				SpaceFile *sfile = (SpaceFile *)sl;
				
				/* this sort of info is probably irrelevant for reloading...
				 * plus, it isn't saved to files yet!
				 */
				sfile->folders_prev = sfile->folders_next = NULL;
				sfile->files = NULL;
				sfile->layout = NULL;
				sfile->op = NULL;
				sfile->previews_timer = NULL;
				sfile->params = newdataadr(fd, sfile->params);
			}
			else if (sl->spacetype == SPACE_CLIP) {
				SpaceClip *sclip = (SpaceClip *)sl;
				
				sclip->scopes.track_search = NULL;
				sclip->scopes.track_preview = NULL;
				sclip->scopes.ok = 0;
			}
		}
		
		BLI_listbase_clear(&sa->actionzones);
		
		sa->v1 = newdataadr(fd, sa->v1);
		sa->v2 = newdataadr(fd, sa->v2);
		sa->v3 = newdataadr(fd, sa->v3);
		sa->v4 = newdataadr(fd, sa->v4);
	}
	
	return wrong_id;
}

/* ********** READ LIBRARY *************** */


static void direct_link_library(FileData *fd, Library *lib, Main *main)
{
	Main *newmain;
	
	/* check if the library was already read */
	for (newmain = fd->mainlist->first; newmain; newmain = newmain->next) {
		if (newmain->curlib) {
			if (BLI_path_cmp(newmain->curlib->filepath, lib->filepath) == 0) {
				blo_reportf_wrap(fd->reports, RPT_WARNING,
				                 TIP_("Library '%s', '%s' had multiple instances, save and reload!"),
				                 lib->name, lib->filepath);
				
				change_idid_adr(fd->mainlist, fd, lib, newmain->curlib);
/*				change_idid_adr_fd(fd, lib, newmain->curlib); */
				
				BLI_remlink(&main->library, lib);
				MEM_freeN(lib);

				/* Now, since Blender always expect **latest** Main pointer from fd->mainlist to be the active library
				 * Main pointer, where to add all non-library data-blocks found in file next, we have to switch that
				 * 'dupli' found Main to latest position in the list!
				 * Otherwise, you get weird disappearing linked data on a rather unconsistant basis.
				 * See also T53977 for reproducible case. */
				BLI_remlink(fd->mainlist, newmain);
				BLI_addtail(fd->mainlist, newmain);

				return;
			}
		}
	}

	/* make sure we have full path in lib->filepath */
	BLI_strncpy(lib->filepath, lib->name, sizeof(lib->name));
	BLI_cleanup_path(fd->relabase, lib->filepath);
	
//	printf("direct_link_library: name %s\n", lib->name);
//	printf("direct_link_library: filepath %s\n", lib->filepath);
	
	lib->packedfile = direct_link_packedfile(fd, lib->packedfile);
	
	/* new main */
	newmain = BKE_main_new();
	BLI_addtail(fd->mainlist, newmain);
	newmain->curlib = lib;
	
	lib->parent = NULL;
}

static void lib_link_library(FileData *UNUSED(fd), Main *main)
{
	Library *lib;
	for (lib = main->library.first; lib; lib = lib->id.next) {
		id_us_ensure_real(&lib->id);
	}
}

/* Always call this once you have loaded new library data to set the relative paths correctly in relation to the blend file */
static void fix_relpaths_library(const char *basepath, Main *main)
{
	Library *lib;
	/* BLO_read_from_memory uses a blank filename */
	if (basepath == NULL || basepath[0] == '\0') {
		for (lib = main->library.first; lib; lib= lib->id.next) {
			/* when loading a linked lib into a file which has not been saved,
			 * there is nothing we can be relative to, so instead we need to make
			 * it absolute. This can happen when appending an object with a relative
			 * link into an unsaved blend file. See [#27405].
			 * The remap relative option will make it relative again on save - campbell */
			if (BLI_path_is_rel(lib->name)) {
				BLI_strncpy(lib->name, lib->filepath, sizeof(lib->name));
			}
		}
	}
	else {
		for (lib = main->library.first; lib; lib = lib->id.next) {
			/* Libraries store both relative and abs paths, recreate relative paths,
			 * relative to the blend file since indirectly linked libs will be relative to their direct linked library */
			if (BLI_path_is_rel(lib->name)) {  /* if this is relative to begin with? */
				BLI_strncpy(lib->name, lib->filepath, sizeof(lib->name));
				BLI_path_rel(lib->name, basepath);
			}
		}
	}
}

/* ************ READ PROBE ***************** */

static void lib_link_lightprobe(FileData *fd, Main *main)
{
	for (LightProbe *prb = main->speaker.first; prb; prb = prb->id.next) {
		if (prb->id.tag & LIB_TAG_NEED_LINK) {
			IDP_LibLinkProperty(prb->id.properties, fd);
			lib_link_animdata(fd, &prb->id, prb->adt);

			prb->id.tag &= ~LIB_TAG_NEED_LINK;
		}
	}
}

static void direct_link_lightprobe(FileData *fd, LightProbe *prb)
{
	prb->adt = newdataadr(fd, prb->adt);
	direct_link_animdata(fd, prb->adt);
}

/* ************ READ SPEAKER ***************** */

static void lib_link_speaker(FileData *fd, Main *main)
{
	for (Speaker *spk = main->speaker.first; spk; spk = spk->id.next) {
		if (spk->id.tag & LIB_TAG_NEED_LINK) {
			IDP_LibLinkProperty(spk->id.properties, fd);
			lib_link_animdata(fd, &spk->id, spk->adt);
			
			spk->sound = newlibadr_us(fd, spk->id.lib, spk->sound);

			spk->id.tag &= ~LIB_TAG_NEED_LINK;
		}
	}
}

static void direct_link_speaker(FileData *fd, Speaker *spk)
{
	spk->adt = newdataadr(fd, spk->adt);
	direct_link_animdata(fd, spk->adt);

#if 0
	spk->sound = newdataadr(fd, spk->sound);
	direct_link_sound(fd, spk->sound);
#endif
}

/* ************** READ SOUND ******************* */

static void direct_link_sound(FileData *fd, bSound *sound)
{
	sound->handle = NULL;
	sound->playback_handle = NULL;

	/* versioning stuff, if there was a cache, then we enable caching: */
	if (sound->cache) {
		sound->flags |= SOUND_FLAGS_CACHING;
		sound->cache = NULL;
	}

	if (fd->soundmap) {
		sound->waveform = newsoundadr(fd, sound->waveform);
	}	
	else {
		sound->waveform = NULL;
	}
		
	if (sound->spinlock) {
		sound->spinlock = MEM_mallocN(sizeof(SpinLock), "sound_spinlock");
		BLI_spin_init(sound->spinlock);
	}
	/* clear waveform loading flag */
	sound->flags &= ~SOUND_FLAGS_WAVEFORM_LOADING;

	sound->packedfile = direct_link_packedfile(fd, sound->packedfile);
	sound->newpackedfile = direct_link_packedfile(fd, sound->newpackedfile);
}

static void lib_link_sound(FileData *fd, Main *main)
{
	for (bSound *sound = main->sound.first; sound; sound = sound->id.next) {
		if (sound->id.tag & LIB_TAG_NEED_LINK) {
			IDP_LibLinkProperty(sound->id.properties, fd);

			sound->ipo = newlibadr_us(fd, sound->id.lib, sound->ipo); // XXX deprecated - old animation system
			
			BKE_sound_load(main, sound);

			sound->id.tag &= ~LIB_TAG_NEED_LINK;
		}
	}
}
/* ***************** READ GROUP *************** */

static void direct_link_group(FileData *fd, Group *group)
{
	link_list(fd, &group->gobject);

	group->preview = direct_link_preview_image(fd, group->preview);

	/* This runs before the very first doversion. */
	if (group->collection != NULL) {
		group->collection = newdataadr(fd, group->collection);
		direct_link_scene_collection(fd, group->collection);
	}

	if (group->view_layer != NULL) {
		group->view_layer = newdataadr(fd, group->view_layer);
		direct_link_view_layer(fd, group->view_layer);
	}
}

static void lib_link_group(FileData *fd, Main *main)
{
	for (Group *group = main->group.first; group; group = group->id.next) {
		if (group->id.tag & LIB_TAG_NEED_LINK) {
			group->id.tag &= ~LIB_TAG_NEED_LINK;
			IDP_LibLinkProperty(group->id.properties, fd);

			if (group->view_layer == NULL) {
				/* Old file, this is required for doversion. */
				bool add_us = false;

				GroupObject *go, *gon;
				go = group->gobject.first;
				while (go) {
					gon = go->next;
					go->ob = newlibadr_real_us(fd, group->id.lib, go->ob);
					if (go->ob != NULL) {
						go->ob->flag |= OB_FROMGROUP;
						/* If group has an object, it increments user... */
						add_us = true;
					}
					else {
						/* Remove NULL objects. */
						BLI_remlink(&group->gobject, go);
						MEM_freeN(go);
					}
					go =  gon;
				}

				if (add_us) {
					id_us_ensure_real(&group->id);
				}
				/* The rest of the read code is only for new files, skip it. */
				continue;
			}

			lib_link_scene_collection(fd, group->id.lib, group->collection);
			lib_link_view_layer(fd, group->id.lib, group->view_layer);

			if (!BLI_listbase_is_empty(&group->view_layer->object_bases)) {
				id_us_ensure_real(&group->id);
			}
		}
	}
}

/* ***************** READ MOVIECLIP *************** */

static void direct_link_movieReconstruction(FileData *fd, MovieTrackingReconstruction *reconstruction)
{
	reconstruction->cameras = newdataadr(fd, reconstruction->cameras);
}

static void direct_link_movieTracks(FileData *fd, ListBase *tracksbase)
{
	MovieTrackingTrack *track;
	
	link_list(fd, tracksbase);
	
	for (track = tracksbase->first; track; track = track->next) {
		track->markers = newdataadr(fd, track->markers);
	}
}

static void direct_link_moviePlaneTracks(FileData *fd, ListBase *plane_tracks_base)
{
	MovieTrackingPlaneTrack *plane_track;

	link_list(fd, plane_tracks_base);

	for (plane_track = plane_tracks_base->first;
	     plane_track;
	     plane_track = plane_track->next)
	{
		int i;

		plane_track->point_tracks = newdataadr(fd, plane_track->point_tracks);
		test_pointer_array(fd, (void**)&plane_track->point_tracks);
		for (i = 0; i < plane_track->point_tracksnr; i++) {
			plane_track->point_tracks[i] = newdataadr(fd, plane_track->point_tracks[i]);
		}

		plane_track->markers = newdataadr(fd, plane_track->markers);
	}
}

static void direct_link_movieclip(FileData *fd, MovieClip *clip)
{
	MovieTracking *tracking = &clip->tracking;
	MovieTrackingObject *object;

	clip->adt= newdataadr(fd, clip->adt);

	if (fd->movieclipmap) clip->cache = newmclipadr(fd, clip->cache);
	else clip->cache = NULL;

	if (fd->movieclipmap) clip->tracking.camera.intrinsics = newmclipadr(fd, clip->tracking.camera.intrinsics);
	else clip->tracking.camera.intrinsics = NULL;

	direct_link_movieTracks(fd, &tracking->tracks);
	direct_link_moviePlaneTracks(fd, &tracking->plane_tracks);
	direct_link_movieReconstruction(fd, &tracking->reconstruction);

	clip->tracking.act_track = newdataadr(fd, clip->tracking.act_track);
	clip->tracking.act_plane_track = newdataadr(fd, clip->tracking.act_plane_track);

	clip->anim = NULL;
	clip->tracking_context = NULL;
	clip->tracking.stats = NULL;

	/* Needed for proper versioning, will be NULL for all newer files anyway. */
	clip->tracking.stabilization.rot_track = newdataadr(fd, clip->tracking.stabilization.rot_track);

	clip->tracking.dopesheet.ok = 0;
	BLI_listbase_clear(&clip->tracking.dopesheet.channels);
	BLI_listbase_clear(&clip->tracking.dopesheet.coverage_segments);

	link_list(fd, &tracking->objects);
	
	for (object = tracking->objects.first; object; object = object->next) {
		direct_link_movieTracks(fd, &object->tracks);
		direct_link_moviePlaneTracks(fd, &object->plane_tracks);
		direct_link_movieReconstruction(fd, &object->reconstruction);
	}
}

static void lib_link_movieTracks(FileData *fd, MovieClip *clip, ListBase *tracksbase)
{
	MovieTrackingTrack *track;

	for (track = tracksbase->first; track; track = track->next) {
		track->gpd = newlibadr_us(fd, clip->id.lib, track->gpd);
	}
}

static void lib_link_moviePlaneTracks(FileData *fd, MovieClip *clip, ListBase *tracksbase)
{
	MovieTrackingPlaneTrack *plane_track;

	for (plane_track = tracksbase->first; plane_track; plane_track = plane_track->next) {
		plane_track->image = newlibadr_us(fd, clip->id.lib, plane_track->image);
	}
}

static void lib_link_movieclip(FileData *fd, Main *main)
{
	for (MovieClip *clip = main->movieclip.first; clip; clip = clip->id.next) {
		if (clip->id.tag & LIB_TAG_NEED_LINK) {
			MovieTracking *tracking = &clip->tracking;

			IDP_LibLinkProperty(clip->id.properties, fd);
			lib_link_animdata(fd, &clip->id, clip->adt);
			
			clip->gpd = newlibadr_us(fd, clip->id.lib, clip->gpd);
			
			lib_link_movieTracks(fd, clip, &tracking->tracks);
			lib_link_moviePlaneTracks(fd, clip, &tracking->plane_tracks);

			for (MovieTrackingObject *object = tracking->objects.first; object; object = object->next) {
				lib_link_movieTracks(fd, clip, &object->tracks);
				lib_link_moviePlaneTracks(fd, clip, &object->plane_tracks);
			}

			clip->id.tag &= ~LIB_TAG_NEED_LINK;
		}
	}
}

/* ***************** READ MOVIECLIP *************** */

static void direct_link_mask(FileData *fd, Mask *mask)
{
	MaskLayer *masklay;

	mask->adt = newdataadr(fd, mask->adt);

	link_list(fd, &mask->masklayers);

	for (masklay = mask->masklayers.first; masklay; masklay = masklay->next) {
		MaskSpline *spline;
		MaskLayerShape *masklay_shape;

		/* can't use newdataadr since it's a pointer within an array */
		MaskSplinePoint *act_point_search = NULL;

		link_list(fd, &masklay->splines);

		for (spline = masklay->splines.first; spline; spline = spline->next) {
			MaskSplinePoint *points_old = spline->points;
			int i;

			spline->points = newdataadr(fd, spline->points);

			for (i = 0; i < spline->tot_point; i++) {
				MaskSplinePoint *point = &spline->points[i];

				if (point->tot_uw)
					point->uw = newdataadr(fd, point->uw);
			}

			/* detect active point */
			if ((act_point_search == NULL) &&
			    (masklay->act_point >= points_old) &&
			    (masklay->act_point <  points_old + spline->tot_point))
			{
				act_point_search = &spline->points[masklay->act_point - points_old];
			}
		}

		link_list(fd, &masklay->splines_shapes);

		for (masklay_shape = masklay->splines_shapes.first; masklay_shape; masklay_shape = masklay_shape->next) {
			masklay_shape->data = newdataadr(fd, masklay_shape->data);

			if (masklay_shape->tot_vert) {
				if (fd->flags & FD_FLAGS_SWITCH_ENDIAN) {
					BLI_endian_switch_float_array(masklay_shape->data,
					                              masklay_shape->tot_vert * sizeof(float) * MASK_OBJECT_SHAPE_ELEM_SIZE);

				}
			}
		}

		masklay->act_spline = newdataadr(fd, masklay->act_spline);
		masklay->act_point = act_point_search;
	}
}

static void lib_link_mask_parent(FileData *fd, Mask *mask, MaskParent *parent)
{
	parent->id = newlibadr_us(fd, mask->id.lib, parent->id);
}

static void lib_link_mask(FileData *fd, Main *main)
{
	for (Mask *mask = main->mask.first; mask; mask = mask->id.next) {
		if (mask->id.tag & LIB_TAG_NEED_LINK) {
			IDP_LibLinkProperty(mask->id.properties, fd);
			lib_link_animdata(fd, &mask->id, mask->adt);

			for (MaskLayer *masklay = mask->masklayers.first; masklay; masklay = masklay->next) {
				MaskSpline *spline;

				spline = masklay->splines.first;
				while (spline) {
					int i;

					for (i = 0; i < spline->tot_point; i++) {
						MaskSplinePoint *point = &spline->points[i];

						lib_link_mask_parent(fd, mask, &point->parent);
					}

					lib_link_mask_parent(fd, mask, &spline->parent);

					spline = spline->next;
				}
			}

			mask->id.tag &= ~LIB_TAG_NEED_LINK;
		}
	}
}

/* ************ READ LINE STYLE ***************** */

static void lib_link_linestyle(FileData *fd, Main *main)
{
	for (FreestyleLineStyle *linestyle = main->linestyle.first; linestyle; linestyle = linestyle->id.next) {
		if (linestyle->id.tag & LIB_TAG_NEED_LINK) {
			LineStyleModifier *m;

			IDP_LibLinkProperty(linestyle->id.properties, fd);
			lib_link_animdata(fd, &linestyle->id, linestyle->adt);

			for (m = linestyle->color_modifiers.first; m; m = m->next) {
				switch (m->type) {
				case LS_MODIFIER_DISTANCE_FROM_OBJECT:
					{
						LineStyleColorModifier_DistanceFromObject *cm = (LineStyleColorModifier_DistanceFromObject *)m;
						cm->target = newlibadr(fd, linestyle->id.lib, cm->target);
					}
					break;
				}
			}
			for (m = linestyle->alpha_modifiers.first; m; m = m->next) {
				switch (m->type) {
				case LS_MODIFIER_DISTANCE_FROM_OBJECT:
					{
						LineStyleAlphaModifier_DistanceFromObject *am = (LineStyleAlphaModifier_DistanceFromObject *)m;
						am->target = newlibadr(fd, linestyle->id.lib, am->target);
					}
					break;
				}
			}
			for (m = linestyle->thickness_modifiers.first; m; m = m->next) {
				switch (m->type) {
				case LS_MODIFIER_DISTANCE_FROM_OBJECT:
					{
						LineStyleThicknessModifier_DistanceFromObject *tm = (LineStyleThicknessModifier_DistanceFromObject *)m;
						tm->target = newlibadr(fd, linestyle->id.lib, tm->target);
					}
					break;
				}
			}
			for (int a = 0; a < MAX_MTEX; a++) {
				MTex *mtex = linestyle->mtex[a];
				if (mtex) {
					mtex->tex = newlibadr_us(fd, linestyle->id.lib, mtex->tex);
					mtex->object = newlibadr(fd, linestyle->id.lib, mtex->object);
				}
			}
			if (linestyle->nodetree) {
				lib_link_ntree(fd, &linestyle->id, linestyle->nodetree);
				linestyle->nodetree->id.lib = linestyle->id.lib;
			}

			linestyle->id.tag &= ~LIB_TAG_NEED_LINK;
		}
	}
}

static void direct_link_linestyle_color_modifier(FileData *fd, LineStyleModifier *modifier)
{
	switch (modifier->type) {
	case LS_MODIFIER_ALONG_STROKE:
		{
			LineStyleColorModifier_AlongStroke *m = (LineStyleColorModifier_AlongStroke *)modifier;
			m->color_ramp = newdataadr(fd, m->color_ramp);
		}
		break;
	case LS_MODIFIER_DISTANCE_FROM_CAMERA:
		{
			LineStyleColorModifier_DistanceFromCamera *m = (LineStyleColorModifier_DistanceFromCamera *)modifier;
			m->color_ramp = newdataadr(fd, m->color_ramp);
		}
		break;
	case LS_MODIFIER_DISTANCE_FROM_OBJECT:
		{
			LineStyleColorModifier_DistanceFromObject *m = (LineStyleColorModifier_DistanceFromObject *)modifier;
			m->color_ramp = newdataadr(fd, m->color_ramp);
		}
		break;
	case LS_MODIFIER_MATERIAL:
		{
			LineStyleColorModifier_Material *m = (LineStyleColorModifier_Material *)modifier;
			m->color_ramp = newdataadr(fd, m->color_ramp);
		}
		break;
	case LS_MODIFIER_TANGENT:
		{
			LineStyleColorModifier_Tangent *m = (LineStyleColorModifier_Tangent *)modifier;
			m->color_ramp = newdataadr(fd, m->color_ramp);
		}
		break;
	case LS_MODIFIER_NOISE:
		{
			LineStyleColorModifier_Noise *m = (LineStyleColorModifier_Noise *)modifier;
			m->color_ramp = newdataadr(fd, m->color_ramp);
		}
		break;
	case LS_MODIFIER_CREASE_ANGLE:
		{
			LineStyleColorModifier_CreaseAngle *m = (LineStyleColorModifier_CreaseAngle *)modifier;
			m->color_ramp = newdataadr(fd, m->color_ramp);
		}
		break;
	case LS_MODIFIER_CURVATURE_3D:
		{
			LineStyleColorModifier_Curvature_3D *m = (LineStyleColorModifier_Curvature_3D *)modifier;
			m->color_ramp = newdataadr(fd, m->color_ramp);
		}
		break;
	}
}

static void direct_link_linestyle_alpha_modifier(FileData *fd, LineStyleModifier *modifier)
{
	switch (modifier->type) {
	case LS_MODIFIER_ALONG_STROKE:
		{
			LineStyleAlphaModifier_AlongStroke *m = (LineStyleAlphaModifier_AlongStroke *)modifier;
			m->curve = newdataadr(fd, m->curve);
			direct_link_curvemapping(fd, m->curve);
		}
		break;
	case LS_MODIFIER_DISTANCE_FROM_CAMERA:
		{
			LineStyleAlphaModifier_DistanceFromCamera *m = (LineStyleAlphaModifier_DistanceFromCamera *)modifier;
			m->curve = newdataadr(fd, m->curve);
			direct_link_curvemapping(fd, m->curve);
		}
		break;
	case LS_MODIFIER_DISTANCE_FROM_OBJECT:
		{
			LineStyleAlphaModifier_DistanceFromObject *m = (LineStyleAlphaModifier_DistanceFromObject *)modifier;
			m->curve = newdataadr(fd, m->curve);
			direct_link_curvemapping(fd, m->curve);
		}
		break;
	case LS_MODIFIER_MATERIAL:
		{
			LineStyleAlphaModifier_Material *m = (LineStyleAlphaModifier_Material *)modifier;
			m->curve = newdataadr(fd, m->curve);
			direct_link_curvemapping(fd, m->curve);
		}
		break;
	case LS_MODIFIER_TANGENT:
		{
			LineStyleAlphaModifier_Tangent *m = (LineStyleAlphaModifier_Tangent *)modifier;
			m->curve = newdataadr(fd, m->curve);
			direct_link_curvemapping(fd, m->curve);
		}
		break;
	case LS_MODIFIER_NOISE:
		{
			LineStyleAlphaModifier_Noise *m = (LineStyleAlphaModifier_Noise *)modifier;
			m->curve = newdataadr(fd, m->curve);
			direct_link_curvemapping(fd, m->curve);
		}
		break;
	case LS_MODIFIER_CREASE_ANGLE:
		{
			LineStyleAlphaModifier_CreaseAngle *m = (LineStyleAlphaModifier_CreaseAngle *)modifier;
			m->curve = newdataadr(fd, m->curve);
			direct_link_curvemapping(fd, m->curve);
		}
		break;
	case LS_MODIFIER_CURVATURE_3D:
		{
			LineStyleAlphaModifier_Curvature_3D *m = (LineStyleAlphaModifier_Curvature_3D *)modifier;
			m->curve = newdataadr(fd, m->curve);
			direct_link_curvemapping(fd, m->curve);
		}
		break;
	}
}

static void direct_link_linestyle_thickness_modifier(FileData *fd, LineStyleModifier *modifier)
{
	switch (modifier->type) {
	case LS_MODIFIER_ALONG_STROKE:
		{
			LineStyleThicknessModifier_AlongStroke *m = (LineStyleThicknessModifier_AlongStroke *)modifier;
			m->curve = newdataadr(fd, m->curve);
			direct_link_curvemapping(fd, m->curve);
		}
		break;
	case LS_MODIFIER_DISTANCE_FROM_CAMERA:
		{
			LineStyleThicknessModifier_DistanceFromCamera *m = (LineStyleThicknessModifier_DistanceFromCamera *)modifier;
			m->curve = newdataadr(fd, m->curve);
			direct_link_curvemapping(fd, m->curve);
		}
		break;
	case LS_MODIFIER_DISTANCE_FROM_OBJECT:
		{
			LineStyleThicknessModifier_DistanceFromObject *m = (LineStyleThicknessModifier_DistanceFromObject *)modifier;
			m->curve = newdataadr(fd, m->curve);
			direct_link_curvemapping(fd, m->curve);
		}
		break;
	case LS_MODIFIER_MATERIAL:
		{
			LineStyleThicknessModifier_Material *m = (LineStyleThicknessModifier_Material *)modifier;
			m->curve = newdataadr(fd, m->curve);
			direct_link_curvemapping(fd, m->curve);
		}
		break;
	case LS_MODIFIER_TANGENT:
		{
			LineStyleThicknessModifier_Tangent *m = (LineStyleThicknessModifier_Tangent *)modifier;
			m->curve = newdataadr(fd, m->curve);
			direct_link_curvemapping(fd, m->curve);
		}
		break;
	case LS_MODIFIER_CREASE_ANGLE:
		{
			LineStyleThicknessModifier_CreaseAngle *m = (LineStyleThicknessModifier_CreaseAngle *)modifier;
			m->curve = newdataadr(fd, m->curve);
			direct_link_curvemapping(fd, m->curve);
		}
		break;
	case LS_MODIFIER_CURVATURE_3D:
		{
			LineStyleThicknessModifier_Curvature_3D *m = (LineStyleThicknessModifier_Curvature_3D *)modifier;
			m->curve = newdataadr(fd, m->curve);
			direct_link_curvemapping(fd, m->curve);
		}
		break;
	}
}

static void direct_link_linestyle_geometry_modifier(FileData *UNUSED(fd), LineStyleModifier *UNUSED(modifier))
{
}

static void direct_link_linestyle(FileData *fd, FreestyleLineStyle *linestyle)
{
	int a;
	LineStyleModifier *modifier;

	linestyle->adt= newdataadr(fd, linestyle->adt);
	direct_link_animdata(fd, linestyle->adt);
	link_list(fd, &linestyle->color_modifiers);
	for (modifier = linestyle->color_modifiers.first; modifier; modifier = modifier->next)
		direct_link_linestyle_color_modifier(fd, modifier);
	link_list(fd, &linestyle->alpha_modifiers);
	for (modifier = linestyle->alpha_modifiers.first; modifier; modifier = modifier->next)
		direct_link_linestyle_alpha_modifier(fd, modifier);
	link_list(fd, &linestyle->thickness_modifiers);
	for (modifier = linestyle->thickness_modifiers.first; modifier; modifier = modifier->next)
		direct_link_linestyle_thickness_modifier(fd, modifier);
	link_list(fd, &linestyle->geometry_modifiers);
	for (modifier = linestyle->geometry_modifiers.first; modifier; modifier = modifier->next)
		direct_link_linestyle_geometry_modifier(fd, modifier);
	for (a = 0; a < MAX_MTEX; a++) {
		linestyle->mtex[a] = newdataadr(fd, linestyle->mtex[a]);
	}
	linestyle->nodetree = newdataadr(fd, linestyle->nodetree);
	if (linestyle->nodetree) {
		direct_link_id(fd, &linestyle->nodetree->id);
		direct_link_nodetree(fd, linestyle->nodetree);
	}
}

/* ************** GENERAL & MAIN ******************** */


static const char *dataname(short id_code)
{
	switch (id_code) {
		case ID_OB: return "Data from OB";
		case ID_ME: return "Data from ME";
		case ID_IP: return "Data from IP";
		case ID_SCE: return "Data from SCE";
		case ID_MA: return "Data from MA";
		case ID_TE: return "Data from TE";
		case ID_CU: return "Data from CU";
		case ID_GR: return "Data from GR";
		case ID_AR: return "Data from AR";
		case ID_AC: return "Data from AC";
		case ID_LI: return "Data from LI";
		case ID_MB: return "Data from MB";
		case ID_IM: return "Data from IM";
		case ID_LT: return "Data from LT";
		case ID_LA: return "Data from LA";
		case ID_CA: return "Data from CA";
		case ID_KE: return "Data from KE";
		case ID_WO: return "Data from WO";
		case ID_SCR: return "Data from SCR";
		case ID_VF: return "Data from VF";
		case ID_TXT: return "Data from TXT";
		case ID_SPK: return "Data from SPK";
		case ID_LP: return "Data from LP";
		case ID_SO: return "Data from SO";
		case ID_NT: return "Data from NT";
		case ID_BR: return "Data from BR";
		case ID_PA: return "Data from PA";
		case ID_PAL: return "Data from PAL";
		case ID_PC: return "Data from PCRV";
		case ID_GD: return "Data from GD";
		case ID_WM: return "Data from WM";
		case ID_MC: return "Data from MC";
		case ID_MSK: return "Data from MSK";
		case ID_LS: return "Data from LS";
		case ID_CF: return "Data from CF";
		case ID_WS: return "Data from WS";
	}
	return "Data from Lib Block";
	
}

static BHead *read_data_into_oldnewmap(FileData *fd, BHead *bhead, const char *allocname)
{
	bhead = blo_nextbhead(fd, bhead);
	
	while (bhead && bhead->code==DATA) {
		void *data;
#if 0
		/* XXX DUMB DEBUGGING OPTION TO GIVE NAMES for guarded malloc errors */
		short *sp = fd->filesdna->structs[bhead->SDNAnr];
		char *tmp = malloc(100);
		allocname = fd->filesdna->types[ sp[0] ];
		strcpy(tmp, allocname);
		data = read_struct(fd, bhead, tmp);
#else
		data = read_struct(fd, bhead, allocname);
#endif
		
		if (data) {
			oldnewmap_insert(fd->datamap, bhead->old, data, 0);
		}
		
		bhead = blo_nextbhead(fd, bhead);
	}
	
	return bhead;
}

static BHead *read_libblock(FileData *fd, Main *main, BHead *bhead, const short tag, ID **r_id)
{
	/* this routine reads a libblock and its direct data. Use link functions to connect it all
	 */
	ID *id;
	ListBase *lb;
	const char *allocname;
	bool wrong_id = false;

	/* In undo case, most libs and linked data should be kept as is from previous state (see BLO_read_from_memfile).
	 * However, some needed by the snapshot being read may have been removed in previous one, and would go missing.
	 * This leads e.g. to desappearing objects in some undo/redo case, see T34446.
	 * That means we have to carefully check whether current lib or libdata already exits in old main, if it does
	 * we merely copy it over into new main area, otherwise we have to do a full read of that bhead... */
	if (fd->memfile && ELEM(bhead->code, ID_LI, ID_ID)) {
		const char *idname = bhead_id_name(fd, bhead);

		DEBUG_PRINTF("Checking %s...\n", idname);

		if (bhead->code == ID_LI) {
			Main *libmain = fd->old_mainlist->first;
			/* Skip oldmain itself... */
			for (libmain = libmain->next; libmain; libmain = libmain->next) {
				DEBUG_PRINTF("... against %s: ", libmain->curlib ? libmain->curlib->id.name : "<NULL>");
				if (libmain->curlib && STREQ(idname, libmain->curlib->id.name)) {
					Main *oldmain = fd->old_mainlist->first;
					DEBUG_PRINTF("FOUND!\n");
					/* In case of a library, we need to re-add its main to fd->mainlist, because if we have later
					 * a missing ID_ID, we need to get the correct lib it is linked to!
					 * Order is crucial, we cannot bulk-add it in BLO_read_from_memfile() like it used to be... */
					BLI_remlink(fd->old_mainlist, libmain);
					BLI_remlink_safe(&oldmain->library, libmain->curlib);
					BLI_addtail(fd->mainlist, libmain);
					BLI_addtail(&main->library, libmain->curlib);

					if (r_id) {
						*r_id = NULL;  /* Just in case... */
					}
					return blo_nextbhead(fd, bhead);
				}
				DEBUG_PRINTF("nothing...\n");
			}
		}
		else {
			DEBUG_PRINTF("... in %s (%s): ", main->curlib ? main->curlib->id.name : "<NULL>", main->curlib ? main->curlib->name : "<NULL>");
			if ((id = BKE_libblock_find_name_ex(main, GS(idname), idname + 2))) {
				DEBUG_PRINTF("FOUND!\n");
				/* Even though we found our linked ID, there is no guarantee its address is still the same... */
				if (id != bhead->old) {
					oldnewmap_insert(fd->libmap, bhead->old, id, GS(id->name));
				}

				/* No need to do anything else for ID_ID, it's assumed already present in its lib's main... */
				if (r_id) {
					*r_id = NULL;  /* Just in case... */
				}
				return blo_nextbhead(fd, bhead);
			}
			DEBUG_PRINTF("nothing...\n");
		}
	}

	/* read libblock */
	id = read_struct(fd, bhead, "lib block");

	if (id) {
		const short idcode = GS(id->name);
		/* do after read_struct, for dna reconstruct */
		lb = which_libbase(main, idcode);
		if (lb) {
			oldnewmap_insert(fd->libmap, bhead->old, id, bhead->code);	/* for ID_ID check */
			BLI_addtail(lb, id);
		}
		else {
			/* unknown ID type */
			printf("%s: unknown id code '%c%c'\n", __func__, (idcode & 0xff), (idcode >> 8));
			MEM_freeN(id);
			id = NULL;
		}
	}

	if (r_id)
		*r_id = id;
	if (!id)
		return blo_nextbhead(fd, bhead);
	
	id->tag = tag | LIB_TAG_NEED_LINK;
	id->lib = main->curlib;
	id->us = ID_FAKE_USERS(id);
	id->icon_id = 0;
	id->newid = NULL;  /* Needed because .blend may have been saved with crap value here... */
	id->orig_id = NULL;
	id->recalc = 0;
	
	/* this case cannot be direct_linked: it's just the ID part */
	if (bhead->code == ID_ID) {
		return blo_nextbhead(fd, bhead);
	}

	/* That way, we know which datablock needs do_versions (required currently for linking). */
	id->tag |= LIB_TAG_NEW;

	/* need a name for the mallocN, just for debugging and sane prints on leaks */
	allocname = dataname(GS(id->name));
	
	/* read all data into fd->datamap */
	bhead = read_data_into_oldnewmap(fd, bhead, allocname);
	
	/* init pointers direct data */
	direct_link_id(fd, id);
	
	switch (GS(id->name)) {
		case ID_WM:
			direct_link_windowmanager(fd, (wmWindowManager *)id);
			break;
		case ID_SCR:
			wrong_id = direct_link_screen(fd, (bScreen *)id);
			break;
		case ID_SCE:
			direct_link_scene(fd, (Scene *)id, main);
			break;
		case ID_OB:
			direct_link_object(fd, (Object *)id);
			break;
		case ID_ME:
			direct_link_mesh(fd, (Mesh *)id);
			break;
		case ID_CU:
			direct_link_curve(fd, (Curve *)id);
			break;
		case ID_MB:
			direct_link_mball(fd, (MetaBall *)id);
			break;
		case ID_MA:
			direct_link_material(fd, (Material *)id);
			break;
		case ID_TE:
			direct_link_texture(fd, (Tex *)id);
			break;
		case ID_IM:
			direct_link_image(fd, (Image *)id);
			break;
		case ID_LA:
			direct_link_lamp(fd, (Lamp *)id);
			break;
		case ID_VF:
			direct_link_vfont(fd, (VFont *)id);
			break;
		case ID_TXT:
			direct_link_text(fd, (Text *)id);
			break;
		case ID_IP:
			direct_link_ipo(fd, (Ipo *)id);
			break;
		case ID_KE:
			direct_link_key(fd, (Key *)id);
			break;
		case ID_LT:
			direct_link_latt(fd, (Lattice *)id);
			break;
		case ID_WO:
			direct_link_world(fd, (World *)id);
			break;
		case ID_LI:
			direct_link_library(fd, (Library *)id, main);
			break;
		case ID_CA:
			direct_link_camera(fd, (Camera *)id);
			break;
		case ID_SPK:
			direct_link_speaker(fd, (Speaker *)id);
			break;
		case ID_SO:
			direct_link_sound(fd, (bSound *)id);
			break;
		case ID_LP:
			direct_link_lightprobe(fd, (LightProbe *)id);
			break;
		case ID_GR:
			direct_link_group(fd, (Group *)id);
			break;
		case ID_AR:
			direct_link_armature(fd, (bArmature*)id);
			break;
		case ID_AC:
			direct_link_action(fd, (bAction*)id);
			break;
		case ID_NT:
			direct_link_nodetree(fd, (bNodeTree*)id);
			break;
		case ID_BR:
			direct_link_brush(fd, (Brush*)id);
			break;
		case ID_PA:
			direct_link_particlesettings(fd, (ParticleSettings*)id);
			break;
		case ID_GD:
			direct_link_gpencil(fd, (bGPdata *)id);
			break;
		case ID_MC:
			direct_link_movieclip(fd, (MovieClip *)id);
			break;
		case ID_MSK:
			direct_link_mask(fd, (Mask *)id);
			break;
		case ID_LS:
			direct_link_linestyle(fd, (FreestyleLineStyle *)id);
			break;
		case ID_PAL:
			direct_link_palette(fd, (Palette *)id);
			break;
		case ID_PC:
			direct_link_paint_curve(fd, (PaintCurve *)id);
			break;
		case ID_CF:
			direct_link_cachefile(fd, (CacheFile *)id);
			break;
		case ID_WS:
			direct_link_workspace(fd, (WorkSpace *)id, main);
			break;
	}
	
	oldnewmap_free_unused(fd->datamap);
	oldnewmap_clear(fd->datamap);
	
	if (wrong_id) {
		BKE_libblock_free(main, id);
	}
	
	return (bhead);
}

/* note, this has to be kept for reading older files... */
/* also version info is written here */
static BHead *read_global(BlendFileData *bfd, FileData *fd, BHead *bhead)
{
	FileGlobal *fg = read_struct(fd, bhead, "Global");
	
	/* copy to bfd handle */
	bfd->main->subversionfile = fg->subversion;
	bfd->main->minversionfile = fg->minversion;
	bfd->main->minsubversionfile = fg->minsubversion;
	bfd->main->build_commit_timestamp = fg->build_commit_timestamp;
	BLI_strncpy(bfd->main->build_hash, fg->build_hash, sizeof(bfd->main->build_hash));
	
	bfd->fileflags = fg->fileflags;
	bfd->globalf = fg->globalf;
	BLI_strncpy(bfd->filename, fg->filename, sizeof(bfd->filename));
	
	/* error in 2.65 and older: main->name was not set if you save from startup (not after loading file) */
	if (bfd->filename[0] == 0) {
		if (fd->fileversion < 265 || (fd->fileversion == 265 && fg->subversion < 1))
			if ((G.fileflags & G_FILE_RECOVER)==0)
				BLI_strncpy(bfd->filename, bfd->main->name, sizeof(bfd->filename));
		
		/* early 2.50 version patch - filename not in FileGlobal struct at all */
		if (fd->fileversion <= 250)
			BLI_strncpy(bfd->filename, bfd->main->name, sizeof(bfd->filename));
	}
	
	if (G.fileflags & G_FILE_RECOVER)
		BLI_strncpy(fd->relabase, fg->filename, sizeof(fd->relabase));
	
	bfd->curscreen = fg->curscreen;
	bfd->curscene = fg->curscene;
	bfd->cur_view_layer = fg->cur_view_layer;

	MEM_freeN(fg);
	
	fd->globalf = bfd->globalf;
	fd->fileflags = bfd->fileflags;
	
	return blo_nextbhead(fd, bhead);
}

/* note, this has to be kept for reading older files... */
static void link_global(FileData *fd, BlendFileData *bfd)
{
	bfd->cur_view_layer = newglobadr(fd, bfd->cur_view_layer);
	bfd->curscreen = newlibadr(fd, NULL, bfd->curscreen);
	bfd->curscene = newlibadr(fd, NULL, bfd->curscene);
	// this happens in files older than 2.35
	if (bfd->curscene == NULL) {
		if (bfd->curscreen) bfd->curscene = bfd->curscreen->scene;
	}
}

/* initialize userdef with non-UI dependency stuff */
/* other initializers (such as theme color defaults) go to resources.c */
static void do_versions_userdef(FileData *fd, BlendFileData *bfd)
{
	Main *bmain = bfd->main;
	UserDef *user = bfd->user;
	
	if (user == NULL) return;
	
	if (MAIN_VERSION_OLDER(bmain, 266, 4)) {
		bTheme *btheme;
		
		/* themes for Node and Sequence editor were not using grid color, but back. we copy this over then */
		for (btheme = user->themes.first; btheme; btheme = btheme->next) {
			copy_v4_v4_char(btheme->tnode.grid, btheme->tnode.back);
			copy_v4_v4_char(btheme->tseq.grid, btheme->tseq.back);
		}
	}

	if (!DNA_struct_elem_find(fd->filesdna, "UserDef", "WalkNavigation", "walk_navigation")) {
		user->walk_navigation.mouse_speed = 1.0f;
		user->walk_navigation.walk_speed = 2.5f;       /* m/s */
		user->walk_navigation.walk_speed_factor = 5.0f;
		user->walk_navigation.view_height =  1.6f;   /* m */
		user->walk_navigation.jump_height = 0.4f;      /* m */
		user->walk_navigation.teleport_time = 0.2f; /* s */
	}
}

static void do_versions(FileData *fd, Library *lib, Main *main)
{
	/* WATCH IT!!!: pointers from libdata have not been converted */
	
	if (G.debug & G_DEBUG) {
		char build_commit_datetime[32];
		time_t temp_time = main->build_commit_timestamp;
		struct tm *tm = (temp_time) ? gmtime(&temp_time) : NULL;
		if (LIKELY(tm)) {
			strftime(build_commit_datetime, sizeof(build_commit_datetime), "%Y-%m-%d %H:%M", tm);
		}
		else {
			BLI_strncpy(build_commit_datetime, "unknown", sizeof(build_commit_datetime));
		}

		printf("read file %s\n  Version %d sub %d date %s hash %s\n",
		       fd->relabase, main->versionfile, main->subversionfile,
		       build_commit_datetime, main->build_hash);
	}
	
	blo_do_versions_pre250(fd, lib, main);
	blo_do_versions_250(fd, lib, main);
	blo_do_versions_260(fd, lib, main);
	blo_do_versions_270(fd, lib, main);
	blo_do_versions_280(fd, lib, main);

	/* WATCH IT!!!: pointers from libdata have not been converted yet here! */
	/* WATCH IT 2!: Userdef struct init see do_versions_userdef() above! */

	/* don't forget to set version number in BKE_blender_version.h! */
}

static void do_versions_after_linking(Main *main)
{
//	printf("%s for %s (%s), %d.%d\n", __func__, main->curlib ? main->curlib->name : main->name,
//	       main->curlib ? "LIB" : "MAIN", main->versionfile, main->subversionfile);

	do_versions_after_linking_270(main);
	do_versions_after_linking_280(main);
}

static void lib_link_all(FileData *fd, Main *main)
{
	oldnewmap_sort(fd);
	
	lib_link_id(fd, main);

	/* No load UI for undo memfiles */
	if (fd->memfile == NULL) {
		lib_link_windowmanager(fd, main);
	}
	/* DO NOT skip screens here, 3Dview may contains pointers to other ID data (like bgpic)! See T41411. */
	lib_link_screen(fd, main);
	lib_link_scene(fd, main);
	lib_link_object(fd, main);
	lib_link_mesh(fd, main);
	lib_link_curve(fd, main);
	lib_link_mball(fd, main);
	lib_link_material(fd, main);
	lib_link_texture(fd, main);
	lib_link_image(fd, main);
	lib_link_ipo(fd, main);        /* XXX deprecated... still needs to be maintained for version patches still */
	lib_link_key(fd, main);
	lib_link_world(fd, main);
	lib_link_lamp(fd, main);
	lib_link_latt(fd, main);
	lib_link_text(fd, main);
	lib_link_camera(fd, main);
	lib_link_speaker(fd, main);
	lib_link_lightprobe(fd, main);
	lib_link_sound(fd, main);
	lib_link_group(fd, main);
	lib_link_armature(fd, main);
	lib_link_action(fd, main);
	lib_link_vfont(fd, main);
	lib_link_nodetree(fd, main);   /* has to be done after scene/materials, this will verify group nodes */
	lib_link_brush(fd, main);
	lib_link_palette(fd, main);
	lib_link_paint_curve(fd, main);
	lib_link_particlesettings(fd, main);
	lib_link_movieclip(fd, main);
	lib_link_mask(fd, main);
	lib_link_linestyle(fd, main);
	lib_link_gpencil(fd, main);
	lib_link_cachefiles(fd, main);
	lib_link_workspaces(fd, main);

	lib_link_library(fd, main);    /* only init users */
}

static void direct_link_keymapitem(FileData *fd, wmKeyMapItem *kmi)
{
	kmi->properties = newdataadr(fd, kmi->properties);
	IDP_DirectLinkGroup_OrFree(&kmi->properties, (fd->flags & FD_FLAGS_SWITCH_ENDIAN), fd);
	kmi->ptr = NULL;
	kmi->flag &= ~KMI_UPDATE;
}

static BHead *read_userdef(BlendFileData *bfd, FileData *fd, BHead *bhead)
{
	UserDef *user;
	wmKeyMap *keymap;
	wmKeyMapItem *kmi;
	wmKeyMapDiffItem *kmdi;
	bAddon *addon;
	
	bfd->user = user= read_struct(fd, bhead, "user def");
	
	/* User struct has separate do-version handling */
	user->versionfile = bfd->main->versionfile;
	user->subversionfile = bfd->main->subversionfile;
	
	/* read all data into fd->datamap */
	bhead = read_data_into_oldnewmap(fd, bhead, "user def");
	
	if (user->keymaps.first) {
		/* backwards compatibility */
		user->user_keymaps= user->keymaps;
		user->keymaps.first= user->keymaps.last= NULL;
	}
	
	link_list(fd, &user->themes);
	link_list(fd, &user->user_keymaps);
	link_list(fd, &user->addons);
	link_list(fd, &user->autoexec_paths);

	for (keymap=user->user_keymaps.first; keymap; keymap=keymap->next) {
		keymap->modal_items= NULL;
		keymap->poll = NULL;
		keymap->flag &= ~KEYMAP_UPDATE;
		
		link_list(fd, &keymap->diff_items);
		link_list(fd, &keymap->items);
		
		for (kmdi=keymap->diff_items.first; kmdi; kmdi=kmdi->next) {
			kmdi->remove_item= newdataadr(fd, kmdi->remove_item);
			kmdi->add_item= newdataadr(fd, kmdi->add_item);
			
			if (kmdi->remove_item)
				direct_link_keymapitem(fd, kmdi->remove_item);
			if (kmdi->add_item)
				direct_link_keymapitem(fd, kmdi->add_item);
		}
		
		for (kmi=keymap->items.first; kmi; kmi=kmi->next)
			direct_link_keymapitem(fd, kmi);
	}

	for (addon = user->addons.first; addon; addon = addon->next) {
		addon->prop = newdataadr(fd, addon->prop);
		IDP_DirectLinkGroup_OrFree(&addon->prop, (fd->flags & FD_FLAGS_SWITCH_ENDIAN), fd);
	}

	// XXX
	user->uifonts.first = user->uifonts.last= NULL;
	
	link_list(fd, &user->uistyles);
	
	/* free fd->datamap again */
	oldnewmap_free_unused(fd->datamap);
	oldnewmap_clear(fd->datamap);
	
	return bhead;
}

BlendFileData *blo_read_file_internal(FileData *fd, const char *filepath)
{
	BHead *bhead = blo_firstbhead(fd);
	BlendFileData *bfd;
	ListBase mainlist = {NULL, NULL};
	
	bfd = MEM_callocN(sizeof(BlendFileData), "blendfiledata");
	bfd->main = BKE_main_new();
	BLI_addtail(&mainlist, bfd->main);
	fd->mainlist = &mainlist;
	
	bfd->main->versionfile = fd->fileversion;
	
	bfd->type = BLENFILETYPE_BLEND;
	BLI_strncpy(bfd->main->name, filepath, sizeof(bfd->main->name));

	if (G.background) {
		/* We only read & store .blend thumbnail in background mode
		 * (because we cannot re-generate it, no OpenGL available).
		 */
		const int *data = read_file_thumbnail(fd);

		if (data) {
			int width = data[0];
			int height = data[1];

			/* Protect against buffer overflow vulnerability. */
			if (BLEN_THUMB_SAFE_MEMSIZE(width, height)) {
				const size_t sz = BLEN_THUMB_MEMSIZE(width, height);
				bfd->main->blen_thumb = MEM_mallocN(sz, __func__);

				BLI_assert((sz - sizeof(*bfd->main->blen_thumb)) ==
				           (BLEN_THUMB_MEMSIZE_FILE(width, height) - (sizeof(*data) * 2)));
				bfd->main->blen_thumb->width = width;
				bfd->main->blen_thumb->height = height;
				memcpy(bfd->main->blen_thumb->rect, &data[2], sz - sizeof(*bfd->main->blen_thumb));
			}
		}
	}

	while (bhead) {
		switch (bhead->code) {
		case DATA:
		case DNA1:
		case TEST: /* used as preview since 2.5x */
		case REND:
			bhead = blo_nextbhead(fd, bhead);
			break;
		case GLOB:
			bhead = read_global(bfd, fd, bhead);
			break;
		case USER:
			if (fd->skip_flags & BLO_READ_SKIP_USERDEF) {
				bhead = blo_nextbhead(fd, bhead);
			}
			else {
				bhead = read_userdef(bfd, fd, bhead);
			}
			break;
		case ENDB:
			bhead = NULL;
			break;
		
		case ID_ID:
			/* Always adds to the most recently loaded ID_LI block, see direct_link_library.
			 * This is part of the file format definition. */
			if (fd->skip_flags & BLO_READ_SKIP_DATA) {
				bhead = blo_nextbhead(fd, bhead);
			}
			else {
				bhead = read_libblock(fd, mainlist.last, bhead, LIB_TAG_READ | LIB_TAG_EXTERN, NULL);
			}
			break;
			/* in 2.50+ files, the file identifier for screens is patched, forward compatibility */
		case ID_SCRN:
			bhead->code = ID_SCR;
			/* pass on to default */
			ATTR_FALLTHROUGH;
		default:
			if (fd->skip_flags & BLO_READ_SKIP_DATA) {
				bhead = blo_nextbhead(fd, bhead);
			}
			else {
				bhead = read_libblock(fd, bfd->main, bhead, LIB_TAG_LOCAL, NULL);
			}
		}
	}
	
	/* do before read_libraries, but skip undo case */
	if (fd->memfile == NULL) {
		do_versions(fd, NULL, bfd->main);
		do_versions_userdef(fd, bfd);
	}
	
	read_libraries(fd, &mainlist);
	
	blo_join_main(&mainlist);
	
	lib_link_all(fd, bfd->main);

	/* Skip in undo case. */
	if (fd->memfile == NULL) {
		/* Yep, second splitting... but this is a very cheap operation, so no big deal. */
		blo_split_main(&mainlist, bfd->main);
		for (Main *mainvar = mainlist.first; mainvar; mainvar = mainvar->next) {
			BLI_assert(mainvar->versionfile != 0);
			do_versions_after_linking(mainvar);
		}
		blo_join_main(&mainlist);
	}

	BKE_main_id_tag_all(bfd->main, LIB_TAG_NEW, false);

	/* Now that all our data-blocks are loaded, we can re-generate overrides from their references. */
	if (fd->memfile == NULL) {
		/* Do not apply in undo case! */
		BKE_main_override_static_update(bfd->main);
	}

	lib_verify_nodetree(bfd->main, true);
	fix_relpaths_library(fd->relabase, bfd->main); /* make all relative paths, relative to the open blend file */
	
	link_global(fd, bfd);	/* as last */
	
	fd->mainlist = NULL;  /* Safety, this is local variable, shall not be used afterward. */

	return bfd;
}

/* ************* APPEND LIBRARY ************** */

struct BHeadSort {
	BHead *bhead;
	const void *old;
};

static int verg_bheadsort(const void *v1, const void *v2)
{
	const struct BHeadSort *x1=v1, *x2=v2;
	
	if (x1->old > x2->old) return 1;
	else if (x1->old < x2->old) return -1;
	return 0;
}

static void sort_bhead_old_map(FileData *fd)
{
	BHead *bhead;
	struct BHeadSort *bhs;
	int tot = 0;
	
	for (bhead = blo_firstbhead(fd); bhead; bhead = blo_nextbhead(fd, bhead))
		tot++;
	
	fd->tot_bheadmap = tot;
	if (tot == 0) return;
	
	bhs = fd->bheadmap = MEM_malloc_arrayN(tot, sizeof(struct BHeadSort), "BHeadSort");
	
	for (bhead = blo_firstbhead(fd); bhead; bhead = blo_nextbhead(fd, bhead), bhs++) {
		bhs->bhead = bhead;
		bhs->old = bhead->old;
	}
	
	qsort(fd->bheadmap, tot, sizeof(struct BHeadSort), verg_bheadsort);
}

static BHead *find_previous_lib(FileData *fd, BHead *bhead)
{
	/* skip library datablocks in undo, see comment in read_libblock */
	if (fd->memfile)
		return NULL;

	for (; bhead; bhead = blo_prevbhead(fd, bhead)) {
		if (bhead->code == ID_LI)
			break;
	}

	return bhead;
}

static BHead *find_bhead(FileData *fd, void *old)
{
#if 0
	BHead *bhead;
#endif
	struct BHeadSort *bhs, bhs_s;
	
	if (!old)
		return NULL;

	if (fd->bheadmap == NULL)
		sort_bhead_old_map(fd);
	
	bhs_s.old = old;
	bhs = bsearch(&bhs_s, fd->bheadmap, fd->tot_bheadmap, sizeof(struct BHeadSort), verg_bheadsort);

	if (bhs)
		return bhs->bhead;
	
#if 0
	for (bhead = blo_firstbhead(fd); bhead; bhead= blo_nextbhead(fd, bhead)) {
		if (bhead->old == old)
			return bhead;
	}
#endif

	return NULL;
}

static BHead *find_bhead_from_code_name(FileData *fd, const short idcode, const char *name)
{
#ifdef USE_GHASH_BHEAD

	char idname_full[MAX_ID_NAME];

	*((short *)idname_full) = idcode;
	BLI_strncpy(idname_full + 2, name, sizeof(idname_full) - 2);

	return BLI_ghash_lookup(fd->bhead_idname_hash, idname_full);

#else
	BHead *bhead;

	for (bhead = blo_firstbhead(fd); bhead; bhead = blo_nextbhead(fd, bhead)) {
		if (bhead->code == idcode) {
			const char *idname_test = bhead_id_name(fd, bhead);
			if (STREQ(idname_test + 2, name)) {
				return bhead;
			}
		}
		else if (bhead->code == ENDB) {
			break;
		}
	}

	return NULL;
#endif
}

static BHead *find_bhead_from_idname(FileData *fd, const char *idname)
{
#ifdef USE_GHASH_BHEAD
	return BLI_ghash_lookup(fd->bhead_idname_hash, idname);
#else
	return find_bhead_from_code_name(fd, GS(idname), idname + 2);
#endif
}

static ID *is_yet_read(FileData *fd, Main *mainvar, BHead *bhead)
{
	const char *idname= bhead_id_name(fd, bhead);
	/* which_libbase can be NULL, intentionally not using idname+2 */
	return BLI_findstring(which_libbase(mainvar, GS(idname)), idname, offsetof(ID, name));
}

static void expand_doit_library(void *fdhandle, Main *mainvar, void *old)
{
	BHead *bhead;
	FileData *fd = fdhandle;
	ID *id;
	
	bhead = find_bhead(fd, old);
	if (bhead) {
		/* from another library? */
		if (bhead->code == ID_ID) {
			BHead *bheadlib= find_previous_lib(fd, bhead);
			
			if (bheadlib) {
				Library *lib = read_struct(fd, bheadlib, "Library");
				Main *ptr = blo_find_main(fd, lib->name, fd->relabase);
				
				if (ptr->curlib == NULL) {
					const char *idname= bhead_id_name(fd, bhead);
					
					blo_reportf_wrap(fd->reports, RPT_WARNING, TIP_("LIB: Data refers to main .blend file: '%s' from %s"),
					                 idname, mainvar->curlib->filepath);
					return;
				}
				else
					id = is_yet_read(fd, ptr, bhead);
				
				if (id == NULL) {
					read_libblock(fd, ptr, bhead, LIB_TAG_READ | LIB_TAG_INDIRECT, NULL);
					// commented because this can print way too much
					// if (G.debug & G_DEBUG) printf("expand_doit: other lib %s\n", lib->name);
					
					/* for outliner dependency only */
					ptr->curlib->parent = mainvar->curlib;
				}
				else {
					/* The line below was commented by Ton (I assume), when Hos did the merge from the orange branch. rev 6568
					 * This line is NEEDED, the case is that you have 3 blend files...
					 * user.blend, lib.blend and lib_indirect.blend - if user.blend already references a "tree" from
					 * lib_indirect.blend but lib.blend does too, linking in a Scene or Group from lib.blend can result in an
					 * empty without the dupli group referenced. Once you save and reload the group would appear. - Campbell */
					/* This crashes files, must look further into it */
					
					/* Update: the issue is that in file reading, the oldnewmap is OK, but for existing data, it has to be
					 * inserted in the map to be found! */
					
					/* Update: previously it was checking for id->tag & LIB_TAG_PRE_EXISTING, however that
					 * does not affect file reading. For file reading we may need to insert it into the libmap as well,
					 * because you might have two files indirectly linking the same datablock, and in that case
					 * we need this in the libmap for the fd of both those files.
					 *
					 * The crash that this check avoided earlier was because bhead->code wasn't properly passed in, making
					 * change_idid_adr not detect the mapping was for an ID_ID datablock. */
					oldnewmap_insert(fd->libmap, bhead->old, id, bhead->code);
					change_idid_adr_fd(fd, bhead->old, id);
					
					// commented because this can print way too much
					// if (G.debug & G_DEBUG) printf("expand_doit: already linked: %s lib: %s\n", id->name, lib->name);
				}
				
				MEM_freeN(lib);
			}
		}
		else {
			/* in 2.50+ file identifier for screens is patched, forward compatibility */
			if (bhead->code == ID_SCRN) {
				bhead->code = ID_SCR;
			}

			id = is_yet_read(fd, mainvar, bhead);
			if (id == NULL) {
				read_libblock(fd, mainvar, bhead, LIB_TAG_TESTIND, NULL);
			}
			else {
				/* this is actually only needed on UI call? when ID was already read before, and another append
				 * happens which invokes same ID... in that case the lookup table needs this entry */
				oldnewmap_insert(fd->libmap, bhead->old, id, bhead->code);
				// commented because this can print way too much
				// if (G.debug & G_DEBUG) printf("expand: already read %s\n", id->name);
			}
		}
	}
}

static BLOExpandDoitCallback expand_doit;

// XXX deprecated - old animation system
static void expand_ipo(FileData *fd, Main *mainvar, Ipo *ipo)
{
	IpoCurve *icu;
	for (icu = ipo->curve.first; icu; icu = icu->next) {
		if (icu->driver)
			expand_doit(fd, mainvar, icu->driver->ob);
	}
}

// XXX deprecated - old animation system
static void expand_constraint_channels(FileData *fd, Main *mainvar, ListBase *chanbase)
{
	bConstraintChannel *chan;
	for (chan = chanbase->first; chan; chan = chan->next) {
		expand_doit(fd, mainvar, chan->ipo);
	}
}

static void expand_idprops(FileData *fd, Main *mainvar, IDProperty *prop)
{
	if (!prop)
		return;

	switch (prop->type) {
		case IDP_ID:
			expand_doit(fd, mainvar, IDP_Id(prop));
			break;
		case IDP_IDPARRAY:
		{
			IDProperty *idp_array = IDP_IDPArray(prop);
			for (int i = 0; i < prop->len; i++) {
				expand_idprops(fd, mainvar, &idp_array[i]);
			}
			break;
		}
		case IDP_GROUP:
			for (IDProperty *loop = prop->data.group.first; loop; loop = loop->next) {
				expand_idprops(fd, mainvar, loop);
			}
			break;
	}
}

static void expand_fmodifiers(FileData *fd, Main *mainvar, ListBase *list)
{
	FModifier *fcm;
	
	for (fcm = list->first; fcm; fcm = fcm->next) {
		/* library data for specific F-Modifier types */
		switch (fcm->type) {
			case FMODIFIER_TYPE_PYTHON:
			{
				FMod_Python *data = (FMod_Python *)fcm->data;
				
				expand_doit(fd, mainvar, data->script);

				break;
			}
		}
	}
}

static void expand_fcurves(FileData *fd, Main *mainvar, ListBase *list)
{
	FCurve *fcu;
	
	for (fcu = list->first; fcu; fcu = fcu->next) {
		/* Driver targets if there is a driver */
		if (fcu->driver) {
			ChannelDriver *driver = fcu->driver;
			DriverVar *dvar;
			
			for (dvar = driver->variables.first; dvar; dvar = dvar->next) {
				DRIVER_TARGETS_LOOPER(dvar) 
				{
					// TODO: only expand those that are going to get used?
					expand_doit(fd, mainvar, dtar->id);
				}
				DRIVER_TARGETS_LOOPER_END
			}
		}
		
		/* F-Curve Modifiers */
		expand_fmodifiers(fd, mainvar, &fcu->modifiers);
	}
}

static void expand_action(FileData *fd, Main *mainvar, bAction *act)
{
	bActionChannel *chan;
	
	// XXX deprecated - old animation system --------------
	for (chan=act->chanbase.first; chan; chan=chan->next) {
		expand_doit(fd, mainvar, chan->ipo);
		expand_constraint_channels(fd, mainvar, &chan->constraintChannels);
	}
	// ---------------------------------------------------
	
	/* F-Curves in Action */
	expand_fcurves(fd, mainvar, &act->curves);

	for (TimeMarker *marker = act->markers.first; marker; marker = marker->next) {
		if (marker->camera) {
			expand_doit(fd, mainvar, marker->camera);
		}
	}
}

static void expand_keyingsets(FileData *fd, Main *mainvar, ListBase *list)
{
	KeyingSet *ks;
	KS_Path *ksp;
	
	/* expand the ID-pointers in KeyingSets's paths */
	for (ks = list->first; ks; ks = ks->next) {
		for (ksp = ks->paths.first; ksp; ksp = ksp->next) {
			expand_doit(fd, mainvar, ksp->id);
		}
	}
}

static void expand_animdata_nlastrips(FileData *fd, Main *mainvar, ListBase *list)
{
	NlaStrip *strip;
	
	for (strip= list->first; strip; strip= strip->next) {
		/* check child strips */
		expand_animdata_nlastrips(fd, mainvar, &strip->strips);
		
		/* check F-Curves */
		expand_fcurves(fd, mainvar, &strip->fcurves);
		
		/* check F-Modifiers */
		expand_fmodifiers(fd, mainvar, &strip->modifiers);
		
		/* relink referenced action */
		expand_doit(fd, mainvar, strip->act);
	}
}

static void expand_animdata(FileData *fd, Main *mainvar, AnimData *adt)
{
	NlaTrack *nlt;
	
	/* own action */
	expand_doit(fd, mainvar, adt->action);
	expand_doit(fd, mainvar, adt->tmpact);
	
	/* drivers - assume that these F-Curves have driver data to be in this list... */
	expand_fcurves(fd, mainvar, &adt->drivers);
	
	/* nla-data - referenced actions */
	for (nlt = adt->nla_tracks.first; nlt; nlt = nlt->next) 
		expand_animdata_nlastrips(fd, mainvar, &nlt->strips);
}	

static void expand_particlesettings(FileData *fd, Main *mainvar, ParticleSettings *part)
{
	int a;
	
	expand_doit(fd, mainvar, part->dup_ob);
	expand_doit(fd, mainvar, part->dup_group);
	expand_doit(fd, mainvar, part->eff_group);
	expand_doit(fd, mainvar, part->bb_ob);
	expand_doit(fd, mainvar, part->collision_group);
	
	if (part->adt)
		expand_animdata(fd, mainvar, part->adt);
	
	for (a = 0; a < MAX_MTEX; a++) {
		if (part->mtex[a]) {
			expand_doit(fd, mainvar, part->mtex[a]->tex);
			expand_doit(fd, mainvar, part->mtex[a]->object);
		}
	}

	if (part->effector_weights) {
		expand_doit(fd, mainvar, part->effector_weights->group);
	}

	if (part->pd) {
		expand_doit(fd, mainvar, part->pd->tex);
		expand_doit(fd, mainvar, part->pd->f_source);
	}
	if (part->pd2) {
		expand_doit(fd, mainvar, part->pd2->tex);
		expand_doit(fd, mainvar, part->pd2->f_source);
	}

	if (part->boids) {
		BoidState *state;
		BoidRule *rule;

		for (state = part->boids->states.first; state; state = state->next) {
			for (rule = state->rules.first; rule; rule = rule->next) {
				if (rule->type == eBoidRuleType_Avoid) {
					BoidRuleGoalAvoid *gabr = (BoidRuleGoalAvoid *)rule;
					expand_doit(fd, mainvar, gabr->ob);
				}
				else if (rule->type == eBoidRuleType_FollowLeader) {
					BoidRuleFollowLeader *flbr = (BoidRuleFollowLeader *)rule;
					expand_doit(fd, mainvar, flbr->ob);
				}
			}
		}
	}
}

static void expand_group(FileData *fd, Main *mainvar, Group *group)
{
	GroupObject *go;
	
	for (go = group->gobject.first; go; go = go->next) {
		expand_doit(fd, mainvar, go->ob);
	}

	if (group->collection != NULL) {
		expand_scene_collection(fd, mainvar, group->collection);
	}

}

static void expand_key(FileData *fd, Main *mainvar, Key *key)
{
	expand_doit(fd, mainvar, key->ipo); // XXX deprecated - old animation system
	
	if (key->adt)
		expand_animdata(fd, mainvar, key->adt);
}

static void expand_nodetree(FileData *fd, Main *mainvar, bNodeTree *ntree)
{
	bNode *node;
	bNodeSocket *sock;
	
	if (ntree->adt)
		expand_animdata(fd, mainvar, ntree->adt);
		
	if (ntree->gpd)
		expand_doit(fd, mainvar, ntree->gpd);
	
	for (node = ntree->nodes.first; node; node = node->next) {
		if (node->id && node->type != CMP_NODE_R_LAYERS) {
			expand_doit(fd, mainvar, node->id);
		}

		expand_idprops(fd, mainvar, node->prop);

		for (sock = node->inputs.first; sock; sock = sock->next)
			expand_idprops(fd, mainvar, sock->prop);
		for (sock = node->outputs.first; sock; sock = sock->next)
			expand_idprops(fd, mainvar, sock->prop);
	}

	for (sock = ntree->inputs.first; sock; sock = sock->next)
		expand_idprops(fd, mainvar, sock->prop);
	for (sock = ntree->outputs.first; sock; sock = sock->next)
		expand_idprops(fd, mainvar, sock->prop);
}

static void expand_texture(FileData *fd, Main *mainvar, Tex *tex)
{
	expand_doit(fd, mainvar, tex->ima);
	expand_doit(fd, mainvar, tex->ipo); // XXX deprecated - old animation system
	
	if (tex->adt)
		expand_animdata(fd, mainvar, tex->adt);
	
	if (tex->nodetree)
		expand_nodetree(fd, mainvar, tex->nodetree);
}

static void expand_brush(FileData *fd, Main *mainvar, Brush *brush)
{
	expand_doit(fd, mainvar, brush->mtex.tex);
	expand_doit(fd, mainvar, brush->mask_mtex.tex);
	expand_doit(fd, mainvar, brush->clone.image);
	expand_doit(fd, mainvar, brush->paint_curve);
}

static void expand_material(FileData *fd, Main *mainvar, Material *ma)
{
	int a;
	
	for (a = 0; a < MAX_MTEX; a++) {
		if (ma->mtex[a]) {
			expand_doit(fd, mainvar, ma->mtex[a]->tex);
			expand_doit(fd, mainvar, ma->mtex[a]->object);
		}
	}
	
	expand_doit(fd, mainvar, ma->ipo); // XXX deprecated - old animation system
	
	if (ma->adt)
		expand_animdata(fd, mainvar, ma->adt);
	
	if (ma->nodetree)
		expand_nodetree(fd, mainvar, ma->nodetree);
	
	if (ma->group)
		expand_doit(fd, mainvar, ma->group);

	if (ma->edit_image) {
		expand_doit(fd, mainvar, ma->edit_image);
	}
}

static void expand_lamp(FileData *fd, Main *mainvar, Lamp *la)
{
	int a;
	
	for (a = 0; a < MAX_MTEX; a++) {
		if (la->mtex[a]) {
			expand_doit(fd, mainvar, la->mtex[a]->tex);
			expand_doit(fd, mainvar, la->mtex[a]->object);
		}
	}
	
	expand_doit(fd, mainvar, la->ipo); // XXX deprecated - old animation system
	
	if (la->adt)
		expand_animdata(fd, mainvar, la->adt);
	
	if (la->nodetree)
		expand_nodetree(fd, mainvar, la->nodetree);
}

static void expand_lattice(FileData *fd, Main *mainvar, Lattice *lt)
{
	expand_doit(fd, mainvar, lt->ipo); // XXX deprecated - old animation system
	expand_doit(fd, mainvar, lt->key);
	
	if (lt->adt)
		expand_animdata(fd, mainvar, lt->adt);
}


static void expand_world(FileData *fd, Main *mainvar, World *wrld)
{
	int a;
	
	for (a = 0; a < MAX_MTEX; a++) {
		if (wrld->mtex[a]) {
			expand_doit(fd, mainvar, wrld->mtex[a]->tex);
			expand_doit(fd, mainvar, wrld->mtex[a]->object);
		}
	}
	
	expand_doit(fd, mainvar, wrld->ipo); // XXX deprecated - old animation system
	
	if (wrld->adt)
		expand_animdata(fd, mainvar, wrld->adt);
	
	if (wrld->nodetree)
		expand_nodetree(fd, mainvar, wrld->nodetree);
}


static void expand_mball(FileData *fd, Main *mainvar, MetaBall *mb)
{
	int a;
	
	for (a = 0; a < mb->totcol; a++) {
		expand_doit(fd, mainvar, mb->mat[a]);
	}
	
	if (mb->adt)
		expand_animdata(fd, mainvar, mb->adt);
}

static void expand_curve(FileData *fd, Main *mainvar, Curve *cu)
{
	int a;
	
	for (a = 0; a < cu->totcol; a++) {
		expand_doit(fd, mainvar, cu->mat[a]);
	}
	
	expand_doit(fd, mainvar, cu->vfont);
	expand_doit(fd, mainvar, cu->vfontb);
	expand_doit(fd, mainvar, cu->vfonti);
	expand_doit(fd, mainvar, cu->vfontbi);
	expand_doit(fd, mainvar, cu->key);
	expand_doit(fd, mainvar, cu->ipo); // XXX deprecated - old animation system
	expand_doit(fd, mainvar, cu->bevobj);
	expand_doit(fd, mainvar, cu->taperobj);
	expand_doit(fd, mainvar, cu->textoncurve);
	
	if (cu->adt)
		expand_animdata(fd, mainvar, cu->adt);
}

static void expand_mesh(FileData *fd, Main *mainvar, Mesh *me)
{
	int a;
	
	if (me->adt)
		expand_animdata(fd, mainvar, me->adt);
		
	for (a = 0; a < me->totcol; a++) {
		expand_doit(fd, mainvar, me->mat[a]);
	}
	
	expand_doit(fd, mainvar, me->key);
	expand_doit(fd, mainvar, me->texcomesh);
}

/* temp struct used to transport needed info to expand_constraint_cb() */
typedef struct tConstraintExpandData {
	FileData *fd;
	Main *mainvar;
} tConstraintExpandData;
/* callback function used to expand constraint ID-links */
static void expand_constraint_cb(bConstraint *UNUSED(con), ID **idpoin, bool UNUSED(is_reference), void *userdata)
{
	tConstraintExpandData *ced = (tConstraintExpandData *)userdata;
	expand_doit(ced->fd, ced->mainvar, *idpoin);
}

static void expand_constraints(FileData *fd, Main *mainvar, ListBase *lb)
{
	tConstraintExpandData ced;
	bConstraint *curcon;
	
	/* relink all ID-blocks used by the constraints */
	ced.fd = fd;
	ced.mainvar = mainvar;
	
	BKE_constraints_id_loop(lb, expand_constraint_cb, &ced);
	
	/* deprecated manual expansion stuff */
	for (curcon = lb->first; curcon; curcon = curcon->next) {
		if (curcon->ipo)
			expand_doit(fd, mainvar, curcon->ipo); // XXX deprecated - old animation system
	}
}

static void expand_pose(FileData *fd, Main *mainvar, bPose *pose)
{
	bPoseChannel *chan;
	
	if (!pose)
		return;
	
	for (chan = pose->chanbase.first; chan; chan = chan->next) {
		expand_constraints(fd, mainvar, &chan->constraints);
		expand_idprops(fd, mainvar, chan->prop);
		expand_doit(fd, mainvar, chan->custom);
	}
}

static void expand_bones(FileData *fd, Main *mainvar, Bone *bone)
{
	expand_idprops(fd, mainvar, bone->prop);

	for (Bone *curBone = bone->childbase.first; curBone; curBone = curBone->next) {
		expand_bones(fd, mainvar, curBone);
	}
}

static void expand_armature(FileData *fd, Main *mainvar, bArmature *arm)
{
	if (arm->adt)
		expand_animdata(fd, mainvar, arm->adt);

	for (Bone *curBone = arm->bonebase.first; curBone; curBone = curBone->next) {
		expand_bones(fd, mainvar, curBone);
	}
}

static void expand_object_expandModifiers(
        void *userData, Object *UNUSED(ob), ID **idpoin, int UNUSED(cb_flag))
{
	struct { FileData *fd; Main *mainvar; } *data= userData;
	
	FileData *fd = data->fd;
	Main *mainvar = data->mainvar;
	
	expand_doit(fd, mainvar, *idpoin);
}

static void expand_object(FileData *fd, Main *mainvar, Object *ob)
{
	ParticleSystem *psys;
	bSensor *sens;
	bController *cont;
	bActuator *act;
	bActionStrip *strip;
	PartEff *paf;
	int a;
	
	expand_doit(fd, mainvar, ob->data);
	
	/* expand_object_expandModifier() */
	if (ob->modifiers.first) {
		struct { FileData *fd; Main *mainvar; } data;
		data.fd = fd;
		data.mainvar = mainvar;
		
		modifiers_foreachIDLink(ob, expand_object_expandModifiers, (void *)&data);
	}
	
	expand_pose(fd, mainvar, ob->pose);
	expand_doit(fd, mainvar, ob->poselib);
	expand_constraints(fd, mainvar, &ob->constraints);
	
	expand_doit(fd, mainvar, ob->gpd);
	
// XXX deprecated - old animation system (for version patching only)
	expand_doit(fd, mainvar, ob->ipo);
	expand_doit(fd, mainvar, ob->action);
	
	expand_constraint_channels(fd, mainvar, &ob->constraintChannels);
	
	for (strip=ob->nlastrips.first; strip; strip=strip->next) {
		expand_doit(fd, mainvar, strip->object);
		expand_doit(fd, mainvar, strip->act);
		expand_doit(fd, mainvar, strip->ipo);
	}
// XXX deprecated - old animation system (for version patching only)
	
	if (ob->adt)
		expand_animdata(fd, mainvar, ob->adt);
	
	for (a = 0; a < ob->totcol; a++) {
		expand_doit(fd, mainvar, ob->mat[a]);
	}
	
	paf = blo_do_version_give_parteff_245(ob);
	if (paf && paf->group) 
		expand_doit(fd, mainvar, paf->group);
	
	if (ob->dup_group)
		expand_doit(fd, mainvar, ob->dup_group);
	
	if (ob->proxy)
		expand_doit(fd, mainvar, ob->proxy);
	if (ob->proxy_group)
		expand_doit(fd, mainvar, ob->proxy_group);
	
	for (psys = ob->particlesystem.first; psys; psys = psys->next)
		expand_doit(fd, mainvar, psys->part);

	for (sens = ob->sensors.first; sens; sens = sens->next) {
		if (sens->type == SENS_MESSAGE) {
			bMessageSensor *ms = sens->data;
			expand_doit(fd, mainvar, ms->fromObject);
		}
	}
	
	for (cont = ob->controllers.first; cont; cont = cont->next) {
		if (cont->type == CONT_PYTHON) {
			bPythonCont *pc = cont->data;
			expand_doit(fd, mainvar, pc->text);
		}
	}
	
	for (act = ob->actuators.first; act; act = act->next) {
		if (act->type == ACT_SOUND) {
			bSoundActuator *sa = act->data;
			expand_doit(fd, mainvar, sa->sound);
		}
		else if (act->type == ACT_CAMERA) {
			bCameraActuator *ca = act->data;
			expand_doit(fd, mainvar, ca->ob);
		}
		else if (act->type == ACT_EDIT_OBJECT) {
			bEditObjectActuator *eoa = act->data;
			if (eoa) {
				expand_doit(fd, mainvar, eoa->ob);
				expand_doit(fd, mainvar, eoa->me);
			}
		}
		else if (act->type == ACT_OBJECT) {
			bObjectActuator *oa = act->data;
			expand_doit(fd, mainvar, oa->reference);
		}
		else if (act->type == ACT_ADD_OBJECT) {
			bAddObjectActuator *aoa = act->data;
			expand_doit(fd, mainvar, aoa->ob);
		}
		else if (act->type == ACT_SCENE) {
			bSceneActuator *sa = act->data;
			expand_doit(fd, mainvar, sa->camera);
			expand_doit(fd, mainvar, sa->scene);
		}
		else if (act->type == ACT_2DFILTER) {
			bTwoDFilterActuator *tdfa = act->data;
			expand_doit(fd, mainvar, tdfa->text);
		}
		else if (act->type == ACT_ACTION) {
			bActionActuator *aa = act->data;
			expand_doit(fd, mainvar, aa->act);
		}
		else if (act->type == ACT_SHAPEACTION) {
			bActionActuator *aa = act->data;
			expand_doit(fd, mainvar, aa->act);
		}
		else if (act->type == ACT_PROPERTY) {
			bPropertyActuator *pa = act->data;
			expand_doit(fd, mainvar, pa->ob);
		}
		else if (act->type == ACT_MESSAGE) {
			bMessageActuator *ma = act->data;
			expand_doit(fd, mainvar, ma->toObject);
		}
		else if (act->type==ACT_PARENT) {
			bParentActuator *pa = act->data;
			expand_doit(fd, mainvar, pa->ob);
		}
		else if (act->type == ACT_ARMATURE) {
			bArmatureActuator *arma = act->data;
			expand_doit(fd, mainvar, arma->target);
		}
		else if (act->type == ACT_STEERING) {
			bSteeringActuator *sta = act->data;
			expand_doit(fd, mainvar, sta->target);
			expand_doit(fd, mainvar, sta->navmesh);
		}
	}
	
	if (ob->pd) {
		expand_doit(fd, mainvar, ob->pd->tex);
		expand_doit(fd, mainvar, ob->pd->f_source);
	}

	if (ob->soft) {
		expand_doit(fd, mainvar, ob->soft->collision_group);

		if (ob->soft->effector_weights) {
			expand_doit(fd, mainvar, ob->soft->effector_weights->group);
		}
	}

	if (ob->rigidbody_constraint) {
		expand_doit(fd, mainvar, ob->rigidbody_constraint->ob1);
		expand_doit(fd, mainvar, ob->rigidbody_constraint->ob2);
	}

	if (ob->currentlod) {
		LodLevel *level;
		for (level = ob->lodlevels.first; level; level = level->next) {
			expand_doit(fd, mainvar, level->source);
		}
	}
}

static void expand_scene_collection(FileData *fd, Main *mainvar, SceneCollection *sc)
{
	for (LinkData *link = sc->objects.first; link; link = link->next) {
		expand_doit(fd, mainvar, link->data);
	}

	for (SceneCollection *nsc= sc->scene_collections.first; nsc; nsc = nsc->next) {
		expand_scene_collection(fd, mainvar, nsc);
	}
}

static void expand_layer_collection(FileData *fd, Main *mainvar, LayerCollection *layer_collection)
{
	expand_idprops(fd, mainvar, layer_collection->properties);

	for (LayerCollection *layer_collection_nested = layer_collection->layer_collections.first;
	     layer_collection_nested != NULL;
	     layer_collection_nested = layer_collection_nested->next)
	{
		expand_layer_collection(fd, mainvar, layer_collection_nested);
	}
}

static void expand_scene(FileData *fd, Main *mainvar, Scene *sce)
{
	SceneRenderLayer *srl;
	FreestyleModuleConfig *module;
	FreestyleLineSet *lineset;
	
	for (Base *base_legacy = sce->base.first; base_legacy; base_legacy = base_legacy->next) {
		expand_doit(fd, mainvar, base_legacy->object);
	}
	expand_doit(fd, mainvar, sce->camera);
	expand_doit(fd, mainvar, sce->world);
	
	if (sce->adt)
		expand_animdata(fd, mainvar, sce->adt);
	expand_keyingsets(fd, mainvar, &sce->keyingsets);
	
	if (sce->set)
		expand_doit(fd, mainvar, sce->set);
	
	if (sce->nodetree)
		expand_nodetree(fd, mainvar, sce->nodetree);
	
	for (srl = sce->r.layers.first; srl; srl = srl->next) {
		expand_doit(fd, mainvar, srl->mat_override);
		for (module = srl->freestyleConfig.modules.first; module; module = module->next) {
			if (module->script)
				expand_doit(fd, mainvar, module->script);
		}
		for (lineset = srl->freestyleConfig.linesets.first; lineset; lineset = lineset->next) {
			if (lineset->group)
				expand_doit(fd, mainvar, lineset->group);
			expand_doit(fd, mainvar, lineset->linestyle);
		}
	}

	for (ViewLayer *view_layer = sce->view_layers.first; view_layer; view_layer = view_layer->next) {
		expand_idprops(fd, mainvar, view_layer->properties);
		expand_idprops(fd, mainvar, view_layer->id_properties);

		for (module = view_layer->freestyle_config.modules.first; module; module = module->next) {
			if (module->script) {
				expand_doit(fd, mainvar, module->script);
			}
		}

		for (lineset = view_layer->freestyle_config.linesets.first; lineset; lineset = lineset->next) {
			if (lineset->group) {
				expand_doit(fd, mainvar, lineset->group);
			}
			expand_doit(fd, mainvar, lineset->linestyle);
		}

		for (LayerCollection *layer_collection = view_layer->layer_collections.first;
		     layer_collection != NULL;
		     layer_collection = layer_collection->next)
		{
			expand_layer_collection(fd, mainvar, layer_collection);
		}
	}

	if (sce->r.dometext)
		expand_doit(fd, mainvar, sce->gm.dome.warptext);
	
	if (sce->gpd)
		expand_doit(fd, mainvar, sce->gpd);
		
	if (sce->ed) {
		Sequence *seq;
		
		SEQ_BEGIN (sce->ed, seq)
		{
			expand_idprops(fd, mainvar, seq->prop);

			if (seq->scene) expand_doit(fd, mainvar, seq->scene);
			if (seq->scene_camera) expand_doit(fd, mainvar, seq->scene_camera);
			if (seq->clip) expand_doit(fd, mainvar, seq->clip);
			if (seq->mask) expand_doit(fd, mainvar, seq->mask);
			if (seq->sound) expand_doit(fd, mainvar, seq->sound);
		}
		SEQ_END
	}
	
	if (sce->rigidbody_world) {
		expand_doit(fd, mainvar, sce->rigidbody_world->group);
		expand_doit(fd, mainvar, sce->rigidbody_world->constraints);
	}

	for (TimeMarker *marker = sce->markers.first; marker; marker = marker->next) {
		if (marker->camera) {
			expand_doit(fd, mainvar, marker->camera);
		}
	}

	expand_doit(fd, mainvar, sce->clip);

	expand_scene_collection(fd, mainvar, sce->collection);
}

static void expand_camera(FileData *fd, Main *mainvar, Camera *ca)
{
	expand_doit(fd, mainvar, ca->ipo); // XXX deprecated - old animation system
	
	if (ca->adt)
		expand_animdata(fd, mainvar, ca->adt);
}

static void expand_cachefile(FileData *fd, Main *mainvar, CacheFile *cache_file)
{
	if (cache_file->adt) {
		expand_animdata(fd, mainvar, cache_file->adt);
	}
}

static void expand_speaker(FileData *fd, Main *mainvar, Speaker *spk)
{
	expand_doit(fd, mainvar, spk->sound);

	if (spk->adt)
		expand_animdata(fd, mainvar, spk->adt);
}

static void expand_sound(FileData *fd, Main *mainvar, bSound *snd)
{
	expand_doit(fd, mainvar, snd->ipo); // XXX deprecated - old animation system
}

static void expand_lightprobe(FileData *fd, Main *mainvar, LightProbe *prb)
{
	if (prb->adt)
		expand_animdata(fd, mainvar, prb->adt);
}

static void expand_movieclip(FileData *fd, Main *mainvar, MovieClip *clip)
{
	if (clip->adt)
		expand_animdata(fd, mainvar, clip->adt);
}

static void expand_mask_parent(FileData *fd, Main *mainvar, MaskParent *parent)
{
	if (parent->id) {
		expand_doit(fd, mainvar, parent->id);
	}
}

static void expand_mask(FileData *fd, Main *mainvar, Mask *mask)
{
	MaskLayer *mask_layer;

	if (mask->adt)
		expand_animdata(fd, mainvar, mask->adt);

	for (mask_layer = mask->masklayers.first; mask_layer; mask_layer = mask_layer->next) {
		MaskSpline *spline;

		for (spline = mask_layer->splines.first; spline; spline = spline->next) {
			int i;

			for (i = 0; i < spline->tot_point; i++) {
				MaskSplinePoint *point = &spline->points[i];

				expand_mask_parent(fd, mainvar, &point->parent);
			}

			expand_mask_parent(fd, mainvar, &spline->parent);
		}
	}
}

static void expand_linestyle(FileData *fd, Main *mainvar, FreestyleLineStyle *linestyle)
{
	int a;
	LineStyleModifier *m;

	for (a = 0; a < MAX_MTEX; a++) {
		if (linestyle->mtex[a]) {
			expand_doit(fd, mainvar, linestyle->mtex[a]->tex);
			expand_doit(fd, mainvar, linestyle->mtex[a]->object);
		}
	}
	if (linestyle->nodetree)
		expand_nodetree(fd, mainvar, linestyle->nodetree);

	if (linestyle->adt)
		expand_animdata(fd, mainvar, linestyle->adt);
	for (m = linestyle->color_modifiers.first; m; m = m->next) {
		if (m->type == LS_MODIFIER_DISTANCE_FROM_OBJECT)
			expand_doit(fd, mainvar, ((LineStyleColorModifier_DistanceFromObject *)m)->target);
	}
	for (m = linestyle->alpha_modifiers.first; m; m = m->next) {
		if (m->type == LS_MODIFIER_DISTANCE_FROM_OBJECT)
			expand_doit(fd, mainvar, ((LineStyleAlphaModifier_DistanceFromObject *)m)->target);
	}
	for (m = linestyle->thickness_modifiers.first; m; m = m->next) {
		if (m->type == LS_MODIFIER_DISTANCE_FROM_OBJECT)
			expand_doit(fd, mainvar, ((LineStyleThicknessModifier_DistanceFromObject *)m)->target);
	}
}

static void expand_gpencil(FileData *fd, Main *mainvar, bGPdata *gpd)
{
	if (gpd->adt)
		expand_animdata(fd, mainvar, gpd->adt);
}

static void expand_workspace(FileData *fd, Main *mainvar, WorkSpace *workspace)
{
	ListBase *layouts = BKE_workspace_layouts_get(workspace);

	for (WorkSpaceLayout *layout = layouts->first; layout; layout = layout->next) {
		expand_doit(fd, mainvar, BKE_workspace_layout_screen_get(layout));
	}
}

/**
 * Set the callback func used over all ID data found by \a BLO_expand_main func.
 *
 * \param expand_doit_func Called for each ID block it finds.
 */
void BLO_main_expander(BLOExpandDoitCallback expand_doit_func)
{
	expand_doit = expand_doit_func;
}

/**
 * Loop over all ID data in Main to mark relations.
 * Set (id->tag & LIB_TAG_NEED_EXPAND) to mark expanding. Flags get cleared after expanding.
 *
 * \param fdhandle usually filedata, or own handle.
 * \param mainvar the Main database to expand.
 */
void BLO_expand_main(void *fdhandle, Main *mainvar)
{
	ListBase *lbarray[MAX_LIBARRAY];
	FileData *fd = fdhandle;
	ID *id;
	int a;
	bool do_it = true;
	
	while (do_it) {
		do_it = false;
		
		a = set_listbasepointers(mainvar, lbarray);
		while (a--) {
			id = lbarray[a]->first;
			while (id) {
				if (id->tag & LIB_TAG_NEED_EXPAND) {
					expand_idprops(fd, mainvar, id->properties);

					switch (GS(id->name)) {
					case ID_OB:
						expand_object(fd, mainvar, (Object *)id);
						break;
					case ID_ME:
						expand_mesh(fd, mainvar, (Mesh *)id);
						break;
					case ID_CU:
						expand_curve(fd, mainvar, (Curve *)id);
						break;
					case ID_MB:
						expand_mball(fd, mainvar, (MetaBall *)id);
						break;
					case ID_SCE:
						expand_scene(fd, mainvar, (Scene *)id);
						break;
					case ID_MA:
						expand_material(fd, mainvar, (Material *)id);
						break;
					case ID_TE:
						expand_texture(fd, mainvar, (Tex *)id);
						break;
					case ID_WO:
						expand_world(fd, mainvar, (World *)id);
						break;
					case ID_LT:
						expand_lattice(fd, mainvar, (Lattice *)id);
						break;
					case ID_LA:
						expand_lamp(fd, mainvar, (Lamp *)id);
						break;
					case ID_KE:
						expand_key(fd, mainvar, (Key *)id);
						break;
					case ID_CA:
						expand_camera(fd, mainvar, (Camera *)id);
						break;
					case ID_SPK:
						expand_speaker(fd, mainvar, (Speaker *)id);
						break;
					case ID_SO:
						expand_sound(fd, mainvar, (bSound *)id);
						break;
					case ID_LP:
						expand_lightprobe(fd, mainvar, (LightProbe *)id);
						break;
					case ID_AR:
						expand_armature(fd, mainvar, (bArmature *)id);
						break;
					case ID_AC:
						expand_action(fd, mainvar, (bAction *)id); // XXX deprecated - old animation system
						break;
					case ID_GR:
						expand_group(fd, mainvar, (Group *)id);
						break;
					case ID_NT:
						expand_nodetree(fd, mainvar, (bNodeTree *)id);
						break;
					case ID_BR:
						expand_brush(fd, mainvar, (Brush *)id);
						break;
					case ID_IP:
						expand_ipo(fd, mainvar, (Ipo *)id); // XXX deprecated - old animation system
						break;
					case ID_PA:
						expand_particlesettings(fd, mainvar, (ParticleSettings *)id);
						break;
					case ID_MC:
						expand_movieclip(fd, mainvar, (MovieClip *)id);
						break;
					case ID_MSK:
						expand_mask(fd, mainvar, (Mask *)id);
						break;
					case ID_LS:
						expand_linestyle(fd, mainvar, (FreestyleLineStyle *)id);
						break;
					case ID_GD:
						expand_gpencil(fd, mainvar, (bGPdata *)id);
						break;
					case ID_CF:
						expand_cachefile(fd, mainvar, (CacheFile *)id);
						break;
					case ID_WS:
						expand_workspace(fd, mainvar, (WorkSpace *)id);
					default:
						break;
					}
					
					do_it = true;
					id->tag &= ~LIB_TAG_NEED_EXPAND;
					
				}
				id = id->next;
			}
		}
	}
}


/* ***************************** */
	
static bool object_in_any_scene(Main *mainvar, Object *ob)
{
	Scene *sce;
	
	for (sce = mainvar->scene.first; sce; sce = sce->id.next) {
		if (BKE_scene_object_find(sce, ob)) {
			return true;
		}
	}
	
	return false;
}

static void give_base_to_objects(
        Main *mainvar, Scene *scene, ViewLayer *view_layer, Library *lib, const short flag)
{
	Object *ob;
	Base *base;
	SceneCollection *scene_collection = NULL;
	const bool is_link = (flag & FILE_LINK) != 0;

	BLI_assert(scene);

	/* Give all objects which are LIB_TAG_INDIRECT a base, or for a group when *lib has been set. */
	for (ob = mainvar->object.first; ob; ob = ob->id.next) {
		if ((ob->id.tag & LIB_TAG_INDIRECT) && (ob->id.tag & LIB_TAG_PRE_EXISTING) == 0) {
			bool do_it = false;

			if (ob->id.us == 0) {
				do_it = true;
			}
			else if (!is_link && (ob->id.lib == lib) && (object_in_any_scene(mainvar, ob) == 0)) {
				/* When appending, make sure any indirectly loaded objects get a base, else they cant be accessed at all
				 * (see T27437). */
				do_it = true;
			}

			if (do_it) {
				CLAMP_MIN(ob->id.us, 0);

				if (scene_collection == NULL) {
					scene_collection = get_scene_collection_active_or_create(scene, view_layer, FILE_ACTIVE_COLLECTION);
				}

				BKE_collection_object_add(&scene->id, scene_collection, ob);
				base = BKE_view_layer_base_find(view_layer, ob);
				BKE_scene_object_base_flag_sync_from_base(base);

				if (flag & FILE_AUTOSELECT) {
					/* Note that link_object_postprocess() already checks for FILE_AUTOSELECT flag,
					 * but it will miss objects from non-instantiated groups... */
					if (base->flag & BASE_SELECTABLED) {
						base->flag |= BASE_SELECTED;
						BKE_scene_object_base_flag_sync_from_base(base);
					}
					/* Do NOT make base active here! screws up GUI stuff, if you want it do it on src/ level. */
				}

				ob->id.tag &= ~LIB_TAG_INDIRECT;
				ob->id.tag |= LIB_TAG_EXTERN;
			}
		}
	}
}

static void give_base_to_groups(
        Main *mainvar, Scene *scene, ViewLayer *view_layer, Library *UNUSED(lib), const short UNUSED(flag))
{
	Group *group;
	Base *base;
	Object *ob;
	SceneCollection *scene_collection;

	/* If the group is empty this function is not even called, so it's safe to ensure a collection at this point. */
	scene_collection = get_scene_collection_active_or_create(scene, view_layer, FILE_ACTIVE_COLLECTION);

	/* Give all objects which are tagged a base. */
	for (group = mainvar->group.first; group; group = group->id.next) {
		if (group->id.tag & LIB_TAG_DOIT) {
			/* Any indirect group should not have been tagged. */
			BLI_assert((group->id.tag & LIB_TAG_INDIRECT) == 0);

			/* BKE_object_add(...) messes with the selection. */
			ob = BKE_object_add_only_object(mainvar, OB_EMPTY, group->id.name + 2);
			ob->type = OB_EMPTY;

			BKE_collection_object_add(&scene->id, scene_collection, ob);
			base = BKE_view_layer_base_find(view_layer, ob);

			if (base->flag & BASE_SELECTABLED) {
				base->flag |= BASE_SELECTED;
			}

			BKE_scene_object_base_flag_sync_from_base(base);
			DEG_id_tag_update(&ob->id, OB_RECALC_OB | OB_RECALC_DATA | OB_RECALC_TIME);
			view_layer->basact = base;

			/* Assign the group. */
			ob->dup_group = group;
			ob->transflag |= OB_DUPLIGROUP;
			copy_v3_v3(ob->loc, scene->cursor);
		}
	}
}

static ID *create_placeholder(Main *mainvar, const short idcode, const char *idname, const short tag)
{
	ListBase *lb = which_libbase(mainvar, idcode);
	ID *ph_id = BKE_libblock_alloc_notest(idcode);

	*((short *)ph_id->name) = idcode;
	BLI_strncpy(ph_id->name + 2, idname, sizeof(ph_id->name) - 2);
	BKE_libblock_init_empty(ph_id);
	ph_id->lib = mainvar->curlib;
	ph_id->tag = tag | LIB_TAG_MISSING;
	ph_id->us = ID_FAKE_USERS(ph_id);
	ph_id->icon_id = 0;

	BLI_addtail(lb, ph_id);
	id_sort_by_name(lb, ph_id);

	return ph_id;
}

/* returns true if the item was found
 * but it may already have already been appended/linked */
static ID *link_named_part(
        Main *mainl, FileData *fd, const short idcode, const char *name, const int flag)
{
	BHead *bhead = find_bhead_from_code_name(fd, idcode, name);
	ID *id;

	const bool use_placeholders = (flag & BLO_LIBLINK_USE_PLACEHOLDERS) != 0;
	const bool force_indirect = (flag & BLO_LIBLINK_FORCE_INDIRECT) != 0;

	BLI_assert(BKE_idcode_is_linkable(idcode) && BKE_idcode_is_valid(idcode));

	if (bhead) {
		id = is_yet_read(fd, mainl, bhead);
		if (id == NULL) {
			/* not read yet */
			read_libblock(fd, mainl, bhead, force_indirect ? LIB_TAG_TESTIND : LIB_TAG_TESTEXT, &id);

			if (id) {
				/* sort by name in list */
				ListBase *lb = which_libbase(mainl, idcode);
				id_sort_by_name(lb, id);
			}
		}
		else {
			/* already linked */
			if (G.debug)
				printf("append: already linked\n");
			oldnewmap_insert(fd->libmap, bhead->old, id, bhead->code);
			if (!force_indirect && (id->tag & LIB_TAG_INDIRECT)) {
				id->tag &= ~LIB_TAG_INDIRECT;
				id->tag |= LIB_TAG_EXTERN;
			}
		}
	}
	else if (use_placeholders) {
		/* XXX flag part is weak! */
		id = create_placeholder(mainl, idcode, name, force_indirect ? LIB_TAG_INDIRECT : LIB_TAG_EXTERN);
	}
	else {
		id = NULL;
	}
	
	/* if we found the id but the id is NULL, this is really bad */
	BLI_assert(!((bhead != NULL) && (id == NULL)));
	
	return id;
}

static SceneCollection *get_scene_collection_active_or_create(
        struct Scene *scene, struct ViewLayer *view_layer, const int flag)
{
	LayerCollection *lc = NULL;

	if (flag & FILE_ACTIVE_COLLECTION) {
		lc = BKE_layer_collection_get_active_ensure(scene, view_layer);
	}
	else {
		SceneCollection *sc = BKE_collection_add(&scene->id, NULL, COLLECTION_TYPE_NONE, NULL);
		lc = BKE_collection_link(view_layer, sc);
	}

	return lc->scene_collection;
}

static void link_object_postprocess(ID *id, Scene *scene, ViewLayer *view_layer, const int flag)
{
	if (scene) {
		/* link to scene */
		Base *base;
		Object *ob;
		SceneCollection *sc;

		ob = (Object *)id;

		sc =  get_scene_collection_active_or_create(scene, view_layer, flag);
		BKE_collection_object_add(&scene->id, sc, ob);
		base = BKE_view_layer_base_find(view_layer, ob);
		BKE_scene_object_base_flag_sync_from_base(base);

		if (flag & FILE_AUTOSELECT) {
			if (base->flag & BASE_SELECTABLED) {
				base->flag |= BASE_SELECTED;
				BKE_scene_object_base_flag_sync_from_base(base);
			}
			/* do NOT make base active here! screws up GUI stuff, if you want it do it on src/ level */
		}
	}
}

/**
 * Simple reader for copy/paste buffers.
 */
void BLO_library_link_copypaste(Main *mainl, BlendHandle *bh)
{
	FileData *fd = (FileData *)(bh);
	BHead *bhead;
	
	for (bhead = blo_firstbhead(fd); bhead; bhead = blo_nextbhead(fd, bhead)) {
		ID *id = NULL;

		if (bhead->code == ENDB)
			break;
		if (ELEM(bhead->code, ID_OB, ID_GR)) {
			read_libblock(fd, mainl, bhead, LIB_TAG_TESTIND, &id);
		}


		if (id) {
			/* sort by name in list */
			ListBase *lb = which_libbase(mainl, GS(id->name));
			id_sort_by_name(lb, id);

			if (bhead->code == ID_OB) {
				/* Instead of instancing Base's directly, postpone until after groups are loaded
				 * otherwise the base's flag is set incorrectly when groups are used */
				/* ensure give_base_to_objects runs on this object */
				BLI_assert(id->us == 0);
			}
		}
	}
}

static ID *link_named_part_ex(
        Main *mainl, FileData *fd, const short idcode, const char *name, const int flag,
        Scene *scene, ViewLayer *view_layer)
{
	ID *id = link_named_part(mainl, fd, idcode, name, flag);

	if (id && (GS(id->name) == ID_OB)) {	/* loose object: give a base */
		link_object_postprocess(id, scene, view_layer, flag);
	}
	else if (id && (GS(id->name) == ID_GR)) {
		/* tag as needing to be instantiated */
		if (flag & FILE_GROUP_INSTANCE)
			id->tag |= LIB_TAG_DOIT;
	}

	return id;
}

/**
 * Link a named datablock from an external blend file.
 *
 * \param mainl The main database to link from (not the active one).
 * \param bh The blender file handle.
 * \param idcode The kind of datablock to link.
 * \param name The name of the datablock (without the 2 char ID prefix).
 * \return the linked ID when found.
 */
ID *BLO_library_link_named_part(Main *mainl, BlendHandle **bh, const short idcode, const char *name)
{
	FileData *fd = (FileData*)(*bh);
	return link_named_part(mainl, fd, idcode, name, 0);
}

/**
 * Link a named datablock from an external blend file.
 * Optionally instantiate the object/group in the scene when the flags are set.
 *
 * \param mainl The main database to link from (not the active one).
 * \param bh The blender file handle.
 * \param idcode The kind of datablock to link.
 * \param name The name of the datablock (without the 2 char ID prefix).
 * \param flag Options for linking, used for instantiating.
 * \param scene The scene in which to instantiate objects/groups (if NULL, no instantiation is done).
 * \param v3d The active View3D (only to define active layers for instantiated objects & groups, can be NULL).
 * \return the linked ID when found.
 */
ID *BLO_library_link_named_part_ex(
        Main *mainl, BlendHandle **bh,
        const short idcode, const char *name, const int flag,
        Scene *scene, ViewLayer *view_layer)
{
	FileData *fd = (FileData*)(*bh);
	return link_named_part_ex(mainl, fd, idcode, name, flag, scene, view_layer);
}

static void link_id_part(ReportList *reports, FileData *fd, Main *mainvar, ID *id, ID **r_id)
{
	BHead *bhead = NULL;
	const bool is_valid = BKE_idcode_is_linkable(GS(id->name)) || ((id->tag & LIB_TAG_EXTERN) == 0);

	if (fd) {
		bhead = find_bhead_from_idname(fd, id->name);
	}

	id->tag &= ~LIB_TAG_READ;

	if (!is_valid) {
		blo_reportf_wrap(
		        reports, RPT_ERROR,
		        TIP_("LIB: %s: '%s' is directly linked from '%s' (parent '%s'), but is a non-linkable data type"),
		        BKE_idcode_to_name(GS(id->name)),
		        id->name + 2,
		        mainvar->curlib->filepath,
		        library_parent_filepath(mainvar->curlib));
	}

	if (bhead) {
		id->tag |= LIB_TAG_NEED_EXPAND;
		// printf("read lib block %s\n", id->name);
		read_libblock(fd, mainvar, bhead, id->tag, r_id);
	}
	else {
		blo_reportf_wrap(
		        reports, RPT_WARNING,
		        TIP_("LIB: %s: '%s' missing from '%s', parent '%s'"),
		        BKE_idcode_to_name(GS(id->name)),
		        id->name + 2,
		        mainvar->curlib->filepath,
		        library_parent_filepath(mainvar->curlib));

		/* Generate a placeholder for this ID (simplified version of read_libblock actually...). */
		if (r_id) {
			*r_id = is_valid ? create_placeholder(mainvar, GS(id->name), id->name + 2, id->tag) : NULL;
		}
	}
}

/* common routine to append/link something from a library */

static Main *library_link_begin(Main *mainvar, FileData **fd, const char *filepath)
{
	Main *mainl;

	(*fd)->mainlist = MEM_callocN(sizeof(ListBase), "FileData.mainlist");
	
	/* clear for group instantiating tag */
	BKE_main_id_tag_listbase(&(mainvar->group), LIB_TAG_DOIT, false);

	/* make mains */
	blo_split_main((*fd)->mainlist, mainvar);
	
	/* which one do we need? */
	mainl = blo_find_main(*fd, filepath, G.main->name);
	
	/* needed for do_version */
	mainl->versionfile = (*fd)->fileversion;
	read_file_version(*fd, mainl);
#ifdef USE_GHASH_BHEAD
	read_file_bhead_idname_map_create(*fd);
#endif
	
	return mainl;
}

/**
 * Initialize the BlendHandle for linking library data.
 *
 * \param mainvar The current main database, e.g. G.main or CTX_data_main(C).
 * \param bh A blender file handle as returned by \a BLO_blendhandle_from_file or \a BLO_blendhandle_from_memory.
 * \param filepath Used for relative linking, copied to the \a lib->name.
 * \return the library Main, to be passed to \a BLO_library_append_named_part as \a mainl.
 */
Main *BLO_library_link_begin(Main *mainvar, BlendHandle **bh, const char *filepath)
{
	FileData *fd = (FileData*)(*bh);
	return library_link_begin(mainvar, &fd, filepath);
}

static void split_main_newid(Main *mainptr, Main *main_newid)
{
	/* We only copy the necessary subset of data in this temp main. */
	main_newid->versionfile = mainptr->versionfile;
	main_newid->subversionfile = mainptr->subversionfile;
	BLI_strncpy(main_newid->name, mainptr->name, sizeof(main_newid->name));
	main_newid->curlib = mainptr->curlib;

	ListBase *lbarray[MAX_LIBARRAY];
	ListBase *lbarray_newid[MAX_LIBARRAY];
	int i = set_listbasepointers(mainptr, lbarray);
	set_listbasepointers(main_newid, lbarray_newid);
	while (i--) {
		BLI_listbase_clear(lbarray_newid[i]);

		for (ID *id = lbarray[i]->first, *idnext; id; id = idnext) {
			idnext = id->next;

			if (id->tag & LIB_TAG_NEW) {
				BLI_remlink(lbarray[i], id);
				BLI_addtail(lbarray_newid[i], id);
			}
		}
	}
}

/* scene and v3d may be NULL. */
static void library_link_end(Main *mainl, FileData **fd, const short flag, Scene *scene, ViewLayer *view_layer)
{
	Main *mainvar;
	Library *curlib;

	/* expander now is callback function */
	BLO_main_expander(expand_doit_library);

	/* make main consistent */
	BLO_expand_main(*fd, mainl);

	/* do this when expand found other libs */
	read_libraries(*fd, (*fd)->mainlist);

	curlib = mainl->curlib;

	/* make the lib path relative if required */
	if (flag & FILE_RELPATH) {
		/* use the full path, this could have been read by other library even */
		BLI_strncpy(curlib->name, curlib->filepath, sizeof(curlib->name));

		/* uses current .blend file as reference */
		BLI_path_rel(curlib->name, G.main->name);
	}

	blo_join_main((*fd)->mainlist);
	mainvar = (*fd)->mainlist->first;
	mainl = NULL; /* blo_join_main free's mainl, cant use anymore */

	lib_link_all(*fd, mainvar);

	/* Yep, second splitting... but this is a very cheap operation, so no big deal. */
	blo_split_main((*fd)->mainlist, mainvar);
	Main main_newid = {0};
	for (mainvar = ((Main *)(*fd)->mainlist->first)->next; mainvar; mainvar = mainvar->next) {
		BLI_assert(mainvar->versionfile != 0);
		/* We need to split out IDs already existing, or they will go again through do_versions - bad, very bad! */
		split_main_newid(mainvar, &main_newid);

		do_versions_after_linking(&main_newid);

		add_main_to_main(mainvar, &main_newid);
	}
	blo_join_main((*fd)->mainlist);
	mainvar = (*fd)->mainlist->first;
	MEM_freeN((*fd)->mainlist);

	BKE_main_id_tag_all(mainvar, LIB_TAG_NEW, false);

	lib_verify_nodetree(mainvar, false);
	fix_relpaths_library(G.main->name, mainvar); /* make all relative paths, relative to the open blend file */

	/* Give a base to loose objects. If group append, do it for objects too.
	 * Only directly linked objects & groups are instantiated by `BLO_library_link_named_part_ex()` & co,
	 * here we handle indirect ones and other possible edge-cases. */
	if (scene) {
		give_base_to_objects(mainvar, scene, view_layer, curlib, flag);

		if (flag & FILE_GROUP_INSTANCE) {
			give_base_to_groups(mainvar, scene, view_layer, curlib, flag);
		}
	}
	else {
		/* printf("library_append_end, scene is NULL (objects wont get bases)\n"); */
	}

	/* clear group instantiating tag */
	BKE_main_id_tag_listbase(&(mainvar->group), LIB_TAG_DOIT, false);

	/* patch to prevent switch_endian happens twice */
	if ((*fd)->flags & FD_FLAGS_SWITCH_ENDIAN) {
		blo_freefiledata(*fd);
		*fd = NULL;
	}
}

/**
 * Finalize linking from a given .blend file (library).
 * Optionally instance the indirect object/group in the scene when the flags are set.
 * \note Do not use \a bh after calling this function, it may frees it.
 *
 * \param mainl The main database to link from (not the active one).
 * \param bh The blender file handle (WARNING! may be freed by this function!).
 * \param flag Options for linking, used for instantiating.
 * \param scene The scene in which to instantiate objects/groups (if NULL, no instantiation is done).
 * \param view_layer The scene layer in which to instantiate objects/groups (if NULL, no instantiation is done).
 */
void BLO_library_link_end(Main *mainl, BlendHandle **bh, int flag, Scene *scene, ViewLayer *view_layer)
{
	FileData *fd = (FileData*)(*bh);
	library_link_end(mainl, &fd, flag, scene, view_layer);
	*bh = (BlendHandle*)fd;
}

void *BLO_library_read_struct(FileData *fd, BHead *bh, const char *blockname)
{
	return read_struct(fd, bh, blockname);
}

/* ************* READ LIBRARY ************** */

static int mainvar_id_tag_any_check(Main *mainvar, const short tag)
{
	ListBase *lbarray[MAX_LIBARRAY];
	int a;
	
	a = set_listbasepointers(mainvar, lbarray);
	while (a--) {
		ID *id;
		
		for (id = lbarray[a]->first; id; id = id->next) {
			if (id->tag & tag) {
				return true;
			}
		}
	}
	return false;
}

static void read_libraries(FileData *basefd, ListBase *mainlist)
{
	Main *mainl = mainlist->first;
	Main *mainptr;
	ListBase *lbarray[MAX_LIBARRAY];
	GHash *loaded_ids = BLI_ghash_str_new(__func__);
	int a;
	bool do_it = true;
	
	/* expander now is callback function */
	BLO_main_expander(expand_doit_library);
	
	while (do_it) {
		do_it = false;
		
		/* test 1: read libdata */
		mainptr= mainl->next;
		while (mainptr) {
			if (mainvar_id_tag_any_check(mainptr, LIB_TAG_READ)) {
				// printf("found LIB_TAG_READ %s (%s)\n", mainptr->curlib->id.name, mainptr->curlib->name);

				FileData *fd = mainptr->curlib->filedata;
				
				if (fd == NULL) {
					
					/* printf and reports for now... its important users know this */
					
					/* if packed file... */
					if (mainptr->curlib->packedfile) {
						PackedFile *pf = mainptr->curlib->packedfile;
						
						blo_reportf_wrap(
						        basefd->reports, RPT_INFO, TIP_("Read packed library:  '%s', parent '%s'"),
						        mainptr->curlib->name,
						        library_parent_filepath(mainptr->curlib));
						fd = blo_openblendermemory(pf->data, pf->size, basefd->reports);
						
						
						/* needed for library_append and read_libraries */
						BLI_strncpy(fd->relabase, mainptr->curlib->filepath, sizeof(fd->relabase));
					}
					else {
						blo_reportf_wrap(
						        basefd->reports, RPT_INFO, TIP_("Read library:  '%s', '%s', parent '%s'"),
						        mainptr->curlib->filepath,
						        mainptr->curlib->name,
						        library_parent_filepath(mainptr->curlib));
						fd = blo_openblenderfile(mainptr->curlib->filepath, basefd->reports);
					}
					/* allow typing in a new lib path */
					if (G.debug_value == -666) {
						while (fd == NULL) {
							char newlib_path[FILE_MAX] = {0};
							printf("Missing library...'\n");
							printf("	current file: %s\n", G.main->name);
							printf("	absolute lib: %s\n", mainptr->curlib->filepath);
							printf("	relative lib: %s\n", mainptr->curlib->name);
							printf("  enter a new path:\n");
							
							if (scanf("%1023s", newlib_path) > 0) {  /* Warning, keep length in sync with FILE_MAX! */
								BLI_strncpy(mainptr->curlib->name, newlib_path, sizeof(mainptr->curlib->name));
								BLI_strncpy(mainptr->curlib->filepath, newlib_path, sizeof(mainptr->curlib->filepath));
								BLI_cleanup_path(G.main->name, mainptr->curlib->filepath);
								
								fd = blo_openblenderfile(mainptr->curlib->filepath, basefd->reports);

								if (fd) {
									fd->mainlist = mainlist;
									printf("found: '%s', party on macuno!\n", mainptr->curlib->filepath);
								}
							}
						}
					}
					
					if (fd) {
						/* share the mainlist, so all libraries are added immediately in a
						 * single list. it used to be that all FileData's had their own list,
						 * but with indirectly linking this meant we didn't catch duplicate
						 * libraries properly */
						fd->mainlist = mainlist;

						fd->reports = basefd->reports;
						
						if (fd->libmap)
							oldnewmap_free(fd->libmap);
						
						fd->libmap = oldnewmap_new();
						
						mainptr->curlib->filedata = fd;
						mainptr->versionfile=  fd->fileversion;
						
						/* subversion */
						read_file_version(fd, mainptr);
#ifdef USE_GHASH_BHEAD
						read_file_bhead_idname_map_create(fd);
#endif

					}
					else {
						mainptr->curlib->filedata = NULL;
						mainptr->curlib->id.tag |= LIB_TAG_MISSING;
						/* Set lib version to current main one... Makes assert later happy. */
						mainptr->versionfile = mainptr->curlib->versionfile = mainl->versionfile;
						mainptr->subversionfile = mainptr->curlib->subversionfile = mainl->subversionfile;
					}
					
					if (fd == NULL) {
						blo_reportf_wrap(basefd->reports, RPT_WARNING, TIP_("Cannot find lib '%s'"),
						                 mainptr->curlib->filepath);
					}
				}
				if (fd) {
					do_it = true;
				}
				a = set_listbasepointers(mainptr, lbarray);
				while (a--) {
					ID *id = lbarray[a]->first;
					ListBase pending_free_ids = {NULL};

					while (id) {
						ID *idn = id->next;
						if (id->tag & LIB_TAG_READ) {
							BLI_remlink(lbarray[a], id);

							/* When playing with lib renaming and such, you may end with cases where you have
							 * more than one linked ID of the same data-block from same library.
							 * This is absolutely horrible, hence we use a ghash to ensure we go back to a single
							 * linked data when loading the file... */
							ID **realid = NULL;
							if (!BLI_ghash_ensure_p(loaded_ids, id->name, (void ***)&realid)) {
								link_id_part(basefd->reports, fd, mainptr, id, realid);
							}

							/* realid shall never be NULL - unless some source file/lib is broken
							 * (known case: some directly linked shapekey from a missing lib...). */
							/* BLI_assert(*realid != NULL); */

							change_idid_adr(mainlist, basefd, id, *realid);

							/* We cannot free old lib-ref placeholder ID here anymore, since we use its name
							 * as key in loaded_ids hass. */
							BLI_addtail(&pending_free_ids, id);
						}
						id = idn;
					}

					/* Clear GHash and free all lib-ref placeholders IDs of that type now. */
					BLI_ghash_clear(loaded_ids, NULL, NULL);
					BLI_freelistN(&pending_free_ids);
				}
				BLO_expand_main(fd, mainptr);
			}
			
			mainptr = mainptr->next;
		}
	}

	BLI_ghash_free(loaded_ids, NULL, NULL);
	loaded_ids = NULL;

	/* test if there are unread libblocks */
	/* XXX This code block is kept for 2.77, until we are sure it never gets reached anymore. Can be removed later. */
	for (mainptr = mainl->next; mainptr; mainptr = mainptr->next) {
		a = set_listbasepointers(mainptr, lbarray);
		while (a--) {
			ID *id, *idn = NULL;
			
			for (id = lbarray[a]->first; id; id = idn) {
				idn = id->next;
				if (id->tag & LIB_TAG_READ) {
					BLI_assert(0);
					BLI_remlink(lbarray[a], id);
					blo_reportf_wrap(
					        basefd->reports, RPT_ERROR,
					        TIP_("LIB: %s: '%s' unread lib block missing from '%s', parent '%s' - "
					             "Please file a bug report if you see this message"),
					        BKE_idcode_to_name(GS(id->name)),
					        id->name + 2,
					        mainptr->curlib->filepath,
					        library_parent_filepath(mainptr->curlib));
					change_idid_adr(mainlist, basefd, id, NULL);
					
					MEM_freeN(id);
				}
			}
		}
	}
	
	/* do versions, link, and free */
	Main main_newid = {0};
	for (mainptr = mainl->next; mainptr; mainptr = mainptr->next) {
		/* some mains still have to be read, then versionfile is still zero! */
		if (mainptr->versionfile) {
			/* We need to split out IDs already existing, or they will go again through do_versions - bad, very bad! */
			split_main_newid(mainptr, &main_newid);

			if (mainptr->curlib->filedata) // can be zero... with shift+f1 append
				do_versions(mainptr->curlib->filedata, mainptr->curlib, &main_newid);
			else
				do_versions(basefd, NULL, &main_newid);

			add_main_to_main(mainptr, &main_newid);
		}
		
		if (mainptr->curlib->filedata)
			lib_link_all(mainptr->curlib->filedata, mainptr);
		
		if (mainptr->curlib->filedata) blo_freefiledata(mainptr->curlib->filedata);
		mainptr->curlib->filedata = NULL;
	}
}


/* reading runtime */

BlendFileData *blo_read_blendafterruntime(int file, const char *name, int actualsize, ReportList *reports)
{
	BlendFileData *bfd = NULL;
	FileData *fd = filedata_new();
	fd->filedes = file;
	fd->buffersize = actualsize;
	fd->read = fd_read_from_file;
	
	/* needed for library_append and read_libraries */
	BLI_strncpy(fd->relabase, name, sizeof(fd->relabase));
	
	fd = blo_decode_and_check(fd, reports);
	if (!fd)
		return NULL;
	
	fd->reports = reports;
	bfd = blo_read_file_internal(fd, "");
	blo_freefiledata(fd);
	
	return bfd;
}<|MERGE_RESOLUTION|>--- conflicted
+++ resolved
@@ -6274,7 +6274,6 @@
 		sce->toolsettings->imapaint.paintcursor = NULL;
 		sce->toolsettings->particle.paintcursor = NULL;
 		sce->toolsettings->particle.scene = NULL;
-		sce->toolsettings->particle.view_layer = NULL;
 		sce->toolsettings->particle.object = NULL;
 		sce->toolsettings->gp_sculpt.paintcursor = NULL;
 		
@@ -6561,12 +6560,9 @@
 	wm->defaultconf = NULL;
 	wm->addonconf = NULL;
 	wm->userconf = NULL;
-<<<<<<< HEAD
-	
+	wm->undo_stack = NULL;
+
 	wm->message_bus = NULL;
-=======
-	wm->undo_stack = NULL;
->>>>>>> 473f17b3
 
 	BLI_listbase_clear(&wm->jobs);
 	BLI_listbase_clear(&wm->drags);
