--- conflicted
+++ resolved
@@ -57,11 +57,7 @@
     -DUSE_EXTERNAL_LCMS=ON
     -DINC_1=${LIBDIR}/tinyxml/include
     -DINC_2=${LIBDIR}/yamlcpp/include
-<<<<<<< HEAD
-    #lie because ocio cmake is demanding boost even though it is not needed
-=======
     # Lie because ocio cmake is demanding boost even though it is not needed.
->>>>>>> 0e280b96
     -DYAML_CPP_VERSION=0.5.0
   )
 else()
@@ -106,11 +102,7 @@
     ExternalProject_Add_Step(external_opencolorio after_install
       COMMAND ${CMAKE_COMMAND} -E copy_directory ${LIBDIR}/opencolorio/include ${HARVEST_TARGET}/opencolorio/include
       COMMAND ${CMAKE_COMMAND} -E copy_directory ${LIBDIR}/opencolorio/lib/static ${HARVEST_TARGET}/opencolorio/lib
-<<<<<<< HEAD
-      COMMAND ${CMAKE_COMMAND} -E copy ${LIBDIR}/yamlcpp/lib/libyaml-cppmt.lib ${HARVEST_TARGET}/opencolorio/lib/libyaml-cpp.lib
-=======
       COMMAND ${CMAKE_COMMAND} -E copy ${LIBDIR}/yamlcpp/lib/libyaml-cppmd.lib ${HARVEST_TARGET}/opencolorio/lib/libyaml-cpp.lib
->>>>>>> 0e280b96
       COMMAND ${CMAKE_COMMAND} -E copy ${LIBDIR}/tinyxml/lib/tinyxml.lib ${HARVEST_TARGET}/opencolorio/lib/tinyxml.lib
       DEPENDEES install
     )
@@ -118,11 +110,7 @@
   if(BUILD_MODE STREQUAL Debug)
     ExternalProject_Add_Step(external_opencolorio after_install
       COMMAND ${CMAKE_COMMAND} -E copy ${LIBDIR}/opencolorio/lib/static/Opencolorio.lib ${HARVEST_TARGET}/opencolorio/lib/OpencolorIO_d.lib
-<<<<<<< HEAD
-      COMMAND ${CMAKE_COMMAND} -E copy ${LIBDIR}/yamlcpp/lib/libyaml-cppmtd.lib ${HARVEST_TARGET}/opencolorio/lib/libyaml-cpp_d.lib
-=======
       COMMAND ${CMAKE_COMMAND} -E copy ${LIBDIR}/yamlcpp/lib/libyaml-cppmdd.lib ${HARVEST_TARGET}/opencolorio/lib/libyaml-cpp_d.lib
->>>>>>> 0e280b96
       COMMAND ${CMAKE_COMMAND} -E copy ${LIBDIR}/tinyxml/lib/tinyxml.lib ${HARVEST_TARGET}/opencolorio/lib/tinyxml_d.lib
       DEPENDEES install
     )
