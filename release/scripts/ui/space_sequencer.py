--- conflicted
+++ resolved
@@ -780,11 +780,7 @@
         flow = layout.column_flow()
         flow.prop(strip, "use_proxy_custom_directory")
         flow.prop(strip, "use_proxy_custom_file")
-<<<<<<< HEAD
-        if strip.proxy: # TODO - need to add this somehow
-=======
         if strip.proxy:  # TODO - need to add this somehow
->>>>>>> 2198cfdb
             if strip.use_proxy_custom_directory and not strip.use_proxy_custom_file:
                 flow.prop(strip.proxy, "directory")
             if strip.use_proxy_custom_file:
