--- conflicted
+++ resolved
@@ -128,13 +128,9 @@
   NODE_SOCKET_API(float, projection_blend)
   NODE_SOCKET_API(bool, animated)
   NODE_SOCKET_API(float3, vector)
-<<<<<<< HEAD
   NODE_SOCKET_API(float3, vector_dx)
   NODE_SOCKET_API(float3, vector_dy)
-  NODE_SOCKET_API(array<int>, tiles)
-=======
   NODE_SOCKET_API_ARRAY(array<int>, tiles)
->>>>>>> 58ab616d
 
  protected:
   void cull_tiles(Scene *scene, ShaderGraph *graph);
