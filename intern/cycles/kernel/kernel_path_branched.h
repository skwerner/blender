/*
 * Copyright 2011-2013 Blender Foundation
 *
 * Licensed under the Apache License, Version 2.0 (the "License");
 * you may not use this file except in compliance with the License.
 * You may obtain a copy of the License at
 *
 * http://www.apache.org/licenses/LICENSE-2.0
 *
 * Unless required by applicable law or agreed to in writing, software
 * distributed under the License is distributed on an "AS IS" BASIS,
 * WITHOUT WARRANTIES OR CONDITIONS OF ANY KIND, either express or implied.
 * See the License for the specific language governing permissions and
 * limitations under the License.
 */

CCL_NAMESPACE_BEGIN

#ifdef __BRANCHED_PATH__

ccl_device_inline void kernel_branched_path_ao(KernelGlobals *kg,
                                               ShaderData *sd,
                                               ShaderData *emission_sd,
                                               PathRadiance *L,
                                               ccl_addr_space PathState *state,
                                               float3 throughput)
{
  int num_samples = kernel_data.integrator.ao_samples;
  float num_samples_inv = 1.0f / num_samples;
  float ao_factor = kernel_data.background.ao_factor;
  float3 ao_N;
  float3 ao_bsdf = shader_bsdf_ao(kg, sd, ao_factor, &ao_N);
  float3 ao_alpha = shader_bsdf_alpha(kg, sd);

  for (int j = 0; j < num_samples; j++) {
    float bsdf_u, bsdf_v;
    path_branched_rng_2D(
        kg, state->rng_hash, state, j, num_samples, PRNG_BSDF_U, &bsdf_u, &bsdf_v);

    float3 ao_D;
    float ao_pdf;

    sample_cos_hemisphere(ao_N, bsdf_u, bsdf_v, &ao_D, &ao_pdf);

    if (dot(sd->Ng, ao_D) > 0.0f && ao_pdf != 0.0f) {
      Ray light_ray;
      float3 ao_shadow;

      light_ray.P = ray_offset(sd->P, sd->Ng);
      light_ray.D = ao_D;
      light_ray.t = kernel_data.background.ao_distance;
      light_ray.time = sd->time;
#  ifdef __RAY_DIFFERENTIALS__
      light_ray.dP = sd->dP;
      /* This is how pbrt v3 implements differentials for diffuse bounces */
      float3 a, b;
      make_orthonormals(ao_D, &a, &b);
      light_ray.dD.dx = normalize(ao_D + 0.1f * a);
      light_ray.dD.dy = normalize(ao_D + 0.1f * b);
#  endif /* __RAY_DIFFERENTIALS__ */

      if (!shadow_blocked(kg, sd, emission_sd, state, &light_ray, &ao_shadow)) {
        path_radiance_accum_ao(
            L, state, throughput * num_samples_inv, ao_alpha, ao_bsdf, ao_shadow);
      }
      else {
        path_radiance_accum_total_ao(L, state, throughput * num_samples_inv, ao_bsdf);
      }
    }
  }
}

#  ifndef __SPLIT_KERNEL__

#    ifdef __VOLUME__
ccl_device_forceinline void kernel_branched_path_volume(KernelGlobals *kg,
                                                        ShaderData *sd,
                                                        PathState *state,
                                                        Ray *ray,
                                                        float3 *throughput,
                                                        ccl_addr_space Intersection *isect,
                                                        bool hit,
                                                        ShaderData *indirect_sd,
                                                        ShaderData *emission_sd,
                                                        PathRadiance *L)
{
  if (state->volume_stack[0].shader == SHADER_NONE) {
    return;
  }

  /* volume attenuation, emission, scatter */
  Ray volume_ray = *ray;

  bool heterogeneous = volume_stack_is_heterogeneous(kg, state->volume_stack);

#      ifdef __VOLUME_DECOUPLED__
  /* decoupled ray marching only supported on CPU */
  if (kernel_data.integrator.volume_decoupled) {
    /* cache steps along volume for repeated sampling */
    VolumeSegment volume_segment;

    shader_setup_from_volume(kg, sd, &volume_ray);
    kernel_volume_decoupled_record(kg, state, &volume_ray, sd, &volume_segment, heterogeneous);

    /* direct light sampling */
    if (volume_segment.closure_flag & SD_SCATTER) {
      volume_segment.sampling_method = volume_stack_sampling_method(kg, state->volume_stack);

      int all = kernel_data.integrator.sample_all_lights_direct;

      kernel_branched_path_volume_connect_light(
          kg, sd, emission_sd, *throughput, state, L, all, &volume_ray, &volume_segment);

      /* indirect light sampling */
      int num_samples = kernel_data.integrator.volume_samples;
      float num_samples_inv = 1.0f / num_samples;

      for (int j = 0; j < num_samples; j++) {
        PathState ps = *state;
        Ray pray = volume_ray;
        float3 tp = *throughput;

        /* branch RNG state */
        path_state_branch(&ps, j, num_samples);

        /* scatter sample. if we use distance sampling and take just one
         * sample for direct and indirect light, we could share this
         * computation, but makes code a bit complex */
        float rphase = path_state_rng_1D(kg, &ps, PRNG_PHASE_CHANNEL);
        float rscatter = path_state_rng_1D(kg, &ps, PRNG_SCATTER_DISTANCE);

        VolumeIntegrateResult result = kernel_volume_decoupled_scatter(
            kg, &ps, &pray, sd, &tp, rphase, rscatter, &volume_segment, NULL, false);

        kernel_volume_branch_stack(sd->ray_length, ps.volume_stack);

        if (result == VOLUME_PATH_SCATTERED &&
            kernel_path_volume_bounce(kg, sd, &tp, &ps, &L->state, &pray)) {
          kernel_path_indirect(kg, indirect_sd, emission_sd, &pray, tp * num_samples_inv, &ps, L);

          /* for render passes, sum and reset indirect light pass variables
           * for the next samples */
          path_radiance_sum_indirect(L);
          path_radiance_reset_indirect(L);
        }
      }
    }

    /* emission and transmittance */
    if (volume_segment.closure_flag & SD_EMISSION)
      path_radiance_accum_emission(L, state, *throughput, volume_segment.accum_emission);
    *throughput *= volume_segment.accum_transmittance;

    /* free cached steps */
    kernel_volume_decoupled_free(kg, &volume_segment);
  }
  else
#      endif /* __VOLUME_DECOUPLED__ */
  {
    /* GPU: no decoupled ray marching, scatter probalistically */
    int num_samples = kernel_data.integrator.volume_samples;
    float num_samples_inv = 1.0f / num_samples;

    /* todo: we should cache the shader evaluations from stepping
     * through the volume, for now we redo them multiple times */

    for (int j = 0; j < num_samples; j++) {
      PathState ps = *state;
      Ray pray = *ray;
      float3 tp = (*throughput) * num_samples_inv;

      /* branch RNG state */
      path_state_branch(&ps, j, num_samples);

      VolumeIntegrateResult result = kernel_volume_integrate(
          kg, &ps, sd, &volume_ray, L, &tp, heterogeneous);

      kernel_volume_branch_stack(sd->ray_length, ps.volume_stack);

#      ifdef __VOLUME_SCATTER__
      if (result == VOLUME_PATH_SCATTERED) {
        /* todo: support equiangular, MIS and all light sampling.
         * alternatively get decoupled ray marching working on the GPU */
        kernel_path_volume_connect_light(kg, sd, emission_sd, tp, state, L);

        if (kernel_path_volume_bounce(kg, sd, &tp, &ps, &L->state, &pray)) {
          kernel_path_indirect(kg, indirect_sd, emission_sd, &pray, tp, &ps, L);

          /* for render passes, sum and reset indirect light pass variables
           * for the next samples */
          path_radiance_sum_indirect(L);
          path_radiance_reset_indirect(L);
        }
      }
#      endif /* __VOLUME_SCATTER__ */
    }

    /* todo: avoid this calculation using decoupled ray marching */
    kernel_volume_shadow(kg, emission_sd, state, &volume_ray, throughput);
  }
}
#    endif /* __VOLUME__ */

/* bounce off surface and integrate indirect light */
ccl_device_noinline void kernel_branched_path_surface_indirect_light(KernelGlobals *kg,
                                                                     ShaderData *sd,
                                                                     ShaderData *indirect_sd,
                                                                     ShaderData *emission_sd,
                                                                     float3 throughput,
                                                                     float num_samples_adjust,
                                                                     PathState *state,
                                                                     PathRadiance *L)
{
  float sum_sample_weight = 0.0f;
#    ifdef __DENOISING_FEATURES__
  if (state->denoising_feature_weight > 0.0f) {
    for (int i = 0; i < sd->num_closure; i++) {
      const ShaderClosure *sc = &sd->closure[i];

      /* transparency is not handled here, but in outer loop */
      if (!CLOSURE_IS_BSDF(sc->type) || CLOSURE_IS_BSDF_TRANSPARENT(sc->type)) {
        continue;
      }

      sum_sample_weight += sc->sample_weight;
    }
  }
  else {
    sum_sample_weight = 1.0f;
  }
#    endif /* __DENOISING_FEATURES__ */

  for (int i = 0; i < sd->num_closure; i++) {
    const ShaderClosure *sc = &sd->closure[i];

    /* transparency is not handled here, but in outer loop */
    if (!CLOSURE_IS_BSDF(sc->type) || CLOSURE_IS_BSDF_TRANSPARENT(sc->type)) {
      continue;
    }

    int num_samples;

    if (CLOSURE_IS_BSDF_DIFFUSE(sc->type))
      num_samples = kernel_data.integrator.diffuse_samples;
    else if (CLOSURE_IS_BSDF_BSSRDF(sc->type))
      num_samples = 1;
    else if (CLOSURE_IS_BSDF_GLOSSY(sc->type))
      num_samples = kernel_data.integrator.glossy_samples;
    else
      num_samples = kernel_data.integrator.transmission_samples;

    num_samples = ceil_to_int(num_samples_adjust * num_samples);

    float num_samples_inv = num_samples_adjust / num_samples;

    for (int j = 0; j < num_samples; j++) {
      PathState ps = *state;
      float3 tp = throughput;
      Ray bsdf_ray;
#    ifdef __SHADOW_TRICKS__
      float shadow_transparency = L->shadow_transparency;
#    endif

      ps.rng_hash = cmj_hash(state->rng_hash, i);

      if (!kernel_branched_path_surface_bounce(
              kg, sd, sc, j, num_samples, &tp, &ps, &L->state, &bsdf_ray, sum_sample_weight)) {
        continue;
      }

      ps.rng_hash = state->rng_hash;

      kernel_path_indirect(kg, indirect_sd, emission_sd, &bsdf_ray, tp * num_samples_inv, &ps, L);

      /* for render passes, sum and reset indirect light pass variables
       * for the next samples */
      path_radiance_sum_indirect(L);
      path_radiance_reset_indirect(L);

#    ifdef __SHADOW_TRICKS__
      L->shadow_transparency = shadow_transparency;
#    endif
    }
  }
}

#    ifdef __SUBSURFACE__
ccl_device void kernel_branched_path_subsurface_scatter(KernelGlobals *kg,
                                                        ShaderData *sd,
                                                        ShaderData *indirect_sd,
                                                        ShaderData *emission_sd,
                                                        PathRadiance *L,
                                                        PathState *state,
                                                        Ray *ray,
                                                        float3 throughput)
{
  for (int i = 0; i < sd->num_closure; i++) {
    ShaderClosure *sc = &sd->closure[i];

    if (!CLOSURE_IS_BSSRDF(sc->type))
      continue;

    /* set up random number generator */
    uint lcg_state = lcg_state_init(state, 0x68bc21eb);
    int num_samples = kernel_data.integrator.subsurface_samples * 3;
    float num_samples_inv = 1.0f / num_samples;
    uint bssrdf_rng_hash = cmj_hash(state->rng_hash, i);

    /* do subsurface scatter step with copy of shader data, this will
     * replace the BSSRDF with a diffuse BSDF closure */
    for (int j = 0; j < num_samples; j++) {
      PathState hit_state = *state;
      path_state_branch(&hit_state, j, num_samples);
      hit_state.rng_hash = bssrdf_rng_hash;

      LocalIntersection ss_isect;
      float bssrdf_u, bssrdf_v;
      path_state_rng_2D(kg, &hit_state, PRNG_BSDF_U, &bssrdf_u, &bssrdf_v);
      int num_hits = subsurface_scatter_multi_intersect(
          kg, &ss_isect, sd, &hit_state, sc, &lcg_state, bssrdf_u, bssrdf_v, true);

      hit_state.rng_offset += PRNG_BOUNCE_NUM;

#      ifdef __VOLUME__
      Ray volume_ray = *ray;
      bool need_update_volume_stack = kernel_data.integrator.use_volumes &&
                                      sd->object_flag & SD_OBJECT_INTERSECTS_VOLUME;
#      endif /* __VOLUME__ */

      /* compute lighting with the BSDF closure */
      for (int hit = 0; hit < num_hits; hit++) {
        ShaderData bssrdf_sd = *sd;
        Bssrdf *bssrdf = (Bssrdf *)sc;
        ClosureType bssrdf_type = sc->type;
        float bssrdf_roughness = bssrdf->roughness;
        subsurface_scatter_multi_setup(
            kg, &ss_isect, hit, &bssrdf_sd, &hit_state, bssrdf_type, bssrdf_roughness);

#      ifdef __VOLUME__
        if (need_update_volume_stack) {
          /* Setup ray from previous surface point to the new one. */
          float3 P = ray_offset(bssrdf_sd.P, -bssrdf_sd.Ng);
          volume_ray.D = normalize_len(P - volume_ray.P, &volume_ray.t);

          for (int k = 0; k < VOLUME_STACK_SIZE; k++) {
            hit_state.volume_stack[k] = state->volume_stack[k];
          }

          kernel_volume_stack_update_for_subsurface(
              kg, emission_sd, &volume_ray, hit_state.volume_stack);
        }
#      endif /* __VOLUME__ */

#      ifdef __EMISSION__
        /* direct light */
        if (kernel_data.integrator.use_direct_light) {
          int all = (kernel_data.integrator.sample_all_lights_direct) ||
                    (hit_state.flag & PATH_RAY_SHADOW_CATCHER);
          kernel_branched_path_surface_connect_light(
              kg, &bssrdf_sd, emission_sd, &hit_state, throughput, num_samples_inv, L, all);
        }
#      endif /* __EMISSION__ */

        /* indirect light */
        kernel_branched_path_surface_indirect_light(
            kg, &bssrdf_sd, indirect_sd, emission_sd, throughput, num_samples_inv, &hit_state, L);
      }
    }
  }
}
#    endif /* __SUBSURFACE__ */

ccl_device void kernel_branched_path_integrate(KernelGlobals *kg,
                                               uint rng_hash,
                                               int sample,
                                               Ray ray,
                                               ccl_global float *buffer,
                                               PathRadiance *L)
{
  /* initialize */
  float3 throughput = make_float3(1.0f, 1.0f, 1.0f);

  path_radiance_init(L, kernel_data.film.use_light_pass);

  /* shader data memory used for both volumes and surfaces, saves stack space */
  ShaderData sd;
  sd.P = ray.P;
  /* shader data used by emission, shadows, volume stacks, indirect path */
  ShaderDataTinyStorage emission_sd_storage;
  ShaderData *emission_sd = AS_SHADER_DATA(&emission_sd_storage);
  ShaderData indirect_sd;

  PathState state;
  path_state_init(kg, emission_sd, &state, rng_hash, sample, &ray);

  Ray volume_ray = ray;
  int volumes_entered = 0;

  /* Is the camera already inside of a heterogenous shader? */
  for (int i = 0;
       state.volume_stack[i].shader != SHADER_NONE && i < (VOLUME_STACK_SIZE - 1);
       ++i) {
    if (volume_stack_is_heterogeneous(kg, state.volume_stack)) {
      ++volumes_entered;
    }
  }

  /* Main Loop
   * Here we only handle transparency intersections from the camera ray.
   * Indirect bounces are handled in kernel_branched_path_surface_indirect_light().
   */
  for (;;) {
    /* Find intersection with objects in scene. */
    Intersection isect;
    bool hit = kernel_path_scene_intersect(kg, &state, &ray, &isect, L);

    if (hit && (kernel_data.integrator.feature_overrides & IGNORE_SHADERS)) {
      shader_setup_from_ray(kg, &sd, &isect, &ray);
<<<<<<< HEAD
#    ifdef __VOLUME__
      if (!(sd.flag & SD_HAS_ONLY_VOLUME &&
            kernel_data.integrator.feature_overrides & IGNORE_VOLUMES))
#    endif
      {
        float n_dot_eye = fabsf(dot(ray.D, sd.N));
        if (L->use_light_pass) {
          L->direct_diffuse = make_float3(n_dot_eye, n_dot_eye, n_dot_eye);
        }
        else {
          L->emission = make_float3(n_dot_eye, n_dot_eye, n_dot_eye);
        }
        return;
      }
    }

=======
>>>>>>> 9d6b5e23
#    ifdef __VOLUME__
      if (!(sd.flag & SD_HAS_ONLY_VOLUME &&
            kernel_data.integrator.feature_overrides & IGNORE_VOLUMES))
#    endif
      {
        float n_dot_eye = fabsf(dot(ray.D, sd.N));
        if (L->use_light_pass) {
          L->direct_diffuse = make_float3(n_dot_eye, n_dot_eye, n_dot_eye);
        }
        else {
          L->emission = make_float3(n_dot_eye, n_dot_eye, n_dot_eye);
        }
        return;
      }
    }

#    ifdef __VOLUME__
    /* this determines if we do volume tracing right away or defer until we hit a non-volume surface */
    bool do_volume = false;

    /* Do all homogenous volumes right away. */
    if (state.volume_stack[0].shader != SHADER_NONE &&
        !volume_stack_is_heterogeneous(kg, state.volume_stack)) {
      do_volume = true;
    }

    if (hit) {
      shader_setup_from_ray(kg, &sd, &isect, &ray);
      if (sd.flag & SD_HAS_VOLUME) {
        if (state.volume_stack[0].shader == SHADER_NONE) {
          volume_ray.P = sd.P;
          volume_ray.t = 0.0f;
          volume_ray.D = ray.D;
        }
        else {
          volume_ray.t = len(sd.P - volume_ray.P);
        }
        if (sd.flag & SD_BACKFACING) {
          /* The ray is leaving a volume. */
          --volumes_entered;
          for (int i = 0; state.volume_stack[i].shader != SHADER_NONE && i < VOLUME_STACK_SIZE;
               ++i) {
            if (state.volume_stack[i].object == sd.object && state.volume_stack[i].depth > 0) {
              --state.volume_stack[i].depth;
              if (state.volume_stack[i].t_exit == FLT_MAX) {
                state.volume_stack[i].t_exit = volume_ray.t;
              }
              else {
                /* The ray should traverse front-to-back, but sometimes it doesn't?! */
                assert(volume_ray.t >= state.volume_stack[i].t_exit);
                state.volume_stack[i].t_exit = max(volume_ray.t, state.volume_stack[i].t_exit);
              }
              break;
            }
          }
        }
        else {
          /* The ray is entering a volume. */
          int i = 0;
          ++volumes_entered;
          bool found = false;
          while (state.volume_stack[i].shader != SHADER_NONE && i < VOLUME_STACK_SIZE - 1) {
            if (state.volume_stack[i].object == sd.object) {
              bool inside = state.volume_stack[i].depth == 0 &&
                            volume_ray.t >= state.volume_stack[i].t_enter &&
                            volume_ray.t <= state.volume_stack[i].t_exit;
              /* The ray should traverse front-to-back, but sometimes it doesn't?! */
              assert(!inside);
              if (state.volume_stack[i].depth > 0 || inside) {
                /* This is a re-entry into an object we haven't left yet. */
                ++state.volume_stack[i].depth;
                found = true;
                break;
              }
            }
            ++i;
          }
          if (i < VOLUME_STACK_SIZE - 1 && !found) {
            state.volume_stack[i].object = sd.object;
            state.volume_stack[i].shader = sd.shader;
            state.volume_stack[i].t_enter = volume_ray.t;
            state.volume_stack[i].t_exit = FLT_MAX;
            state.volume_stack[i].depth = 1;
            state.volume_stack[i + 1].shader = SHADER_NONE;
          }
          else {
            /* Not enough room on the stack. Skip this object. */
            assert(found);
          }
        }
      }
    }
    else {
      int i = (kernel_data.background.volume_shader != SHADER_NONE) ? 1 : 0;
      do {
        if (state.volume_stack[i].t_exit == FLT_MAX) {
          kernel_volume_stack_remove(kg, state.volume_stack[i].object, state.volume_stack);
        }
        else {
          ++i;
        }
      } while (i < VOLUME_STACK_SIZE && state.volume_stack[i].shader != SHADER_NONE);
    }

    /* Collect heterogenous volume interactions until a non-volume object is intersected
       or the ray leaves all volumes. Then do one ray march through all collected media.
    */

    do_volume |= volumes_entered == 0 || (!hit)        /* Leaving volumes or scene */
                 || (!(sd.flag & SD_HAS_ONLY_VOLUME)); /* hit a non-volume object */

    if (do_volume) {
      float3 save_p = sd.P;
      if (hit && !(sd.flag & SD_HAS_ONLY_VOLUME)) {
        volume_ray.t = len(sd.P - volume_ray.P);
      }
      else if (!hit) {
        if (kernel_data.background.volume_shader != SHADER_NONE) {
          volume_ray.t = FLT_MAX;
        }
      }

      /* Volume integration. */
      kernel_branched_path_volume(
          kg, &sd, &state, &volume_ray, &throughput, &isect, hit, &indirect_sd, emission_sd, L);

      for (int i = 0; state.volume_stack[i].shader != SHADER_NONE; ++i) {
        if (state.volume_stack[i].t_exit < FLT_MAX) {
          int j = i;
          /* shift back next stack entries */
          do {
            state.volume_stack[j] = state.volume_stack[j + 1];
            ++j;
          } while (state.volume_stack[j].shader != SHADER_NONE);
          --i;
        }
        if (i > 0) {
          state.volume_stack[i].t_enter = 0.0f;
        }
      }
      volume_ray.P = save_p;
    }
#    endif /* __VOLUME__ */

    /* Shade background. */
    if (!hit) {
      kernel_path_background(kg, &state, &ray, throughput, &sd, L);
      break;
    }

    /* Setup and evaluate shader. */
    shader_setup_from_ray(kg, &sd, &isect, &ray);

    /* Skip most work for volume bounding surface. */
#    ifdef __VOLUME__
    if (!(sd.flag & SD_HAS_ONLY_VOLUME)) {
#    endif

      shader_eval_surface(kg, &sd, &state, state.flag);
      shader_merge_closures(&sd);

      /* Apply shadow catcher, holdout, emission. */
      if (!kernel_path_shader_apply(kg, &sd, &state, &ray, throughput, emission_sd, L, buffer)) {
        break;
      }

      /* transparency termination */
      if (state.flag & PATH_RAY_TRANSPARENT) {
        /* path termination. this is a strange place to put the termination, it's
         * mainly due to the mixed in MIS that we use. gives too many unneeded
         * shader evaluations, only need emission if we are going to terminate */
        float probability = path_state_continuation_probability(kg, &state, throughput);

        if (probability == 0.0f) {
          break;
        }
        else if (probability != 1.0f) {
          float terminate = path_state_rng_1D(kg, &state, PRNG_TERMINATE);

          if (terminate >= probability)
            break;

          throughput /= probability;
        }
      }

      kernel_update_denoising_features(kg, &sd, &state, L);

#    ifdef __AO__
      /* ambient occlusion */
      if (kernel_data.integrator.use_ambient_occlusion) {
        kernel_branched_path_ao(kg, &sd, emission_sd, L, &state, throughput);
      }
#    endif /* __AO__ */

#    ifdef __SUBSURFACE__
      /* bssrdf scatter to a different location on the same object */
      if (sd.flag & SD_BSSRDF) {
        kernel_branched_path_subsurface_scatter(
            kg, &sd, &indirect_sd, emission_sd, L, &state, &ray, throughput);
      }
#    endif /* __SUBSURFACE__ */

      PathState hit_state = state;

#    ifdef __VOLUME__
      for (int i = 0; hit_state.volume_stack[i].shader != SHADER_NONE; ++i) {
        hit_state.volume_stack[i].t_enter = 0.0f;
        hit_state.volume_stack[i].t_exit = FLT_MAX;
      }
#    endif /* __VOLUME__ */

#    ifdef __EMISSION__
      /* direct light */
      if (kernel_data.integrator.use_direct_light) {
        int all = (kernel_data.integrator.sample_all_lights_direct) ||
                  (state.flag & PATH_RAY_SHADOW_CATCHER);
        kernel_branched_path_surface_connect_light(
            kg, &sd, emission_sd, &hit_state, throughput, 1.0f, L, all);
      }
#    endif /* __EMISSION__ */

      /* indirect light */
      kernel_branched_path_surface_indirect_light(
          kg, &sd, &indirect_sd, emission_sd, throughput, 1.0f, &hit_state, L);

      /* continue in case of transparency */
      throughput *= shader_bsdf_transparency(kg, &sd);

      if (is_zero(throughput))
        break;

      /* Update Path State */
      path_state_next(kg, &state, LABEL_TRANSPARENT);

#    ifdef __VOLUME__
    }
    else {
      if (!path_state_volume_next(kg, &state)) {
        break;
      }
    }
#    endif

    ray.P = ray_offset(sd.P, -sd.Ng);
    ray.t -= sd.ray_length; /* clipping works through transparent */

#    ifdef __RAY_DIFFERENTIALS__
    ray.dP = sd.dP;
    ray.dD.dx = -sd.dI.dx;
    ray.dD.dy = -sd.dI.dy;
#    endif /* __RAY_DIFFERENTIALS__ */

#    ifdef __VOLUME__
    /* enter/exit volume */
//      kernel_volume_stack_enter_exit(kg, &sd, state.volume_stack);
#    endif /* __VOLUME__ */
  }
}

ccl_device void kernel_branched_path_trace(
    KernelGlobals *kg, ccl_global float *buffer, int sample, int x, int y, int offset, int stride)
{
  /* buffer offset */
  int index = offset + x + y * stride;
  int pass_stride = kernel_data.film.pass_stride;

  buffer += index * pass_stride;

  if (kernel_data.film.pass_adaptive_aux_buffer) {
    ccl_global float4 *aux = (ccl_global float4 *)(buffer +
                                                   kernel_data.film.pass_adaptive_aux_buffer);
    if (aux->w > 0.0f) {
      return;
    }
  }

  /* initialize random numbers and ray */
  uint rng_hash;
  Ray ray;

  kernel_path_trace_setup(kg, sample, x, y, &rng_hash, &ray);

  /* integrate */
  PathRadiance L;

  if (ray.t != 0.0f) {
    kernel_branched_path_integrate(kg, rng_hash, sample, ray, buffer, &L);
    kernel_write_result(kg, buffer, sample, &L);
  }
}

#  endif /* __SPLIT_KERNEL__ */

#endif /* __BRANCHED_PATH__ */

CCL_NAMESPACE_END<|MERGE_RESOLUTION|>--- conflicted
+++ resolved
@@ -416,25 +416,6 @@
 
     if (hit && (kernel_data.integrator.feature_overrides & IGNORE_SHADERS)) {
       shader_setup_from_ray(kg, &sd, &isect, &ray);
-<<<<<<< HEAD
-#    ifdef __VOLUME__
-      if (!(sd.flag & SD_HAS_ONLY_VOLUME &&
-            kernel_data.integrator.feature_overrides & IGNORE_VOLUMES))
-#    endif
-      {
-        float n_dot_eye = fabsf(dot(ray.D, sd.N));
-        if (L->use_light_pass) {
-          L->direct_diffuse = make_float3(n_dot_eye, n_dot_eye, n_dot_eye);
-        }
-        else {
-          L->emission = make_float3(n_dot_eye, n_dot_eye, n_dot_eye);
-        }
-        return;
-      }
-    }
-
-=======
->>>>>>> 9d6b5e23
 #    ifdef __VOLUME__
       if (!(sd.flag & SD_HAS_ONLY_VOLUME &&
             kernel_data.integrator.feature_overrides & IGNORE_VOLUMES))
