/*
 * Copyright 2011-2013 Blender Foundation
 *
 * Licensed under the Apache License, Version 2.0 (the "License");
 * you may not use this file except in compliance with the License.
 * You may obtain a copy of the License at
 *
 * http://www.apache.org/licenses/LICENSE-2.0
 *
 * Unless required by applicable law or agreed to in writing, software
 * distributed under the License is distributed on an "AS IS" BASIS,
 * WITHOUT WARRANTIES OR CONDITIONS OF ANY KIND, either express or implied.
 * See the License for the specific language governing permissions and
 * limitations under the License.
 */

#include "render/camera.h"
#include "device/device.h"
#include "render/film.h"
#include "render/integrator.h"
#include "render/mesh.h"
#include "render/scene.h"
#include "render/tables.h"

#include "util/util_algorithm.h"
#include "util/util_foreach.h"
#include "util/util_math.h"
#include "util/util_math_cdf.h"

CCL_NAMESPACE_BEGIN

/* Pass */

static bool compare_pass_order(const Pass &a, const Pass &b)
{
  if (a.components == b.components)
    return (a.type < b.type);
  return (a.components > b.components);
}

void Pass::add(PassType type, vector<Pass> &passes, const char *name)
{
  for (size_t i = 0; i < passes.size(); i++) {
    if (passes[i].type != type) {
      continue;
    }

    /* An empty name is used as a placeholder to signal that any pass of
     * that type is fine (because the content always is the same).
     * This is important to support divide_type: If the pass that has a
     * divide_type is added first, a pass for divide_type with an empty
     * name will be added. Then, if a matching pass with a name is later
     * requested, the existing placeholder will be renamed to that.
     * If the divide_type is explicitly allocated with a name first and
     * then again as part of another pass, the second one will just be
     * skipped because that type already exists. */

    /* If no name is specified, any pass of the correct type will match. */
    if (name == NULL) {
      return;
    }

    /* If we already have a placeholder pass, rename that one. */
    if (passes[i].name.empty()) {
      passes[i].name = name;
      return;
    }

    /* If neither existing nor requested pass have placeholder name, they
     * must match. */
    if (name == passes[i].name) {
      return;
    }
  }

  Pass pass;

  pass.type = type;
  pass.filter = true;
  pass.exposure = false;
  pass.divide_type = PASS_NONE;
  if (name) {
    pass.name = name;
  }

  switch (type) {
    case PASS_NONE:
      pass.components = 0;
      break;
    case PASS_COMBINED:
      pass.components = 4;
      pass.exposure = true;
      break;
    case PASS_DEPTH:
      pass.components = 1;
      pass.filter = false;
      break;
    case PASS_MIST:
      pass.components = 1;
      break;
    case PASS_NORMAL:
      pass.components = 4;
      break;
    case PASS_UV:
      pass.components = 4;
      break;
    case PASS_MOTION:
      pass.components = 4;
      pass.divide_type = PASS_MOTION_WEIGHT;
      break;
    case PASS_MOTION_WEIGHT:
      pass.components = 1;
      break;
    case PASS_OBJECT_ID:
    case PASS_MATERIAL_ID:
      pass.components = 1;
      pass.filter = false;
      break;

    case PASS_EMISSION:
    case PASS_BACKGROUND:
      pass.components = 4;
      pass.exposure = true;
      break;
    case PASS_AO:
      pass.components = 4;
      break;
    case PASS_SHADOW:
      pass.components = 4;
      pass.exposure = false;
      break;
    case PASS_LIGHT:
      /* This isn't a real pass, used by baking to see whether
       * light data is needed or not.
       *
       * Set components to 0 so pass sort below happens in a
       * determined way.
       */
      pass.components = 0;
      break;
#ifdef WITH_CYCLES_DEBUG
    case PASS_BVH_TRAVERSED_NODES:
    case PASS_BVH_TRAVERSED_INSTANCES:
    case PASS_BVH_INTERSECTIONS:
    case PASS_RAY_BOUNCES:
      pass.components = 1;
      pass.exposure = false;
      break;
#endif
    case PASS_RENDER_TIME:
      /* This pass is handled entirely on the host side. */
      pass.components = 0;
      break;

    case PASS_DIFFUSE_COLOR:
    case PASS_GLOSSY_COLOR:
    case PASS_TRANSMISSION_COLOR:
    case PASS_SUBSURFACE_COLOR:
      pass.components = 4;
      break;
    case PASS_DIFFUSE_DIRECT:
    case PASS_DIFFUSE_INDIRECT:
      pass.components = 4;
      pass.exposure = true;
      pass.divide_type = PASS_DIFFUSE_COLOR;
      break;
    case PASS_GLOSSY_DIRECT:
    case PASS_GLOSSY_INDIRECT:
      pass.components = 4;
      pass.exposure = true;
      pass.divide_type = PASS_GLOSSY_COLOR;
      break;
    case PASS_TRANSMISSION_DIRECT:
    case PASS_TRANSMISSION_INDIRECT:
      pass.components = 4;
      pass.exposure = true;
      pass.divide_type = PASS_TRANSMISSION_COLOR;
      break;
    case PASS_SUBSURFACE_DIRECT:
    case PASS_SUBSURFACE_INDIRECT:
      pass.components = 4;
      pass.exposure = true;
      pass.divide_type = PASS_SUBSURFACE_COLOR;
      break;
    case PASS_VOLUME_DIRECT:
    case PASS_VOLUME_INDIRECT:
      pass.components = 4;
      pass.exposure = true;
      break;
    case PASS_CRYPTOMATTE:
      pass.components = 4;
      break;
<<<<<<< HEAD
    case PASS_ADAPTIVE_AUX_BUFFER:
      pass.components = 4;
      break;
    case PASS_SAMPLE_COUNT:
      pass.components = 1;
      pass.exposure = false;
=======
    case PASS_AOV_COLOR:
      pass.components = 4;
      break;
    case PASS_AOV_VALUE:
      pass.components = 1;
>>>>>>> 3fdc04d3
      break;
    default:
      assert(false);
      break;
  }

  passes.push_back(pass);

  /* order from by components, to ensure alignment so passes with size 4
   * come first and then passes with size 1 */
  sort(&passes[0], &passes[0] + passes.size(), compare_pass_order);

  if (pass.divide_type != PASS_NONE)
    Pass::add(pass.divide_type, passes);
}

bool Pass::equals(const vector<Pass> &A, const vector<Pass> &B)
{
  if (A.size() != B.size())
    return false;

  for (int i = 0; i < A.size(); i++)
    if (A[i].type != B[i].type || A[i].name != B[i].name)
      return false;

  return true;
}

bool Pass::contains(const vector<Pass> &passes, PassType type)
{
  for (size_t i = 0; i < passes.size(); i++)
    if (passes[i].type == type)
      return true;

  return false;
}

/* Pixel Filter */

static float filter_func_box(float /*v*/, float /*width*/)
{
  return 1.0f;
}

static float filter_func_gaussian(float v, float width)
{
  v *= 6.0f / width;
  return expf(-2.0f * v * v);
}

static float filter_func_blackman_harris(float v, float width)
{
  v = M_2PI_F * (v / width + 0.5f);
  return 0.35875f - 0.48829f * cosf(v) + 0.14128f * cosf(2.0f * v) - 0.01168f * cosf(3.0f * v);
}

static vector<float> filter_table(FilterType type, float width)
{
  vector<float> filter_table(FILTER_TABLE_SIZE);
  float (*filter_func)(float, float) = NULL;

  switch (type) {
    case FILTER_BOX:
      filter_func = filter_func_box;
      break;
    case FILTER_GAUSSIAN:
      filter_func = filter_func_gaussian;
      width *= 3.0f;
      break;
    case FILTER_BLACKMAN_HARRIS:
      filter_func = filter_func_blackman_harris;
      width *= 2.0f;
      break;
    default:
      assert(0);
  }

  /* Create importance sampling table. */

  /* TODO(sergey): With the even filter table size resolution we can not
   * really make it nice symmetric importance map without sampling full range
   * (meaning, we would need to sample full filter range and not use the
   * make_symmetric argument).
   *
   * Current code matches exactly initial filter table code, but we should
   * consider either making FILTER_TABLE_SIZE odd value or sample full filter.
   */

  util_cdf_inverted(FILTER_TABLE_SIZE,
                    0.0f,
                    width * 0.5f,
                    function_bind(filter_func, _1, width),
                    true,
                    filter_table);

  return filter_table;
}

/* Film */

NODE_DEFINE(Film)
{
  NodeType *type = NodeType::add("film", create);

  SOCKET_FLOAT(exposure, "Exposure", 0.8f);
  SOCKET_FLOAT(pass_alpha_threshold, "Pass Alpha Threshold", 0.0f);

  static NodeEnum filter_enum;
  filter_enum.insert("box", FILTER_BOX);
  filter_enum.insert("gaussian", FILTER_GAUSSIAN);
  filter_enum.insert("blackman_harris", FILTER_BLACKMAN_HARRIS);

  SOCKET_ENUM(filter_type, "Filter Type", filter_enum, FILTER_BOX);
  SOCKET_FLOAT(filter_width, "Filter Width", 1.0f);

  SOCKET_FLOAT(mist_start, "Mist Start", 0.0f);
  SOCKET_FLOAT(mist_depth, "Mist Depth", 100.0f);
  SOCKET_FLOAT(mist_falloff, "Mist Falloff", 1.0f);

  SOCKET_BOOLEAN(denoising_data_pass, "Generate Denoising Data Pass", false);
  SOCKET_BOOLEAN(denoising_clean_pass, "Generate Denoising Clean Pass", false);
  SOCKET_BOOLEAN(denoising_prefiltered_pass, "Generate Denoising Prefiltered Pass", false);
  SOCKET_INT(denoising_flags, "Denoising Flags", 0);
  SOCKET_BOOLEAN(use_adaptive_sampling, "Use Adaptive Sampling", false);

  return type;
}

Film::Film() : Node(node_type)
{
  use_light_visibility = false;
  filter_table_offset = TABLE_OFFSET_INVALID;
  cryptomatte_passes = CRYPT_NONE;

  need_update = true;
}

Film::~Film()
{
}

void Film::device_update(Device *device, DeviceScene *dscene, Scene *scene)
{
  if (!need_update)
    return;

  device_free(device, dscene, scene);

  KernelFilm *kfilm = &dscene->data.film;

  /* update __data */
  kfilm->exposure = exposure;
  kfilm->pass_flag = 0;

  kfilm->display_pass_stride = -1;
  kfilm->display_pass_components = 0;
  kfilm->display_divide_pass_stride = -1;
  kfilm->use_display_exposure = false;
  kfilm->use_display_pass_alpha = (display_pass == PASS_COMBINED);

  kfilm->light_pass_flag = 0;
  kfilm->pass_stride = 0;
  kfilm->use_light_pass = use_light_visibility;

  bool have_cryptomatte = false, have_aov_color = false, have_aov_value = false;

  for (size_t i = 0; i < passes.size(); i++) {
    Pass &pass = passes[i];

    if (pass.type == PASS_NONE) {
      continue;
    }

    /* Can't do motion pass if no motion vectors are available. */
    if (pass.type == PASS_MOTION || pass.type == PASS_MOTION_WEIGHT) {
      if (scene->need_motion() != Scene::MOTION_PASS) {
        kfilm->pass_stride += pass.components;
        continue;
      }
    }

    int pass_flag = (1 << (pass.type % 32));
    if (pass.type <= PASS_CATEGORY_MAIN_END) {
      kfilm->pass_flag |= pass_flag;
    }
    else {
      assert(pass.type <= PASS_CATEGORY_LIGHT_END);
      kfilm->use_light_pass = 1;
      kfilm->light_pass_flag |= pass_flag;
    }

    switch (pass.type) {
      case PASS_COMBINED:
        kfilm->pass_combined = kfilm->pass_stride;
        break;
      case PASS_DEPTH:
        kfilm->pass_depth = kfilm->pass_stride;
        break;
      case PASS_NORMAL:
        kfilm->pass_normal = kfilm->pass_stride;
        break;
      case PASS_UV:
        kfilm->pass_uv = kfilm->pass_stride;
        break;
      case PASS_MOTION:
        kfilm->pass_motion = kfilm->pass_stride;
        break;
      case PASS_MOTION_WEIGHT:
        kfilm->pass_motion_weight = kfilm->pass_stride;
        break;
      case PASS_OBJECT_ID:
        kfilm->pass_object_id = kfilm->pass_stride;
        break;
      case PASS_MATERIAL_ID:
        kfilm->pass_material_id = kfilm->pass_stride;
        break;

      case PASS_MIST:
        kfilm->pass_mist = kfilm->pass_stride;
        break;
      case PASS_EMISSION:
        kfilm->pass_emission = kfilm->pass_stride;
        break;
      case PASS_BACKGROUND:
        kfilm->pass_background = kfilm->pass_stride;
        break;
      case PASS_AO:
        kfilm->pass_ao = kfilm->pass_stride;
        break;
      case PASS_SHADOW:
        kfilm->pass_shadow = kfilm->pass_stride;
        break;

      case PASS_LIGHT:
        break;

      case PASS_DIFFUSE_COLOR:
        kfilm->pass_diffuse_color = kfilm->pass_stride;
        break;
      case PASS_GLOSSY_COLOR:
        kfilm->pass_glossy_color = kfilm->pass_stride;
        break;
      case PASS_TRANSMISSION_COLOR:
        kfilm->pass_transmission_color = kfilm->pass_stride;
        break;
      case PASS_SUBSURFACE_COLOR:
        kfilm->pass_subsurface_color = kfilm->pass_stride;
        break;
      case PASS_DIFFUSE_INDIRECT:
        kfilm->pass_diffuse_indirect = kfilm->pass_stride;
        break;
      case PASS_GLOSSY_INDIRECT:
        kfilm->pass_glossy_indirect = kfilm->pass_stride;
        break;
      case PASS_TRANSMISSION_INDIRECT:
        kfilm->pass_transmission_indirect = kfilm->pass_stride;
        break;
      case PASS_SUBSURFACE_INDIRECT:
        kfilm->pass_subsurface_indirect = kfilm->pass_stride;
        break;
      case PASS_VOLUME_INDIRECT:
        kfilm->pass_volume_indirect = kfilm->pass_stride;
        break;
      case PASS_DIFFUSE_DIRECT:
        kfilm->pass_diffuse_direct = kfilm->pass_stride;
        break;
      case PASS_GLOSSY_DIRECT:
        kfilm->pass_glossy_direct = kfilm->pass_stride;
        break;
      case PASS_TRANSMISSION_DIRECT:
        kfilm->pass_transmission_direct = kfilm->pass_stride;
        break;
      case PASS_SUBSURFACE_DIRECT:
        kfilm->pass_subsurface_direct = kfilm->pass_stride;
        break;
      case PASS_VOLUME_DIRECT:
        kfilm->pass_volume_direct = kfilm->pass_stride;
        break;

#ifdef WITH_CYCLES_DEBUG
      case PASS_BVH_TRAVERSED_NODES:
        kfilm->pass_bvh_traversed_nodes = kfilm->pass_stride;
        break;
      case PASS_BVH_TRAVERSED_INSTANCES:
        kfilm->pass_bvh_traversed_instances = kfilm->pass_stride;
        break;
      case PASS_BVH_INTERSECTIONS:
        kfilm->pass_bvh_intersections = kfilm->pass_stride;
        break;
      case PASS_RAY_BOUNCES:
        kfilm->pass_ray_bounces = kfilm->pass_stride;
        break;
#endif
      case PASS_RENDER_TIME:
        break;
      case PASS_CRYPTOMATTE:
        kfilm->pass_cryptomatte = have_cryptomatte ?
                                      min(kfilm->pass_cryptomatte, kfilm->pass_stride) :
                                      kfilm->pass_stride;
        have_cryptomatte = true;
        break;
<<<<<<< HEAD
      case PASS_ADAPTIVE_AUX_BUFFER:
        kfilm->pass_adaptive_aux_buffer = kfilm->pass_stride;
        break;
      case PASS_SAMPLE_COUNT:
        kfilm->pass_sample_count = kfilm->pass_stride;
=======
      case PASS_AOV_COLOR:
        if (!have_aov_color) {
          kfilm->pass_aov_color = kfilm->pass_stride;
          have_aov_color = true;
        }
        break;
      case PASS_AOV_VALUE:
        if (!have_aov_value) {
          kfilm->pass_aov_value = kfilm->pass_stride;
          have_aov_value = true;
        }
>>>>>>> 3fdc04d3
        break;
      default:
        assert(false);
        break;
    }

    if (pass.type == display_pass) {
      kfilm->display_pass_stride = kfilm->pass_stride;
      kfilm->display_pass_components = pass.components;
      kfilm->use_display_exposure = pass.exposure && (kfilm->exposure != 1.0f);
    }
    else if (pass.type == PASS_DIFFUSE_COLOR || pass.type == PASS_TRANSMISSION_COLOR ||
             pass.type == PASS_GLOSSY_COLOR || pass.type == PASS_SUBSURFACE_COLOR) {
      kfilm->display_divide_pass_stride = kfilm->pass_stride;
    }

    kfilm->pass_stride += pass.components;
  }

  kfilm->pass_denoising_data = 0;
  kfilm->pass_denoising_clean = 0;
  kfilm->denoising_flags = 0;
  if (denoising_data_pass) {
    kfilm->pass_denoising_data = kfilm->pass_stride;
    kfilm->pass_stride += DENOISING_PASS_SIZE_BASE;
    kfilm->denoising_flags = denoising_flags;
    if (denoising_clean_pass) {
      kfilm->pass_denoising_clean = kfilm->pass_stride;
      kfilm->pass_stride += DENOISING_PASS_SIZE_CLEAN;
      kfilm->use_light_pass = 1;
    }
    if (denoising_prefiltered_pass) {
      kfilm->pass_stride += DENOISING_PASS_SIZE_PREFILTERED;
    }
  }

  kfilm->pass_stride = align_up(kfilm->pass_stride, 4);

  /* When displaying the normal/uv pass in the viewport we need to disable
   * transparency.
   *
   * We also don't need to perform light accumulations. Later we want to optimize this to suppress
   * light calculations. */
  if (display_pass == PASS_NORMAL || display_pass == PASS_UV) {
    kfilm->use_light_pass = 0;
  }
  else {
    kfilm->pass_alpha_threshold = pass_alpha_threshold;
  }

  /* update filter table */
  vector<float> table = filter_table(filter_type, filter_width);
  scene->lookup_tables->remove_table(&filter_table_offset);
  filter_table_offset = scene->lookup_tables->add_table(dscene, table);
  kfilm->filter_table_offset = (int)filter_table_offset;

  /* mist pass parameters */
  kfilm->mist_start = mist_start;
  kfilm->mist_inv_depth = (mist_depth > 0.0f) ? 1.0f / mist_depth : 0.0f;
  kfilm->mist_falloff = mist_falloff;

  kfilm->cryptomatte_passes = cryptomatte_passes;
  kfilm->cryptomatte_depth = cryptomatte_depth;

  pass_stride = kfilm->pass_stride;
  denoising_data_offset = kfilm->pass_denoising_data;
  denoising_clean_offset = kfilm->pass_denoising_clean;

  need_update = false;
}

void Film::device_free(Device * /*device*/, DeviceScene * /*dscene*/, Scene *scene)
{
  scene->lookup_tables->remove_table(&filter_table_offset);
}

bool Film::modified(const Film &film)
{
  return !Node::equals(film) || !Pass::equals(passes, film.passes);
}

void Film::tag_passes_update(Scene *scene, const vector<Pass> &passes_, bool update_passes)
{
  if (Pass::contains(passes, PASS_UV) != Pass::contains(passes_, PASS_UV)) {
    scene->mesh_manager->tag_update(scene);

    foreach (Shader *shader, scene->shaders)
      shader->need_update_mesh = true;
  }
  else if (Pass::contains(passes, PASS_MOTION) != Pass::contains(passes_, PASS_MOTION)) {
    scene->mesh_manager->tag_update(scene);
  }
  else if (Pass::contains(passes, PASS_AO) != Pass::contains(passes_, PASS_AO)) {
    scene->integrator->tag_update(scene);
  }

  if (update_passes) {
    passes = passes_;
  }
}

void Film::tag_update(Scene * /*scene*/)
{
  need_update = true;
}

int Film::get_aov_offset(string name, bool &is_color)
{
  int num_color = 0, num_value = 0;
  foreach (const Pass &pass, passes) {
    if (pass.type == PASS_AOV_COLOR) {
      num_color++;
    }
    else if (pass.type == PASS_AOV_VALUE) {
      num_value++;
    }
    else {
      continue;
    }

    if (pass.name == name) {
      is_color = (pass.type == PASS_AOV_COLOR);
      return (is_color ? num_color : num_value) - 1;
    }
  }

  return -1;
}

CCL_NAMESPACE_END<|MERGE_RESOLUTION|>--- conflicted
+++ resolved
@@ -190,20 +190,18 @@
     case PASS_CRYPTOMATTE:
       pass.components = 4;
       break;
-<<<<<<< HEAD
     case PASS_ADAPTIVE_AUX_BUFFER:
       pass.components = 4;
       break;
     case PASS_SAMPLE_COUNT:
       pass.components = 1;
       pass.exposure = false;
-=======
+      break;
     case PASS_AOV_COLOR:
       pass.components = 4;
       break;
     case PASS_AOV_VALUE:
       pass.components = 1;
->>>>>>> 3fdc04d3
       break;
     default:
       assert(false);
@@ -505,13 +503,12 @@
                                       kfilm->pass_stride;
         have_cryptomatte = true;
         break;
-<<<<<<< HEAD
       case PASS_ADAPTIVE_AUX_BUFFER:
         kfilm->pass_adaptive_aux_buffer = kfilm->pass_stride;
         break;
       case PASS_SAMPLE_COUNT:
         kfilm->pass_sample_count = kfilm->pass_stride;
-=======
+        break;
       case PASS_AOV_COLOR:
         if (!have_aov_color) {
           kfilm->pass_aov_color = kfilm->pass_stride;
@@ -523,7 +520,6 @@
           kfilm->pass_aov_value = kfilm->pass_stride;
           have_aov_value = true;
         }
->>>>>>> 3fdc04d3
         break;
       default:
         assert(false);
