/*
 * Copyright 2011-2013 Blender Foundation
 *
 * Licensed under the Apache License, Version 2.0 (the "License");
 * you may not use this file except in compliance with the License.
 * You may obtain a copy of the License at
 *
 * http://www.apache.org/licenses/LICENSE-2.0
 *
 * Unless required by applicable law or agreed to in writing, software
 * distributed under the License is distributed on an "AS IS" BASIS,
 * WITHOUT WARRANTIES OR CONDITIONS OF ANY KIND, either express or implied.
 * See the License for the specific language governing permissions and
 * limitations under the License.
 */

CCL_NAMESPACE_BEGIN

<<<<<<< HEAD
ccl_device float4 svm_image_texture(KernelGlobals *kg,
                                    int id,
                                    float x,
                                    float y,
                                    differential ds,
                                    differential dt,
                                    uint flags,
                                    int path_flag)
=======
ccl_device float4 svm_image_texture(const KernelGlobals *kg, int id, float x, float y, uint flags)
>>>>>>> ad81074f
{
  if (id == -1) {
    return make_float4(
        TEX_IMAGE_MISSING_R, TEX_IMAGE_MISSING_G, TEX_IMAGE_MISSING_B, TEX_IMAGE_MISSING_A);
  }

  float4 r = kernel_tex_image_interp(kg, id, x, y, ds, dt, path_flag);
  const float alpha = r.w;

  if ((flags & NODE_IMAGE_ALPHA_UNASSOCIATE) && alpha != 1.0f && alpha != 0.0f) {
    r /= alpha;
    r.w = alpha;
  }

  return r;
}

/* Remap coordinate from 0..1 box to -1..-1 */
ccl_device_inline float3 texco_remap_square(float3 co)
{
  return (co - make_float3(0.5f, 0.5f, 0.5f)) * 2.0f;
}

ccl_device void svm_node_tex_image(
<<<<<<< HEAD
    KernelGlobals *kg, ShaderData *sd, int path_flag, float *stack, uint4 node, int *offset)
=======
    const KernelGlobals *kg, ShaderData *sd, float *stack, uint4 node, int *offset)
>>>>>>> ad81074f
{
  uint co_offset, out_offset, alpha_offset, flags;
  uint projection, dx_offset, dy_offset, unused;

  svm_unpack_node_uchar4(node.z, &co_offset, &out_offset, &alpha_offset, &flags);
  svm_unpack_node_uchar4(node.w, &projection, &dx_offset, &dy_offset, &unused);

  float3 co = stack_load_float3(stack, co_offset);
  float2 tex_co;
  if (projection == NODE_IMAGE_PROJ_SPHERE) {
    co = texco_remap_square(co);
    tex_co = map_to_sphere(co);
  }
  else if (projection == NODE_IMAGE_PROJ_TUBE) {
    co = texco_remap_square(co);
    tex_co = map_to_tube(co);
  }
  else {
    tex_co = make_float2(co.x, co.y);
  }

  differential ds, dt;
#ifdef __KERNEL_CPU__
  if (stack_valid(dx_offset) && stack_valid(dy_offset)) {
    float3 dx = stack_load_float3(stack, dx_offset);
    float3 dy = stack_load_float3(stack, dy_offset);
    float2 tex_co_dx, tex_co_dy;
    if (projection == NODE_IMAGE_PROJ_SPHERE) {
      dx = texco_remap_square(dx);
      tex_co_dx = map_to_sphere(dx);
      dy = texco_remap_square(dy);
      tex_co_dy = map_to_sphere(dy);
    }
    else if (projection == NODE_IMAGE_PROJ_TUBE) {
      dx = texco_remap_square(dx);
      tex_co_dx = map_to_tube(dx);
      dy = texco_remap_square(dy);
      tex_co_dy = map_to_tube(dy);
    }
    else {
      tex_co_dx = make_float2(dx.x, dx.y);
      tex_co_dy = make_float2(dy.x, dy.y);
    }
    ds.dx = tex_co_dx.x - tex_co.x;
    ds.dy = tex_co_dy.x - tex_co.x;
    dt.dx = tex_co_dx.y - tex_co.y;
    dt.dy = tex_co_dy.y - tex_co.y;
  }
  else
#endif
  {
    ds = differential_zero();
    dt = differential_zero();
  }

  /* TODO(lukas): Consider moving tile information out of the SVM node.
   * TextureInfo seems a reasonable candidate. */
  int id = -1;
  int num_nodes = (int)node.y;
  if (num_nodes > 0) {
    /* Remember the offset of the node following the tile nodes. */
    int next_offset = (*offset) + num_nodes;

    /* Find the tile that the UV lies in. */
    int tx = (int)tex_co.x;
    int ty = (int)tex_co.y;

    /* Check that we're within a legitimate tile. */
    if (tx >= 0 && ty >= 0 && tx < 10) {
      int tile = 1001 + 10 * ty + tx;

      /* Find the index of the tile. */
      for (int i = 0; i < num_nodes; i++) {
        uint4 tile_node = read_node(kg, offset);
        if (tile_node.x == tile) {
          id = tile_node.y;
          break;
        }
        if (tile_node.z == tile) {
          id = tile_node.w;
          break;
        }
      }

      /* If we found the tile, offset the UVs to be relative to it. */
      if (id != -1) {
        tex_co.x -= tx;
        tex_co.y -= ty;
      }
    }

    /* Skip over the remaining nodes. */
    *offset = next_offset;
  }
  else {
    id = -num_nodes;
  }

  float4 f = svm_image_texture(kg, id, tex_co.x, tex_co.y, ds, dt, flags, path_flag);

  if (stack_valid(out_offset))
    stack_store_float3(stack, out_offset, make_float3(f.x, f.y, f.z));
  if (stack_valid(alpha_offset))
    stack_store_float(stack, alpha_offset, f.w);
}

<<<<<<< HEAD
ccl_device void svm_node_tex_image_box(
    KernelGlobals *kg, ShaderData *sd, int path_flag, float *stack, uint4 node)
=======
ccl_device void svm_node_tex_image_box(const KernelGlobals *kg,
                                       ShaderData *sd,
                                       float *stack,
                                       uint4 node)
>>>>>>> ad81074f
{
  /* get object space normal */
  float3 N = sd->N;

  N = sd->N;
  object_inverse_normal_transform(kg, sd, &N);

  /* project from direction vector to barycentric coordinates in triangles */
  float3 signed_N = N;

  N.x = fabsf(N.x);
  N.y = fabsf(N.y);
  N.z = fabsf(N.z);

  N /= (N.x + N.y + N.z);

  /* basic idea is to think of this as a triangle, each corner representing
   * one of the 3 faces of the cube. in the corners we have single textures,
   * in between we blend between two textures, and in the middle we a blend
   * between three textures.
   *
   * the Nxyz values are the barycentric coordinates in an equilateral
   * triangle, which in case of blending, in the middle has a smaller
   * equilateral triangle where 3 textures blend. this divides things into
   * 7 zones, with an if() test for each zone */

  float3 weight = make_float3(0.0f, 0.0f, 0.0f);
  uint blend_hi, blend_lo, dx_offset, dy_offset;
  svm_unpack_node_uchar4(node.w, &blend_hi, &blend_lo, &dx_offset, &dy_offset);
  float blend = ((blend_hi << 8) + blend_lo) / 65536.0f;
  float limit = 0.5f * (1.0f + blend);

  /* first test for corners with single texture */
  if (N.x > limit * (N.x + N.y) && N.x > limit * (N.x + N.z)) {
    weight.x = 1.0f;
  }
  else if (N.y > limit * (N.x + N.y) && N.y > limit * (N.y + N.z)) {
    weight.y = 1.0f;
  }
  else if (N.z > limit * (N.x + N.z) && N.z > limit * (N.y + N.z)) {
    weight.z = 1.0f;
  }
  else if (blend > 0.0f) {
    /* in case of blending, test for mixes between two textures */
    if (N.z < (1.0f - limit) * (N.y + N.x)) {
      weight.x = N.x / (N.x + N.y);
      weight.x = saturate((weight.x - 0.5f * (1.0f - blend)) / blend);
      weight.y = 1.0f - weight.x;
    }
    else if (N.x < (1.0f - limit) * (N.y + N.z)) {
      weight.y = N.y / (N.y + N.z);
      weight.y = saturate((weight.y - 0.5f * (1.0f - blend)) / blend);
      weight.z = 1.0f - weight.y;
    }
    else if (N.y < (1.0f - limit) * (N.x + N.z)) {
      weight.x = N.x / (N.x + N.z);
      weight.x = saturate((weight.x - 0.5f * (1.0f - blend)) / blend);
      weight.z = 1.0f - weight.x;
    }
    else {
      /* last case, we have a mix between three */
      weight.x = ((2.0f - limit) * N.x + (limit - 1.0f)) / (2.0f * limit - 1.0f);
      weight.y = ((2.0f - limit) * N.y + (limit - 1.0f)) / (2.0f * limit - 1.0f);
      weight.z = ((2.0f - limit) * N.z + (limit - 1.0f)) / (2.0f * limit - 1.0f);
    }
  }
  else {
    /* Desperate mode, no valid choice anyway, fallback to one side.*/
    weight.x = 1.0f;
  }

  /* now fetch textures */
  uint co_offset, out_offset, alpha_offset, flags;
  svm_unpack_node_uchar4(node.z, &co_offset, &out_offset, &alpha_offset, &flags);

  float3 co = stack_load_float3(stack, co_offset);
  uint id = node.y;

  float4 f = make_float4(0.0f, 0.0f, 0.0f, 0.0f);

  float3 co_dx = make_float3(0.0f, 0.0f, 0.0f);
  float3 co_dy = make_float3(0.0f, 0.0f, 0.0f);
  differential ds, dt;
#ifdef __KERNEL_CPU__
  if (stack_valid(dx_offset) && stack_valid(dy_offset)) {
    co_dx = co - stack_load_float3(stack, dx_offset);
    co_dy = co - stack_load_float3(stack, dy_offset);
  }
#endif

  /* Map so that no textures are flipped, rotation is somewhat arbitrary. */
  if (weight.x > 0.0f) {
    float2 uv = make_float2((signed_N.x < 0.0f) ? 1.0f - co.y : co.y, co.z);
    ds.dx = co_dx.y;
    ds.dy = co_dy.y;
    dt.dx = co_dx.z;
    dt.dy = co_dy.z;
    f += weight.x * svm_image_texture(kg, id, uv.x, uv.y, ds, dt, flags, path_flag);
  }
  if (weight.y > 0.0f) {
    float2 uv = make_float2((signed_N.y < 0.0f) ? 1.0f - co.x : co.x, co.z);
    ds.dx = co_dx.x;
    ds.dy = co_dy.x;
    dt.dx = co_dx.z;
    dt.dy = co_dy.z;
    f += weight.y * svm_image_texture(kg, id, uv.x, uv.y, ds, dt, flags, path_flag);
  }
  if (weight.z > 0.0f) {
    float2 uv = make_float2((signed_N.z < 0.0f) ? 1.0f - co.y : co.y, co.x);
    ds.dx = co_dx.y;
    ds.dy = co_dy.y;
    dt.dx = co_dx.x;
    dt.dy = co_dy.x;
    f += weight.z * svm_image_texture(kg, id, uv.x, uv.y, ds, dt, flags, path_flag);
  }
  if (stack_valid(out_offset))
    stack_store_float3(stack, out_offset, make_float3(f.x, f.y, f.z));
  if (stack_valid(alpha_offset))
    stack_store_float(stack, alpha_offset, f.w);
}

<<<<<<< HEAD
ccl_device void svm_node_tex_environment(
    KernelGlobals *kg, ShaderData *sd, int path_flag, float *stack, uint4 node)
=======
ccl_device void svm_node_tex_environment(const KernelGlobals *kg,
                                         ShaderData *sd,
                                         float *stack,
                                         uint4 node)
>>>>>>> ad81074f
{
  uint id = node.y;
  uint co_offset, out_offset, alpha_offset, flags;
  uint projection = node.w;

  svm_unpack_node_uchar4(node.z, &co_offset, &out_offset, &alpha_offset, &flags);

  float3 co = stack_load_float3(stack, co_offset);
  float2 uv;

  co = safe_normalize(co);

  if (projection == 0)
    uv = direction_to_equirectangular(co);
  else
    uv = direction_to_mirrorball(co);

  float4 f = svm_image_texture(
      kg, id, uv.x, uv.y, differential_zero(), differential_zero(), flags, path_flag);

  if (stack_valid(out_offset))
    stack_store_float3(stack, out_offset, make_float3(f.x, f.y, f.z));
  if (stack_valid(alpha_offset))
    stack_store_float(stack, alpha_offset, f.w);
}

CCL_NAMESPACE_END<|MERGE_RESOLUTION|>--- conflicted
+++ resolved
@@ -16,8 +16,7 @@
 
 CCL_NAMESPACE_BEGIN
 
-<<<<<<< HEAD
-ccl_device float4 svm_image_texture(KernelGlobals *kg,
+ccl_device float4 svm_image_texture(const KernelGlobals *kg,
                                     int id,
                                     float x,
                                     float y,
@@ -25,9 +24,6 @@
                                     differential dt,
                                     uint flags,
                                     int path_flag)
-=======
-ccl_device float4 svm_image_texture(const KernelGlobals *kg, int id, float x, float y, uint flags)
->>>>>>> ad81074f
 {
   if (id == -1) {
     return make_float4(
@@ -52,12 +48,7 @@
 }
 
 ccl_device void svm_node_tex_image(
-<<<<<<< HEAD
-    KernelGlobals *kg, ShaderData *sd, int path_flag, float *stack, uint4 node, int *offset)
-=======
-    const KernelGlobals *kg, ShaderData *sd, float *stack, uint4 node, int *offset)
->>>>>>> ad81074f
-{
+    const KernelGlobals *kg, ShaderData *sd, int path_flag, float *stack, uint4 node, int *offset){
   uint co_offset, out_offset, alpha_offset, flags;
   uint projection, dx_offset, dy_offset, unused;
 
@@ -163,15 +154,8 @@
     stack_store_float(stack, alpha_offset, f.w);
 }
 
-<<<<<<< HEAD
 ccl_device void svm_node_tex_image_box(
-    KernelGlobals *kg, ShaderData *sd, int path_flag, float *stack, uint4 node)
-=======
-ccl_device void svm_node_tex_image_box(const KernelGlobals *kg,
-                                       ShaderData *sd,
-                                       float *stack,
-                                       uint4 node)
->>>>>>> ad81074f
+    const KernelGlobals *kg, ShaderData *sd, int path_flag, float *stack, uint4 node)
 {
   /* get object space normal */
   float3 N = sd->N;
@@ -293,15 +277,8 @@
     stack_store_float(stack, alpha_offset, f.w);
 }
 
-<<<<<<< HEAD
 ccl_device void svm_node_tex_environment(
-    KernelGlobals *kg, ShaderData *sd, int path_flag, float *stack, uint4 node)
-=======
-ccl_device void svm_node_tex_environment(const KernelGlobals *kg,
-                                         ShaderData *sd,
-                                         float *stack,
-                                         uint4 node)
->>>>>>> ad81074f
+    const KernelGlobals *kg, ShaderData *sd, int path_flag, float *stack, uint4 node)
 {
   uint id = node.y;
   uint co_offset, out_offset, alpha_offset, flags;
