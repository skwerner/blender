/*
 * ***** BEGIN GPL LICENSE BLOCK *****
 *
 * This program is free software; you can redistribute it and/or
 * modify it under the terms of the GNU General Public License
 * as published by the Free Software Foundation; either version 2
 * of the License, or (at your option) any later version.
 *
 * This program is distributed in the hope that it will be useful,
 * but WITHOUT ANY WARRANTY; without even the implied warranty of
 * MERCHANTABILITY or FITNESS FOR A PARTICULAR PURPOSE.  See the
 * GNU General Public License for more details.
 *
 * You should have received a copy of the GNU General Public License
 * along with this program; if not, write to the Free Software Foundation,
 * Inc., 51 Franklin Street, Fifth Floor, Boston, MA 02110-1301, USA.
 *
 * The Original Code is Copyright (C) 2007 Blender Foundation.
 * All rights reserved.
 *
 *
 * Contributor(s): Blender Foundation
 *
 * ***** END GPL LICENSE BLOCK *****
 */

/** \file blender/windowmanager/intern/wm_operators.c
 *  \ingroup wm
 *
 * Functions for dealing with wmOperator, adding, removing, calling
 * as well as some generic operators and shared operator properties.
 */


#include <float.h>
#include <string.h>
#include <ctype.h>
#include <stdio.h>
#include <stddef.h>
#include <assert.h>
#include <errno.h>

#ifdef WIN32
#  include "GHOST_C-api.h"
#endif

#include "MEM_guardedalloc.h"

#include "CLG_log.h"

#include "DNA_ID.h"
#include "DNA_object_types.h"
#include "DNA_screen_types.h"
#include "DNA_scene_types.h"
#include "DNA_userdef_types.h"
#include "DNA_windowmanager_types.h"
#include "DNA_workspace_types.h"

#include "BLT_translation.h"

#include "PIL_time.h"

#include "BLI_blenlib.h"
#include "BLI_dial_2d.h"
#include "BLI_dynstr.h" /*for WM_operator_pystring */
#include "BLI_math.h"
#include "BLI_utildefines.h"
#include "BLI_ghash.h"

#include "BLO_readfile.h"

#include "BKE_appdir.h"
#include "BKE_blender_version.h"
#include "BKE_brush.h"
#include "BKE_context.h"
#include "BKE_icons.h"
#include "BKE_idprop.h"
#include "BKE_image.h"
#include "BKE_library.h"
#include "BKE_library_query.h"
#include "BKE_global.h"
#include "BKE_main.h"
#include "BKE_material.h"
#include "BKE_report.h"
#include "BKE_scene.h"
#include "BKE_screen.h" /* BKE_ST_MAXNAME */
#include "BKE_unit.h"

#include "BKE_idcode.h"

#include "BLF_api.h"

#include "GPU_immediate.h"
#include "GPU_immediate_util.h"
#include "GPU_matrix.h"

#include "IMB_imbuf_types.h"
#include "IMB_imbuf.h"

#include "ED_numinput.h"
#include "ED_screen.h"
#include "ED_undo.h"
#include "ED_view3d.h"

#include "RNA_access.h"
#include "RNA_define.h"
#include "RNA_enum_types.h"

#include "UI_interface.h"
#include "UI_interface_icons.h"
#include "UI_resources.h"

#include "WM_api.h"
#include "WM_types.h"

#include "wm.h"
#include "wm_draw.h"
#include "wm_event_system.h"
#include "wm_event_types.h"
#include "wm_files.h"
#include "wm_window.h"

#define UNDOCUMENTED_OPERATOR_TIP N_("(undocumented operator)")

/* ************ operator API, exported ********** */

/* SOME_OT_op -> some.op */
void WM_operator_py_idname(char *to, const char *from)
{
	const char *sep = strstr(from, "_OT_");
	if (sep) {
		int ofs = (sep - from);

		/* note, we use ascii tolower instead of system tolower, because the
		 * latter depends on the locale, and can lead to idname mismatch */
		memcpy(to, from, sizeof(char) * ofs);
		BLI_str_tolower_ascii(to, ofs);

		to[ofs] = '.';
		BLI_strncpy(to + (ofs + 1), sep + 4, OP_MAX_TYPENAME - (ofs + 1));
	}
	else {
		/* should not happen but support just in case */
		BLI_strncpy(to, from, OP_MAX_TYPENAME);
	}
}

/* some.op -> SOME_OT_op */
void WM_operator_bl_idname(char *to, const char *from)
{
	if (from) {
		const char *sep = strchr(from, '.');

		if (sep) {
			int ofs = (sep - from);

			memcpy(to, from, sizeof(char) * ofs);
			BLI_str_toupper_ascii(to, ofs);
			strcpy(to + ofs, "_OT_");
			strcpy(to + (ofs + 4), sep + 1);
		}
		else {
			/* should not happen but support just in case */
			BLI_strncpy(to, from, OP_MAX_TYPENAME);
		}
	}
	else
		to[0] = 0;
}

/**
 * Sanity check to ensure #WM_operator_bl_idname won't fail.
 * \returns true when there are no problems with \a idname, otherwise report an error.
 */
bool WM_operator_py_idname_ok_or_report(ReportList *reports, const char *classname, const char *idname)
{
	const char *ch = idname;
	int dot = 0;
	int i;
	for (i = 0; *ch; i++, ch++) {
		if ((*ch >= 'a' && *ch <= 'z') || (*ch >= '0' && *ch <= '9') || *ch == '_') {
			/* pass */
		}
		else if (*ch == '.') {
			dot++;
		}
		else {
			BKE_reportf(reports, RPT_ERROR,
			            "Registering operator class: '%s', invalid bl_idname '%s', at position %d",
			            classname, idname, i);
			return false;
		}
	}

	if (i > (MAX_NAME - 3)) {
		BKE_reportf(reports, RPT_ERROR, "Registering operator class: '%s', invalid bl_idname '%s', "
		            "is too long, maximum length is %d", classname, idname,
		            MAX_NAME - 3);
		return false;
	}

	if (dot != 1) {
		BKE_reportf(reports, RPT_ERROR,
		            "Registering operator class: '%s', invalid bl_idname '%s', must contain 1 '.' character",
		            classname, idname);
		return false;
	}
	return true;
}

/**
 * Print a string representation of the operator, with the args that it runs so python can run it again.
 *
 * When calling from an existing wmOperator, better to use simple version:
 * `WM_operator_pystring(C, op);`
 *
 * \note Both \a op and \a opptr may be `NULL` (\a op is only used for macro operators).
 */
char *WM_operator_pystring_ex(bContext *C, wmOperator *op, const bool all_args, const bool macro_args,
                              wmOperatorType *ot, PointerRNA *opptr)
{
	char idname_py[OP_MAX_TYPENAME];

	/* for building the string */
	DynStr *dynstr = BLI_dynstr_new();
	char *cstring;
	char *cstring_args;

	/* arbitrary, but can get huge string with stroke painting otherwise */
	int max_prop_length = 10;

	WM_operator_py_idname(idname_py, ot->idname);
	BLI_dynstr_appendf(dynstr, "bpy.ops.%s(", idname_py);

	if (op && op->macro.first) {
		/* Special handling for macros, else we only get default values in this case... */
		wmOperator *opm;
		bool first_op = true;

		opm = macro_args ? op->macro.first : NULL;

		for (; opm; opm = opm->next) {
			PointerRNA *opmptr = opm->ptr;
			PointerRNA opmptr_default;
			if (opmptr == NULL) {
				WM_operator_properties_create_ptr(&opmptr_default, opm->type);
				opmptr = &opmptr_default;
			}

			cstring_args = RNA_pointer_as_string_id(C, opmptr);
			if (first_op) {
				BLI_dynstr_appendf(dynstr, "%s=%s", opm->type->idname, cstring_args);
				first_op = false;
			}
			else {
				BLI_dynstr_appendf(dynstr, ", %s=%s", opm->type->idname, cstring_args);
			}
			MEM_freeN(cstring_args);

			if (opmptr == &opmptr_default) {
				WM_operator_properties_free(&opmptr_default);
			}
		}
	}
	else {
		/* only to get the orginal props for comparisons */
		PointerRNA opptr_default;
		const bool macro_args_test = ot->macro.first ? macro_args : true;

		if (opptr == NULL) {
			WM_operator_properties_create_ptr(&opptr_default, ot);
			opptr = &opptr_default;
		}

		cstring_args = RNA_pointer_as_string_keywords(C, opptr, false, all_args, macro_args_test, max_prop_length);
		BLI_dynstr_append(dynstr, cstring_args);
		MEM_freeN(cstring_args);

		if (opptr == &opptr_default) {
			WM_operator_properties_free(&opptr_default);
		}
	}

	BLI_dynstr_append(dynstr, ")");

	cstring = BLI_dynstr_get_cstring(dynstr);
	BLI_dynstr_free(dynstr);
	return cstring;
}

char *WM_operator_pystring(bContext *C, wmOperator *op,
                           const bool all_args, const bool macro_args)
{
	return WM_operator_pystring_ex(C, op, all_args, macro_args, op->type, op->ptr);
}


/**
 * \return true if the string was shortened
 */
bool WM_operator_pystring_abbreviate(char *str, int str_len_max)
{
	const int str_len = strlen(str);
	const char *parens_start = strchr(str, '(');

	if (parens_start) {
		const int parens_start_pos = parens_start - str;
		const char *parens_end = strrchr(parens_start + 1, ')');

		if (parens_end) {
			const int parens_len = parens_end - parens_start;

			if (parens_len > str_len_max) {
				const char *comma_first = strchr(parens_start, ',');

				/* truncate after the first comma */
				if (comma_first) {
					const char end_str[] = " ... )";
					const int end_str_len = sizeof(end_str) - 1;

					/* leave a place for the first argument*/
					const int new_str_len = (comma_first - parens_start) + 1;

					if (str_len >= new_str_len + parens_start_pos + end_str_len + 1) {
						/* append " ... )" to the string after the comma */
						memcpy(str + new_str_len + parens_start_pos, end_str, end_str_len + 1);

						return true;
					}
				}
			}
		}
	}

	return false;
}

/* return NULL if no match is found */
#if 0
static const char *wm_context_member_from_ptr(bContext *C, const PointerRNA *ptr)
{
	/* loop over all context items and do 2 checks
	 *
	 * - see if the pointer is in the context.
	 * - see if the pointers ID is in the context.
	 */

	/* don't get from the context store since this is normally set only for the UI and not usable elsewhere */
	ListBase lb = CTX_data_dir_get_ex(C, false, true, true);
	LinkData *link;

	const char *member_found = NULL;
	const char *member_id = NULL;

	for (link = lb.first; link; link = link->next) {
		const char *identifier = link->data;
		PointerRNA ctx_item_ptr = {{0}}; // CTX_data_pointer_get(C, identifier); // XXX, this isnt working

		if (ctx_item_ptr.type == NULL) {
			continue;
		}

		if (ptr->id.data == ctx_item_ptr.id.data) {
			if ((ptr->data == ctx_item_ptr.data) &&
			    (ptr->type == ctx_item_ptr.type))
			{
				/* found! */
				member_found = identifier;
				break;
			}
			else if (RNA_struct_is_ID(ctx_item_ptr.type)) {
				/* we found a reference to this ID,
				 * so fallback to it if there is no direct reference */
				member_id = identifier;
			}
		}
	}
	BLI_freelistN(&lb);

	if (member_found) {
		return member_found;
	}
	else if (member_id) {
		return member_id;
	}
	else {
		return NULL;
	}
}

#else

/* use hard coded checks for now */

static const char *wm_context_member_from_ptr(bContext *C, const PointerRNA *ptr)
{
	const char *member_id = NULL;

	if (ptr->id.data) {

#define CTX_TEST_PTR_ID(C, member, idptr) \
		{ \
			const char *ctx_member = member; \
			PointerRNA ctx_item_ptr = CTX_data_pointer_get(C, ctx_member); \
			if (ctx_item_ptr.id.data == idptr) { \
				member_id = ctx_member; \
				break; \
			} \
		} (void)0

#define CTX_TEST_PTR_ID_CAST(C, member, member_full, cast, idptr) \
		{ \
			const char *ctx_member = member; \
			const char *ctx_member_full = member_full; \
			PointerRNA ctx_item_ptr = CTX_data_pointer_get(C, ctx_member); \
			if (ctx_item_ptr.id.data && cast(ctx_item_ptr.id.data) == idptr) { \
				member_id = ctx_member_full; \
				break; \
			} \
		} (void)0

#define CTX_TEST_PTR_DATA_TYPE(C, member, rna_type, rna_ptr, dataptr_cmp) \
		{ \
			const char *ctx_member = member; \
			if (RNA_struct_is_a((ptr)->type, &(rna_type)) && (ptr)->data == (dataptr_cmp)) { \
				member_id = ctx_member; \
				break; \
			} \
		} (void)0

#define CTX_TEST_SPACE_TYPE(space_data_type, member_full, dataptr_cmp) \
		{ \
			const char *ctx_member_full = member_full; \
			if (space_data->spacetype == space_data_type && ptr->data == dataptr_cmp) { \
				member_id = ctx_member_full; \
				break; \
			} \
		} (void)0

		switch (GS(((ID *)ptr->id.data)->name)) {
			case ID_SCE:
			{
				CTX_TEST_PTR_DATA_TYPE(C, "active_gpencil_brush", RNA_GPencilBrush, ptr, CTX_data_active_gpencil_brush(C));
				CTX_TEST_PTR_ID(C, "scene", ptr->id.data);
				break;
			}
			case ID_OB:
			{
				CTX_TEST_PTR_ID(C, "object", ptr->id.data);
				break;
			}
			/* from rna_Main_objects_new */
			case OB_DATA_SUPPORT_ID_CASE:
			{
#define ID_CAST_OBDATA(id_pt) (((Object *)(id_pt))->data)
				CTX_TEST_PTR_ID_CAST(C, "object", "object.data", ID_CAST_OBDATA, ptr->id.data);
				break;
#undef ID_CAST_OBDATA
			}
			case ID_MA:
			{
#define ID_CAST_OBMATACT(id_pt) (give_current_material(((Object *)id_pt), ((Object *)id_pt)->actcol))
				CTX_TEST_PTR_ID_CAST(C, "object", "object.active_material", ID_CAST_OBMATACT, ptr->id.data);
				break;
#undef ID_CAST_OBMATACT
			}
			case ID_WO:
			{
#define ID_CAST_SCENEWORLD(id_pt) (((Scene *)(id_pt))->world)
				CTX_TEST_PTR_ID_CAST(C, "scene", "scene.world", ID_CAST_SCENEWORLD, ptr->id.data);
				break;
#undef ID_CAST_SCENEWORLD
			}
			case ID_SCR:
			{
				CTX_TEST_PTR_ID(C, "screen", ptr->id.data);

				SpaceLink *space_data = CTX_wm_space_data(C);

				CTX_TEST_PTR_DATA_TYPE(C, "space_data", RNA_Space, ptr, space_data);
				CTX_TEST_PTR_DATA_TYPE(C, "space_data", RNA_View3DOverlay, ptr, space_data);
				CTX_TEST_PTR_DATA_TYPE(C, "space_data", RNA_View3DShading, ptr, space_data);
				CTX_TEST_PTR_DATA_TYPE(C, "area", RNA_Area, ptr, CTX_wm_area(C));
				CTX_TEST_PTR_DATA_TYPE(C, "region", RNA_Region, ptr, CTX_wm_region(C));

				CTX_TEST_SPACE_TYPE(SPACE_IMAGE, "space_data.uv_editor", space_data);
				CTX_TEST_SPACE_TYPE(SPACE_VIEW3D, "space_data.fx_settings", &(CTX_wm_view3d(C)->fx_settings));
				CTX_TEST_SPACE_TYPE(SPACE_NLA, "space_data.dopesheet", CTX_wm_space_nla(C)->ads);
				CTX_TEST_SPACE_TYPE(SPACE_IPO, "space_data.dopesheet", CTX_wm_space_graph(C)->ads);
				CTX_TEST_SPACE_TYPE(SPACE_ACTION, "space_data.dopesheet", &(CTX_wm_space_action(C)->ads));
				CTX_TEST_SPACE_TYPE(SPACE_FILE, "space_data.params", CTX_wm_space_file(C)->params);
				break;
			}
			default:
				break;
		}
#undef CTX_TEST_PTR_ID
#undef CTX_TEST_PTR_ID_CAST
#undef CTX_TEST_SPACE_TYPE
	}

	return member_id;
}
#endif

static char *wm_prop_pystring_from_context(bContext *C, PointerRNA *ptr, PropertyRNA *prop, int index)
{
	const char *member_id = wm_context_member_from_ptr(C, ptr);
	char *ret = NULL;
	if (member_id != NULL) {
		char *prop_str = RNA_path_struct_property_py(ptr, prop, index);
		if (prop_str) {
			ret = BLI_sprintfN("bpy.context.%s.%s", member_id, prop_str);
			MEM_freeN(prop_str);
		}
	}
	return ret;
}

const char *WM_context_member_from_ptr(bContext *C, const PointerRNA *ptr)
{
	return wm_context_member_from_ptr(C, ptr);
}

char *WM_prop_pystring_assign(bContext *C, PointerRNA *ptr, PropertyRNA *prop, int index)
{
	char *lhs, *rhs, *ret;

	lhs = C ? wm_prop_pystring_from_context(C, ptr, prop, index) : NULL;

	if (lhs == NULL) {
		/* fallback to bpy.data.foo[id] if we dont find in the context */
		lhs = RNA_path_full_property_py(ptr, prop, index);
	}

	if (!lhs) {
		return NULL;
	}

	rhs = RNA_property_as_string(C, ptr, prop, index, INT_MAX);
	if (!rhs) {
		MEM_freeN(lhs);
		return NULL;
	}

	ret = BLI_sprintfN("%s = %s", lhs, rhs);
	MEM_freeN(lhs);
	MEM_freeN(rhs);
	return ret;
}

void WM_operator_properties_create_ptr(PointerRNA *ptr, wmOperatorType *ot)
{
	RNA_pointer_create(NULL, ot->srna, NULL, ptr);
}

void WM_operator_properties_create(PointerRNA *ptr, const char *opstring)
{
	wmOperatorType *ot = WM_operatortype_find(opstring, false);

	if (ot)
		WM_operator_properties_create_ptr(ptr, ot);
	else
		RNA_pointer_create(NULL, &RNA_OperatorProperties, NULL, ptr);
}

/* similar to the function above except its uses ID properties
 * used for keymaps and macros */
void WM_operator_properties_alloc(PointerRNA **ptr, IDProperty **properties, const char *opstring)
{
	if (*properties == NULL) {
		IDPropertyTemplate val = {0};
		*properties = IDP_New(IDP_GROUP, &val, "wmOpItemProp");
	}

	if (*ptr == NULL) {
		*ptr = MEM_callocN(sizeof(PointerRNA), "wmOpItemPtr");
		WM_operator_properties_create(*ptr, opstring);
	}

	(*ptr)->data = *properties;

}

void WM_operator_properties_sanitize(PointerRNA *ptr, const bool no_context)
{
	RNA_STRUCT_BEGIN (ptr, prop)
	{
		switch (RNA_property_type(prop)) {
			case PROP_ENUM:
				if (no_context)
					RNA_def_property_flag(prop, PROP_ENUM_NO_CONTEXT);
				else
					RNA_def_property_clear_flag(prop, PROP_ENUM_NO_CONTEXT);
				break;
			case PROP_POINTER:
			{
				StructRNA *ptype = RNA_property_pointer_type(ptr, prop);

				/* recurse into operator properties */
				if (RNA_struct_is_a(ptype, &RNA_OperatorProperties)) {
					PointerRNA opptr = RNA_property_pointer_get(ptr, prop);
					WM_operator_properties_sanitize(&opptr, no_context);
				}
				break;
			}
			default:
				break;
		}
	}
	RNA_STRUCT_END;
}


/** set all props to their default,
 * \param do_update Only update un-initialized props.
 *
 * \note, theres nothing specific to operators here.
 * this could be made a general function.
 */
bool WM_operator_properties_default(PointerRNA *ptr, const bool do_update)
{
	bool changed = false;
	RNA_STRUCT_BEGIN (ptr, prop)
	{
		switch (RNA_property_type(prop)) {
			case PROP_POINTER:
			{
				StructRNA *ptype = RNA_property_pointer_type(ptr, prop);
				if (ptype != &RNA_Struct) {
					PointerRNA opptr = RNA_property_pointer_get(ptr, prop);
					changed |= WM_operator_properties_default(&opptr, do_update);
				}
				break;
			}
			default:
				if ((do_update == false) || (RNA_property_is_set(ptr, prop) == false)) {
					if (RNA_property_reset(ptr, prop, -1)) {
						changed = true;
					}
				}
				break;
		}
	}
	RNA_STRUCT_END;

	return changed;
}

/* remove all props without PROP_SKIP_SAVE */
void WM_operator_properties_reset(wmOperator *op)
{
	if (op->ptr->data) {
		PropertyRNA *iterprop;
		iterprop = RNA_struct_iterator_property(op->type->srna);

		RNA_PROP_BEGIN (op->ptr, itemptr, iterprop)
		{
			PropertyRNA *prop = itemptr.data;

			if ((RNA_property_flag(prop) & PROP_SKIP_SAVE) == 0) {
				const char *identifier = RNA_property_identifier(prop);
				RNA_struct_idprops_unset(op->ptr, identifier);
			}
		}
		RNA_PROP_END;
	}
}

void WM_operator_properties_clear(PointerRNA *ptr)
{
	IDProperty *properties = ptr->data;

	if (properties) {
		IDP_ClearProperty(properties);
	}
}

void WM_operator_properties_free(PointerRNA *ptr)
{
	IDProperty *properties = ptr->data;

	if (properties) {
		IDP_FreeProperty(properties);
		MEM_freeN(properties);
		ptr->data = NULL; /* just in case */
	}
}

/* ************ default op callbacks, exported *********** */

void WM_operator_view3d_unit_defaults(struct bContext *C, struct wmOperator *op)
{
	if (op->flag & OP_IS_INVOKE) {
		Scene *scene = CTX_data_scene(C);
		View3D *v3d = CTX_wm_view3d(C);

		const float dia = v3d ? ED_view3d_grid_scale(scene, v3d, NULL) : ED_scene_grid_scale(scene, NULL);

		/* always run, so the values are initialized,
		 * otherwise we may get differ behavior when (dia != 1.0) */
		RNA_STRUCT_BEGIN (op->ptr, prop)
		{
			if (RNA_property_type(prop) == PROP_FLOAT) {
				PropertySubType pstype = RNA_property_subtype(prop);
				if (pstype == PROP_DISTANCE) {
					/* we don't support arrays yet */
					BLI_assert(RNA_property_array_check(prop) == false);
					/* initialize */
					if (!RNA_property_is_set_ex(op->ptr, prop, false)) {
						const float value = RNA_property_float_get_default(op->ptr, prop) * dia;
						RNA_property_float_set(op->ptr, prop, value);
					}
				}
			}
		}
		RNA_STRUCT_END;
	}
}

int WM_operator_smooth_viewtx_get(const wmOperator *op)
{
	return (op->flag & OP_IS_INVOKE) ? U.smooth_viewtx : 0;
}

/* invoke callback, uses enum property named "type" */
int WM_menu_invoke_ex(bContext *C, wmOperator *op, int opcontext)
{
	PropertyRNA *prop = op->type->prop;
	uiPopupMenu *pup;
	uiLayout *layout;

	if (prop == NULL) {
		CLOG_ERROR(WM_LOG_OPERATORS,
		           "'%s' has no enum property set",
		           op->type->idname);
	}
	else if (RNA_property_type(prop) != PROP_ENUM) {
		CLOG_ERROR(WM_LOG_OPERATORS,
		           "'%s', '%s' is not an enum property",
		           op->type->idname, RNA_property_identifier(prop));
	}
	else if (RNA_property_is_set(op->ptr, prop)) {
		const int retval = op->type->exec(C, op);
		OPERATOR_RETVAL_CHECK(retval);
		return retval;
	}
	else {
		pup = UI_popup_menu_begin(C, RNA_struct_ui_name(op->type->srna), ICON_NONE);
		layout = UI_popup_menu_layout(pup);
		/* set this so the default execution context is the same as submenus */
		uiLayoutSetOperatorContext(layout, opcontext);
		uiItemsFullEnumO(layout, op->type->idname, RNA_property_identifier(prop), op->ptr->data, opcontext, 0);
		UI_popup_menu_end(C, pup);
		return OPERATOR_INTERFACE;
	}

	return OPERATOR_CANCELLED;
}

int WM_menu_invoke(bContext *C, wmOperator *op, const wmEvent *UNUSED(event))
{
	return WM_menu_invoke_ex(C, op, WM_OP_INVOKE_REGION_WIN);
}

struct EnumSearchMenu {
	wmOperator *op; /* the operator that will be executed when selecting an item */

	bool use_previews;
	short prv_cols, prv_rows;
};

/* generic enum search invoke popup */
static uiBlock *wm_enum_search_menu(bContext *C, ARegion *ar, void *arg)
{
	struct EnumSearchMenu *search_menu = arg;
	wmWindow *win = CTX_wm_window(C);
	wmOperator *op = search_menu->op;
	/* template_ID uses 4 * widget_unit for width, we use a bit more, some items may have a suffix to show */
	const int width = search_menu->use_previews ? 5 * U.widget_unit * search_menu->prv_cols : UI_searchbox_size_x();
	const int height = search_menu->use_previews ? 5 * U.widget_unit * search_menu->prv_rows : UI_searchbox_size_y();
	static char search[256] = "";
	uiBlock *block;
	uiBut *but;

	block = UI_block_begin(C, ar, "_popup", UI_EMBOSS);
	UI_block_flag_enable(block, UI_BLOCK_LOOP | UI_BLOCK_MOVEMOUSE_QUIT | UI_BLOCK_SEARCH_MENU);

	search[0] = '\0';
	BLI_assert(search_menu->use_previews || (search_menu->prv_cols == 0 && search_menu->prv_rows == 0));
#if 0 /* ok, this isn't so easy... */
	uiDefBut(block, UI_BTYPE_LABEL, 0, RNA_struct_ui_name(op->type->srna), 10, 10, UI_searchbox_size_x(), UI_UNIT_Y, NULL, 0.0, 0.0, 0, 0, "");
#endif
	but = uiDefSearchButO_ptr(block, op->type, op->ptr->data, search, 0, ICON_VIEWZOOM, sizeof(search),
	                          10, 10, width, UI_UNIT_Y, search_menu->prv_rows, search_menu->prv_cols, "");

	/* fake button, it holds space for search items */
	uiDefBut(block, UI_BTYPE_LABEL, 0, "", 10, 10 - UI_searchbox_size_y(), width, height, NULL, 0, 0, 0, 0, NULL);

	UI_block_bounds_set_popup(block, 6, 0, -UI_UNIT_Y); /* move it downwards, mouse over button */
	UI_but_focus_on_enter_event(win, but);

	return block;
}

/**
 * Similar to #WM_enum_search_invoke, but draws previews. Also, this can't
 * be used as invoke callback directly since it needs additional info.
 */
int WM_enum_search_invoke_previews(
        bContext *C, wmOperator *op, short prv_cols, short prv_rows)
{
	static struct EnumSearchMenu search_menu;

	search_menu.op = op;
	search_menu.use_previews = true;
	search_menu.prv_cols = prv_cols;
	search_menu.prv_rows = prv_rows;

	UI_popup_block_invoke(C, wm_enum_search_menu, &search_menu);

	return OPERATOR_INTERFACE;
}

int WM_enum_search_invoke(bContext *C, wmOperator *op, const wmEvent *UNUSED(event))
{
	static struct EnumSearchMenu search_menu;
	search_menu.op = op;
	UI_popup_block_invoke(C, wm_enum_search_menu, &search_menu);
	return OPERATOR_INTERFACE;
}

/* Can't be used as an invoke directly, needs message arg (can be NULL) */
int WM_operator_confirm_message_ex(bContext *C, wmOperator *op,
                                   const char *title, const int icon,
                                   const char *message)
{
	uiPopupMenu *pup;
	uiLayout *layout;
	IDProperty *properties = op->ptr->data;

	if (properties && properties->len)
		properties = IDP_CopyProperty(op->ptr->data);
	else
		properties = NULL;

	pup = UI_popup_menu_begin(C, title, icon);
	layout = UI_popup_menu_layout(pup);
	uiItemFullO_ptr(layout, op->type, message, ICON_NONE, properties, WM_OP_EXEC_REGION_WIN, 0, NULL);
	UI_popup_menu_end(C, pup);

	return OPERATOR_INTERFACE;
}

int WM_operator_confirm_message(bContext *C, wmOperator *op, const char *message)
{
	return WM_operator_confirm_message_ex(C, op, IFACE_("OK?"), ICON_QUESTION, message);
}

int WM_operator_confirm(bContext *C, wmOperator *op, const wmEvent *UNUSED(event))
{
	return WM_operator_confirm_message(C, op, NULL);
}

/* op->invoke, opens fileselect if path property not set, otherwise executes */
int WM_operator_filesel(bContext *C, wmOperator *op, const wmEvent *UNUSED(event))
{
	if (RNA_struct_property_is_set(op->ptr, "filepath")) {
		return WM_operator_call_notest(C, op); /* call exec direct */
	}
	else {
		WM_event_add_fileselect(C, op);
		return OPERATOR_RUNNING_MODAL;
	}
}

bool WM_operator_filesel_ensure_ext_imtype(wmOperator *op, const struct ImageFormatData *im_format)
{
	PropertyRNA *prop;
	char filepath[FILE_MAX];
	/* dont NULL check prop, this can only run on ops with a 'filepath' */
	prop = RNA_struct_find_property(op->ptr, "filepath");
	RNA_property_string_get(op->ptr, prop, filepath);
	if (BKE_image_path_ensure_ext_from_imformat(filepath, im_format)) {
		RNA_property_string_set(op->ptr, prop, filepath);
		/* note, we could check for and update 'filename' here,
		 * but so far nothing needs this. */
		return true;
	}
	return false;
}

/* op->poll */
bool WM_operator_winactive(bContext *C)
{
	if (CTX_wm_window(C) == NULL) return 0;
	return 1;
}

/* return false, if the UI should be disabled */
bool WM_operator_check_ui_enabled(const bContext *C, const char *idname)
{
	wmWindowManager *wm = CTX_wm_manager(C);
	Scene *scene = CTX_data_scene(C);

	return !((ED_undo_is_valid(C, idname) == false) || WM_jobs_test(wm, scene, WM_JOB_TYPE_ANY));
}

wmOperator *WM_operator_last_redo(const bContext *C)
{
	wmWindowManager *wm = CTX_wm_manager(C);
	wmOperator *op;

	/* only for operators that are registered and did an undo push */
	for (op = wm->operators.last; op; op = op->prev)
		if ((op->type->flag & OPTYPE_REGISTER) && (op->type->flag & OPTYPE_UNDO))
			break;

	return op;
}

IDProperty *WM_operator_last_properties_ensure_idprops(wmOperatorType *ot)
{
	if (ot->last_properties == NULL) {
		IDPropertyTemplate val = {0};
		ot->last_properties = IDP_New(IDP_GROUP, &val, "wmOperatorProperties");
	}
	return ot->last_properties;
}

void WM_operator_last_properties_ensure(wmOperatorType *ot, PointerRNA *ptr)
{
	IDProperty *props = WM_operator_last_properties_ensure_idprops(ot);
	RNA_pointer_create(NULL, ot->srna, props, ptr);
}

/**
 * Use for drag & drop a path or name with operators invoke() function.
 */
ID *WM_operator_drop_load_path(struct bContext *C, wmOperator *op, const short idcode)
{
	Main *bmain = CTX_data_main(C);
	ID *id = NULL;
	/* check input variables */
	if (RNA_struct_property_is_set(op->ptr, "filepath")) {
		const bool is_relative_path = RNA_boolean_get(op->ptr, "relative_path");
		char path[FILE_MAX];
		bool exists = false;

		RNA_string_get(op->ptr, "filepath", path);

		errno = 0;

		if (idcode == ID_IM) {
			id = (ID *)BKE_image_load_exists_ex(bmain, path, &exists);
		}
		else {
			BLI_assert(0);
		}

		if (!id) {
			BKE_reportf(op->reports, RPT_ERROR, "Cannot read %s '%s': %s",
			            BKE_idcode_to_name(idcode), path,
			            errno ? strerror(errno) : TIP_("unsupported format"));
			return NULL;
		}

		if (is_relative_path ) {
			if (exists == false) {
				if (idcode == ID_IM) {
					BLI_path_rel(((Image *)id)->name, BKE_main_blendfile_path(bmain));
				}
				else {
					BLI_assert(0);
				}
			}
		}
	}
	else if (RNA_struct_property_is_set(op->ptr, "name")) {
		char name[MAX_ID_NAME - 2];
		RNA_string_get(op->ptr, "name", name);
		id = BKE_libblock_find_name(bmain, idcode, name);
		if (!id) {
			BKE_reportf(op->reports, RPT_ERROR, "%s '%s' not found",
			            BKE_idcode_to_name(idcode), name);
			return NULL;
		}
		id_us_plus(id);
	}

	return id;
}

static void wm_block_redo_cb(bContext *C, void *arg_op, int UNUSED(arg_event))
{
	wmOperator *op = arg_op;

	if (op == WM_operator_last_redo(C)) {
		/* operator was already executed once? undo & repeat */
		ED_undo_operator_repeat(C, op);
	}
	else {
		/* operator not executed yet, call it */
		ED_undo_push_op(C, op);
		wm_operator_register(C, op);

		WM_operator_repeat(C, op);
	}
}

static void wm_block_redo_cancel_cb(bContext *C, void *arg_op)
{
	wmOperator *op = arg_op;

	/* if operator never got executed, free it */
	if (op != WM_operator_last_redo(C))
		WM_operator_free(op);
}

static uiBlock *wm_block_create_redo(bContext *C, ARegion *ar, void *arg_op)
{
	wmOperator *op = arg_op;
	uiBlock *block;
	uiLayout *layout;
	uiStyle *style = UI_style_get();
	int width = 15 * UI_UNIT_X;

	block = UI_block_begin(C, ar, __func__, UI_EMBOSS);
	UI_block_flag_disable(block, UI_BLOCK_LOOP);
	/* UI_BLOCK_NUMSELECT for layer buttons */
	UI_block_flag_enable(block, UI_BLOCK_NUMSELECT | UI_BLOCK_KEEP_OPEN | UI_BLOCK_MOVEMOUSE_QUIT);

	/* if register is not enabled, the operator gets freed on OPERATOR_FINISHED
	 * ui_apply_but_funcs_after calls ED_undo_operator_repeate_cb and crashes */
	assert(op->type->flag & OPTYPE_REGISTER);

	UI_block_func_handle_set(block, wm_block_redo_cb, arg_op);
	layout = UI_block_layout(block, UI_LAYOUT_VERTICAL, UI_LAYOUT_PANEL, 0, 0, width, UI_UNIT_Y, 0, style);

	if (op == WM_operator_last_redo(C))
		if (!WM_operator_check_ui_enabled(C, op->type->name))
			uiLayoutSetEnabled(layout, false);

	if (op->type->flag & OPTYPE_MACRO) {
		for (op = op->macro.first; op; op = op->next) {
<<<<<<< HEAD
			uiTemplateOperatorPropertyButs(C, layout, op, NULL, UI_BUT_LABEL_ALIGN_SPLIT_COLUMN,
			                               UI_TEMPLATE_OP_PROPS_SHOW_TITLE);
=======
			uiTemplateOperatorPropertyButs(C, layout, op, 'H', UI_TEMPLATE_OP_PROPS_SHOW_TITLE);
>>>>>>> dbd79c09
			if (op->next)
				uiItemS(layout);
		}
	}
	else {
<<<<<<< HEAD
		uiTemplateOperatorPropertyButs(C, layout, op, NULL, UI_BUT_LABEL_ALIGN_SPLIT_COLUMN,
		                               UI_TEMPLATE_OP_PROPS_SHOW_TITLE);
=======
		uiTemplateOperatorPropertyButs(C, layout, op, 'H', UI_TEMPLATE_OP_PROPS_SHOW_TITLE);
>>>>>>> dbd79c09
	}

	UI_block_bounds_set_popup(block, 4, 0, 0);

	return block;
}

typedef struct wmOpPopUp {
	wmOperator *op;
	int width;
	int height;
	int free_op;
} wmOpPopUp;

/* Only invoked by OK button in popups created with wm_block_dialog_create() */
static void dialog_exec_cb(bContext *C, void *arg1, void *arg2)
{
	wmOpPopUp *data = arg1;
	uiBlock *block = arg2;

	/* Explicitly set UI_RETURN_OK flag, otherwise the menu might be canceled
	 * in case WM_operator_call_ex exits/reloads the current file (T49199). */
	UI_popup_menu_retval_set(block, UI_RETURN_OK, true);

	WM_operator_call_ex(C, data->op, true);

	/* let execute handle freeing it */
	//data->free_op = false;
	//data->op = NULL;

	/* in this case, wm_operator_ui_popup_cancel wont run */
	MEM_freeN(data);

	/* get context data *after* WM_operator_call_ex which might have closed the current file and changed context */
	wmWindowManager *wm = CTX_wm_manager(C);
	wmWindow *win = CTX_wm_window(C);

	/* check window before 'block->handle' incase the
	 * popup execution closed the window and freed the block. see T44688.
	 */
	/* Post 2.78 TODO: Check if this fix and others related to T44688 are still
	 * needed or can be improved now that requesting context data has been corrected
	 * (see above). We're close to release so not a good time for experiments.
	 * -- Julian
	 */
	if (BLI_findindex(&wm->windows, win) != -1) {
		UI_popup_block_close(C, win, block);
	}
}

/* Dialogs are popups that require user verification (click OK) before exec */
static uiBlock *wm_block_dialog_create(bContext *C, ARegion *ar, void *userData)
{
	wmOpPopUp *data = userData;
	wmOperator *op = data->op;
	uiBlock *block;
	uiLayout *layout;
	uiStyle *style = UI_style_get();

	block = UI_block_begin(C, ar, __func__, UI_EMBOSS);
	UI_block_flag_disable(block, UI_BLOCK_LOOP);

	/* intentionally don't use 'UI_BLOCK_MOVEMOUSE_QUIT', some dialogues have many items
	 * where quitting by accident is very annoying */
	UI_block_flag_enable(block, UI_BLOCK_KEEP_OPEN | UI_BLOCK_NUMSELECT);

	layout = UI_block_layout(block, UI_LAYOUT_VERTICAL, UI_LAYOUT_PANEL, 0, 0, data->width, data->height, 0, style);

<<<<<<< HEAD
	uiTemplateOperatorPropertyButs(C, layout, op, NULL, UI_BUT_LABEL_ALIGN_SPLIT_COLUMN,
	                               UI_TEMPLATE_OP_PROPS_SHOW_TITLE);
=======
	uiTemplateOperatorPropertyButs(C, layout, op, 'H', UI_TEMPLATE_OP_PROPS_SHOW_TITLE);
>>>>>>> dbd79c09

	/* clear so the OK button is left alone */
	UI_block_func_set(block, NULL, NULL, NULL);

	/* new column so as not to interfere with custom layouts [#26436] */
	{
		uiBlock *col_block;
		uiLayout *col;
		uiBut *btn;

		col = uiLayoutColumn(layout, false);
		col_block = uiLayoutGetBlock(col);
		/* Create OK button, the callback of which will execute op */
		btn = uiDefBut(col_block, UI_BTYPE_BUT, 0, IFACE_("OK"), 0, -30, 0, UI_UNIT_Y, NULL, 0, 0, 0, 0, "");
		UI_but_func_set(btn, dialog_exec_cb, data, col_block);
	}

	/* center around the mouse */
	UI_block_bounds_set_popup(block, 4, data->width / -2, data->height / 2);

	return block;
}

static uiBlock *wm_operator_ui_create(bContext *C, ARegion *ar, void *userData)
{
	wmOpPopUp *data = userData;
	wmOperator *op = data->op;
	uiBlock *block;
	uiLayout *layout;
	uiStyle *style = UI_style_get();

	block = UI_block_begin(C, ar, __func__, UI_EMBOSS);
	UI_block_flag_disable(block, UI_BLOCK_LOOP);
	UI_block_flag_enable(block, UI_BLOCK_KEEP_OPEN | UI_BLOCK_MOVEMOUSE_QUIT);

	layout = UI_block_layout(block, UI_LAYOUT_VERTICAL, UI_LAYOUT_PANEL, 0, 0, data->width, data->height, 0, style);

	/* since ui is defined the auto-layout args are not used */
<<<<<<< HEAD
	uiTemplateOperatorPropertyButs(C, layout, op, NULL, UI_BUT_LABEL_ALIGN_COLUMN, 0);
=======
	uiTemplateOperatorPropertyButs(C, layout, op, 'V', 0);
>>>>>>> dbd79c09

	UI_block_func_set(block, NULL, NULL, NULL);

	UI_block_bounds_set_popup(block, 4, 0, 0);

	return block;
}

static void wm_operator_ui_popup_cancel(struct bContext *C, void *userData)
{
	wmOpPopUp *data = userData;
	wmOperator *op = data->op;

	if (op) {
		if (op->type->cancel) {
			op->type->cancel(C, op);
		}

		if (data->free_op) {
			WM_operator_free(op);
		}
	}

	MEM_freeN(data);
}

static void wm_operator_ui_popup_ok(struct bContext *C, void *arg, int retval)
{
	wmOpPopUp *data = arg;
	wmOperator *op = data->op;

	if (op && retval > 0)
		WM_operator_call_ex(C, op, true);

	MEM_freeN(data);
}

int WM_operator_ui_popup(bContext *C, wmOperator *op, int width, int height)
{
	wmOpPopUp *data = MEM_callocN(sizeof(wmOpPopUp), "WM_operator_ui_popup");
	data->op = op;
	data->width = width;
	data->height = height;
	data->free_op = true; /* if this runs and gets registered we may want not to free it */
	UI_popup_block_ex(C, wm_operator_ui_create, NULL, wm_operator_ui_popup_cancel, data, op);
	return OPERATOR_RUNNING_MODAL;
}

/**
 * For use by #WM_operator_props_popup_call, #WM_operator_props_popup only.
 *
 * \note operator menu needs undo flag enabled, for redo callback */
static int wm_operator_props_popup_ex(bContext *C, wmOperator *op,
                                      const bool do_call, const bool do_redo)
{
	if ((op->type->flag & OPTYPE_REGISTER) == 0) {
		BKE_reportf(op->reports, RPT_ERROR,
		            "Operator '%s' does not have register enabled, incorrect invoke function", op->type->idname);
		return OPERATOR_CANCELLED;
	}

	if (do_redo) {
		if ((op->type->flag & OPTYPE_UNDO) == 0) {
			BKE_reportf(op->reports, RPT_ERROR,
			            "Operator '%s' does not have undo enabled, incorrect invoke function", op->type->idname);
			return OPERATOR_CANCELLED;
		}
	}

	/* if we don't have global undo, we can't do undo push for automatic redo,
	 * so we require manual OK clicking in this popup */
	if (!do_redo || !(U.uiflag & USER_GLOBALUNDO))
		return WM_operator_props_dialog_popup(C, op, 15 * UI_UNIT_X, UI_UNIT_Y);

	UI_popup_block_ex(C, wm_block_create_redo, NULL, wm_block_redo_cancel_cb, op, op);

	if (do_call)
		wm_block_redo_cb(C, op, 0);

	return OPERATOR_RUNNING_MODAL;
}

/**
 * Same as #WM_operator_props_popup but don't use operator redo.
 * just wraps #WM_operator_props_dialog_popup.
 */
int WM_operator_props_popup_confirm(bContext *C, wmOperator *op, const wmEvent *UNUSED(event))
{
	return wm_operator_props_popup_ex(C, op, false, false);
}

/**
 * Same as #WM_operator_props_popup but call the operator first,
 * This way - the button values correspond to the result of the operator.
 * Without this, first access to a button will make the result jump, see T32452.
 */
int WM_operator_props_popup_call(bContext *C, wmOperator *op, const wmEvent *UNUSED(event))
{
	return wm_operator_props_popup_ex(C, op, true, true);
}

int WM_operator_props_popup(bContext *C, wmOperator *op, const wmEvent *UNUSED(event))
{
	return wm_operator_props_popup_ex(C, op, false, true);
}

int WM_operator_props_dialog_popup(bContext *C, wmOperator *op, int width, int height)
{
	wmOpPopUp *data = MEM_callocN(sizeof(wmOpPopUp), "WM_operator_props_dialog_popup");

	data->op = op;
	data->width = width;
	data->height = height;
	data->free_op = true; /* if this runs and gets registered we may want not to free it */

	/* op is not executed until popup OK but is clicked */
	UI_popup_block_ex(C, wm_block_dialog_create, wm_operator_ui_popup_ok, wm_operator_ui_popup_cancel, data, op);

	return OPERATOR_RUNNING_MODAL;
}

int WM_operator_redo_popup(bContext *C, wmOperator *op)
{
	/* CTX_wm_reports(C) because operator is on stack, not active in event system */
	if ((op->type->flag & OPTYPE_REGISTER) == 0) {
		BKE_reportf(CTX_wm_reports(C), RPT_ERROR,
		            "Operator redo '%s' does not have register enabled, incorrect invoke function", op->type->idname);
		return OPERATOR_CANCELLED;
	}
	if (op->type->poll && op->type->poll(C) == 0) {
		BKE_reportf(CTX_wm_reports(C), RPT_ERROR, "Operator redo '%s': wrong context", op->type->idname);
		return OPERATOR_CANCELLED;
	}

	UI_popup_block_invoke(C, wm_block_create_redo, op);

	return OPERATOR_CANCELLED;
}

/* ***************** Debug menu ************************* */

static int wm_debug_menu_exec(bContext *C, wmOperator *op)
{
	G.debug_value = RNA_int_get(op->ptr, "debug_value");
	ED_screen_refresh(CTX_wm_manager(C), CTX_wm_window(C));
	WM_event_add_notifier(C, NC_WINDOW, NULL);

	return OPERATOR_FINISHED;
}

static int wm_debug_menu_invoke(bContext *C, wmOperator *op, const wmEvent *UNUSED(event))
{
	RNA_int_set(op->ptr, "debug_value", G.debug_value);
	return WM_operator_props_dialog_popup(C, op, 9 * UI_UNIT_X, UI_UNIT_Y);
}

static void WM_OT_debug_menu(wmOperatorType *ot)
{
	ot->name = "Debug Menu";
	ot->idname = "WM_OT_debug_menu";
	ot->description = "Open a popup to set the debug level";

	ot->invoke = wm_debug_menu_invoke;
	ot->exec = wm_debug_menu_exec;
	ot->poll = WM_operator_winactive;

	RNA_def_int(ot->srna, "debug_value", 0, SHRT_MIN, SHRT_MAX, "Debug Value", "", -10000, 10000);
}

/* ***************** Operator defaults ************************* */
static int wm_operator_defaults_exec(bContext *C, wmOperator *op)
{
	PointerRNA ptr = CTX_data_pointer_get_type(C, "active_operator", &RNA_Operator);

	if (!ptr.data) {
		BKE_report(op->reports, RPT_ERROR, "No operator in context");
		return OPERATOR_CANCELLED;
	}

	WM_operator_properties_reset((wmOperator *)ptr.data);
	return OPERATOR_FINISHED;
}

/* used by operator preset menu. pre-2.65 this was a 'Reset' button */
static void WM_OT_operator_defaults(wmOperatorType *ot)
{
	ot->name = "Restore Defaults";
	ot->idname = "WM_OT_operator_defaults";
	ot->description = "Set the active operator to its default values";

	ot->exec = wm_operator_defaults_exec;

	ot->flag = OPTYPE_INTERNAL;
}

/* ***************** Splash Screen ************************* */

static void wm_block_splash_close(bContext *C, void *arg_block, void *UNUSED(arg))
{
	wmWindow *win = CTX_wm_window(C);
	UI_popup_block_close(C, win, arg_block);
}

static uiBlock *wm_block_create_splash(bContext *C, ARegion *ar, void *arg_unused);

static void wm_block_splash_refreshmenu(bContext *C, void *UNUSED(arg_block), void *UNUSED(arg))
{
	ARegion *ar_menu = CTX_wm_menu(C);
	ED_region_tag_refresh_ui(ar_menu);
}

static int wm_resource_check_prev(void)
{

	const char *res = BKE_appdir_folder_id_version(BLENDER_RESOURCE_PATH_USER, BLENDER_VERSION, true);

	// if (res) printf("USER: %s\n", res);

#if 0 /* ignore the local folder */
	if (res == NULL) {
		/* with a local dir, copying old files isn't useful since local dir get priority for config */
		res = BKE_appdir_folder_id_version(BLENDER_RESOURCE_PATH_LOCAL, BLENDER_VERSION, true);
	}
#endif

	// if (res) printf("LOCAL: %s\n", res);
	if (res) {
		return false;
	}
	else {
		return (BKE_appdir_folder_id_version(BLENDER_RESOURCE_PATH_USER, BLENDER_VERSION - 1, true) != NULL);
	}
}

static uiBlock *wm_block_create_splash(bContext *C, ARegion *ar, void *UNUSED(arg))
{
	uiBlock *block;
	uiBut *but;
	uiLayout *layout, *split, *col;
	uiStyle *style = UI_style_get();
	const struct RecentFile *recent;
	int i;
	MenuType *mt = WM_menutype_find("USERPREF_MT_splash", true);
	char url[96];
	const char *version_suffix = NULL;

#ifndef WITH_HEADLESS
	extern char datatoc_splash_png[];
	extern int datatoc_splash_png_size;

	extern char datatoc_splash_2x_png[];
	extern int datatoc_splash_2x_png_size;
	ImBuf *ibuf;
#else
	ImBuf *ibuf = NULL;
#endif

#ifdef WITH_BUILDINFO
	int label_delta = 0;
	int hash_width, date_width;
	char date_buf[128] = "\0";
	char hash_buf[128] = "\0";
	extern unsigned long build_commit_timestamp;
	extern char build_hash[], build_commit_date[], build_commit_time[], build_branch[];

	/* Builds made from tag only shows tag sha */
	BLI_snprintf(hash_buf, sizeof(hash_buf), "Hash: %s", build_hash);
	BLI_snprintf(date_buf, sizeof(date_buf), "Date: %s %s", build_commit_date, build_commit_time);

	BLF_size(style->widgetlabel.uifont_id, style->widgetlabel.points, U.pixelsize * U.dpi);
	hash_width = (int)BLF_width(style->widgetlabel.uifont_id, hash_buf, sizeof(hash_buf)) + U.widget_unit;
	date_width = (int)BLF_width(style->widgetlabel.uifont_id, date_buf, sizeof(date_buf)) + U.widget_unit;
#endif  /* WITH_BUILDINFO */

#ifndef WITH_HEADLESS
	if (U.pixelsize == 2) {
		ibuf = IMB_ibImageFromMemory((unsigned char *)datatoc_splash_2x_png,
		                             datatoc_splash_2x_png_size, IB_rect, NULL, "<splash screen>");
	}
	else {
		ibuf = IMB_ibImageFromMemory((unsigned char *)datatoc_splash_png,
		                             datatoc_splash_png_size, IB_rect, NULL, "<splash screen>");
	}

	/* overwrite splash with template image */
	if (U.app_template[0] != '\0') {
		ImBuf *ibuf_template = NULL;
		char splash_filepath[FILE_MAX];
		char template_directory[FILE_MAX];

		if (BKE_appdir_app_template_id_search(
		        U.app_template,
		        template_directory, sizeof(template_directory)))
		{
			BLI_join_dirfile(
			        splash_filepath, sizeof(splash_filepath), template_directory,
			        (U.pixelsize == 2) ? "splash_2x.png" : "splash.png");
			ibuf_template = IMB_loadiffname(splash_filepath, IB_rect, NULL);
			if (ibuf_template) {
				const int x_expect = ibuf->x;
				const int y_expect = 282 * (int)U.pixelsize;
				/* don't cover the header text */
				if (ibuf_template->x == x_expect && ibuf_template->y == y_expect) {
					memcpy(ibuf->rect, ibuf_template->rect, ibuf_template->x * ibuf_template->y * sizeof(char[4]));
				}
				else {
					CLOG_ERROR(WM_LOG_OPERATORS,
					           "Splash expected %dx%d found %dx%d, ignoring: %s\n",
					           x_expect, y_expect, ibuf_template->x, ibuf_template->y, splash_filepath);
				}
				IMB_freeImBuf(ibuf_template);
			}
		}
	}
#endif

	block = UI_block_begin(C, ar, "_popup", UI_EMBOSS);

	/* note on UI_BLOCK_NO_WIN_CLIP, the window size is not always synchronized
	 * with the OS when the splash shows, window clipping in this case gives
	 * ugly results and clipping the splash isn't useful anyway, just disable it [#32938] */
	UI_block_flag_enable(block, UI_BLOCK_LOOP | UI_BLOCK_KEEP_OPEN | UI_BLOCK_NO_WIN_CLIP);

	/* XXX splash scales with pixelsize, should become widget-units */
	but = uiDefBut(block, UI_BTYPE_IMAGE, 0, "", 0, 0.5f * U.widget_unit, U.pixelsize * 501, U.pixelsize * 282, ibuf, 0.0, 0.0, 0, 0, ""); /* button owns the imbuf now */
	UI_but_func_set(but, wm_block_splash_close, block, NULL);
	UI_block_func_set(block, wm_block_splash_refreshmenu, block, NULL);

	/* label for 'a' bugfix releases, or 'Release Candidate 1'...
	 *  avoids recreating splash for version updates */
	if (STREQ(STRINGIFY(BLENDER_VERSION_CYCLE), "alpha")) {
		version_suffix = "Alpha";
	}
	else if (STREQ(STRINGIFY(BLENDER_VERSION_CYCLE), "beta")) {
		version_suffix = "Beta";
	}
	else if (STREQ(STRINGIFY(BLENDER_VERSION_CYCLE), "rc")) {
		version_suffix = "Release Candidate";
	}
	else if (STREQ(STRINGIFY(BLENDER_VERSION_CYCLE), "release")) {
		version_suffix = STRINGIFY(BLENDER_VERSION_CHAR);
	}
	if (version_suffix != NULL && version_suffix[0]) {
		/* placed after the version number in the image,
		 * placing y is tricky to match baseline */
		int x = 236 * U.pixelsize - (2 * UI_DPI_FAC);
		int y = 231 * U.pixelsize + (4 * UI_DPI_FAC);
		int w = 240 * U.pixelsize;

		/* hack to have text draw 'text_sel' */
		UI_block_emboss_set(block, UI_EMBOSS_NONE);
		but = uiDefBut(block, UI_BTYPE_LABEL, 0, version_suffix, x, y, w, UI_UNIT_Y, NULL, 0, 0, 0, 0, NULL);
		/* XXX, set internal flag - UI_SELECT */
		UI_but_flag_enable(but, 1);
		UI_block_emboss_set(block, UI_EMBOSS);
	}

#ifdef WITH_BUILDINFO
	if (build_commit_timestamp != 0) {
		but = uiDefBut(
		          block, UI_BTYPE_LABEL, 0, date_buf,
		          U.pixelsize * 502 - date_width, U.pixelsize * 267,
		          date_width, UI_UNIT_Y, NULL, 0, 0, 0, 0, NULL);
		/* XXX, set internal flag - UI_SELECT */
		UI_but_flag_enable(but, 1);
		label_delta = 12;
	}
	but = uiDefBut(
	          block, UI_BTYPE_LABEL, 0, hash_buf,
	          U.pixelsize * 502 - hash_width, U.pixelsize * (267 - label_delta),
	          hash_width, UI_UNIT_Y, NULL, 0, 0, 0, 0, NULL);
	/* XXX, set internal flag - UI_SELECT */
	UI_but_flag_enable(but, 1);

	if (!STREQ(build_branch, "master")) {
		char branch_buf[128] = "\0";
		int branch_width;
		BLI_snprintf(branch_buf, sizeof(branch_buf), "Branch: %s", build_branch);
		branch_width = (int)BLF_width(style->widgetlabel.uifont_id, branch_buf, sizeof(branch_buf)) + U.widget_unit;
		but = uiDefBut(
		          block, UI_BTYPE_LABEL, 0, branch_buf,
		          U.pixelsize * 502 - branch_width, U.pixelsize * (255 - label_delta),
		          branch_width, UI_UNIT_Y, NULL, 0, 0, 0, 0, NULL);
		/* XXX, set internal flag - UI_SELECT */
		UI_but_flag_enable(but, 1);
	}
#endif  /* WITH_BUILDINFO */

	layout = UI_block_layout(block, UI_LAYOUT_VERTICAL, UI_LAYOUT_PANEL, 10, 2, U.pixelsize * 480, U.pixelsize * 110, 0, style);

	UI_block_emboss_set(block, UI_EMBOSS);
	/* show the splash menu (containing interaction presets), using python */
	if (mt) {
		UI_menutype_draw(C, mt, layout);

//		uiItemM(layout, "USERPREF_MT_keyconfigs", U.keyconfigstr, ICON_NONE);
	}

	UI_block_emboss_set(block, UI_EMBOSS_PULLDOWN);
	uiLayoutSetOperatorContext(layout, WM_OP_EXEC_REGION_WIN);

	split = uiLayoutSplit(layout, 0.0f, false);
	col = uiLayoutColumn(split, false);
	uiItemL(col, IFACE_("Links"), ICON_NONE);
	uiItemStringO(col, IFACE_("Join the Development Fund"), ICON_URL, "WM_OT_url_open", "url",
	              "https://www.blender.org/foundation/development-fund/");
	uiItemStringO(col, IFACE_("Donations"), ICON_URL, "WM_OT_url_open", "url",
	              "http://www.blender.org/foundation/donation-payment/");
	uiItemStringO(col, IFACE_("Credits"), ICON_URL, "WM_OT_url_open", "url",
	              "http://www.blender.org/about/credits/");
	BLI_snprintf(url, sizeof(url), "http://wiki.blender.org/index.php/Dev:Ref/Release_Notes/%d.%d",
	             BLENDER_VERSION / 100, BLENDER_VERSION % 100);
	uiItemStringO(col, IFACE_("Release Log"), ICON_URL, "WM_OT_url_open", "url", url);
	uiItemStringO(col, IFACE_("Manual"), ICON_URL, "WM_OT_url_open", "url",
	              "https://docs.blender.org/manual/en/dev/");
	uiItemStringO(col, IFACE_("Blender Website"), ICON_URL, "WM_OT_url_open", "url", "http://www.blender.org");
	if (STREQ(STRINGIFY(BLENDER_VERSION_CYCLE), "release")) {
		BLI_snprintf(url, sizeof(url), "https://docs.blender.org/api/%d.%d"STRINGIFY(BLENDER_VERSION_CHAR),
		             BLENDER_VERSION / 100, BLENDER_VERSION % 100);
	}
	else {
		BLI_snprintf(url, sizeof(url), "https://docs.blender.org/api/master");
	}
	uiItemStringO(col, IFACE_("Python API Reference"), ICON_URL, "WM_OT_url_open", "url", url);
	uiItemL(col, "", ICON_NONE);

	col = uiLayoutColumn(split, false);

	if (wm_resource_check_prev()) {
		uiItemO(col, NULL, ICON_NEW, "WM_OT_copy_prev_settings");
		uiItemS(col);
	}

	uiItemL(col, IFACE_("Recent"), ICON_NONE);
	for (recent = G.recent_files.first, i = 0; (i < 5) && (recent); recent = recent->next, i++) {
		const char *filename = BLI_path_basename(recent->filepath);
		uiItemStringO(col, filename,
		              BLO_has_bfile_extension(filename) ? ICON_FILE_BLEND : ICON_FILE_BACKUP,
		              "WM_OT_open_mainfile", "filepath", recent->filepath);
	}

	uiItemS(col);
	uiItemO(col, NULL, ICON_RECOVER_LAST, "WM_OT_recover_last_session");
	uiItemL(col, "", ICON_NONE);

	mt = WM_menutype_find("USERPREF_MT_splash_footer", false);
	if (mt) {
		UI_menutype_draw(C, mt, uiLayoutColumn(layout, false));
	}

	UI_block_bounds_set_centered(block, 0);

	return block;
}

static int wm_splash_invoke(bContext *C, wmOperator *UNUSED(op), const wmEvent *UNUSED(event))
{
	UI_popup_block_invoke(C, wm_block_create_splash, NULL);

	return OPERATOR_FINISHED;
}

static void WM_OT_splash(wmOperatorType *ot)
{
	ot->name = "Splash Screen";
	ot->idname = "WM_OT_splash";
	ot->description = "Open the splash screen with release info";

	ot->invoke = wm_splash_invoke;
	ot->poll = WM_operator_winactive;
}


/* ***************** Search menu ************************* */

struct SearchPopupInit_Data {
	int size[2];
};

static uiBlock *wm_block_search_menu(bContext *C, ARegion *ar, void *userdata)
{
	const struct SearchPopupInit_Data *init_data = userdata;
	static char search[256] = "";
	wmEvent event;
	wmWindow *win = CTX_wm_window(C);
	uiBlock *block;
	uiBut *but;

	block = UI_block_begin(C, ar, "_popup", UI_EMBOSS);
	UI_block_flag_enable(block, UI_BLOCK_LOOP | UI_BLOCK_MOVEMOUSE_QUIT | UI_BLOCK_SEARCH_MENU);

	but = uiDefSearchBut(block, search, 0, ICON_VIEWZOOM, sizeof(search), 10, 10, init_data->size[0], UI_UNIT_Y, 0, 0, "");
	UI_but_func_operator_search(but);

	/* fake button, it holds space for search items */
	uiDefBut(block, UI_BTYPE_LABEL, 0, "", 10, 10 - init_data->size[1],
	         init_data->size[0], init_data->size[1], NULL, 0, 0, 0, 0, NULL);

	UI_block_bounds_set_popup(block, 6, 0, -UI_UNIT_Y); /* move it downwards, mouse over button */

	wm_event_init_from_window(win, &event);
	event.type = EVT_BUT_OPEN;
	event.val = KM_PRESS;
	event.customdata = but;
	event.customdatafree = false;
	wm_event_add(win, &event);

	return block;
}

static int wm_search_menu_exec(bContext *UNUSED(C), wmOperator *UNUSED(op))
{
	return OPERATOR_FINISHED;
}

static int wm_search_menu_invoke(bContext *C, wmOperator *UNUSED(op), const wmEvent *UNUSED(event))
{
	struct SearchPopupInit_Data data = {
		.size = {
		    UI_searchbox_size_x() * 2,
		    UI_searchbox_size_y(),
		},
	};

	UI_popup_block_invoke(C, wm_block_search_menu, &data);

	return OPERATOR_INTERFACE;
}

/* op->poll */
static bool wm_search_menu_poll(bContext *C)
{
	if (CTX_wm_window(C) == NULL) {
		return 0;
	}
	else {
		ScrArea *sa = CTX_wm_area(C);
		if (sa) {
			if (sa->spacetype == SPACE_CONSOLE) return 0;  /* XXX - so we can use the shortcut in the console */
			if (sa->spacetype == SPACE_TEXT) return 0;     /* XXX - so we can use the spacebar in the text editor */
		}
		else {
			Object *editob = CTX_data_edit_object(C);
			if (editob && editob->type == OB_FONT) return 0;  /* XXX - so we can use the spacebar for entering text */
		}
	}
	return 1;
}

static void WM_OT_search_menu(wmOperatorType *ot)
{
	ot->name = "Search Menu";
	ot->idname = "WM_OT_search_menu";
	ot->description = "Pop-up a search menu over all available operators in current context";

	ot->invoke = wm_search_menu_invoke;
	ot->exec = wm_search_menu_exec;
	ot->poll = wm_search_menu_poll;
}

static int wm_call_menu_exec(bContext *C, wmOperator *op)
{
	char idname[BKE_ST_MAXNAME];
	RNA_string_get(op->ptr, "name", idname);

	return UI_popup_menu_invoke(C, idname, op->reports);
}

static void WM_OT_call_menu(wmOperatorType *ot)
{
	ot->name = "Call Menu";
	ot->idname = "WM_OT_call_menu";
	ot->description = "Call (draw) a pre-defined menu";

	ot->exec = wm_call_menu_exec;
	ot->poll = WM_operator_winactive;

	ot->flag = OPTYPE_INTERNAL;

	RNA_def_string(ot->srna, "name", NULL, BKE_ST_MAXNAME, "Name", "Name of the menu");
}

static int wm_call_pie_menu_invoke(bContext *C, wmOperator *op, const wmEvent *event)
{
	char idname[BKE_ST_MAXNAME];
	RNA_string_get(op->ptr, "name", idname);

	return UI_pie_menu_invoke(C, idname, event);
}

static int wm_call_pie_menu_exec(bContext *C, wmOperator *op)
{
	char idname[BKE_ST_MAXNAME];
	RNA_string_get(op->ptr, "name", idname);

	return UI_pie_menu_invoke(C, idname, CTX_wm_window(C)->eventstate);
}

static void WM_OT_call_menu_pie(wmOperatorType *ot)
{
	ot->name = "Call Pie Menu";
	ot->idname = "WM_OT_call_menu_pie";
	ot->description = "Call (draw) a pre-defined pie menu";

	ot->invoke = wm_call_pie_menu_invoke;
	ot->exec = wm_call_pie_menu_exec;
	ot->poll = WM_operator_winactive;

	ot->flag = OPTYPE_INTERNAL;

	RNA_def_string(ot->srna, "name", NULL, BKE_ST_MAXNAME, "Name", "Name of the pie menu");
}

static int wm_call_panel_exec(bContext *C, wmOperator *op)
{
	char idname[BKE_ST_MAXNAME];
	RNA_string_get(op->ptr, "name", idname);
	const bool keep_open = RNA_boolean_get(op->ptr, "keep_open");

	return UI_popover_panel_invoke(C, idname, keep_open, op->reports);
}

static void WM_OT_call_panel(wmOperatorType *ot)
{
	ot->name = "Call Panel";
	ot->idname = "WM_OT_call_panel";
	ot->description = "Call (draw) a pre-defined panel";

	ot->exec = wm_call_panel_exec;
	ot->poll = WM_operator_winactive;

	ot->flag = OPTYPE_INTERNAL;

	PropertyRNA *prop;

	prop = RNA_def_string(ot->srna, "name", NULL, BKE_ST_MAXNAME, "Name", "Name of the menu");
	RNA_def_property_flag(prop, PROP_SKIP_SAVE);
	prop = RNA_def_boolean(ot->srna, "keep_open", true, "Keep Open", "");
	RNA_def_property_flag(prop, PROP_SKIP_SAVE);
}

/* ************ window / screen operator definitions ************** */

/* this poll functions is needed in place of WM_operator_winactive
 * while it crashes on full screen */
static bool wm_operator_winactive_normal(bContext *C)
{
	wmWindow *win = CTX_wm_window(C);
	bScreen *screen;

	if (win == NULL)
		return 0;
	if (!((screen = WM_window_get_active_screen(win)) && (screen->state == SCREENNORMAL)))
		return 0;

	return 1;
}

/* included for script-access */
static void WM_OT_window_close(wmOperatorType *ot)
{
	ot->name = "Close Window";
	ot->idname = "WM_OT_window_close";
	ot->description = "Close the current window";

	ot->exec = wm_window_close_exec;
	ot->poll = WM_operator_winactive;
}

static void WM_OT_window_new(wmOperatorType *ot)
{
	ot->name = "New Window";
	ot->idname = "WM_OT_window_new";
	ot->description = "Create a new window";

	ot->exec = wm_window_new_exec;
	ot->poll = wm_operator_winactive_normal;
}

static void WM_OT_window_new_main(wmOperatorType *ot)
{
	ot->name = "New Main Window";
	ot->idname = "WM_OT_window_new_main";
	ot->description = "Create a new main window with its own workspace and scene selection";

	ot->exec = wm_window_new_main_exec;
	ot->poll = wm_operator_winactive_normal;
}

static void WM_OT_window_fullscreen_toggle(wmOperatorType *ot)
{
	ot->name = "Toggle Window Fullscreen";
	ot->idname = "WM_OT_window_fullscreen_toggle";
	ot->description = "Toggle the current window fullscreen";

	ot->exec = wm_window_fullscreen_toggle_exec;
	ot->poll = WM_operator_winactive;
}

static int wm_exit_blender_exec(bContext *C, wmOperator *UNUSED(op))
{
	wm_quit_with_optional_confirmation_prompt(C, CTX_wm_window(C));
	return OPERATOR_FINISHED;
}

static int wm_exit_blender_invoke(bContext *C, wmOperator *op, const wmEvent *event)
{
	if (U.uiflag & USER_QUIT_PROMPT) {
		return wm_exit_blender_exec(C, op);
	}
	else {
		return WM_operator_confirm(C, op, event);
	}
}

static void WM_OT_quit_blender(wmOperatorType *ot)
{
	ot->name = "Quit Blender";
	ot->idname = "WM_OT_quit_blender";
	ot->description = "Quit Blender";

	ot->invoke = wm_exit_blender_invoke;
	ot->exec = wm_exit_blender_exec;
}

/* *********************** */

#if defined(WIN32)

static int wm_console_toggle_exec(bContext *UNUSED(C), wmOperator *UNUSED(op))
{
	GHOST_toggleConsole(2);
	return OPERATOR_FINISHED;
}

static void WM_OT_console_toggle(wmOperatorType *ot)
{
	/* XXX Have to mark these for xgettext, as under linux they do not exists... */
	ot->name = CTX_N_(BLT_I18NCONTEXT_OPERATOR_DEFAULT, "Toggle System Console");
	ot->idname = "WM_OT_console_toggle";
	ot->description = N_("Toggle System Console");

	ot->exec = wm_console_toggle_exec;
	ot->poll = WM_operator_winactive;
}

#endif

/* ************ default paint cursors, draw always around cursor *********** */
/*
 * - returns handler to free
 * - poll(bContext): returns 1 if draw should happen
 * - draw(bContext): drawing callback for paint cursor
 */

void *WM_paint_cursor_activate(
        wmWindowManager *wm, bool (*poll)(bContext *C),
        wmPaintCursorDraw draw, void *customdata)
{
	wmPaintCursor *pc = MEM_callocN(sizeof(wmPaintCursor), "paint cursor");

	BLI_addtail(&wm->paintcursors, pc);

	pc->customdata = customdata;
	pc->poll = poll;
	pc->draw = draw;

	return pc;
}

void WM_paint_cursor_end(wmWindowManager *wm, void *handle)
{
	wmPaintCursor *pc;

	for (pc = wm->paintcursors.first; pc; pc = pc->next) {
		if (pc == (wmPaintCursor *)handle) {
			BLI_remlink(&wm->paintcursors, pc);
			MEM_freeN(pc);
			return;
		}
	}
}

/* *********************** radial control ****************** */

#define WM_RADIAL_CONTROL_DISPLAY_SIZE (200 * UI_DPI_FAC)
#define WM_RADIAL_CONTROL_DISPLAY_MIN_SIZE (35 * UI_DPI_FAC)
#define WM_RADIAL_CONTROL_DISPLAY_WIDTH (WM_RADIAL_CONTROL_DISPLAY_SIZE - WM_RADIAL_CONTROL_DISPLAY_MIN_SIZE)
#define WM_RADIAL_MAX_STR 10

typedef struct {
	PropertyType type;
	PropertySubType subtype;
	PointerRNA ptr, col_ptr, fill_col_ptr, rot_ptr, zoom_ptr, image_id_ptr;
	PointerRNA fill_col_override_ptr, fill_col_override_test_ptr;
	PropertyRNA *prop, *col_prop, *fill_col_prop, *rot_prop, *zoom_prop;
	PropertyRNA *fill_col_override_prop, *fill_col_override_test_prop;
	StructRNA *image_id_srna;
	float initial_value, current_value, min_value, max_value;
	int initial_mouse[2];
	int slow_mouse[2];
	bool slow_mode;
	Dial *dial;
	unsigned int gltex;
	ListBase orig_paintcursors;
	bool use_secondary_tex;
	void *cursor;
	NumInput num_input;
} RadialControl;

static void radial_control_update_header(wmOperator *op, bContext *C)
{
	RadialControl *rc = op->customdata;
	char msg[UI_MAX_DRAW_STR];
	ScrArea *sa = CTX_wm_area(C);
	Scene *scene = CTX_data_scene(C);

	if (hasNumInput(&rc->num_input)) {
		char num_str[NUM_STR_REP_LEN];
		outputNumInput(&rc->num_input, num_str, &scene->unit);
		BLI_snprintf(msg, sizeof(msg), "%s: %s", RNA_property_ui_name(rc->prop), num_str);
	}
	else {
		const char *ui_name = RNA_property_ui_name(rc->prop);
		switch (rc->subtype) {
			case PROP_NONE:
			case PROP_DISTANCE:
				BLI_snprintf(msg, sizeof(msg), "%s: %0.4f", ui_name, rc->current_value);
				break;
			case PROP_PIXEL:
				BLI_snprintf(msg, sizeof(msg), "%s: %d", ui_name, (int)rc->current_value); /* XXX: round to nearest? */
				break;
			case PROP_PERCENTAGE:
				BLI_snprintf(msg, sizeof(msg), "%s: %3.1f%%", ui_name, rc->current_value);
				break;
			case PROP_FACTOR:
				BLI_snprintf(msg, sizeof(msg), "%s: %1.3f", ui_name, rc->current_value);
				break;
			case PROP_ANGLE:
				BLI_snprintf(msg, sizeof(msg), "%s: %3.2f", ui_name, RAD2DEGF(rc->current_value));
				break;
			default:
				BLI_snprintf(msg, sizeof(msg), "%s", ui_name); /* XXX: No value? */
				break;
		}
	}

	ED_area_status_text(sa, msg);
}

static void radial_control_set_initial_mouse(RadialControl *rc, const wmEvent *event)
{
	float d[2] = {0, 0};
	float zoom[2] = {1, 1};

	rc->initial_mouse[0] = event->x;
	rc->initial_mouse[1] = event->y;

	switch (rc->subtype) {
		case PROP_NONE:
		case PROP_DISTANCE:
		case PROP_PIXEL:
			d[0] = rc->initial_value;
			break;
		case PROP_PERCENTAGE:
			d[0] = (rc->initial_value) / 100.0f * WM_RADIAL_CONTROL_DISPLAY_WIDTH + WM_RADIAL_CONTROL_DISPLAY_MIN_SIZE;
			break;
		case PROP_FACTOR:
			d[0] = (1 - rc->initial_value) * WM_RADIAL_CONTROL_DISPLAY_WIDTH + WM_RADIAL_CONTROL_DISPLAY_MIN_SIZE;
			break;
		case PROP_ANGLE:
			d[0] = WM_RADIAL_CONTROL_DISPLAY_SIZE * cosf(rc->initial_value);
			d[1] = WM_RADIAL_CONTROL_DISPLAY_SIZE * sinf(rc->initial_value);
			break;
		default:
			return;
	}

	if (rc->zoom_prop) {
		RNA_property_float_get_array(&rc->zoom_ptr, rc->zoom_prop, zoom);
		d[0] *= zoom[0];
		d[1] *= zoom[1];
	}

	rc->initial_mouse[0] -= d[0];
	rc->initial_mouse[1] -= d[1];
}

static void radial_control_set_tex(RadialControl *rc)
{
	ImBuf *ibuf;

	switch (RNA_type_to_ID_code(rc->image_id_ptr.type)) {
		case ID_BR:
			if ((ibuf = BKE_brush_gen_radial_control_imbuf(rc->image_id_ptr.data, rc->use_secondary_tex))) {
				glGenTextures(1, &rc->gltex);
				glBindTexture(GL_TEXTURE_2D, rc->gltex);
				glTexImage2D(GL_TEXTURE_2D, 0, GL_R8, ibuf->x, ibuf->y, 0,
				             GL_RED, GL_FLOAT, ibuf->rect_float);
				glBindTexture(GL_TEXTURE_2D, 0);
				MEM_freeN(ibuf->rect_float);
				MEM_freeN(ibuf);
			}
			break;
		default:
			break;
	}
}

static void radial_control_paint_tex(RadialControl *rc, float radius, float alpha)
{
	float col[3] = {0, 0, 0};
	float rot;

	/* set fill color */
	if (rc->fill_col_prop) {
		PointerRNA *fill_ptr;
		PropertyRNA *fill_prop;

		if (rc->fill_col_override_prop &&
		    RNA_property_boolean_get(&rc->fill_col_override_test_ptr, rc->fill_col_override_test_prop))
		{
			fill_ptr = &rc->fill_col_override_ptr;
			fill_prop = rc->fill_col_override_prop;
		}
		else {
			fill_ptr = &rc->fill_col_ptr;
			fill_prop = rc->fill_col_prop;
		}

		RNA_property_float_get_array(fill_ptr, fill_prop, col);
	}

	GPUVertFormat *format = immVertexFormat();
	uint pos = GPU_vertformat_attr_add(format, "pos", GPU_COMP_F32, 2, GPU_FETCH_FLOAT);

	if (rc->gltex) {

		uint texCoord = GPU_vertformat_attr_add(format, "texCoord", GPU_COMP_F32, 2, GPU_FETCH_FLOAT);

		glActiveTexture(GL_TEXTURE0);
		glBindTexture(GL_TEXTURE_2D, rc->gltex);

		glTexParameteri(GL_TEXTURE_2D, GL_TEXTURE_MIN_FILTER, GL_LINEAR);
		glTexParameteri(GL_TEXTURE_2D, GL_TEXTURE_MAG_FILTER, GL_LINEAR);

		GLint swizzleMask[] = {GL_ZERO, GL_ZERO, GL_ZERO, GL_RED};
		glTexParameteriv(GL_TEXTURE_2D, GL_TEXTURE_SWIZZLE_RGBA, swizzleMask);

		immBindBuiltinProgram(GPU_SHADER_2D_IMAGE_MASK_UNIFORM_COLOR);

		immUniformColor3fvAlpha(col, alpha);
		immUniform1i("image", 0);

		/* set up rotation if available */
		if (rc->rot_prop) {
			rot = RNA_property_float_get(&rc->rot_ptr, rc->rot_prop);
			GPU_matrix_push();
			GPU_matrix_rotate_2d(RAD2DEGF(rot));
		}

		/* draw textured quad */
		immBegin(GPU_PRIM_TRI_FAN, 4);

		immAttrib2f(texCoord, 0, 0);
		immVertex2f(pos, -radius, -radius);

		immAttrib2f(texCoord, 1, 0);
		immVertex2f(pos, radius, -radius);

		immAttrib2f(texCoord, 1, 1);
		immVertex2f(pos, radius, radius);

		immAttrib2f(texCoord, 0, 1);
		immVertex2f(pos, -radius, radius);

		immEnd();

		/* undo rotation */
		if (rc->rot_prop)
			GPU_matrix_pop();
	}
	else {
		/* flat color if no texture available */
		immBindBuiltinProgram(GPU_SHADER_2D_UNIFORM_COLOR);
		immUniformColor3fvAlpha(col, alpha);
		imm_draw_circle_fill_2d(pos, 0.0f, 0.0f, radius, 40);
	}

	immUnbindProgram();
}

static void radial_control_paint_cursor(bContext *UNUSED(C), int x, int y, void *customdata)
{
	RadialControl *rc = customdata;
	uiStyle *style = UI_style_get();
	const uiFontStyle *fstyle = &style->widget;
	const int fontid = fstyle->uifont_id;
	short fstyle_points = fstyle->points;
	char str[WM_RADIAL_MAX_STR];
	short strdrawlen = 0;
	float strwidth, strheight;
	float r1 = 0.0f, r2 = 0.0f, rmin = 0.0, tex_radius, alpha;
	float zoom[2], col[3] = {1, 1, 1};

	switch (rc->subtype) {
		case PROP_NONE:
		case PROP_DISTANCE:
		case PROP_PIXEL:
			r1 = rc->current_value;
			r2 = rc->initial_value;
			tex_radius = r1;
			alpha = 0.75;
			break;
		case PROP_PERCENTAGE:
			r1 = rc->current_value / 100.0f * WM_RADIAL_CONTROL_DISPLAY_WIDTH + WM_RADIAL_CONTROL_DISPLAY_MIN_SIZE;
			r2 = tex_radius = WM_RADIAL_CONTROL_DISPLAY_SIZE;
			rmin = WM_RADIAL_CONTROL_DISPLAY_MIN_SIZE;
			BLI_snprintf(str, WM_RADIAL_MAX_STR, "%3.1f%%", rc->current_value);
			strdrawlen = BLI_strlen_utf8(str);
			tex_radius = r1;
			alpha = 0.75;
			break;
		case PROP_FACTOR:
			r1 = (1 - rc->current_value) * WM_RADIAL_CONTROL_DISPLAY_WIDTH + WM_RADIAL_CONTROL_DISPLAY_MIN_SIZE;
			r2 = tex_radius = WM_RADIAL_CONTROL_DISPLAY_SIZE;
			rmin = WM_RADIAL_CONTROL_DISPLAY_MIN_SIZE;
			alpha = rc->current_value / 2.0f + 0.5f;
			BLI_snprintf(str, WM_RADIAL_MAX_STR, "%1.3f", rc->current_value);
			strdrawlen = BLI_strlen_utf8(str);
			break;
		case PROP_ANGLE:
			r1 = r2 = tex_radius = WM_RADIAL_CONTROL_DISPLAY_SIZE;
			alpha = 0.75;
			rmin = WM_RADIAL_CONTROL_DISPLAY_MIN_SIZE;
			BLI_snprintf(str, WM_RADIAL_MAX_STR, "%3.2f", RAD2DEGF(rc->current_value));
			strdrawlen = BLI_strlen_utf8(str);
			break;
		default:
			tex_radius = WM_RADIAL_CONTROL_DISPLAY_SIZE; /* note, this is a dummy value */
			alpha = 0.75;
			break;
	}

	/* Keep cursor in the original place */
	x = rc->initial_mouse[0];
	y = rc->initial_mouse[1];
	GPU_matrix_translate_2f((float)x, (float)y);

	glEnable(GL_BLEND);
	glEnable(GL_LINE_SMOOTH);

	/* apply zoom if available */
	if (rc->zoom_prop) {
		RNA_property_float_get_array(&rc->zoom_ptr, rc->zoom_prop, zoom);
		GPU_matrix_scale_2fv(zoom);
	}

	/* draw rotated texture */
	radial_control_paint_tex(rc, tex_radius, alpha);

	/* set line color */
	if (rc->col_prop)
		RNA_property_float_get_array(&rc->col_ptr, rc->col_prop, col);

	GPUVertFormat *format = immVertexFormat();
	uint pos = GPU_vertformat_attr_add(format, "pos", GPU_COMP_F32, 2, GPU_FETCH_FLOAT);

	immBindBuiltinProgram(GPU_SHADER_2D_UNIFORM_COLOR);
	immUniformColor3fvAlpha(col, 0.5f);

	if (rc->subtype == PROP_ANGLE) {
		GPU_matrix_push();

		/* draw original angle line */
		GPU_matrix_rotate_2d(RAD2DEGF(rc->initial_value));
		immBegin(GPU_PRIM_LINES, 2);
		immVertex2f(pos, (float)WM_RADIAL_CONTROL_DISPLAY_MIN_SIZE, 0.0f);
		immVertex2f(pos, (float)WM_RADIAL_CONTROL_DISPLAY_SIZE, 0.0f);
		immEnd();

		/* draw new angle line */
		GPU_matrix_rotate_2d(RAD2DEGF(rc->current_value - rc->initial_value));
		immBegin(GPU_PRIM_LINES, 2);
		immVertex2f(pos, (float)WM_RADIAL_CONTROL_DISPLAY_MIN_SIZE, 0.0f);
		immVertex2f(pos, (float)WM_RADIAL_CONTROL_DISPLAY_SIZE, 0.0f);
		immEnd();

		GPU_matrix_pop();
	}

	/* draw circles on top */
	imm_draw_circle_wire_2d(pos, 0.0f, 0.0f, r1, 40);
	imm_draw_circle_wire_2d(pos, 0.0f, 0.0f, r2, 40);
	if (rmin > 0.0f)
		imm_draw_circle_wire_2d(pos, 0.0, 0.0f, rmin, 40);
	immUnbindProgram();

	BLF_size(fontid, 1.5 * fstyle_points * U.pixelsize, U.dpi);
	BLF_enable(fontid, BLF_SHADOW);
	BLF_shadow(fontid, 3, (const float[4]){0.0f, 0.0f, 0.0f, 0.5f});
	BLF_shadow_offset(fontid, 1, -1);

	/* draw value */
	BLF_width_and_height(fontid, str, strdrawlen, &strwidth, &strheight);
	BLF_position(fontid, -0.5f * strwidth, -0.5f * strheight, 0.0f);
	BLF_draw(fontid, str, strdrawlen);

	BLF_disable(fontid, BLF_SHADOW);

	glDisable(GL_BLEND);
	glDisable(GL_LINE_SMOOTH);

}

typedef enum {
	RC_PROP_ALLOW_MISSING = 1,
	RC_PROP_REQUIRE_FLOAT = 2,
	RC_PROP_REQUIRE_BOOL = 4,
} RCPropFlags;

/**
 * Attempt to retrieve the rna pointer/property from an rna path.
 *
 * \return 0 for failure, 1 for success, and also 1 if property is not set.
 */
static int radial_control_get_path(
        PointerRNA *ctx_ptr, wmOperator *op,
        const char *name, PointerRNA *r_ptr,
        PropertyRNA **r_prop, int req_length, RCPropFlags flags)
{
	PropertyRNA *unused_prop;
	int len;
	char *str;

	/* check flags */
	if ((flags & RC_PROP_REQUIRE_BOOL) && (flags & RC_PROP_REQUIRE_FLOAT)) {
		BKE_report(op->reports, RPT_ERROR, "Property cannot be both boolean and float");
		return 0;
	}

	/* get an rna string path from the operator's properties */
	if (!(str = RNA_string_get_alloc(op->ptr, name, NULL, 0)))
		return 1;

	if (str[0] == '\0') {
		if (r_prop) *r_prop = NULL;
		MEM_freeN(str);
		return 1;
	}

	if (!r_prop)
		r_prop = &unused_prop;

	/* get rna from path */
	if (!RNA_path_resolve(ctx_ptr, str, r_ptr, r_prop)) {
		MEM_freeN(str);
		if (flags & RC_PROP_ALLOW_MISSING)
			return 1;
		else {
			BKE_reportf(op->reports, RPT_ERROR, "Could not resolve path '%s'", name);
			return 0;
		}
	}

	/* check property type */
	if (flags & (RC_PROP_REQUIRE_BOOL | RC_PROP_REQUIRE_FLOAT)) {
		PropertyType prop_type = RNA_property_type(*r_prop);

		if (((flags & RC_PROP_REQUIRE_BOOL) && (prop_type != PROP_BOOLEAN)) ||
		    ((flags & RC_PROP_REQUIRE_FLOAT) && (prop_type != PROP_FLOAT)))
		{
			MEM_freeN(str);
			BKE_reportf(op->reports, RPT_ERROR, "Property from path '%s' is not a float", name);
			return 0;
		}
	}

	/* check property's array length */
	if (*r_prop && (len = RNA_property_array_length(r_ptr, *r_prop)) != req_length) {
		MEM_freeN(str);
		BKE_reportf(op->reports, RPT_ERROR, "Property from path '%s' has length %d instead of %d",
		            name, len, req_length);
		return 0;
	}

	/* success */
	MEM_freeN(str);
	return 1;
}

/* initialize the rna pointers and properties using rna paths */
static int radial_control_get_properties(bContext *C, wmOperator *op)
{
	RadialControl *rc = op->customdata;
	PointerRNA ctx_ptr, use_secondary_ptr;
	PropertyRNA *use_secondary_prop = NULL;
	const char *data_path;

	RNA_pointer_create(NULL, &RNA_Context, C, &ctx_ptr);

	/* check if we use primary or secondary path */
	if (!radial_control_get_path(&ctx_ptr, op, "use_secondary",
	                             &use_secondary_ptr, &use_secondary_prop,
	                             0, (RC_PROP_ALLOW_MISSING |
	                                 RC_PROP_REQUIRE_BOOL)))
	{
		return 0;
	}
	else {
		if (use_secondary_prop &&
		    RNA_property_boolean_get(&use_secondary_ptr, use_secondary_prop))
		{
			data_path = "data_path_secondary";
		}
		else {
			data_path = "data_path_primary";
		}
	}

	if (!radial_control_get_path(&ctx_ptr, op, data_path, &rc->ptr, &rc->prop, 0, 0))
		return 0;

	/* data path is required */
	if (!rc->prop)
		return 0;

	if (!radial_control_get_path(&ctx_ptr, op, "rotation_path", &rc->rot_ptr, &rc->rot_prop, 0, RC_PROP_REQUIRE_FLOAT))
		return 0;
	if (!radial_control_get_path(&ctx_ptr, op, "color_path", &rc->col_ptr, &rc->col_prop, 3, RC_PROP_REQUIRE_FLOAT))
		return 0;


	if (!radial_control_get_path(
	        &ctx_ptr, op, "fill_color_path", &rc->fill_col_ptr, &rc->fill_col_prop, 3, RC_PROP_REQUIRE_FLOAT))
	{
		return 0;
	}

	if (!radial_control_get_path(
	        &ctx_ptr, op, "fill_color_override_path",
	        &rc->fill_col_override_ptr, &rc->fill_col_override_prop, 3, RC_PROP_REQUIRE_FLOAT))
	{
		return 0;
	}
	if (!radial_control_get_path(
	        &ctx_ptr, op, "fill_color_override_test_path",
	        &rc->fill_col_override_test_ptr, &rc->fill_col_override_test_prop, 0, RC_PROP_REQUIRE_BOOL))
	{
		return 0;
	}

	/* slightly ugly; allow this property to not resolve
	 * correctly. needed because 3d texture paint shares the same
	 * keymap as 2d image paint */
	if (!radial_control_get_path(&ctx_ptr, op, "zoom_path",
	                             &rc->zoom_ptr, &rc->zoom_prop, 2,
	                             RC_PROP_REQUIRE_FLOAT | RC_PROP_ALLOW_MISSING))
	{
		return 0;
	}

	if (!radial_control_get_path(&ctx_ptr, op, "image_id", &rc->image_id_ptr, NULL, 0, 0))
		return 0;
	else if (rc->image_id_ptr.data) {
		/* extra check, pointer must be to an ID */
		if (!RNA_struct_is_ID(rc->image_id_ptr.type)) {
			BKE_report(op->reports, RPT_ERROR, "Pointer from path image_id is not an ID");
			return 0;
		}
	}

	rc->use_secondary_tex = RNA_boolean_get(op->ptr, "secondary_tex");

	return 1;
}

static int radial_control_invoke(bContext *C, wmOperator *op, const wmEvent *event)
{
	wmWindowManager *wm;
	RadialControl *rc;


	if (!(op->customdata = rc = MEM_callocN(sizeof(RadialControl), "RadialControl")))
		return OPERATOR_CANCELLED;

	if (!radial_control_get_properties(C, op)) {
		MEM_freeN(rc);
		return OPERATOR_CANCELLED;
	}

	/* get type, initial, min, and max values of the property */
	switch ((rc->type = RNA_property_type(rc->prop))) {
		case PROP_INT:
		{
			int value, min, max, step;

			value = RNA_property_int_get(&rc->ptr, rc->prop);
			RNA_property_int_ui_range(&rc->ptr, rc->prop, &min, &max, &step);

			rc->initial_value = value;
			rc->min_value = min_ii(value, min);
			rc->max_value = max_ii(value, max);
			break;
		}
		case PROP_FLOAT:
		{
			float value, min, max, step, precision;

			value = RNA_property_float_get(&rc->ptr, rc->prop);
			RNA_property_float_ui_range(&rc->ptr, rc->prop, &min, &max, &step, &precision);

			rc->initial_value = value;
			rc->min_value = min_ff(value, min);
			rc->max_value = max_ff(value, max);
			break;
		}
		default:
			BKE_report(op->reports, RPT_ERROR, "Property must be an integer or a float");
			MEM_freeN(rc);
			return OPERATOR_CANCELLED;
	}

	/* initialize numerical input */
	initNumInput(&rc->num_input);
	rc->num_input.idx_max = 0;
	rc->num_input.val_flag[0] |= NUM_NO_NEGATIVE;
	rc->num_input.unit_sys = USER_UNIT_NONE;
	rc->num_input.unit_type[0] = B_UNIT_LENGTH;

	/* get subtype of property */
	rc->subtype = RNA_property_subtype(rc->prop);
	if (!ELEM(rc->subtype, PROP_NONE, PROP_DISTANCE, PROP_FACTOR, PROP_PERCENTAGE, PROP_ANGLE, PROP_PIXEL)) {
		BKE_report(op->reports, RPT_ERROR, "Property must be a none, distance, factor, percentage, angle, or pixel");
		MEM_freeN(rc);
		return OPERATOR_CANCELLED;
	}

	rc->current_value = rc->initial_value;
	radial_control_set_initial_mouse(rc, event);
	radial_control_set_tex(rc);

	/* temporarily disable other paint cursors */
	wm = CTX_wm_manager(C);
	rc->orig_paintcursors = wm->paintcursors;
	BLI_listbase_clear(&wm->paintcursors);

	/* add radial control paint cursor */
	rc->cursor = WM_paint_cursor_activate(wm, op->type->poll,
	                                      radial_control_paint_cursor, rc);

	WM_event_add_modal_handler(C, op);

	return OPERATOR_RUNNING_MODAL;
}

static void radial_control_set_value(RadialControl *rc, float val)
{
	switch (rc->type) {
		case PROP_INT:
			RNA_property_int_set(&rc->ptr, rc->prop, val);
			break;
		case PROP_FLOAT:
			RNA_property_float_set(&rc->ptr, rc->prop, val);
			break;
		default:
			break;
	}
}

static void radial_control_cancel(bContext *C, wmOperator *op)
{
	RadialControl *rc = op->customdata;
	wmWindowManager *wm = CTX_wm_manager(C);
	ScrArea *sa = CTX_wm_area(C);

	if (rc->dial) {
		MEM_freeN(rc->dial);
		rc->dial = NULL;
	}

	ED_area_status_text(sa, NULL);

	WM_paint_cursor_end(wm, rc->cursor);

	/* restore original paint cursors */
	wm->paintcursors = rc->orig_paintcursors;

	/* not sure if this is a good notifier to use;
	 * intended purpose is to update the UI so that the
	 * new value is displayed in sliders/numfields */
	WM_event_add_notifier(C, NC_WINDOW, NULL);

	glDeleteTextures(1, &rc->gltex);

	MEM_freeN(rc);
}

static int radial_control_modal(bContext *C, wmOperator *op, const wmEvent *event)
{
	RadialControl *rc = op->customdata;
	float new_value, dist = 0.0f, zoom[2];
	float delta[2], ret = OPERATOR_RUNNING_MODAL;
	bool snap;
	float angle_precision = 0.0f;
	const bool has_numInput = hasNumInput(&rc->num_input);
	bool handled = false;
	float numValue;
	/* TODO: fix hardcoded events */

	snap = event->ctrl != 0;

	/* Modal numinput active, try to handle numeric inputs first... */
	if (event->val == KM_PRESS && has_numInput && handleNumInput(C, &rc->num_input, event)) {
		handled = true;
		applyNumInput(&rc->num_input, &numValue);

		if (rc->subtype == PROP_ANGLE) {
			numValue = DEG2RADF(numValue);
			numValue = fmod(numValue, 2.0f * (float)M_PI);
			if (numValue < 0.0f)
				numValue += 2.0f * (float)M_PI;
		}

		CLAMP(numValue, rc->min_value, rc->max_value);
		new_value = numValue;

		radial_control_set_value(rc, new_value);
		rc->current_value = new_value;
		radial_control_update_header(op, C);
		return OPERATOR_RUNNING_MODAL;
	}
	else {
		handled = false;
		switch (event->type) {
			case ESCKEY:
			case RIGHTMOUSE:
				/* canceled; restore original value */
				radial_control_set_value(rc, rc->initial_value);
				ret = OPERATOR_CANCELLED;
				break;

			case LEFTMOUSE:
			case PADENTER:
			case RETKEY:
				/* done; value already set */
				RNA_property_update(C, &rc->ptr, rc->prop);
				ret = OPERATOR_FINISHED;
				break;

			case MOUSEMOVE:
				if (!has_numInput) {
					if (rc->slow_mode) {
						if (rc->subtype == PROP_ANGLE) {
							float position[2] = {event->x, event->y};

							/* calculate the initial angle here first */
							delta[0] = rc->initial_mouse[0] - rc->slow_mouse[0];
							delta[1] = rc->initial_mouse[1] - rc->slow_mouse[1];

							/* precision angle gets calculated from dial and gets added later */
							angle_precision = -0.1f * BLI_dial_angle(rc->dial, position);
						}
						else {
							delta[0] = rc->initial_mouse[0] - rc->slow_mouse[0];
							delta[1] = rc->initial_mouse[1] - rc->slow_mouse[1];

							if (rc->zoom_prop) {
								RNA_property_float_get_array(&rc->zoom_ptr, rc->zoom_prop, zoom);
								delta[0] /= zoom[0];
								delta[1] /= zoom[1];
							}

							dist = len_v2(delta);

							delta[0] = event->x - rc->slow_mouse[0];
							delta[1] = event->y - rc->slow_mouse[1];

							if (rc->zoom_prop) {
								delta[0] /= zoom[0];
								delta[1] /= zoom[1];
							}

							dist = dist + 0.1f * (delta[0] + delta[1]);
						}
					}
					else {
						delta[0] = rc->initial_mouse[0] - event->x;
						delta[1] = rc->initial_mouse[1] - event->y;

						if (rc->zoom_prop) {
							RNA_property_float_get_array(&rc->zoom_ptr, rc->zoom_prop, zoom);
							delta[0] /= zoom[0];
							delta[1] /= zoom[1];
						}

						dist = len_v2(delta);
					}

					/* calculate new value and apply snapping  */
					switch (rc->subtype) {
						case PROP_NONE:
						case PROP_DISTANCE:
						case PROP_PIXEL:
							new_value = dist;
							if (snap) new_value = ((int)new_value + 5) / 10 * 10;
							break;
						case PROP_PERCENTAGE:
							new_value = ((dist - WM_RADIAL_CONTROL_DISPLAY_MIN_SIZE) / WM_RADIAL_CONTROL_DISPLAY_WIDTH) * 100.0f;
							if (snap) new_value = ((int)(new_value + 2.5f)) / 5 * 5;
							break;
						case PROP_FACTOR:
							new_value = (WM_RADIAL_CONTROL_DISPLAY_SIZE - dist) / WM_RADIAL_CONTROL_DISPLAY_WIDTH;
							if (snap) new_value = ((int)ceil(new_value * 10.f) * 10.0f) / 100.f;
							break;
						case PROP_ANGLE:
							new_value = atan2f(delta[1], delta[0]) + (float)M_PI + angle_precision;
							new_value = fmod(new_value, 2.0f * (float)M_PI);
							if (new_value < 0.0f)
								new_value += 2.0f * (float)M_PI;
							if (snap) new_value = DEG2RADF(((int)RAD2DEGF(new_value) + 5) / 10 * 10);
							break;
						default:
							new_value = dist; /* dummy value, should this ever happen? - campbell */
							break;
					}

					/* clamp and update */
					CLAMP(new_value, rc->min_value, rc->max_value);
					radial_control_set_value(rc, new_value);
					rc->current_value = new_value;
					handled = true;
					break;
				}
				break;

			case LEFTSHIFTKEY:
			case RIGHTSHIFTKEY:
			{
				if (event->val == KM_PRESS) {
					rc->slow_mouse[0] = event->x;
					rc->slow_mouse[1] = event->y;
					rc->slow_mode = true;
					if (rc->subtype == PROP_ANGLE) {
						float initial_position[2] = {UNPACK2(rc->initial_mouse)};
						float current_position[2] = {UNPACK2(rc->slow_mouse)};
						rc->dial = BLI_dial_initialize(initial_position, 0.0f);
						/* immediately set the position to get a an initial direction */
						BLI_dial_angle(rc->dial, current_position);
					}
					handled = true;
				}
				if (event->val == KM_RELEASE) {
					rc->slow_mode = false;
					handled = true;
					if (rc->dial) {
						MEM_freeN(rc->dial);
						rc->dial = NULL;
					}
				}
				break;
			}
		}

		/* Modal numinput inactive, try to handle numeric inputs last... */
		if (!handled && event->val == KM_PRESS && handleNumInput(C, &rc->num_input, event)) {
			applyNumInput(&rc->num_input, &numValue);

			if (rc->subtype == PROP_ANGLE) {
				numValue = DEG2RADF(numValue);
				numValue = fmod(numValue, 2.0f * (float)M_PI);
				if (numValue < 0.0f)
					numValue += 2.0f * (float)M_PI;
			}

			CLAMP(numValue, rc->min_value, rc->max_value);
			new_value = numValue;

			radial_control_set_value(rc, new_value);

			rc->current_value = new_value;
			radial_control_update_header(op, C);
			return OPERATOR_RUNNING_MODAL;
		}
	}

	ED_region_tag_redraw(CTX_wm_region(C));
	radial_control_update_header(op, C);

	if (ret != OPERATOR_RUNNING_MODAL)
		radial_control_cancel(C, op);

	return ret;
}

static void WM_OT_radial_control(wmOperatorType *ot)
{
	ot->name = "Radial Control";
	ot->idname = "WM_OT_radial_control";
	ot->description = "Set some size property (like e.g. brush size) with mouse wheel";

	ot->invoke = radial_control_invoke;
	ot->modal = radial_control_modal;
	ot->cancel = radial_control_cancel;

	ot->flag = OPTYPE_REGISTER | OPTYPE_UNDO | OPTYPE_BLOCKING;

	/* all paths relative to the context */
	PropertyRNA *prop;
	prop = RNA_def_string(ot->srna, "data_path_primary", NULL, 0, "Primary Data Path", "Primary path of property to be set by the radial control");
	RNA_def_property_flag(prop, PROP_SKIP_SAVE);

	prop = RNA_def_string(ot->srna, "data_path_secondary", NULL, 0, "Secondary Data Path", "Secondary path of property to be set by the radial control");
	RNA_def_property_flag(prop, PROP_SKIP_SAVE);

	prop = RNA_def_string(ot->srna, "use_secondary", NULL, 0, "Use Secondary", "Path of property to select between the primary and secondary data paths");
	RNA_def_property_flag(prop, PROP_SKIP_SAVE);

	prop = RNA_def_string(ot->srna, "rotation_path", NULL, 0, "Rotation Path", "Path of property used to rotate the texture display");
	RNA_def_property_flag(prop, PROP_SKIP_SAVE);

	prop = RNA_def_string(ot->srna, "color_path", NULL, 0, "Color Path", "Path of property used to set the color of the control");
	RNA_def_property_flag(prop, PROP_SKIP_SAVE);

	prop = RNA_def_string(ot->srna, "fill_color_path", NULL, 0, "Fill Color Path", "Path of property used to set the fill color of the control");
	RNA_def_property_flag(prop, PROP_SKIP_SAVE);

	prop = RNA_def_string(ot->srna, "fill_color_override_path", NULL, 0, "Fill Color Override Path", "");
	RNA_def_property_flag(prop, PROP_SKIP_SAVE);
	prop = RNA_def_string(ot->srna, "fill_color_override_test_path", NULL, 0, "Fill Color Override Test", "");
	RNA_def_property_flag(prop, PROP_SKIP_SAVE);

	prop = RNA_def_string(ot->srna, "zoom_path", NULL, 0, "Zoom Path", "Path of property used to set the zoom level for the control");
	RNA_def_property_flag(prop, PROP_SKIP_SAVE);

	prop = RNA_def_string(ot->srna, "image_id", NULL, 0, "Image ID", "Path of ID that is used to generate an image for the control");
	RNA_def_property_flag(prop, PROP_SKIP_SAVE);

	prop = RNA_def_boolean(ot->srna, "secondary_tex", false, "Secondary Texture", "Tweak brush secondary/mask texture");
	RNA_def_property_flag(prop, PROP_SKIP_SAVE);
}

/* ************************** timer for testing ***************** */

/* uses no type defines, fully local testing function anyway... ;) */

static void redraw_timer_window_swap(bContext *C)
{
	wmWindow *win = CTX_wm_window(C);
	ScrArea *sa;
	CTX_wm_menu_set(C, NULL);

	for (sa = CTX_wm_screen(C)->areabase.first; sa; sa = sa->next)
		ED_area_tag_redraw(sa);
	wm_draw_update(C);

	CTX_wm_window_set(C, win);  /* XXX context manipulation warning! */
}

enum {
	eRTDrawRegion = 0,
	eRTDrawRegionSwap = 1,
	eRTDrawWindow = 2,
	eRTDrawWindowSwap = 3,
	eRTAnimationStep = 4,
	eRTAnimationPlay = 5,
	eRTUndo = 6,
};

static const EnumPropertyItem redraw_timer_type_items[] = {
	{eRTDrawRegion, "DRAW", 0, "Draw Region", "Draw Region"},
	{eRTDrawRegionSwap, "DRAW_SWAP", 0, "Draw Region + Swap", "Draw Region and Swap"},
	{eRTDrawWindow, "DRAW_WIN", 0, "Draw Window", "Draw Window"},
	{eRTDrawWindowSwap, "DRAW_WIN_SWAP", 0, "Draw Window + Swap", "Draw Window and Swap"},
	{eRTAnimationStep, "ANIM_STEP", 0, "Anim Step", "Animation Steps"},
	{eRTAnimationPlay, "ANIM_PLAY", 0, "Anim Play", "Animation Playback"},
	{eRTUndo, "UNDO", 0, "Undo/Redo", "Undo/Redo"},
	{0, NULL, 0, NULL, NULL}
};


static void redraw_timer_step(
        bContext *C, Main *bmain, Scene *scene,
        struct Depsgraph *depsgraph,
        wmWindow *win, ScrArea *sa, ARegion *ar,
        const int type, const int cfra)
{
	if (type == eRTDrawRegion) {
		if (ar) {
			ED_region_do_draw(C, ar);
			ar->do_draw = false;
		}
	}
	else if (type == eRTDrawRegionSwap) {
		CTX_wm_menu_set(C, NULL);

		ED_region_tag_redraw(ar);
		wm_draw_update(C);

		CTX_wm_window_set(C, win);  /* XXX context manipulation warning! */
	}
	else if (type == eRTDrawWindow) {
		bScreen *screen = WM_window_get_active_screen(win);
		ScrArea *sa_iter;

		CTX_wm_menu_set(C, NULL);

		for (sa_iter = screen->areabase.first; sa_iter; sa_iter = sa_iter->next) {
			ARegion *ar_iter;
			CTX_wm_area_set(C, sa_iter);

			for (ar_iter = sa_iter->regionbase.first; ar_iter; ar_iter = ar_iter->next) {
				if (ar_iter->visible) {
					CTX_wm_region_set(C, ar_iter);
					ED_region_do_draw(C, ar_iter);
					ar_iter->do_draw = false;
				}
			}
		}

		CTX_wm_window_set(C, win);  /* XXX context manipulation warning! */

		CTX_wm_area_set(C, sa);
		CTX_wm_region_set(C, ar);
	}
	else if (type == eRTDrawWindowSwap) {
		redraw_timer_window_swap(C);
	}
	else if (type == eRTAnimationStep) {
		scene->r.cfra += (cfra == scene->r.cfra) ? 1 : -1;
		BKE_scene_graph_update_for_newframe(depsgraph, bmain);
	}
	else if (type == eRTAnimationPlay) {
		/* play anim, return on same frame as started with */
		int tot = (scene->r.efra - scene->r.sfra) + 1;

		while (tot--) {
			/* todo, ability to escape! */
			scene->r.cfra++;
			if (scene->r.cfra > scene->r.efra)
				scene->r.cfra = scene->r.sfra;

			BKE_scene_graph_update_for_newframe(depsgraph, bmain);
			redraw_timer_window_swap(C);
		}
	}
	else { /* eRTUndo */
		ED_undo_pop(C);
		ED_undo_redo(C);
	}
}

static int redraw_timer_exec(bContext *C, wmOperator *op)
{
	Main *bmain = CTX_data_main(C);
	Scene *scene = CTX_data_scene(C);
	wmWindow *win = CTX_wm_window(C);
	ScrArea *sa = CTX_wm_area(C);
	ARegion *ar = CTX_wm_region(C);
	double time_start, time_delta;
	const int type = RNA_enum_get(op->ptr, "type");
	const int iter = RNA_int_get(op->ptr, "iterations");
	const double time_limit = (double)RNA_float_get(op->ptr, "time_limit");
	const int cfra = scene->r.cfra;
	int a, iter_steps = 0;
	const char *infostr = "";
	struct Depsgraph *depsgraph = CTX_data_depsgraph(C);

	WM_cursor_wait(1);

	time_start = PIL_check_seconds_timer();

	for (a = 0; a < iter; a++) {
		redraw_timer_step(C, bmain, scene, depsgraph, win, sa, ar, type, cfra);
		iter_steps += 1;

		if (time_limit != 0.0) {
			if ((PIL_check_seconds_timer() - time_start) > time_limit) {
				break;
			}
			a = 0;
		}
	}

	time_delta = (PIL_check_seconds_timer() - time_start) * 1000;

	RNA_enum_description(redraw_timer_type_items, type, &infostr);

	WM_cursor_wait(0);

	BKE_reportf(op->reports, RPT_WARNING,
	            "%d x %s: %.4f ms, average: %.8f ms",
	            iter_steps, infostr, time_delta, time_delta / iter_steps);

	return OPERATOR_FINISHED;
}

static void WM_OT_redraw_timer(wmOperatorType *ot)
{
	ot->name = "Redraw Timer";
	ot->idname = "WM_OT_redraw_timer";
	ot->description = "Simple redraw timer to test the speed of updating the interface";

	ot->invoke = WM_menu_invoke;
	ot->exec = redraw_timer_exec;
	ot->poll = WM_operator_winactive;

	ot->prop = RNA_def_enum(ot->srna, "type", redraw_timer_type_items, eRTDrawRegion, "Type", "");
	RNA_def_int(ot->srna, "iterations", 10, 1, INT_MAX, "Iterations", "Number of times to redraw", 1, 1000);
	RNA_def_float(ot->srna, "time_limit", 0.0, 0.0, FLT_MAX,
	              "Time Limit", "Seconds to run the test for (override iterations)", 0.0, 60.0);

}

/* ************************** memory statistics for testing ***************** */

static int memory_statistics_exec(bContext *UNUSED(C), wmOperator *UNUSED(op))
{
	MEM_printmemlist_stats();
	return OPERATOR_FINISHED;
}

static void WM_OT_memory_statistics(wmOperatorType *ot)
{
	ot->name = "Memory Statistics";
	ot->idname = "WM_OT_memory_statistics";
	ot->description = "Print memory statistics to the console";

	ot->exec = memory_statistics_exec;
}

/* *************************** Mat/tex/etc. previews generation ************* */

typedef struct PreviewsIDEnsureData {
	bContext *C;
	Scene *scene;
} PreviewsIDEnsureData;

static void previews_id_ensure(bContext *C, Scene *scene, ID *id)
{
	BLI_assert(ELEM(GS(id->name), ID_MA, ID_TE, ID_IM, ID_WO, ID_LA));

	/* Only preview non-library datablocks, lib ones do not pertain to this .blend file!
	 * Same goes for ID with no user. */
	if (!ID_IS_LINKED(id) && (id->us != 0)) {
		UI_id_icon_render(C, scene, id, false, false);
		UI_id_icon_render(C, scene, id, true, false);
	}
}

static int previews_id_ensure_callback(void *userdata, ID *UNUSED(self_id), ID **idptr, int cb_flag)
{
	if (cb_flag & IDWALK_CB_PRIVATE) {
		return IDWALK_RET_NOP;
	}

	PreviewsIDEnsureData *data = userdata;
	ID *id = *idptr;

	if (id && (id->tag & LIB_TAG_DOIT)) {
		BLI_assert(ELEM(GS(id->name), ID_MA, ID_TE, ID_IM, ID_WO, ID_LA));
		previews_id_ensure(data->C, data->scene, id);
		id->tag &= ~LIB_TAG_DOIT;
	}

	return IDWALK_RET_NOP;
}

static int previews_ensure_exec(bContext *C, wmOperator *UNUSED(op))
{
	Main *bmain = CTX_data_main(C);
	ListBase *lb[] = {&bmain->mat, &bmain->tex, &bmain->image, &bmain->world, &bmain->lamp, NULL};
	PreviewsIDEnsureData preview_id_data;
	Scene *scene;
	ID *id;
	int i;

	/* We use LIB_TAG_DOIT to check whether we have already handled a given ID or not. */
	BKE_main_id_tag_all(bmain, LIB_TAG_DOIT, false);
	for (i = 0; lb[i]; i++) {
		BKE_main_id_tag_listbase(lb[i], LIB_TAG_DOIT, true);
	}

	preview_id_data.C = C;
	for (scene = bmain->scene.first; scene; scene = scene->id.next) {
		preview_id_data.scene = scene;
		id = (ID *)scene;

		BKE_library_foreach_ID_link(NULL, id, previews_id_ensure_callback, &preview_id_data, IDWALK_RECURSE);
	}

	/* Check a last time for ID not used (fake users only, in theory), and
	 * do our best for those, using current scene... */
	for (i = 0; lb[i]; i++) {
		for (id = lb[i]->first; id; id = id->next) {
			if (id->tag & LIB_TAG_DOIT) {
				previews_id_ensure(C, NULL, id);
				id->tag &= ~LIB_TAG_DOIT;
			}
		}
	}

	return OPERATOR_FINISHED;
}

static void WM_OT_previews_ensure(wmOperatorType *ot)
{
	ot->name = "Refresh Data-Block Previews";
	ot->idname = "WM_OT_previews_ensure";
	ot->description = "Ensure data-block previews are available and up-to-date "
	                  "(to be saved in .blend file, only for some types like materials, textures, etc.)";

	ot->exec = previews_ensure_exec;
}

/* *************************** Datablocks previews clear ************* */

/* Only types supporting previews currently. */
static const EnumPropertyItem preview_id_type_items[] = {
    {FILTER_ID_SCE, "SCENE", 0, "Scenes", ""},
    {FILTER_ID_GR, "GROUP", 0, "Groups", ""},
    {FILTER_ID_OB, "OBJECT", 0, "Objects", ""},
    {FILTER_ID_MA, "MATERIAL", 0, "Materials", ""},
    {FILTER_ID_LA, "LIGHT", 0, "Lights", ""},
    {FILTER_ID_WO, "WORLD", 0, "Worlds", ""},
    {FILTER_ID_TE, "TEXTURE", 0, "Textures", ""},
    {FILTER_ID_IM, "IMAGE", 0, "Images", ""},
#if 0  /* XXX TODO */
    {FILTER_ID_BR, "BRUSH", 0, "Brushes", ""},
#endif
    {0, NULL, 0, NULL, NULL}
};

static int previews_clear_exec(bContext *C, wmOperator *op)
{
	Main *bmain = CTX_data_main(C);
	ListBase *lb[] = {&bmain->object, &bmain->collection,
	                  &bmain->mat, &bmain->world, &bmain->lamp, &bmain->tex, &bmain->image, NULL};
	int i;

	const int id_filters = RNA_enum_get(op->ptr, "id_type");

	for (i = 0; lb[i]; i++) {
		ID *id = lb[i]->first;

		if (!id) continue;

//		printf("%s: %d, %d, %d -> %d\n", id->name, GS(id->name), BKE_idcode_to_idfilter(GS(id->name)),
//		                                 id_filters, BKE_idcode_to_idfilter(GS(id->name)) & id_filters);

		if (!id || !(BKE_idcode_to_idfilter(GS(id->name)) & id_filters)) {
			continue;
		}

		for (; id; id = id->next) {
			PreviewImage *prv_img = BKE_previewimg_id_ensure(id);

			BKE_previewimg_clear(prv_img);
		}
	}

	return OPERATOR_FINISHED;
}

static void WM_OT_previews_clear(wmOperatorType *ot)
{
	ot->name = "Clear Data-Block Previews";
	ot->idname = "WM_OT_previews_clear";
	ot->description = "Clear data-block previews (only for some types like objects, materials, textures, etc.)";

	ot->exec = previews_clear_exec;
	ot->invoke = WM_menu_invoke;

	ot->prop = RNA_def_enum_flag(ot->srna, "id_type", preview_id_type_items,
	                             FILTER_ID_SCE | FILTER_ID_OB | FILTER_ID_GR |
	                             FILTER_ID_MA | FILTER_ID_LA | FILTER_ID_WO | FILTER_ID_TE | FILTER_ID_IM,
	                             "Data-Block Type", "Which data-block previews to clear");
}

/* *************************** Doc from UI ************* */

static int doc_view_manual_ui_context_exec(bContext *C, wmOperator *UNUSED(op))
{
	PointerRNA ptr_props;
	char buf[512];
	short retval = OPERATOR_CANCELLED;

	if (UI_but_online_manual_id_from_active(C, buf, sizeof(buf))) {
		WM_operator_properties_create(&ptr_props, "WM_OT_doc_view_manual");
		RNA_string_set(&ptr_props, "doc_id", buf);

		retval = WM_operator_name_call_ptr(
		        C, WM_operatortype_find("WM_OT_doc_view_manual", false),
		        WM_OP_EXEC_DEFAULT, &ptr_props);

		WM_operator_properties_free(&ptr_props);
	}

	return retval;
}

static void WM_OT_doc_view_manual_ui_context(wmOperatorType *ot)
{
	/* identifiers */
	ot->name = "View Online Manual";
	ot->idname = "WM_OT_doc_view_manual_ui_context";
	ot->description = "View a context based online manual in a web browser";

	/* callbacks */
	ot->poll = ED_operator_regionactive;
	ot->exec = doc_view_manual_ui_context_exec;
}

/* ******************************************************* */
/* toggle 3D for current window, turning it fullscreen if needed */
static void WM_OT_stereo3d_set(wmOperatorType *ot)
{
	PropertyRNA *prop;

	ot->name = "Set Stereo 3D";
	ot->idname = "WM_OT_set_stereo_3d";
	ot->description = "Toggle 3D stereo support for current window (or change the display mode)";

	ot->exec = wm_stereo3d_set_exec;
	ot->invoke = wm_stereo3d_set_invoke;
	ot->poll = WM_operator_winactive;
	ot->ui = wm_stereo3d_set_draw;
	ot->check = wm_stereo3d_set_check;
	ot->cancel = wm_stereo3d_set_cancel;

	prop = RNA_def_enum(ot->srna, "display_mode", rna_enum_stereo3d_display_items, S3D_DISPLAY_ANAGLYPH, "Display Mode", "");
	RNA_def_property_flag(prop, PROP_SKIP_SAVE);
	prop = RNA_def_enum(ot->srna, "anaglyph_type", rna_enum_stereo3d_anaglyph_type_items, S3D_ANAGLYPH_REDCYAN, "Anaglyph Type", "");
	RNA_def_property_flag(prop, PROP_SKIP_SAVE);
	prop = RNA_def_enum(ot->srna, "interlace_type", rna_enum_stereo3d_interlace_type_items, S3D_INTERLACE_ROW, "Interlace Type", "");
	RNA_def_property_flag(prop, PROP_SKIP_SAVE);
	prop = RNA_def_boolean(ot->srna, "use_interlace_swap", false, "Swap Left/Right",
	                       "Swap left and right stereo channels");
	RNA_def_property_flag(prop, PROP_SKIP_SAVE);
	prop = RNA_def_boolean(ot->srna, "use_sidebyside_crosseyed", false, "Cross-Eyed",
	                       "Right eye should see left image and vice-versa");
	RNA_def_property_flag(prop, PROP_SKIP_SAVE);
}

void wm_operatortypes_register(void)
{
	WM_operatortype_append(WM_OT_window_close);
	WM_operatortype_append(WM_OT_window_new);
	WM_operatortype_append(WM_OT_window_new_main);
	WM_operatortype_append(WM_OT_read_history);
	WM_operatortype_append(WM_OT_read_homefile);
	WM_operatortype_append(WM_OT_read_factory_settings);
	WM_operatortype_append(WM_OT_save_homefile);
	WM_operatortype_append(WM_OT_save_userpref);
	WM_operatortype_append(WM_OT_save_workspace_file);
	WM_operatortype_append(WM_OT_userpref_autoexec_path_add);
	WM_operatortype_append(WM_OT_userpref_autoexec_path_remove);
	WM_operatortype_append(WM_OT_window_fullscreen_toggle);
	WM_operatortype_append(WM_OT_quit_blender);
	WM_operatortype_append(WM_OT_open_mainfile);
	WM_operatortype_append(WM_OT_revert_mainfile);
	WM_operatortype_append(WM_OT_link);
	WM_operatortype_append(WM_OT_append);
	WM_operatortype_append(WM_OT_lib_relocate);
	WM_operatortype_append(WM_OT_lib_reload);
	WM_operatortype_append(WM_OT_recover_last_session);
	WM_operatortype_append(WM_OT_recover_auto_save);
	WM_operatortype_append(WM_OT_save_as_mainfile);
	WM_operatortype_append(WM_OT_save_mainfile);
	WM_operatortype_append(WM_OT_redraw_timer);
	WM_operatortype_append(WM_OT_memory_statistics);
	WM_operatortype_append(WM_OT_debug_menu);
	WM_operatortype_append(WM_OT_operator_defaults);
	WM_operatortype_append(WM_OT_splash);
	WM_operatortype_append(WM_OT_search_menu);
	WM_operatortype_append(WM_OT_call_menu);
	WM_operatortype_append(WM_OT_call_menu_pie);
	WM_operatortype_append(WM_OT_call_panel);
	WM_operatortype_append(WM_OT_radial_control);
	WM_operatortype_append(WM_OT_stereo3d_set);
#if defined(WIN32)
	WM_operatortype_append(WM_OT_console_toggle);
#endif
	WM_operatortype_append(WM_OT_previews_ensure);
	WM_operatortype_append(WM_OT_previews_clear);
	WM_operatortype_append(WM_OT_doc_view_manual_ui_context);

	/* gizmos */
	WM_operatortype_append(GIZMOGROUP_OT_gizmo_select);
	WM_operatortype_append(GIZMOGROUP_OT_gizmo_tweak);
}

/* circleselect-like modal operators */
static void gesture_circle_modal_keymap(wmKeyConfig *keyconf)
{
	static const EnumPropertyItem modal_items[] = {
		{GESTURE_MODAL_CANCEL,  "CANCEL", 0, "Cancel", ""},
		{GESTURE_MODAL_CONFIRM, "CONFIRM", 0, "Confirm", ""},
		{GESTURE_MODAL_CIRCLE_ADD, "ADD", 0, "Add", ""},
		{GESTURE_MODAL_CIRCLE_SUB, "SUBTRACT", 0, "Subtract", ""},
		{GESTURE_MODAL_CIRCLE_SIZE, "SIZE", 0, "Size", ""},

		{GESTURE_MODAL_SELECT,  "SELECT", 0, "Select", ""},
		{GESTURE_MODAL_DESELECT, "DESELECT", 0, "DeSelect", ""},
		{GESTURE_MODAL_NOP, "NOP", 0, "No Operation", ""},

		{0, NULL, 0, NULL, NULL}
	};

	/* WARNING - name is incorrect, use for non-3d views */
	wmKeyMap *keymap = WM_modalkeymap_get(keyconf, "View3D Gesture Circle");

	/* this function is called for each spacetype, only needs to add map once */
	if (keymap && keymap->modal_items) return;

	keymap = WM_modalkeymap_add(keyconf, "View3D Gesture Circle", modal_items);

	/* items for modal map */
	WM_modalkeymap_add_item(keymap, ESCKEY,    KM_PRESS, KM_ANY, 0, GESTURE_MODAL_CANCEL);
	WM_modalkeymap_add_item(keymap, RIGHTMOUSE, KM_ANY, KM_ANY, 0, GESTURE_MODAL_CANCEL);

	WM_modalkeymap_add_item(keymap, RETKEY, KM_PRESS, KM_ANY, 0, GESTURE_MODAL_CONFIRM);
	WM_modalkeymap_add_item(keymap, PADENTER, KM_PRESS, 0, 0, GESTURE_MODAL_CONFIRM);

	WM_modalkeymap_add_item(keymap, LEFTMOUSE, KM_PRESS, 0, 0, GESTURE_MODAL_SELECT);

	/* Note: use 'KM_ANY' for release, so the circle exits on any mouse release,
	 * this is needed when circle select is activated as a tool. */

	/* left mouse shift for deselect too */
	WM_modalkeymap_add_item(keymap, LEFTMOUSE, KM_PRESS, KM_SHIFT, 0, GESTURE_MODAL_DESELECT);
	WM_modalkeymap_add_item(keymap, LEFTMOUSE, KM_RELEASE, KM_ANY, 0, GESTURE_MODAL_NOP);

	WM_modalkeymap_add_item(keymap, MIDDLEMOUSE, KM_PRESS, 0, 0, GESTURE_MODAL_DESELECT); //  default 2.4x
	WM_modalkeymap_add_item(keymap, MIDDLEMOUSE, KM_RELEASE, KM_ANY, 0, GESTURE_MODAL_NOP); //  default 2.4x

	WM_modalkeymap_add_item(keymap, WHEELUPMOUSE, KM_PRESS, 0, 0, GESTURE_MODAL_CIRCLE_SUB);
	WM_modalkeymap_add_item(keymap, PADMINUS, KM_PRESS, 0, 0, GESTURE_MODAL_CIRCLE_SUB);
	WM_modalkeymap_add_item(keymap, WHEELDOWNMOUSE, KM_PRESS, 0, 0, GESTURE_MODAL_CIRCLE_ADD);
	WM_modalkeymap_add_item(keymap, PADPLUSKEY, KM_PRESS, 0, 0, GESTURE_MODAL_CIRCLE_ADD);
	WM_modalkeymap_add_item(keymap, MOUSEPAN, 0, 0, 0, GESTURE_MODAL_CIRCLE_SIZE);

	/* assign map to operators */
	WM_modalkeymap_assign(keymap, "VIEW3D_OT_select_circle");
	WM_modalkeymap_assign(keymap, "UV_OT_circle_select");
	WM_modalkeymap_assign(keymap, "CLIP_OT_select_circle");
	WM_modalkeymap_assign(keymap, "MASK_OT_select_circle");
	WM_modalkeymap_assign(keymap, "NODE_OT_select_circle");
	WM_modalkeymap_assign(keymap, "GPENCIL_OT_select_circle");
	WM_modalkeymap_assign(keymap, "GRAPH_OT_select_circle");
	WM_modalkeymap_assign(keymap, "ACTION_OT_select_circle");

}

/* straight line modal operators */
static void gesture_straightline_modal_keymap(wmKeyConfig *keyconf)
{
	static const EnumPropertyItem modal_items[] = {
		{GESTURE_MODAL_CANCEL,  "CANCEL", 0, "Cancel", ""},
		{GESTURE_MODAL_SELECT,  "SELECT", 0, "Select", ""},
		{GESTURE_MODAL_BEGIN,   "BEGIN", 0, "Begin", ""},
		{0, NULL, 0, NULL, NULL}
	};

	wmKeyMap *keymap = WM_modalkeymap_get(keyconf, "Gesture Straight Line");

	/* this function is called for each spacetype, only needs to add map once */
	if (keymap && keymap->modal_items) return;

	keymap = WM_modalkeymap_add(keyconf, "Gesture Straight Line", modal_items);

	/* items for modal map */
	WM_modalkeymap_add_item(keymap, ESCKEY,    KM_PRESS, KM_ANY, 0, GESTURE_MODAL_CANCEL);
	WM_modalkeymap_add_item(keymap, RIGHTMOUSE, KM_ANY, KM_ANY, 0, GESTURE_MODAL_CANCEL);

	WM_modalkeymap_add_item(keymap, LEFTMOUSE, KM_PRESS, 0, 0, GESTURE_MODAL_BEGIN);
	WM_modalkeymap_add_item(keymap, LEFTMOUSE, KM_RELEASE, KM_ANY, 0, GESTURE_MODAL_SELECT);

	/* assign map to operators */
	WM_modalkeymap_assign(keymap, "IMAGE_OT_sample_line");
	WM_modalkeymap_assign(keymap, "PAINT_OT_weight_gradient");
	WM_modalkeymap_assign(keymap, "MESH_OT_bisect");
}


/* borderselect-like modal operators */
static void gesture_border_modal_keymap(wmKeyConfig *keyconf)
{
	static const EnumPropertyItem modal_items[] = {
		{GESTURE_MODAL_CANCEL,  "CANCEL", 0, "Cancel", ""},
		{GESTURE_MODAL_SELECT,  "SELECT", 0, "Select", ""},
		{GESTURE_MODAL_DESELECT, "DESELECT", 0, "DeSelect", ""},
		{GESTURE_MODAL_BEGIN,   "BEGIN", 0, "Begin", ""},
		{0, NULL, 0, NULL, NULL}
	};

	wmKeyMap *keymap = WM_modalkeymap_get(keyconf, "Gesture Border");

	/* this function is called for each spacetype, only needs to add map once */
	if (keymap && keymap->modal_items) return;

	keymap = WM_modalkeymap_add(keyconf, "Gesture Border", modal_items);

	/* items for modal map */
	WM_modalkeymap_add_item(keymap, ESCKEY,    KM_PRESS, KM_ANY, 0, GESTURE_MODAL_CANCEL);

	/* Note: cancel only on press otherwise you cannot map this to RMB-gesture */
	WM_modalkeymap_add_item(keymap, RIGHTMOUSE, KM_PRESS, KM_ANY, 0, GESTURE_MODAL_CANCEL);
	WM_modalkeymap_add_item(keymap, RIGHTMOUSE, KM_RELEASE, KM_ANY, 0, GESTURE_MODAL_SELECT);

	/* allow shift leftclick for deselect too */
	WM_modalkeymap_add_item(keymap, LEFTMOUSE, KM_PRESS, KM_SHIFT, 0, GESTURE_MODAL_BEGIN);
	WM_modalkeymap_add_item(keymap, LEFTMOUSE, KM_RELEASE, KM_SHIFT, 0, GESTURE_MODAL_DESELECT);

	/* any unhandled leftclick release handles select */
	WM_modalkeymap_add_item(keymap, LEFTMOUSE, KM_PRESS, 0, 0, GESTURE_MODAL_BEGIN);
	WM_modalkeymap_add_item(keymap, LEFTMOUSE, KM_RELEASE, KM_ANY, 0, GESTURE_MODAL_SELECT);

	WM_modalkeymap_add_item(keymap, MIDDLEMOUSE, KM_PRESS, 0, 0, GESTURE_MODAL_BEGIN);
	WM_modalkeymap_add_item(keymap, MIDDLEMOUSE, KM_RELEASE, 0, 0, GESTURE_MODAL_DESELECT);

	/* assign map to operators */
	WM_modalkeymap_assign(keymap, "ACTION_OT_select_border");
	WM_modalkeymap_assign(keymap, "ANIM_OT_channels_select_border");
	WM_modalkeymap_assign(keymap, "ANIM_OT_previewrange_set");
	WM_modalkeymap_assign(keymap, "INFO_OT_select_border");
	WM_modalkeymap_assign(keymap, "FILE_OT_select_border");
	WM_modalkeymap_assign(keymap, "GRAPH_OT_select_border");
	WM_modalkeymap_assign(keymap, "MARKER_OT_select_border");
	WM_modalkeymap_assign(keymap, "NLA_OT_select_border");
	WM_modalkeymap_assign(keymap, "NODE_OT_select_border");
	WM_modalkeymap_assign(keymap, "NODE_OT_viewer_border");
	WM_modalkeymap_assign(keymap, "PAINT_OT_hide_show");
	WM_modalkeymap_assign(keymap, "OUTLINER_OT_select_border");
//	WM_modalkeymap_assign(keymap, "SCREEN_OT_border_select"); // template
	WM_modalkeymap_assign(keymap, "SEQUENCER_OT_select_border");
	WM_modalkeymap_assign(keymap, "SEQUENCER_OT_view_ghost_border");
	WM_modalkeymap_assign(keymap, "UV_OT_select_border");
	WM_modalkeymap_assign(keymap, "CLIP_OT_select_border");
	WM_modalkeymap_assign(keymap, "CLIP_OT_graph_select_border");
	WM_modalkeymap_assign(keymap, "MASK_OT_select_border");
	WM_modalkeymap_assign(keymap, "VIEW2D_OT_zoom_border");
	WM_modalkeymap_assign(keymap, "VIEW3D_OT_clip_border");
	WM_modalkeymap_assign(keymap, "VIEW3D_OT_render_border");
	WM_modalkeymap_assign(keymap, "VIEW3D_OT_select_border");
	WM_modalkeymap_assign(keymap, "VIEW3D_OT_zoom_border"); /* XXX TODO: zoom border should perhaps map rightmouse to zoom out instead of in+cancel */
	WM_modalkeymap_assign(keymap, "IMAGE_OT_render_border");
	WM_modalkeymap_assign(keymap, "IMAGE_OT_view_zoom_border");
	WM_modalkeymap_assign(keymap, "GPENCIL_OT_select_border");
}

/* zoom to border modal operators */
static void gesture_zoom_border_modal_keymap(wmKeyConfig *keyconf)
{
	static const EnumPropertyItem modal_items[] = {
		{GESTURE_MODAL_CANCEL, "CANCEL", 0, "Cancel", ""},
		{GESTURE_MODAL_IN,  "IN", 0, "In", ""},
		{GESTURE_MODAL_OUT, "OUT", 0, "Out", ""},
		{GESTURE_MODAL_BEGIN, "BEGIN", 0, "Begin", ""},
		{0, NULL, 0, NULL, NULL}
	};

	wmKeyMap *keymap = WM_modalkeymap_get(keyconf, "Gesture Zoom Border");

	/* this function is called for each spacetype, only needs to add map once */
	if (keymap && keymap->modal_items) return;

	keymap = WM_modalkeymap_add(keyconf, "Gesture Zoom Border", modal_items);

	/* items for modal map */
	WM_modalkeymap_add_item(keymap, ESCKEY,    KM_PRESS, KM_ANY, 0, GESTURE_MODAL_CANCEL);
	WM_modalkeymap_add_item(keymap, RIGHTMOUSE, KM_ANY, KM_ANY, 0, GESTURE_MODAL_CANCEL);

	WM_modalkeymap_add_item(keymap, LEFTMOUSE, KM_PRESS, 0, 0, GESTURE_MODAL_BEGIN);
	WM_modalkeymap_add_item(keymap, LEFTMOUSE, KM_RELEASE, 0, 0, GESTURE_MODAL_IN);

	WM_modalkeymap_add_item(keymap, MIDDLEMOUSE, KM_PRESS, 0, 0, GESTURE_MODAL_BEGIN);
	WM_modalkeymap_add_item(keymap, MIDDLEMOUSE, KM_RELEASE, 0, 0, GESTURE_MODAL_OUT);

	/* assign map to operators */
	WM_modalkeymap_assign(keymap, "VIEW2D_OT_zoom_border");
	WM_modalkeymap_assign(keymap, "VIEW3D_OT_zoom_border");
	WM_modalkeymap_assign(keymap, "IMAGE_OT_view_zoom_border");
}

/* default keymap for windows and screens, only call once per WM */
void wm_window_keymap(wmKeyConfig *keyconf)
{
	wmKeyMap *keymap = WM_keymap_find(keyconf, "Window", 0, 0);
	wmKeyMapItem *kmi;

	/* note, this doesn't replace existing keymap items */
#ifdef USE_WM_KEYMAP_27X
	WM_keymap_verify_item(keymap, "WM_OT_window_new", WKEY, KM_PRESS, KM_CTRL | KM_ALT, 0);
#endif

#ifdef __APPLE__
	WM_keymap_add_item(keymap, "WM_OT_read_homefile", NKEY, KM_PRESS, KM_OSKEY, 0);
	WM_keymap_add_menu(keymap, "INFO_MT_file_open_recent", OKEY, KM_PRESS, KM_SHIFT | KM_OSKEY, 0);
	WM_keymap_add_item(keymap, "WM_OT_open_mainfile", OKEY, KM_PRESS, KM_OSKEY, 0);
	WM_keymap_add_item(keymap, "WM_OT_save_mainfile", SKEY, KM_PRESS, KM_OSKEY, 0);
	WM_keymap_add_item(keymap, "WM_OT_save_as_mainfile", SKEY, KM_PRESS, KM_SHIFT | KM_OSKEY, 0);
	WM_keymap_add_item(keymap, "WM_OT_quit_blender", QKEY, KM_PRESS, KM_OSKEY, 0);
#endif
	WM_keymap_add_item(keymap, "WM_OT_read_homefile", NKEY, KM_PRESS, KM_CTRL, 0);
#ifdef USE_WM_KEYMAP_27X
	WM_keymap_add_item(keymap, "WM_OT_save_homefile", UKEY, KM_PRESS, KM_CTRL, 0);
#endif
	WM_keymap_add_menu(keymap, "INFO_MT_file_open_recent", OKEY, KM_PRESS, KM_SHIFT | KM_CTRL, 0);
	WM_keymap_add_item(keymap, "WM_OT_open_mainfile", OKEY, KM_PRESS, KM_CTRL, 0);
#ifdef USE_WM_KEYMAP_27X
	WM_keymap_add_item(keymap, "WM_OT_open_mainfile", F1KEY, KM_PRESS, 0, 0);
	WM_keymap_add_item(keymap, "WM_OT_link", OKEY, KM_PRESS, KM_CTRL | KM_ALT, 0);
	WM_keymap_add_item(keymap, "WM_OT_append", F1KEY, KM_PRESS, KM_SHIFT, 0);
#endif

	WM_keymap_add_item(keymap, "WM_OT_save_mainfile", SKEY, KM_PRESS, KM_CTRL, 0);
#ifdef USE_WM_KEYMAP_27X
	WM_keymap_add_item(keymap, "WM_OT_save_mainfile", WKEY, KM_PRESS, KM_CTRL, 0);
#endif
	WM_keymap_add_item(keymap, "WM_OT_save_as_mainfile", SKEY, KM_PRESS, KM_SHIFT | KM_CTRL, 0);
#ifdef USE_WM_KEYMAP_27X
	WM_keymap_add_item(keymap, "WM_OT_save_as_mainfile", F2KEY, KM_PRESS, 0, 0);
	kmi = WM_keymap_add_item(keymap, "WM_OT_save_as_mainfile", SKEY, KM_PRESS, KM_ALT | KM_CTRL, 0);
	RNA_boolean_set(kmi->ptr, "copy", true);

	WM_keymap_verify_item(keymap, "WM_OT_window_fullscreen_toggle", F11KEY, KM_PRESS, KM_ALT, 0);
#endif

	WM_keymap_add_item(keymap, "WM_OT_quit_blender", QKEY, KM_PRESS, KM_CTRL, 0);

	/* F-Keys are a hassle on some macos systems. */
#ifdef __APPLE__
	WM_keymap_add_item(keymap, "WM_OT_search_menu", FKEY, KM_PRESS, KM_OSKEY, 0);
#endif

#ifdef USE_WM_KEYMAP_27X
	WM_keymap_add_item(keymap, "WM_OT_doc_view_manual_ui_context", F1KEY, KM_PRESS, KM_ALT, 0);

	/* debug/testing */
	WM_keymap_verify_item(keymap, "WM_OT_redraw_timer", TKEY, KM_PRESS, KM_ALT | KM_CTRL, 0);
	WM_keymap_verify_item(keymap, "WM_OT_debug_menu", DKEY, KM_PRESS, KM_ALT | KM_CTRL, 0);
#else
	WM_keymap_add_item(keymap, "WM_OT_doc_view_manual_ui_context", F1KEY, KM_PRESS, 0, 0);
	WM_keymap_add_menu(keymap, "TOPBAR_MT_file_specials", F2KEY, KM_PRESS, 0, 0);
	WM_keymap_add_item(keymap, "WM_OT_search_menu", F3KEY, KM_PRESS, 0, 0);
	WM_keymap_add_menu(keymap, "TOPBAR_MT_window_specials", F4KEY, KM_PRESS, 0, 0);
#endif

	/* menus that can be accessed anywhere in blender */
	WM_keymap_add_menu(keymap, "SCREEN_MT_user_menu", QKEY, KM_PRESS, 0, 0);

#ifdef WITH_INPUT_NDOF
	WM_keymap_add_menu(keymap, "USERPREF_MT_ndof_settings", NDOF_BUTTON_MENU, KM_PRESS, 0, 0);
#endif

	WM_keymap_add_item(keymap, "WM_OT_toolbar", SPACEKEY, KM_PRESS, 0, 0);

	/* Space switching */
	kmi = WM_keymap_add_item(keymap, "WM_OT_context_set_enum", F3KEY, KM_PRESS, KM_SHIFT, 0);
	RNA_string_set(kmi->ptr, "data_path", "area.type");
	RNA_string_set(kmi->ptr, "value", "NODE_EDITOR");

	kmi = WM_keymap_add_item(keymap, "WM_OT_context_set_enum", F4KEY, KM_PRESS, KM_SHIFT, 0); /* new in 2.5x, was data browser */
	RNA_string_set(kmi->ptr, "data_path", "area.type");
	RNA_string_set(kmi->ptr, "value", "CONSOLE");

	kmi = WM_keymap_add_item(keymap, "WM_OT_context_set_enum", F5KEY, KM_PRESS, KM_SHIFT, 0);
	RNA_string_set(kmi->ptr, "data_path", "area.type");
	RNA_string_set(kmi->ptr, "value", "VIEW_3D");

	kmi = WM_keymap_add_item(keymap, "WM_OT_context_set_enum", F6KEY, KM_PRESS, KM_SHIFT, 0);
	RNA_string_set(kmi->ptr, "data_path", "area.type");
	RNA_string_set(kmi->ptr, "value", "GRAPH_EDITOR");

	kmi = WM_keymap_add_item(keymap, "WM_OT_context_set_enum", F7KEY, KM_PRESS, KM_SHIFT, 0);
	RNA_string_set(kmi->ptr, "data_path", "area.type");
	RNA_string_set(kmi->ptr, "value", "PROPERTIES");

	kmi = WM_keymap_add_item(keymap, "WM_OT_context_set_enum", F8KEY, KM_PRESS, KM_SHIFT, 0);
	RNA_string_set(kmi->ptr, "data_path", "area.type");
	RNA_string_set(kmi->ptr, "value", "SEQUENCE_EDITOR");

	kmi = WM_keymap_add_item(keymap, "WM_OT_context_set_enum", F9KEY, KM_PRESS, KM_SHIFT, 0);
	RNA_string_set(kmi->ptr, "data_path", "area.type");
	RNA_string_set(kmi->ptr, "value", "OUTLINER");

	kmi = WM_keymap_add_item(keymap, "WM_OT_context_set_enum", F10KEY, KM_PRESS, KM_SHIFT, 0);
	RNA_string_set(kmi->ptr, "data_path", "area.type");
	RNA_string_set(kmi->ptr, "value", "IMAGE_EDITOR");

	kmi = WM_keymap_add_item(keymap, "WM_OT_context_set_enum", F11KEY, KM_PRESS, KM_SHIFT, 0);
	RNA_string_set(kmi->ptr, "data_path", "area.type");
	RNA_string_set(kmi->ptr, "value", "TEXT_EDITOR");

	kmi = WM_keymap_add_item(keymap, "WM_OT_context_set_enum", F12KEY, KM_PRESS, KM_SHIFT, 0);
	RNA_string_set(kmi->ptr, "data_path", "area.type");
	RNA_string_set(kmi->ptr, "value", "DOPESHEET_EDITOR");

#ifdef WITH_INPUT_NDOF
	/* ndof speed */
	const char *data_path = "user_preferences.inputs.ndof_sensitivity";
	kmi = WM_keymap_add_item(keymap, "WM_OT_context_scale_float", NDOF_BUTTON_PLUS, KM_PRESS, 0, 0);
	RNA_string_set(kmi->ptr, "data_path", data_path);
	RNA_float_set(kmi->ptr, "value", 1.1f);

	kmi = WM_keymap_add_item(keymap, "WM_OT_context_scale_float", NDOF_BUTTON_MINUS, KM_PRESS, 0, 0);
	RNA_string_set(kmi->ptr, "data_path", data_path);
	RNA_float_set(kmi->ptr, "value", 1.0f / 1.1f);

	kmi = WM_keymap_add_item(keymap, "WM_OT_context_scale_float", NDOF_BUTTON_PLUS, KM_PRESS, KM_SHIFT, 0);
	RNA_string_set(kmi->ptr, "data_path", data_path);
	RNA_float_set(kmi->ptr, "value", 1.5f);

	kmi = WM_keymap_add_item(keymap, "WM_OT_context_scale_float", NDOF_BUTTON_MINUS, KM_PRESS, KM_SHIFT, 0);
	RNA_string_set(kmi->ptr, "data_path", data_path);
	RNA_float_set(kmi->ptr, "value", 1.0f / 1.5f);
#endif /* WITH_INPUT_NDOF */

	wm_gizmos_keymap(keyconf);
	gesture_circle_modal_keymap(keyconf);
	gesture_border_modal_keymap(keyconf);
	gesture_zoom_border_modal_keymap(keyconf);
	gesture_straightline_modal_keymap(keyconf);
}

/**
 * Filter functions that can be used with rna_id_itemf() below.
 * Should return false if 'id' should be excluded.
 */
static bool rna_id_enum_filter_single(ID *id, void *user_data)
{
	return (id != user_data);
}

/* Generic itemf's for operators that take library args */
static const EnumPropertyItem *rna_id_itemf(
        bContext *UNUSED(C), PointerRNA *UNUSED(ptr),
        bool *r_free, ID *id, bool local,
        bool (*filter_ids)(ID *id, void *user_data), void *user_data)
{
	EnumPropertyItem item_tmp = {0}, *item = NULL;
	int totitem = 0;
	int i = 0;

	for (; id; id = id->next) {
		if ((filter_ids != NULL) && filter_ids(user_data, id) == false) {
			i++;
			continue;
		}
		if (local == false || !ID_IS_LINKED(id)) {
			item_tmp.identifier = item_tmp.name = id->name + 2;
			item_tmp.value = i++;
			RNA_enum_item_add(&item, &totitem, &item_tmp);
		}
	}

	RNA_enum_item_end(&item, &totitem);
	*r_free = true;

	return item;
}

/* can add more as needed */
const EnumPropertyItem *RNA_action_itemf(bContext *C, PointerRNA *ptr, PropertyRNA *UNUSED(prop), bool *r_free)
{
	return rna_id_itemf(C, ptr, r_free, C ? (ID *)CTX_data_main(C)->action.first : NULL, false, NULL, NULL);
}
#if 0 /* UNUSED */
const EnumPropertyItem *RNA_action_local_itemf(bContext *C, PointerRNA *ptr, PropertyRNA *UNUSED(prop), bool *r_free)
{
	return rna_id_itemf(C, ptr, r_free, C ? (ID *)CTX_data_main(C)->action.first : NULL, true);
}
#endif

const EnumPropertyItem *RNA_collection_itemf(bContext *C, PointerRNA *ptr, PropertyRNA *UNUSED(prop), bool *r_free)
{
	return rna_id_itemf(C, ptr, r_free, C ? (ID *)CTX_data_main(C)->collection.first : NULL, false, NULL, NULL);
}
const EnumPropertyItem *RNA_collection_local_itemf(bContext *C, PointerRNA *ptr, PropertyRNA *UNUSED(prop), bool *r_free)
{
	return rna_id_itemf(C, ptr, r_free, C ? (ID *)CTX_data_main(C)->collection.first : NULL, true, NULL, NULL);
}

const EnumPropertyItem *RNA_image_itemf(bContext *C, PointerRNA *ptr, PropertyRNA *UNUSED(prop), bool *r_free)
{
	return rna_id_itemf(C, ptr, r_free, C ? (ID *)CTX_data_main(C)->image.first : NULL, false, NULL, NULL);
}
const EnumPropertyItem *RNA_image_local_itemf(bContext *C, PointerRNA *ptr, PropertyRNA *UNUSED(prop), bool *r_free)
{
	return rna_id_itemf(C, ptr, r_free, C ? (ID *)CTX_data_main(C)->image.first : NULL, true, NULL, NULL);
}

const EnumPropertyItem *RNA_scene_itemf(bContext *C, PointerRNA *ptr, PropertyRNA *UNUSED(prop), bool *r_free)
{
	return rna_id_itemf(C, ptr, r_free, C ? (ID *)CTX_data_main(C)->scene.first : NULL, false, NULL, NULL);
}
const EnumPropertyItem *RNA_scene_local_itemf(bContext *C, PointerRNA *ptr, PropertyRNA *UNUSED(prop), bool *r_free)
{
	return rna_id_itemf(C, ptr, r_free, C ? (ID *)CTX_data_main(C)->scene.first : NULL, true, NULL, NULL);
}
const EnumPropertyItem *RNA_scene_without_active_itemf(bContext *C, PointerRNA *ptr, PropertyRNA *UNUSED(prop), bool *r_free)
{
	Scene *scene_active = C ? CTX_data_scene(C) : NULL;
	return rna_id_itemf(
	        C, ptr, r_free, C ? (ID *)CTX_data_main(C)->scene.first : NULL, true,
	        rna_id_enum_filter_single, scene_active);
}
const EnumPropertyItem *RNA_movieclip_itemf(bContext *C, PointerRNA *ptr, PropertyRNA *UNUSED(prop), bool *r_free)
{
	return rna_id_itemf(C, ptr, r_free, C ? (ID *)CTX_data_main(C)->movieclip.first : NULL, false, NULL, NULL);
}
const EnumPropertyItem *RNA_movieclip_local_itemf(bContext *C, PointerRNA *ptr, PropertyRNA *UNUSED(prop), bool *r_free)
{
	return rna_id_itemf(C, ptr, r_free, C ? (ID *)CTX_data_main(C)->movieclip.first : NULL, true, NULL, NULL);
}

const EnumPropertyItem *RNA_mask_itemf(bContext *C, PointerRNA *ptr, PropertyRNA *UNUSED(prop), bool *r_free)
{
	return rna_id_itemf(C, ptr, r_free, C ? (ID *)CTX_data_main(C)->mask.first : NULL, false, NULL, NULL);
}
const EnumPropertyItem *RNA_mask_local_itemf(bContext *C, PointerRNA *ptr, PropertyRNA *UNUSED(prop), bool *r_free)
{
	return rna_id_itemf(C, ptr, r_free, C ? (ID *)CTX_data_main(C)->mask.first : NULL, true, NULL, NULL);
}<|MERGE_RESOLUTION|>--- conflicted
+++ resolved
@@ -1043,23 +1043,17 @@
 
 	if (op->type->flag & OPTYPE_MACRO) {
 		for (op = op->macro.first; op; op = op->next) {
-<<<<<<< HEAD
-			uiTemplateOperatorPropertyButs(C, layout, op, NULL, UI_BUT_LABEL_ALIGN_SPLIT_COLUMN,
-			                               UI_TEMPLATE_OP_PROPS_SHOW_TITLE);
-=======
-			uiTemplateOperatorPropertyButs(C, layout, op, 'H', UI_TEMPLATE_OP_PROPS_SHOW_TITLE);
->>>>>>> dbd79c09
+			uiTemplateOperatorPropertyButs(
+			        C, layout, op, UI_BUT_LABEL_ALIGN_SPLIT_COLUMN,
+			        UI_TEMPLATE_OP_PROPS_SHOW_TITLE);
 			if (op->next)
 				uiItemS(layout);
 		}
 	}
 	else {
-<<<<<<< HEAD
-		uiTemplateOperatorPropertyButs(C, layout, op, NULL, UI_BUT_LABEL_ALIGN_SPLIT_COLUMN,
-		                               UI_TEMPLATE_OP_PROPS_SHOW_TITLE);
-=======
-		uiTemplateOperatorPropertyButs(C, layout, op, 'H', UI_TEMPLATE_OP_PROPS_SHOW_TITLE);
->>>>>>> dbd79c09
+		uiTemplateOperatorPropertyButs(
+		        C, layout, op, UI_BUT_LABEL_ALIGN_SPLIT_COLUMN,
+		        UI_TEMPLATE_OP_PROPS_SHOW_TITLE);
 	}
 
 	UI_block_bounds_set_popup(block, 4, 0, 0);
@@ -1128,12 +1122,9 @@
 
 	layout = UI_block_layout(block, UI_LAYOUT_VERTICAL, UI_LAYOUT_PANEL, 0, 0, data->width, data->height, 0, style);
 
-<<<<<<< HEAD
-	uiTemplateOperatorPropertyButs(C, layout, op, NULL, UI_BUT_LABEL_ALIGN_SPLIT_COLUMN,
-	                               UI_TEMPLATE_OP_PROPS_SHOW_TITLE);
-=======
-	uiTemplateOperatorPropertyButs(C, layout, op, 'H', UI_TEMPLATE_OP_PROPS_SHOW_TITLE);
->>>>>>> dbd79c09
+	uiTemplateOperatorPropertyButs(
+	        C, layout, op, UI_BUT_LABEL_ALIGN_SPLIT_COLUMN,
+	        UI_TEMPLATE_OP_PROPS_SHOW_TITLE);
 
 	/* clear so the OK button is left alone */
 	UI_block_func_set(block, NULL, NULL, NULL);
@@ -1172,11 +1163,7 @@
 	layout = UI_block_layout(block, UI_LAYOUT_VERTICAL, UI_LAYOUT_PANEL, 0, 0, data->width, data->height, 0, style);
 
 	/* since ui is defined the auto-layout args are not used */
-<<<<<<< HEAD
-	uiTemplateOperatorPropertyButs(C, layout, op, NULL, UI_BUT_LABEL_ALIGN_COLUMN, 0);
-=======
-	uiTemplateOperatorPropertyButs(C, layout, op, 'V', 0);
->>>>>>> dbd79c09
+	uiTemplateOperatorPropertyButs(C, layout, op, UI_BUT_LABEL_ALIGN_COLUMN, 0);
 
 	UI_block_func_set(block, NULL, NULL, NULL);
 
