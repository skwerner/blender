/*
 * $Id$
 *
 * ***** BEGIN GPL LICENSE BLOCK *****
 *
 * This program is free software; you can redistribute it and/or
 * modify it under the terms of the GNU General Public License
 * as published by the Free Software Foundation; either version 2
 * of the License, or (at your option) any later version.
 *
 * This program is distributed in the hope that it will be useful,
 * but WITHOUT ANY WARRANTY; without even the implied warranty of
 * MERCHANTABILITY or FITNESS FOR A PARTICULAR PURPOSE.  See the
 * GNU General Public License for more details.
 *
 * You should have received a copy of the GNU General Public License
 * along with this program; if not, write to the Free Software Foundation,
 * Inc., 51 Franklin Street, Fifth Floor, Boston, MA 02110-1301, USA.
 *
 * The Original Code is Copyright (C) 2001-2002 by NaN Holding BV.
 * All rights reserved.
 *
 * Contributor(s): Blender Foundation, 2002-2008 full recode
 *
 * ***** END GPL LICENSE BLOCK *****
 */

/** \file blender/editors/object/object_hook.c
 *  \ingroup edobj
 */


#include <stdlib.h>
#include <string.h>

#include "MEM_guardedalloc.h"

#include "BLI_math.h"
#include "BLI_editVert.h"
#include "BLI_listbase.h"
#include "BLI_string.h"
#include "BLI_utildefines.h"

#include "DNA_curve_types.h"
#include "DNA_lattice_types.h"
#include "DNA_meshdata_types.h"
#include "DNA_object_types.h"
#include "DNA_scene_types.h"

#include "BKE_action.h"
#include "BKE_context.h"
#include "BKE_depsgraph.h"
#include "BKE_main.h"
#include "BKE_mesh.h"
#include "BKE_modifier.h"
#include "BKE_object.h"
#include "BKE_report.h"
#include "BKE_scene.h"
#include "BKE_deform.h"
#include "BKE_tessmesh.h"

#include "RNA_define.h"
#include "RNA_access.h"
#include "RNA_enum_types.h"

#include "ED_curve.h"
#include "ED_mesh.h"
#include "ED_screen.h"

#include "WM_types.h"
#include "WM_api.h"

#include "UI_resources.h"

#include "object_intern.h"

static int return_editmesh_indexar(BMEditMesh *em, int *tot, int **indexar, float *cent)
{
	BMVert *eve;
	BMIter iter;
	int *index, nr, totvert=0;
	
	BM_ITER(eve, &iter, em->bm, BM_VERTS_OF_MESH, NULL) {
		if(BM_TestHFlag(eve, BM_SELECT)) totvert++;
	}
	if(totvert==0) return 0;
	
	*indexar= index= MEM_mallocN(4*totvert, "hook indexar");
	*tot= totvert;
	nr= 0;
	zero_v3(cent);
	
	BM_ITER(eve, &iter, em->bm, BM_VERTS_OF_MESH, NULL) {
		if(BM_TestHFlag(eve, BM_SELECT)) {
			*index= nr; index++;
			add_v3_v3(cent, eve->co);
		}
		nr++;
	}
	
	mul_v3_fl(cent, 1.0f/(float)totvert);
	
	return totvert;
}

static int return_editmesh_vgroup(Object *obedit, BMEditMesh *em, char *name, float *cent)
{
	zero_v3(cent);

	if(obedit->actdef) {
		const int defgrp_index= obedit->actdef-1;
		int totvert=0;

		MDeformVert *dvert;
		BMVert *eve;
		BMIter iter;

		/* find the vertices */
		BM_ITER(eve, &iter, em->bm, BM_VERTS_OF_MESH, NULL) {
			dvert= CustomData_bmesh_get(&em->bm->vdata, eve->head.data, CD_MDEFORMVERT);

			if(dvert) {
				if(defvert_find_weight(dvert, defgrp_index) > 0.0f) {
					add_v3_v3(cent, eve->co);
					totvert++;
				}
			}
		}
		if(totvert) {
			bDeformGroup *dg = BLI_findlink(&obedit->defbase, defgrp_index);
			BLI_strncpy(name, dg->name, sizeof(dg->name));
			mul_v3_fl(cent, 1.0f/(float)totvert);
			return 1;
		}
	}
	
	return 0;
}	

static void select_editbmesh_hook(Object *ob, HookModifierData *hmd)
{
	Mesh *me= ob->data;
	BMEditMesh *em= me->edit_btmesh;
	BMVert *eve;
	BMIter iter;
	int index=0, nr=0;
	
	if (hmd->indexar == NULL)
		return;
	
	BM_ITER(eve, &iter, em->bm, BM_VERTS_OF_MESH, NULL) {
		if(nr==hmd->indexar[index]) {
			BM_Select(em->bm, eve, 1);
			if(index < hmd->totindex-1) index++;
		}

		nr++;
	}

	EDBM_selectmode_flush(em);
}

static int return_editlattice_indexar(Lattice *editlatt, int *tot, int **indexar, float *cent)
{
	BPoint *bp;
	int *index, nr, totvert=0, a;
	
	/* count */
	a= editlatt->pntsu*editlatt->pntsv*editlatt->pntsw;
	bp= editlatt->def;
	while(a--) {
		if(bp->f1 & SELECT) {
			if(bp->hide==0) totvert++;
		}
		bp++;
	}

	if(totvert==0) return 0;
	
	*indexar= index= MEM_mallocN(4*totvert, "hook indexar");
	*tot= totvert;
	nr= 0;
	cent[0]= cent[1]= cent[2]= 0.0;
	
	a= editlatt->pntsu*editlatt->pntsv*editlatt->pntsw;
	bp= editlatt->def;
	while(a--) {
		if(bp->f1 & SELECT) {
			if(bp->hide==0) {
				*index= nr; index++;
				add_v3_v3(cent, bp->vec);
			}
		}
		bp++;
		nr++;
	}
	
	mul_v3_fl(cent, 1.0f/(float)totvert);
	
	return totvert;
}

static void select_editlattice_hook(Object *obedit, HookModifierData *hmd)
{
	Lattice *lt= obedit->data, *editlt;
	BPoint *bp;
	int index=0, nr=0, a;

	editlt= lt->editlatt->latt;
	/* count */
	a= editlt->pntsu*editlt->pntsv*editlt->pntsw;
	bp= editlt->def;
	while(a--) {
		if(hmd->indexar[index]==nr) {
			bp->f1 |= SELECT;
			if(index < hmd->totindex-1) index++;
		}
		nr++;
		bp++;
	}
}

static int return_editcurve_indexar(Object *obedit, int *tot, int **indexar, float *cent)
{
	ListBase *editnurb= object_editcurve_get(obedit);
	Nurb *nu;
	BPoint *bp;
	BezTriple *bezt;
	int *index, a, nr, totvert=0;
	
	for(nu= editnurb->first; nu; nu= nu->next) {
		if(nu->type == CU_BEZIER) {
			bezt= nu->bezt;
			a= nu->pntsu;
			while(a--) {
				if(bezt->f1 & SELECT) totvert++;
				if(bezt->f2 & SELECT) totvert++;
				if(bezt->f3 & SELECT) totvert++;
				bezt++;
			}
		}
		else {
			bp= nu->bp;
			a= nu->pntsu*nu->pntsv;
			while(a--) {
				if(bp->f1 & SELECT) totvert++;
				bp++;
			}
		}
	}
	if(totvert==0) return 0;
	
	*indexar= index= MEM_mallocN(4*totvert, "hook indexar");
	*tot= totvert;
	nr= 0;
	cent[0]= cent[1]= cent[2]= 0.0;
	
	for(nu= editnurb->first; nu; nu= nu->next) {
		if(nu->type == CU_BEZIER) {
			bezt= nu->bezt;
			a= nu->pntsu;
			while(a--) {
				if(bezt->f1 & SELECT) {
					*index= nr; index++;
					add_v3_v3(cent, bezt->vec[0]);
				}
				nr++;
				if(bezt->f2 & SELECT) {
					*index= nr; index++;
					add_v3_v3(cent, bezt->vec[1]);
				}
				nr++;
				if(bezt->f3 & SELECT) {
					*index= nr; index++;
					add_v3_v3(cent, bezt->vec[2]);
				}
				nr++;
				bezt++;
			}
		}
		else {
			bp= nu->bp;
			a= nu->pntsu*nu->pntsv;
			while(a--) {
				if(bp->f1 & SELECT) {
					*index= nr; index++;
					add_v3_v3(cent, bp->vec);
				}
				nr++;
				bp++;
			}
		}
	}
	
	mul_v3_fl(cent, 1.0f/(float)totvert);
	
	return totvert;
}

static int object_hook_index_array(Scene *scene, Object *obedit, int *tot, int **indexar, char *name, float *cent_r)
{
	*indexar= NULL;
	*tot= 0;
	name[0]= 0;
	
	switch(obedit->type) {
		case OB_MESH:
		{
			Mesh *me= obedit->data;
<<<<<<< HEAD
			BMEditMesh *em = me->edit_btmesh;
=======
			EditMesh *em;

			load_editMesh(scene, obedit);
			make_editMesh(scene, obedit);

			em = BKE_mesh_get_editmesh(me);
>>>>>>> d7823173

			/* check selected vertices first */
			if( return_editmesh_indexar(em, tot, indexar, cent_r)) {
				return 1;
			} else {
				int ret = return_editmesh_vgroup(obedit, em, name, cent_r);
				return ret;
			}
		}
		case OB_CURVE:
		case OB_SURF:
			return return_editcurve_indexar(obedit, tot, indexar, cent_r);
		case OB_LATTICE:
		{
			Lattice *lt= obedit->data;
			return return_editlattice_indexar(lt->editlatt->latt, tot, indexar, cent_r);
		}
		default:
			return 0;
	}
}

static void select_editcurve_hook(Object *obedit, HookModifierData *hmd)
{
	ListBase *editnurb= object_editcurve_get(obedit);
	Nurb *nu;
	BPoint *bp;
	BezTriple *bezt;
	int index=0, a, nr=0;
	
	for(nu= editnurb->first; nu; nu= nu->next) {
		if(nu->type == CU_BEZIER) {
			bezt= nu->bezt;
			a= nu->pntsu;
			while(a--) {
				if(nr == hmd->indexar[index]) {
					bezt->f1 |= SELECT;
					if(index<hmd->totindex-1) index++;
				}
				nr++;
				if(nr == hmd->indexar[index]) {
					bezt->f2 |= SELECT;
					if(index<hmd->totindex-1) index++;
				}
				nr++;
				if(nr == hmd->indexar[index]) {
					bezt->f3 |= SELECT;
					if(index<hmd->totindex-1) index++;
				}
				nr++;
				
				bezt++;
			}
		}
		else {
			bp= nu->bp;
			a= nu->pntsu*nu->pntsv;
			while(a--) {
				if(nr == hmd->indexar[index]) {
					bp->f1 |= SELECT;
					if(index<hmd->totindex-1) index++;
				}
				nr++;
				bp++;
			}
		}
	}
}

static void object_hook_select(Object *ob, HookModifierData *hmd) 
{
	if (hmd->indexar == NULL)
		return;
	
	if(ob->type==OB_MESH) select_editbmesh_hook(ob, hmd);
	else if(ob->type==OB_LATTICE) select_editlattice_hook(ob, hmd);
	else if(ob->type==OB_CURVE) select_editcurve_hook(ob, hmd);
	else if(ob->type==OB_SURF) select_editcurve_hook(ob, hmd);
}

/* special poll operators for hook operators */
// TODO: check for properties window modifier context too as alternative?
static int hook_op_edit_poll(bContext *C)
{
	Object *obedit= CTX_data_edit_object(C);
	
	if (obedit) {
		if (ED_operator_editmesh(C)) return 1;
		if (ED_operator_editsurfcurve(C)) return 1;
		if (ED_operator_editlattice(C)) return 1;
		//if (ED_operator_editmball(C)) return 1;
	}
	
	return 0;
}

static Object *add_hook_object_new(Scene *scene, Object *obedit)
{
	Base *base, *basedit;
	Object *ob;

	ob= add_object(scene, OB_EMPTY);
	
	basedit = object_in_scene(obedit, scene);
	base = object_in_scene(ob, scene);
	base->lay = ob->lay = obedit->lay;
	
	/* icky, add_object sets new base as active.
	 * so set it back to the original edit object */
	scene->basact = basedit;

	return ob;
}

static void add_hook_object(Main *bmain, Scene *scene, Object *obedit, Object *ob, int mode)
{
	ModifierData *md=NULL;
	HookModifierData *hmd = NULL;
	float cent[3];
	int tot, ok, *indexar;
	char name[32];
	
	ok = object_hook_index_array(scene, obedit, &tot, &indexar, name, cent);
	
	if (!ok) return;	// XXX error("Requires selected vertices or active Vertex Group");
	
	if (mode==OBJECT_ADDHOOK_NEWOB && !ob) {
		
		ob = add_hook_object_new(scene, obedit);
		
		/* transform cent to global coords for loc */
		mul_v3_m4v3(ob->loc, obedit->obmat, cent);
	}
	
	md = obedit->modifiers.first;
	while (md && modifierType_getInfo(md->type)->type==eModifierTypeType_OnlyDeform) {
		md = md->next;
	}
	
	hmd = (HookModifierData*) modifier_new(eModifierType_Hook);
	BLI_insertlinkbefore(&obedit->modifiers, md, hmd);
	BLI_snprintf(hmd->modifier.name, sizeof(hmd->modifier.name), "Hook-%s", ob->id.name+2);
	modifier_unique_name(&obedit->modifiers, (ModifierData*)hmd);
	
	hmd->object= ob;
	hmd->indexar= indexar;
	copy_v3_v3(hmd->cent, cent);
	hmd->totindex= tot;
	BLI_strncpy(hmd->name, name, sizeof(hmd->name));
	
	/* matrix calculus */
	/* vert x (obmat x hook->imat) x hook->obmat x ob->imat */
	/*        (parentinv         )                          */
	where_is_object(scene, ob);
	
	invert_m4_m4(ob->imat, ob->obmat);
	/* apparently this call goes from right to left... */
	mul_serie_m4(hmd->parentinv, ob->imat, obedit->obmat, NULL, 
				 NULL, NULL, NULL, NULL, NULL);
	
	DAG_scene_sort(bmain, scene);
}

static int object_add_hook_selob_exec(bContext *C, wmOperator *op)
{
	Main *bmain= CTX_data_main(C);
	Scene *scene= CTX_data_scene(C);
	Object *obedit = CTX_data_edit_object(C);
	Object *obsel=NULL;
	
	CTX_DATA_BEGIN(C, Object*, ob, selected_objects)
	{
		if (ob != obedit) {
			obsel = ob;
			break;
		}
	}
	CTX_DATA_END;
	
	if (!obsel) {
		BKE_report(op->reports, RPT_ERROR, "Can't add hook with no other selected objects");
		return OPERATOR_CANCELLED;
	}
	
	add_hook_object(bmain, scene, obedit, obsel, OBJECT_ADDHOOK_SELOB);
	
	WM_event_add_notifier(C, NC_OBJECT|ND_MODIFIER, obedit);
	return OPERATOR_FINISHED;
}

void OBJECT_OT_hook_add_selobj(wmOperatorType *ot)
{
	/* identifiers */
	ot->name= "Hook to Selected Object";
	ot->description= "Hook selected vertices to the first selected Object";
	ot->idname= "OBJECT_OT_hook_add_selob";
	
	/* api callbacks */
	ot->exec= object_add_hook_selob_exec;
	ot->poll= hook_op_edit_poll;
	
	/* flags */
	ot->flag= OPTYPE_REGISTER|OPTYPE_UNDO;
}

static int object_add_hook_newob_exec(bContext *C, wmOperator *UNUSED(op))
{
	Main *bmain= CTX_data_main(C);
	Scene *scene= CTX_data_scene(C);
	Object *obedit = CTX_data_edit_object(C);

	add_hook_object(bmain, scene, obedit, NULL, OBJECT_ADDHOOK_NEWOB);
	
	WM_event_add_notifier(C, NC_SCENE|ND_OB_SELECT, scene);
	WM_event_add_notifier(C, NC_OBJECT|ND_MODIFIER, obedit);
	return OPERATOR_FINISHED;
}

void OBJECT_OT_hook_add_newobj(wmOperatorType *ot)
{
	/* identifiers */
	ot->name= "Hook to New Object";
	ot->description= "Hook selected vertices to the first selected Object";
	ot->idname= "OBJECT_OT_hook_add_newob";
	
	/* api callbacks */
	ot->exec= object_add_hook_newob_exec;
	ot->poll= hook_op_edit_poll;
	
	/* flags */
	ot->flag= OPTYPE_REGISTER|OPTYPE_UNDO;
}

static int object_hook_remove_exec(bContext *C, wmOperator *op)
{
	int num= RNA_enum_get(op->ptr, "modifier");
	Object *ob=NULL;
	HookModifierData *hmd=NULL;

	ob = CTX_data_edit_object(C);
	hmd = (HookModifierData *)BLI_findlink(&ob->modifiers, num);

	if (!ob || !hmd) {
		BKE_report(op->reports, RPT_ERROR, "Couldn't find hook modifier");
		return OPERATOR_CANCELLED;
	}
	
	/* remove functionality */
	
	BLI_remlink(&ob->modifiers, (ModifierData *)hmd);
	modifier_free((ModifierData *)hmd);
	
	DAG_id_tag_update(&ob->id, OB_RECALC_DATA);
	WM_event_add_notifier(C, NC_OBJECT|ND_MODIFIER, ob);
	
	return OPERATOR_FINISHED;
}

static EnumPropertyItem *hook_mod_itemf(bContext *C, PointerRNA *UNUSED(ptr), PropertyRNA *UNUSED(prop), int *free)
{	
	Object *ob = CTX_data_edit_object(C);
	EnumPropertyItem tmp = {0, "", 0, "", ""};
	EnumPropertyItem *item= NULL;
	ModifierData *md = NULL;
	int a, totitem= 0;
	
	if(!ob)
		return DummyRNA_NULL_items;
	
	for(a=0, md=ob->modifiers.first; md; md= md->next, a++) {
		if (md->type==eModifierType_Hook) {
			tmp.value= a;
			tmp.icon = ICON_HOOK;
			tmp.identifier= md->name;
			tmp.name= md->name;
			RNA_enum_item_add(&item, &totitem, &tmp);
		}
	}
	
	RNA_enum_item_end(&item, &totitem);
	*free= 1;
	
	return item;
}

void OBJECT_OT_hook_remove(wmOperatorType *ot)
{
	PropertyRNA *prop;
	
	/* identifiers */
	ot->name= "Remove Hook";
	ot->idname= "OBJECT_OT_hook_remove";
	ot->description= "Remove a hook from the active object";
	
	/* api callbacks */
	ot->exec= object_hook_remove_exec;
	ot->invoke= WM_menu_invoke;
	ot->poll= hook_op_edit_poll;
	
	/* flags */
	ot->flag= OPTYPE_REGISTER|OPTYPE_UNDO;
	
	/* properties */
	prop= RNA_def_enum(ot->srna, "modifier", DummyRNA_NULL_items, 0, "Modifier", "Modifier number to remove");
	RNA_def_enum_funcs(prop, hook_mod_itemf);
	ot->prop= prop;
}

static int object_hook_reset_exec(bContext *C, wmOperator *op)
{
	PointerRNA ptr= CTX_data_pointer_get_type(C, "modifier", &RNA_HookModifier);
	int num= RNA_enum_get(op->ptr, "modifier");
	Object *ob=NULL;
	HookModifierData *hmd=NULL;
	
	if (ptr.data) {		/* if modifier context is available, use that */
		ob = ptr.id.data;
		hmd= ptr.data;
	} 
	else {			/* use the provided property */
		ob = CTX_data_edit_object(C);
		hmd = (HookModifierData *)BLI_findlink(&ob->modifiers, num);
	}
	if (!ob || !hmd) {
		BKE_report(op->reports, RPT_ERROR, "Couldn't find hook modifier");
		return OPERATOR_CANCELLED;
	}
	
	/* reset functionality */
	if(hmd->object) {
		bPoseChannel *pchan= get_pose_channel(hmd->object->pose, hmd->subtarget);
		
		if(hmd->subtarget[0] && pchan) {
			float imat[4][4], mat[4][4];
			
			/* calculate the world-space matrix for the pose-channel target first, then carry on as usual */
			mul_m4_m4m4(mat, pchan->pose_mat, hmd->object->obmat);
			
			invert_m4_m4(imat, mat);
			mul_serie_m4(hmd->parentinv, imat, ob->obmat, NULL, NULL, NULL, NULL, NULL, NULL);
		}
		else {
			invert_m4_m4(hmd->object->imat, hmd->object->obmat);
			mul_serie_m4(hmd->parentinv, hmd->object->imat, ob->obmat, NULL, NULL, NULL, NULL, NULL, NULL);
		}
	}
	
	DAG_id_tag_update(&ob->id, OB_RECALC_DATA);
	WM_event_add_notifier(C, NC_OBJECT|ND_MODIFIER, ob);
	
	return OPERATOR_FINISHED;
}

void OBJECT_OT_hook_reset(wmOperatorType *ot)
{
	PropertyRNA *prop;
	
	/* identifiers */
	ot->name= "Reset Hook";
	ot->description= "Recalculate and clear offset transformation";
	ot->idname= "OBJECT_OT_hook_reset";
	
	/* callbacks */
	ot->exec= object_hook_reset_exec;
	ot->poll= hook_op_edit_poll;
	
	/* flags */
	ot->flag= OPTYPE_REGISTER|OPTYPE_UNDO;
	
	/* properties */
	prop= RNA_def_enum(ot->srna, "modifier", DummyRNA_NULL_items, 0, "Modifier", "Modifier number to assign to");
	RNA_def_enum_funcs(prop, hook_mod_itemf);
}

static int object_hook_recenter_exec(bContext *C, wmOperator *op)
{
	PointerRNA ptr= CTX_data_pointer_get_type(C, "modifier", &RNA_HookModifier);
	int num= RNA_enum_get(op->ptr, "modifier");
	Object *ob=NULL;
	HookModifierData *hmd=NULL;
	Scene *scene = CTX_data_scene(C);
	float bmat[3][3], imat[3][3];
	
	if (ptr.data) {		/* if modifier context is available, use that */
		ob = ptr.id.data;
		hmd= ptr.data;
	} 
	else {			/* use the provided property */
		ob = CTX_data_edit_object(C);
		hmd = (HookModifierData *)BLI_findlink(&ob->modifiers, num);
	}
	if (!ob || !hmd) {
		BKE_report(op->reports, RPT_ERROR, "Couldn't find hook modifier");
		return OPERATOR_CANCELLED;
	}
	
	/* recenter functionality */
	copy_m3_m4(bmat, ob->obmat);
	invert_m3_m3(imat, bmat);
	
	sub_v3_v3v3(hmd->cent, scene->cursor, ob->obmat[3]);
	mul_m3_v3(imat, hmd->cent);
	
	DAG_id_tag_update(&ob->id, OB_RECALC_DATA);
	WM_event_add_notifier(C, NC_OBJECT|ND_MODIFIER, ob);
	
	return OPERATOR_FINISHED;
}

void OBJECT_OT_hook_recenter(wmOperatorType *ot)
{
	PropertyRNA *prop;
	
	/* identifiers */
	ot->name= "Recenter Hook";
	ot->description= "Set hook center to cursor position";
	ot->idname= "OBJECT_OT_hook_recenter";
	
	/* callbacks */
	ot->exec= object_hook_recenter_exec;
	ot->poll= hook_op_edit_poll;
	
	/* flags */
	ot->flag= OPTYPE_REGISTER|OPTYPE_UNDO;
	
	/* properties */
	prop= RNA_def_enum(ot->srna, "modifier", DummyRNA_NULL_items, 0, "Modifier", "Modifier number to assign to");
	RNA_def_enum_funcs(prop, hook_mod_itemf);
}

static int object_hook_assign_exec(bContext *C, wmOperator *op)
{
	PointerRNA ptr= CTX_data_pointer_get_type(C, "modifier", &RNA_HookModifier);
	int num= RNA_enum_get(op->ptr, "modifier");
	Object *ob=NULL;
	HookModifierData *hmd=NULL;
	float cent[3];
	char name[32];
	int *indexar, tot;
	
	if (ptr.data) {		/* if modifier context is available, use that */
		ob = ptr.id.data;
		hmd= ptr.data;
	} 
	else {			/* use the provided property */
		ob = CTX_data_edit_object(C);
		hmd = (HookModifierData *)BLI_findlink(&ob->modifiers, num);
	}
	if (!ob || !hmd) {
		BKE_report(op->reports, RPT_ERROR, "Couldn't find hook modifier");
		return OPERATOR_CANCELLED;
	}
	
	/* assign functionality */
	
	if(!object_hook_index_array(CTX_data_scene(C), ob, &tot, &indexar, name, cent)) {
		BKE_report(op->reports, RPT_WARNING, "Requires selected vertices or active vertex group");
		return OPERATOR_CANCELLED;
	}
	if(hmd->indexar)
		MEM_freeN(hmd->indexar);
	
	copy_v3_v3(hmd->cent, cent);
	hmd->indexar= indexar;
	hmd->totindex= tot;
	
	DAG_id_tag_update(&ob->id, OB_RECALC_DATA);
	WM_event_add_notifier(C, NC_OBJECT|ND_MODIFIER, ob);
	
	return OPERATOR_FINISHED;
}

void OBJECT_OT_hook_assign(wmOperatorType *ot)
{
	PropertyRNA *prop;
	
	/* identifiers */
	ot->name= "Assign to Hook";
	ot->description= "Assign the selected vertices to a hook";
	ot->idname= "OBJECT_OT_hook_assign";
	
	/* callbacks */
	ot->exec= object_hook_assign_exec;
	ot->poll= hook_op_edit_poll;
	
	/* flags */
	ot->flag= OPTYPE_REGISTER|OPTYPE_UNDO;
	
	/* properties */
	prop= RNA_def_enum(ot->srna, "modifier", DummyRNA_NULL_items, 0, "Modifier", "Modifier number to assign to");
	RNA_def_enum_funcs(prop, hook_mod_itemf);
}

static int object_hook_select_exec(bContext *C, wmOperator *op)
{
	PointerRNA ptr= CTX_data_pointer_get_type(C, "modifier", &RNA_HookModifier);
	int num= RNA_enum_get(op->ptr, "modifier");
	Object *ob=NULL;
	HookModifierData *hmd=NULL;
	
	if (ptr.data) {		/* if modifier context is available, use that */
		ob = ptr.id.data;
		hmd= ptr.data;
	} 
	else {			/* use the provided property */
		ob = CTX_data_edit_object(C);
		hmd = (HookModifierData *)BLI_findlink(&ob->modifiers, num);
	}
	if (!ob || !hmd) {
		BKE_report(op->reports, RPT_ERROR, "Couldn't find hook modifier");
		return OPERATOR_CANCELLED;
	}
	
	/* select functionality */
	object_hook_select(ob, hmd);
	
	WM_event_add_notifier(C, NC_GEOM|ND_SELECT, ob->data);
	
	return OPERATOR_FINISHED;
}

void OBJECT_OT_hook_select(wmOperatorType *ot)
{
	PropertyRNA *prop;
	
	/* identifiers */
	ot->name= "Select Hook";
	ot->description= "Selects effected vertices on mesh";
	ot->idname= "OBJECT_OT_hook_select";
	
	/* callbacks */
	ot->exec= object_hook_select_exec;
	ot->poll= hook_op_edit_poll;
	
	/* flags */
	ot->flag= OPTYPE_REGISTER|OPTYPE_UNDO;
	
	/* properties */
	prop= RNA_def_enum(ot->srna, "modifier", DummyRNA_NULL_items, 0, "Modifier", "Modifier number to remove");
	RNA_def_enum_funcs(prop, hook_mod_itemf);
}
<|MERGE_RESOLUTION|>--- conflicted
+++ resolved
@@ -307,16 +307,13 @@
 		case OB_MESH:
 		{
 			Mesh *me= obedit->data;
-<<<<<<< HEAD
-			BMEditMesh *em = me->edit_btmesh;
-=======
-			EditMesh *em;
-
-			load_editMesh(scene, obedit);
-			make_editMesh(scene, obedit);
-
-			em = BKE_mesh_get_editmesh(me);
->>>>>>> d7823173
+
+			BMEditMesh *em;
+
+			EDBM_LoadEditBMesh(scene, obedit);
+			EDBM_MakeEditBMesh(scene->toolsettings, scene, obedit);
+
+			em = me->edit_btmesh;
 
 			/* check selected vertices first */
 			if( return_editmesh_indexar(em, tot, indexar, cent_r)) {
@@ -749,6 +746,7 @@
 
 static int object_hook_assign_exec(bContext *C, wmOperator *op)
 {
+	Scene *scene= CTX_data_scene(C);
 	PointerRNA ptr= CTX_data_pointer_get_type(C, "modifier", &RNA_HookModifier);
 	int num= RNA_enum_get(op->ptr, "modifier");
 	Object *ob=NULL;
@@ -772,7 +770,7 @@
 	
 	/* assign functionality */
 	
-	if(!object_hook_index_array(CTX_data_scene(C), ob, &tot, &indexar, name, cent)) {
+	if(!object_hook_index_array(scene, ob, &tot, &indexar, name, cent)) {
 		BKE_report(op->reports, RPT_WARNING, "Requires selected vertices or active vertex group");
 		return OPERATOR_CANCELLED;
 	}
