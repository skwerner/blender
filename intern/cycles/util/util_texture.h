--- conflicted
+++ resolved
@@ -64,10 +64,10 @@
 
 /* Texture Grid Types */
 typedef enum ImageGridType {
-	IMAGE_GRID_TYPE_DEFAULT,
-	IMAGE_GRID_TYPE_SPARSE,
-	IMAGE_GRID_TYPE_SPARSE_PAD,
-	IMAGE_GRID_TYPE_OPENVDB,
+  IMAGE_GRID_TYPE_DEFAULT,
+  IMAGE_GRID_TYPE_SPARSE,
+  IMAGE_GRID_TYPE_SPARSE_PAD,
+  IMAGE_GRID_TYPE_OPENVDB,
 } ImageGridType;
 
 /* Extension types for textures.
@@ -88,29 +88,17 @@
  *
  * Data cached to use for converting dense coordinates to sparse. */
 typedef struct SparseTextureInfo {
-	/* Tile offsets for sparse volumes. */
-	uint64_t offsets;
-	/* Dim / TILE_SIZE */
-	uint tiled_w, tiled_h;
-	/* Dim % TILE_SIZE */
-	uint remain_w, remain_h;
-	/* Dim - (Dim % TILE_SIZE) */
-	uint div_w, div_h;
+  /* Tile offsets for sparse volumes. */
+  uint64_t offsets;
+  /* Dim / TILE_SIZE */
+  uint tiled_w, tiled_h;
+  /* Dim % TILE_SIZE */
+  uint remain_w, remain_h;
+  /* Dim - (Dim % TILE_SIZE) */
+  uint div_w, div_h;
 } SparseTextureInfo;
 
 typedef struct TextureInfo {
-<<<<<<< HEAD
-	/* Pointer, offset or texture depending on device. */
-	uint64_t data;
-	/* Buffer number for OpenCL. */
-	uint cl_buffer;
-	/* Interpolation and extension type. */
-	uint interpolation, extension;
-	/* Dimensions. */
-	uint width, height, depth;
-	/* Extra info for sparse textures. */
-	SparseTextureInfo sparse_info;
-=======
   /* Pointer, offset or texture depending on device. */
   uint64_t data;
   /* Buffer number for OpenCL. */
@@ -119,7 +107,8 @@
   uint interpolation, extension;
   /* Dimensions. */
   uint width, height, depth;
->>>>>>> 3076d95b
+  /* Extra info for sparse textures. */
+  SparseTextureInfo sparse_info;
 } TextureInfo;
 
 /* Sparse tile size and padding settings. */
