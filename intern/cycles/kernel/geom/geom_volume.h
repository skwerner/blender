--- conflicted
+++ resolved
@@ -47,15 +47,11 @@
 	return P;
 }
 
-<<<<<<< HEAD
 /* Returns normalized P.
  * If motion blur is enabled, returns normalized and advected P. */
 
 ccl_device_inline float3 volume_get_position(KernelGlobals *kg,
                                              const ShaderData *sd)
-=======
-ccl_device float volume_attribute_float(KernelGlobals *kg, const ShaderData *sd, const AttributeDescriptor desc)
->>>>>>> b3dabc20
 {
 	float3 P = volume_normalized_position(kg, sd, sd->P);
 
@@ -83,18 +79,11 @@
 	return P;
 }
 
-ccl_device float volume_attribute_float(KernelGlobals *kg, const ShaderData *sd, const AttributeDescriptor desc, float *dx, float *dy)
+ccl_device float volume_attribute_float(KernelGlobals *kg, const ShaderData *sd, const AttributeDescriptor desc)
 {
+	float3 P = volume_normalized_position(kg, sd, sd->P);
 	InterpolationType interp = (sd->flag & SD_VOLUME_CUBIC)? INTERPOLATION_CUBIC: INTERPOLATION_NONE;
-<<<<<<< HEAD
-	float4 r = kernel_tex_image_interp_3d(kg, desc.offset, sd->P_v.x, sd->P_v.y, sd->P_v.z, interp);
-
-	if(dx) *dx = 0.0f;
-	if(dy) *dy = 0.0f;
-
-=======
 	float4 r = kernel_tex_image_interp_3d(kg, desc.offset, P.x, P.y, P.z, interp);
->>>>>>> b3dabc20
 	return average(float4_to_float3(r));
 }
 
