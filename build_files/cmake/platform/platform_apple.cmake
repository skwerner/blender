# ***** BEGIN GPL LICENSE BLOCK *****
#
# This program is free software; you can redistribute it and/or
# modify it under the terms of the GNU General Public License
# as published by the Free Software Foundation; either version 2
# of the License, or (at your option) any later version.
#
# This program is distributed in the hope that it will be useful,
# but WITHOUT ANY WARRANTY; without even the implied warranty of
# MERCHANTABILITY or FITNESS FOR A PARTICULAR PURPOSE.  See the
# GNU General Public License for more details.
#
# You should have received a copy of the GNU General Public License
# along with this program; if not, write to the Free Software Foundation,
# Inc., 51 Franklin Street, Fifth Floor, Boston, MA 02110-1301, USA.
#
# The Original Code is Copyright (C) 2016, Blender Foundation
# All rights reserved.
# ***** END GPL LICENSE BLOCK *****

# Libraries configuration for Apple.

set(MACOSX_DEPLOYMENT_TARGET "10.9")

macro(find_package_wrapper)
# do nothing, just satisfy the macro
endmacro()

if(NOT DEFINED LIBDIR)
	set(LIBDIR ${CMAKE_SOURCE_DIR}/../lib/darwin)
	# Prefer lib directory paths
	file(GLOB LIB_SUBDIRS ${LIBDIR}/*)
	set(CMAKE_PREFIX_PATH ${LIB_SUBDIRS})
else()
	message(STATUS "Using pre-compiled LIBDIR: ${LIBDIR}")
endif()
if(NOT EXISTS "${LIBDIR}/")
	message(FATAL_ERROR "Mac OSX requires pre-compiled libs at: '${LIBDIR}'")
endif()

if(WITH_OPENAL)
	find_package(OpenAL)
	if(OPENAL_FOUND)
		set(WITH_OPENAL ON)
	else()
		set(WITH_OPENAL OFF)
	endif()
endif()

if(WITH_ALEMBIC)
	set(ALEMBIC ${LIBDIR}/alembic)
	set(ALEMBIC_INCLUDE_DIR ${ALEMBIC}/include)
	set(ALEMBIC_INCLUDE_DIRS ${ALEMBIC_INCLUDE_DIR})
	set(ALEMBIC_LIBPATH ${ALEMBIC}/lib)
	set(ALEMBIC_LIBRARIES Alembic)
	set(ALEMBIC_FOUND ON)
endif()

if(WITH_OPENSUBDIV)
	set(OPENSUBDIV ${LIBDIR}/opensubdiv)
	set(OPENSUBDIV_LIBPATH ${OPENSUBDIV}/lib)
	find_library(OSD_LIB_CPU NAMES osdCPU PATHS ${OPENSUBDIV_LIBPATH})
	find_library(OSD_LIB_GPU NAMES osdGPU PATHS ${OPENSUBDIV_LIBPATH})
	set(OPENSUBDIV_INCLUDE_DIR ${OPENSUBDIV}/include)
	set(OPENSUBDIV_INCLUDE_DIRS ${OPENSUBDIV_INCLUDE_DIR})
	list(APPEND OPENSUBDIV_LIBRARIES ${OSD_LIB_CPU} ${OSD_LIB_GPU})
endif()

if(WITH_JACK)
	find_library(JACK_FRAMEWORK
		NAMES jackmp
	)
	set(JACK_INCLUDE_DIRS ${JACK_FRAMEWORK}/headers)
	if(NOT JACK_FRAMEWORK)
		set(WITH_JACK OFF)
	endif()
endif()

if(WITH_CODEC_SNDFILE)
	set(LIBSNDFILE ${LIBDIR}/sndfile)
	set(LIBSNDFILE_INCLUDE_DIRS ${LIBSNDFILE}/include)
	set(LIBSNDFILE_LIBRARIES sndfile FLAC ogg vorbis vorbisenc)
	set(LIBSNDFILE_LIBPATH ${LIBSNDFILE}/lib ${LIBDIR}/ffmpeg/lib)  # TODO, deprecate
endif()

if(WITH_PYTHON)
	# we use precompiled libraries for py 3.7 and up by default
	set(PYTHON_VERSION 3.7)
	if(NOT WITH_PYTHON_MODULE AND NOT WITH_PYTHON_FRAMEWORK)
		# normally cached but not since we include them with blender
		set(PYTHON_INCLUDE_DIR "${LIBDIR}/python/include/python${PYTHON_VERSION}m")
		set(PYTHON_EXECUTABLE "${LIBDIR}/python/bin/python${PYTHON_VERSION}m")
		set(PYTHON_LIBRARY ${LIBDIR}/python/lib/libpython${PYTHON_VERSION}m.a)
		set(PYTHON_LIBPATH "${LIBDIR}/python/lib/python${PYTHON_VERSION}")
		# set(PYTHON_LINKFLAGS "-u _PyMac_Error")  # won't  build with this enabled
	else()
		# module must be compiled against Python framework
		set(_py_framework "/Library/Frameworks/Python.framework/Versions/${PYTHON_VERSION}")

		set(PYTHON_INCLUDE_DIR "${_py_framework}/include/python${PYTHON_VERSION}m")
		set(PYTHON_EXECUTABLE "${_py_framework}/bin/python${PYTHON_VERSION}m")
		set(PYTHON_LIBPATH "${_py_framework}/lib/python${PYTHON_VERSION}/config-${PYTHON_VERSION}m")
		#set(PYTHON_LIBRARY python${PYTHON_VERSION})
		#set(PYTHON_LINKFLAGS "-u _PyMac_Error -framework Python")  # won't  build with this enabled

		unset(_py_framework)
	endif()

	# uncached vars
	set(PYTHON_INCLUDE_DIRS "${PYTHON_INCLUDE_DIR}")
	set(PYTHON_LIBRARIES  "${PYTHON_LIBRARY}")

	# needed for Audaspace, numpy is installed into python site-packages
	set(PYTHON_NUMPY_INCLUDE_DIRS "${PYTHON_LIBPATH}/site-packages/numpy/core/include")

	if(NOT EXISTS "${PYTHON_EXECUTABLE}")
		message(FATAL_ERROR "Python executable missing: ${PYTHON_EXECUTABLE}")
	endif()
endif()

if(WITH_FFTW3)
	set(FFTW3 ${LIBDIR}/fftw3)
	set(FFTW3_INCLUDE_DIRS ${FFTW3}/include)
	set(FFTW3_LIBRARIES fftw3)
	set(FFTW3_LIBPATH ${FFTW3}/lib)
endif()

set(PNG_LIBRARIES png)
set(JPEG_LIBRARIES jpeg)

set(ZLIB /usr)
set(ZLIB_INCLUDE_DIRS "${ZLIB}/include")
set(ZLIB_LIBRARIES z bz2)

set(FREETYPE ${LIBDIR}/freetype)
set(FREETYPE_INCLUDE_DIRS ${FREETYPE}/include ${FREETYPE}/include/freetype2)
set(FREETYPE_LIBPATH ${FREETYPE}/lib)
set(FREETYPE_LIBRARY freetype)

if(WITH_IMAGE_OPENEXR)
	set(OPENEXR ${LIBDIR}/openexr)
	set(OPENEXR_INCLUDE_DIR ${OPENEXR}/include)
	set(OPENEXR_INCLUDE_DIRS ${OPENEXR_INCLUDE_DIR} ${OPENEXR}/include/OpenEXR)
	set(OPENEXR_LIBRARIES
		Iex
		Half
		IlmImf
		Imath
		IlmThread)
	set(OPENEXR_LIBPATH ${OPENEXR}/lib)
endif()

if(WITH_CODEC_FFMPEG)
	set(FFMPEG ${LIBDIR}/ffmpeg)
	set(FFMPEG_INCLUDE_DIRS ${FFMPEG}/include)
	set(FFMPEG_LIBRARIES
		avcodec avdevice avformat avutil
		mp3lame swscale x264 xvidcore
		theora theoradec theoraenc
		vorbis vorbisenc vorbisfile ogg
		vpx swresample)
	set(FFMPEG_LIBPATH ${FFMPEG}/lib)
endif()

if(WITH_IMAGE_OPENJPEG OR WITH_CODEC_FFMPEG)
	# use openjpeg from libdir that is linked into ffmpeg
	set(OPENJPEG ${LIBDIR}/openjpeg)
	set(OPENJPEG_INCLUDE_DIRS ${OPENJPEG}/include)
	set(OPENJPEG_LIBRARIES ${OPENJPEG}/lib/libopenjp2.a)
endif()

find_library(SYSTEMSTUBS_LIBRARY
	NAMES
	SystemStubs
	PATHS
)
mark_as_advanced(SYSTEMSTUBS_LIBRARY)
if(SYSTEMSTUBS_LIBRARY)
	list(APPEND PLATFORM_LINKLIBS SystemStubs)
endif()

set(PLATFORM_CFLAGS "-pipe -funsigned-char")
set(PLATFORM_LINKFLAGS
	"-fexceptions -framework CoreServices -framework Foundation -framework IOKit -framework AppKit -framework Cocoa -framework Carbon -framework AudioUnit -framework AudioToolbox -framework CoreAudio"
)

list(APPEND PLATFORM_LINKLIBS c++)

if(WITH_JACK)
	set(PLATFORM_LINKFLAGS "${PLATFORM_LINKFLAGS} -F/Library/Frameworks -weak_framework jackmp")
endif()

if(WITH_PYTHON_MODULE OR WITH_PYTHON_FRAMEWORK)
	# force cmake to link right framework
	set(PLATFORM_LINKFLAGS "${PLATFORM_LINKFLAGS} /Library/Frameworks/Python.framework/Versions/${PYTHON_VERSION}/Python")
endif()

if(WITH_OPENCOLLADA)
	set(OPENCOLLADA ${LIBDIR}/opencollada)

	set(OPENCOLLADA_INCLUDE_DIRS
		${LIBDIR}/opencollada/include/COLLADAStreamWriter
		${LIBDIR}/opencollada/include/COLLADABaseUtils
		${LIBDIR}/opencollada/include/COLLADAFramework
		${LIBDIR}/opencollada/include/COLLADASaxFrameworkLoader
		${LIBDIR}/opencollada/include/GeneratedSaxParser
	)

	set(OPENCOLLADA_LIBPATH ${OPENCOLLADA}/lib)
	set(OPENCOLLADA_LIBRARIES
		OpenCOLLADASaxFrameworkLoader
		-lOpenCOLLADAFramework
		-lOpenCOLLADABaseUtils
		-lOpenCOLLADAStreamWriter
		-lMathMLSolver
		-lGeneratedSaxParser
		-lbuffer -lftoa -lUTF
		${OPENCOLLADA_LIBPATH}/libxml2.a
	)
	# PCRE is bundled with openCollada
	#set(PCRE ${LIBDIR}/pcre)
	#set(PCRE_LIBPATH ${PCRE}/lib)
	set(PCRE_LIBRARIES pcre)
	# libxml2 is used
	#set(EXPAT ${LIBDIR}/expat)
	#set(EXPAT_LIBPATH ${EXPAT}/lib)
	set(EXPAT_LIB)
endif()

if(WITH_SDL)
	set(SDL ${LIBDIR}/sdl)
	set(SDL_INCLUDE_DIR ${SDL}/include)
	set(SDL_LIBRARY SDL2)
	set(SDL_LIBPATH ${SDL}/lib)
	set(PLATFORM_LINKFLAGS "${PLATFORM_LINKFLAGS} -framework ForceFeedback")
endif()

set(PNG "${LIBDIR}/png")
set(PNG_INCLUDE_DIRS "${PNG}/include")
set(PNG_LIBPATH ${PNG}/lib)

set(JPEG "${LIBDIR}/jpeg")
set(JPEG_INCLUDE_DIR "${JPEG}/include")
set(JPEG_LIBPATH ${JPEG}/lib)

if(WITH_IMAGE_TIFF)
	set(TIFF ${LIBDIR}/tiff)
	set(TIFF_INCLUDE_DIR ${TIFF}/include)
	set(TIFF_LIBRARY tiff)
	set(TIFF_LIBPATH ${TIFF}/lib)
endif()

if(WITH_BOOST)
	set(BOOST ${LIBDIR}/boost)
	set(BOOST_INCLUDE_DIR ${BOOST}/include)
	set(BOOST_POSTFIX)
	set(BOOST_LIBRARIES
		boost_date_time${BOOST_POSTFIX}
		boost_filesystem${BOOST_POSTFIX}
		boost_regex${BOOST_POSTFIX}
		boost_system${BOOST_POSTFIX}
		boost_thread${BOOST_POSTFIX}
		boost_wave${BOOST_POSTFIX}
	)
	if(WITH_INTERNATIONAL)
		list(APPEND BOOST_LIBRARIES boost_locale${BOOST_POSTFIX})
	endif()
	if(WITH_CYCLES_NETWORK)
		list(APPEND BOOST_LIBRARIES boost_serialization${BOOST_POSTFIX})
	endif()
	if(WITH_OPENVDB)
		list(APPEND BOOST_LIBRARIES boost_iostreams${BOOST_POSTFIX})
	endif()
	set(BOOST_LIBPATH ${BOOST}/lib)
	set(BOOST_DEFINITIONS)
endif()

if(WITH_INTERNATIONAL OR WITH_CODEC_FFMPEG)
	set(PLATFORM_LINKFLAGS "${PLATFORM_LINKFLAGS} -liconv") # boost_locale and ffmpeg needs it !
endif()

if(WITH_OPENIMAGEIO)
	set(OPENIMAGEIO ${LIBDIR}/openimageio)
	set(OPENIMAGEIO_INCLUDE_DIRS ${OPENIMAGEIO}/include)
	set(OPENIMAGEIO_LIBRARIES
		${OPENIMAGEIO}/lib/libOpenImageIO.a
		${PNG_LIBRARIES}
		${JPEG_LIBRARIES}
		${TIFF_LIBRARY}
		${OPENEXR_LIBRARIES}
		${OPENJPEG_LIBRARIES}
		${ZLIB_LIBRARIES}
	)
	set(OPENIMAGEIO_LIBPATH
		${OPENIMAGEIO}/lib
		${JPEG_LIBPATH}
		${PNG_LIBPATH}
		${TIFF_LIBPATH}
		${OPENEXR_LIBPATH}
		${ZLIB_LIBPATH}
	)
	set(OPENIMAGEIO_DEFINITIONS "-DOIIO_STATIC_BUILD")
	set(OPENIMAGEIO_IDIFF "${LIBDIR}/openimageio/bin/idiff")
endif()

if(WITH_OPENCOLORIO)
	set(OPENCOLORIO ${LIBDIR}/opencolorio)
	set(OPENCOLORIO_INCLUDE_DIRS ${OPENCOLORIO}/include)
	set(OPENCOLORIO_LIBRARIES OpenColorIO tinyxml yaml-cpp)
	set(OPENCOLORIO_LIBPATH ${OPENCOLORIO}/lib)
endif()

if(WITH_OPENVDB)
	set(OPENVDB ${LIBDIR}/openvdb)
	set(OPENVDB_INCLUDE_DIRS ${OPENVDB}/include)
	set(TBB_INCLUDE_DIRS ${LIBDIR}/tbb/include)
	set(TBB_LIBRARIES ${LIBDIR}/tbb/lib/libtbb.a)
	set(OPENVDB_LIBRARIES openvdb blosc ${TBB_LIBRARIES})
	set(OPENVDB_LIBPATH ${LIBDIR}/openvdb/lib)
	set(OPENVDB_DEFINITIONS)
endif()

if(WITH_LLVM)
	set(LLVM_ROOT_DIR ${LIBDIR}/llvm)
	set(LLVM_VERSION 3.4)
	if(EXISTS "${LLVM_ROOT_DIR}/bin/llvm-config")
		set(LLVM_CONFIG "${LLVM_ROOT_DIR}/bin/llvm-config")
	else()
		set(LLVM_CONFIG llvm-config)
	endif()
	execute_process(COMMAND ${LLVM_CONFIG} --version
			OUTPUT_VARIABLE LLVM_VERSION
			OUTPUT_STRIP_TRAILING_WHITESPACE)
	execute_process(COMMAND ${LLVM_CONFIG} --prefix
			OUTPUT_VARIABLE LLVM_ROOT_DIR
			OUTPUT_STRIP_TRAILING_WHITESPACE)
	execute_process(COMMAND ${LLVM_CONFIG} --libdir
			OUTPUT_VARIABLE LLVM_LIBPATH
			OUTPUT_STRIP_TRAILING_WHITESPACE)
	find_library(LLVM_LIBRARY
		      NAMES LLVMAnalysis # first of a whole bunch of libs to get
		      PATHS ${LLVM_LIBPATH})

	if(LLVM_LIBRARY AND LLVM_ROOT_DIR AND LLVM_LIBPATH)
		if(LLVM_STATIC)
			# if static LLVM libraries were requested, use llvm-config to generate
			# the list of what libraries we need, and substitute that in the right
			# way for LLVM_LIBRARY.
			execute_process(COMMAND ${LLVM_CONFIG} --libfiles
					OUTPUT_VARIABLE LLVM_LIBRARY
					OUTPUT_STRIP_TRAILING_WHITESPACE)
			string(REPLACE ".a /" ".a;/" LLVM_LIBRARY ${LLVM_LIBRARY})
		else()
			set(PLATFORM_LINKFLAGS "${PLATFORM_LINKFLAGS} -lLLVM-3.4")
		endif()
	else()
		message(FATAL_ERROR "LLVM not found.")
	endif()
endif()

if(WITH_CYCLES_OSL)
	set(CYCLES_OSL ${LIBDIR}/osl)

	find_library(OSL_LIB_EXEC NAMES oslexec PATHS ${CYCLES_OSL}/lib)
	find_library(OSL_LIB_COMP NAMES oslcomp PATHS ${CYCLES_OSL}/lib)
	find_library(OSL_LIB_QUERY NAMES oslquery PATHS ${CYCLES_OSL}/lib)
	# WARNING! depends on correct order of OSL libs linking
	list(APPEND OSL_LIBRARIES ${OSL_LIB_COMP} -force_load ${OSL_LIB_EXEC} ${OSL_LIB_QUERY})
	find_path(OSL_INCLUDE_DIR OSL/oslclosure.h PATHS ${CYCLES_OSL}/include)
	find_program(OSL_COMPILER NAMES oslc PATHS ${CYCLES_OSL}/bin)

	if(OSL_INCLUDE_DIR AND OSL_LIBRARIES AND OSL_COMPILER)
		set(OSL_FOUND TRUE)
	else()
		message(STATUS "OSL not found")
		set(WITH_CYCLES_OSL OFF)
	endif()
endif()

if(WITH_CYCLES_EMBREE)
	find_package(Embree 3.2.4 REQUIRED)
	set(PLATFORM_LINKFLAGS "${PLATFORM_LINKFLAGS} -Xlinker -stack_size -Xlinker 0x100000")
endif()

<<<<<<< HEAD
if(WITH_OPENIMAGEDENOISE)
	find_package(OpenImageDenoise REQUIRED)
endif()

=======
# CMake FindOpenMP doesn't know about AppleClang before 3.12, so provide custom flags.
>>>>>>> ac9daf3a
if(WITH_OPENMP)
	if(CMAKE_C_COMPILER_ID MATCHES "AppleClang" AND CMAKE_C_COMPILER_VERSION VERSION_GREATER_EQUAL "7.0")
		# Use OpenMP from our precompiled libraries.
		message(STATUS "Using ${LIBDIR}/openmp for OpenMP")
		set(OPENMP_CUSTOM ON)
		set(OPENMP_FOUND ON)
		set(OpenMP_C_FLAGS "-Xclang -fopenmp -I${LIBDIR}/openmp/include")
		set(OpenMP_CXX_FLAGS "-Xclang -fopenmp -I${LIBDIR}/openmp/include")
		set(CMAKE_EXE_LINKER_FLAGS "${CMAKE_EXE_LINKER_FLAGS} -L${LIBDIR}/openmp/lib -lomp")

		# Copy libomp.dylib to allow executables like datatoc to work.
		execute_process(
			COMMAND mkdir -p ${CMAKE_BINARY_DIR}/Resources/lib
			COMMAND cp -p ${LIBDIR}/openmp/lib/libomp.dylib ${CMAKE_BINARY_DIR}/Resources/lib/libomp.dylib
		)
	endif()
endif()

set(EXETYPE MACOSX_BUNDLE)

set(CMAKE_C_FLAGS_DEBUG "-fno-strict-aliasing -g")
set(CMAKE_CXX_FLAGS_DEBUG "-fno-strict-aliasing -g")
if(CMAKE_OSX_ARCHITECTURES MATCHES "x86_64" OR CMAKE_OSX_ARCHITECTURES MATCHES "i386")
	set(CMAKE_CXX_FLAGS_RELEASE "-O2 -mdynamic-no-pic -msse -msse2 -msse3 -mssse3")
	set(CMAKE_C_FLAGS_RELEASE "-O2 -mdynamic-no-pic  -msse -msse2 -msse3 -mssse3")
	if(NOT CMAKE_C_COMPILER_ID MATCHES "Clang")
		set(CMAKE_C_FLAGS_RELEASE "${CMAKE_C_FLAGS_RELEASE} -ftree-vectorize  -fvariable-expansion-in-unroller")
		set(CMAKE_CXX_FLAGS_RELEASE "${CMAKE_CXX_FLAGS_RELEASE} -ftree-vectorize  -fvariable-expansion-in-unroller")
	endif()
else()
	set(CMAKE_C_FLAGS_RELEASE "-mdynamic-no-pic -fno-strict-aliasing")
	set(CMAKE_CXX_FLAGS_RELEASE "-mdynamic-no-pic -fno-strict-aliasing")
endif()

if(${XCODE_VERSION} VERSION_EQUAL 5 OR ${XCODE_VERSION} VERSION_GREATER 5)
	# Xcode 5 is always using CLANG, which has too low template depth of 128 for libmv
	set(CMAKE_CXX_FLAGS "${CMAKE_CXX_FLAGS} -ftemplate-depth=1024")
endif()
# Get rid of eventually clashes, we export some symbols explicitly as local
set(PLATFORM_LINKFLAGS
	"${PLATFORM_LINKFLAGS} -Xlinker -unexported_symbols_list -Xlinker '${CMAKE_SOURCE_DIR}/source/creator/osx_locals.map'"
)

set(CMAKE_CXX_FLAGS "${CMAKE_CXX_FLAGS} -stdlib=libc++")
set(PLATFORM_LINKFLAGS "${PLATFORM_LINKFLAGS} -stdlib=libc++")

# Suppress ranlib "has no symbols" warnings (workaround for T48250)
set(CMAKE_C_ARCHIVE_CREATE   "<CMAKE_AR> Scr <TARGET> <LINK_FLAGS> <OBJECTS>")
set(CMAKE_CXX_ARCHIVE_CREATE "<CMAKE_AR> Scr <TARGET> <LINK_FLAGS> <OBJECTS>")
set(CMAKE_C_ARCHIVE_FINISH   "<CMAKE_RANLIB> -no_warning_for_no_symbols -c <TARGET>")
set(CMAKE_CXX_ARCHIVE_FINISH "<CMAKE_RANLIB> -no_warning_for_no_symbols -c <TARGET>")<|MERGE_RESOLUTION|>--- conflicted
+++ resolved
@@ -382,14 +382,11 @@
 	set(PLATFORM_LINKFLAGS "${PLATFORM_LINKFLAGS} -Xlinker -stack_size -Xlinker 0x100000")
 endif()
 
-<<<<<<< HEAD
 if(WITH_OPENIMAGEDENOISE)
 	find_package(OpenImageDenoise REQUIRED)
 endif()
 
-=======
 # CMake FindOpenMP doesn't know about AppleClang before 3.12, so provide custom flags.
->>>>>>> ac9daf3a
 if(WITH_OPENMP)
 	if(CMAKE_C_COMPILER_ID MATCHES "AppleClang" AND CMAKE_C_COMPILER_VERSION VERSION_GREATER_EQUAL "7.0")
 		# Use OpenMP from our precompiled libraries.
