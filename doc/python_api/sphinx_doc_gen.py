--- conflicted
+++ resolved
@@ -261,12 +261,8 @@
         "mathutils",
         "mathutils.geometry",
         "mathutils.noise",
-<<<<<<< HEAD
         "Freestyle",
-    )
-=======
         ]
->>>>>>> 4465d2f4
 
     # ------
     # Filter
