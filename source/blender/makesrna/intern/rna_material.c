/**
 * $Id$
 *
 * ***** BEGIN GPL LICENSE BLOCK *****
 *
 * This program is free software; you can redistribute it and/or
 * modify it under the terms of the GNU General Public License
 * as published by the Free Software Foundation; either version 2
 * of the License, or (at your option) any later version.
 *
 * This program is distributed in the hope that it will be useful,
 * but WITHOUT ANY WARRANTY; without even the implied warranty of
 * MERCHANTABILITY or FITNESS FOR A PARTICULAR PURPOSE.  See the
 * GNU General Public License for more details.
 *
 * You should have received a copy of the GNU General Public License
 * along with this program; if not, write to the Free Software Foundation,
 * Inc., 59 Temple Place - Suite 330, Boston, MA  02111-1307, USA.
 *
 * Contributor(s): Blender Foundation (2008), Nathan Letwory
 *
 * ***** END GPL LICENSE BLOCK *****
 */

#include <float.h>
#include <stdlib.h>

#include "RNA_define.h"
#include "RNA_types.h"

#include "rna_internal.h"

#include "DNA_material_types.h"
#include "DNA_texture_types.h"

#include "WM_types.h"

#ifdef RNA_RUNTIME

#include "MEM_guardedalloc.h"

#include "BKE_texture.h"

#include "ED_node.h"

static PointerRNA rna_Material_mirror_get(PointerRNA *ptr)
{
	return rna_pointer_inherit_refine(ptr, &RNA_MaterialRaytraceMirror, ptr->id.data);
}

static PointerRNA rna_Material_transp_get(PointerRNA *ptr)
{
	return rna_pointer_inherit_refine(ptr, &RNA_MaterialRaytraceTransparency, ptr->id.data);
}

static PointerRNA rna_Material_halo_get(PointerRNA *ptr)
{
	return rna_pointer_inherit_refine(ptr, &RNA_MaterialHalo, ptr->id.data);
}

static PointerRNA rna_Material_sss_get(PointerRNA *ptr)
{
	return rna_pointer_inherit_refine(ptr, &RNA_MaterialSubsurfaceScattering, ptr->id.data);
}

static PointerRNA rna_Material_strand_get(PointerRNA *ptr)
{
	return rna_pointer_inherit_refine(ptr, &RNA_MaterialStrand, ptr->id.data);
}

static PointerRNA rna_Material_physics_get(PointerRNA *ptr)
{
	return rna_pointer_inherit_refine(ptr, &RNA_MaterialPhysics, ptr->id.data);
}

static void rna_Material_type_set(PointerRNA *ptr, int value)
{
	Material *ma= (Material*)ptr->data;

	if(ma->material_type == MA_TYPE_HALO && value != MA_TYPE_HALO)
		ma->mode &= ~(MA_STAR|MA_HALO_XALPHA|MA_ZINV|MA_ENV);

	ma->material_type= value;
}

static void rna_Material_mtex_begin(CollectionPropertyIterator *iter, PointerRNA *ptr)
{
	Material *ma= (Material*)ptr->data;
	rna_iterator_array_begin(iter, (void*)ma->mtex, sizeof(MTex*), MAX_MTEX, 0, NULL);
}

static PointerRNA rna_Material_active_texture_get(PointerRNA *ptr)
{
	Material *ma= (Material*)ptr->data;
	Tex *tex;

	tex= (ma->mtex[(int)ma->texact])? ma->mtex[(int)ma->texact]->tex: NULL;
	return rna_pointer_inherit_refine(ptr, &RNA_Texture, tex);
}

static void rna_Material_active_texture_set(PointerRNA *ptr, PointerRNA value)
{
	Material *ma= (Material*)ptr->data;
	int act= ma->texact;

	if(ma->mtex[act] && ma->mtex[act]->tex)
		id_us_min(&ma->mtex[act]->tex->id);

	if(value.data) {
		if(!ma->mtex[act])
			ma->mtex[act]= add_mtex();
		
		ma->mtex[act]->tex= value.data;
		id_us_plus(&ma->mtex[act]->tex->id);
	}
	else if(ma->mtex[act]) {
		MEM_freeN(ma->mtex[act]);
		ma->mtex[act]= NULL;
	}
}

static void rna_MaterialStrand_start_size_range(PointerRNA *ptr, float *min, float *max)
{
	Material *ma= (Material*)ptr->id.data;

	if(ma->mode & MA_STR_B_UNITS) {
		*min= 0.0001f;
		*max= 2.0f;
	}
	else {
		*min= 0.25f;
		*max= 20.0f;
	}
}

static void rna_MaterialStrand_end_size_range(PointerRNA *ptr, float *min, float *max)
{
	Material *ma= (Material*)ptr->id.data;

	if(ma->mode & MA_STR_B_UNITS) {
		*min= 0.0001f;
		*max= 1.0f;
	}
	else {
		*min= 0.25f;
		*max= 10.0f;
	}
}

static int rna_MaterialTextureSlot_enabled_get(PointerRNA *ptr)
{
	Material *ma= (Material*)ptr->id.data;
	MTex *mtex= (MTex*)ptr->data;
	int a;

	for(a=0; a<MAX_MTEX; a++)
		if(ma->mtex[a] == mtex)
			return (ma->septex & (1<<a)) == 0;
	
	return 0;
}

static void rna_MaterialTextureSlot_enabled_set(PointerRNA *ptr, int value)
{
	Material *ma= (Material*)ptr->id.data;
	MTex *mtex= (MTex*)ptr->data;
	int a;

	for(a=0; a<MAX_MTEX; a++) {
		if(ma->mtex[a] == mtex) {
			if(value)
				ma->septex &= ~(1<<a);
			else
				ma->septex |= (1<<a);
		}
	}
}

static void rna_Material_use_diffuse_ramp_set(PointerRNA *ptr, int value)
{
	Material *ma= (Material*)ptr->data;

	if(value) ma->mode |= MA_RAMP_COL;
	else ma->mode &= ~MA_RAMP_COL;

	if((ma->mode & MA_RAMP_COL) && ma->ramp_col == NULL)
		ma->ramp_col= add_colorband(0);
}

static void rna_Material_use_specular_ramp_set(PointerRNA *ptr, int value)
{
	Material *ma= (Material*)ptr->data;

	if(value) ma->mode |= MA_RAMP_SPEC;
	else ma->mode &= ~MA_RAMP_SPEC;

	if((ma->mode & MA_RAMP_SPEC) && ma->ramp_spec == NULL)
		ma->ramp_spec= add_colorband(0);
}

static void rna_Material_use_nodes_set(PointerRNA *ptr, int value)
{
	Material *ma= (Material*)ptr->data;

	ma->use_nodes= value;
	if(ma->use_nodes && ma->nodetree==NULL)
		ED_node_shader_default(ma);
}

#else

static void rna_def_material_mtex(BlenderRNA *brna)
{
	StructRNA *srna;
	PropertyRNA *prop;

	static EnumPropertyItem prop_texture_coordinates_items[] = {
		{TEXCO_GLOB, "GLOBAL", 0, "Global", "Uses global coordinates for the texture coordinates."},
		{TEXCO_OBJECT, "OBJECT", 0, "Object", "Uses linked object's coordinates for texture coordinates."},
		{TEXCO_UV, "UV", 0, "UV", "Uses UV coordinates for texture coordinates."},
		{TEXCO_ORCO, "ORCO", 0, "Generated", "Uses the original undeformed coordinates of the object."},
		{TEXCO_STRAND, "STRAND", 0, "Strand", "Uses normalized strand texture coordinate (1D)."},
		{TEXCO_STICKY, "STICKY", 0, "Sticky", "Uses mesh's sticky coordinates for the texture coordinates."},
		{TEXCO_WINDOW, "WINDOW", 0, "Window", "Uses screen coordinates as texture coordinates."},
		{TEXCO_NORM, "NORMAL", 0, "Normal", "Uses normal vector as texture coordinates."},
		{TEXCO_REFL, "REFLECTION", 0, "Reflection", "Uses reflection vector as texture coordinates."},
		{TEXCO_STRESS, "STRESS", 0, "Stress", "Uses the difference of edge lengths compared to original coordinates of the mesh."},
		{TEXCO_TANGENT, "TANGENT", 0, "Tangent", "Uses the optional tangent vector as texture coordinates."},

		{0, NULL, 0, NULL, NULL}};

	static EnumPropertyItem prop_mapping_items[] = {
		{MTEX_FLAT, "FLAT", 0, "Flat", "Maps X and Y coordinates directly."},
		{MTEX_CUBE, "CUBE", 0, "Cube", "Maps using the normal vector."},
		{MTEX_TUBE, "TUBE", 0, "Tube", "Maps with Z as central axis."},
		{MTEX_SPHERE, "SPHERE", 0, "Sphere", "Maps with Z as central axis."},
		{0, NULL, 0, NULL, NULL}};
		
	static EnumPropertyItem prop_x_mapping_items[] = {
		{0, "NONE", 0, "None", ""},
		{1, "X", 0, "X", ""},
		{2, "Y", 0, "Y", ""},
		{3, "Z", 0, "Z", ""},
		{0, NULL, 0, NULL, NULL}};
		
	static EnumPropertyItem prop_y_mapping_items[] = {
		{0, "NONE", 0, "None", ""},
		{1, "X", 0, "X", ""},
		{2, "Y", 0, "Y", ""},
		{3, "Z", 0, "Z", ""},
		{0, NULL, 0, NULL, NULL}};
		
	static EnumPropertyItem prop_z_mapping_items[] = {
		{0, "NONE", 0, "None", ""},
		{1, "X", 0, "X", ""},
		{2, "Y", 0, "Y", ""},
		{3, "Z", 0, "Z", ""},
		{0, NULL, 0, NULL, NULL}};

	static EnumPropertyItem prop_normal_map_space_items[] = {
		{MTEX_NSPACE_CAMERA, "CAMERA", 0, "Camera", ""},
		{MTEX_NSPACE_WORLD, "WORLD", 0, "World", ""},
		{MTEX_NSPACE_OBJECT, "OBJECT", 0, "Object", ""},
		{MTEX_NSPACE_TANGENT, "TANGENT", 0, "Tangent", ""},
		{0, NULL, 0, NULL, NULL}};

	srna= RNA_def_struct(brna, "MaterialTextureSlot", "TextureSlot");
	RNA_def_struct_sdna(srna, "MTex");
	RNA_def_struct_ui_text(srna, "Material Texture Slot", "Texture slot for textures in a Material datablock.");

	prop= RNA_def_property(srna, "texture_coordinates", PROP_ENUM, PROP_NONE);
	RNA_def_property_enum_sdna(prop, NULL, "texco");
	RNA_def_property_enum_items(prop, prop_texture_coordinates_items);
	RNA_def_property_ui_text(prop, "Texture Coordinates", "");
	RNA_def_property_update(prop, NC_TEXTURE, NULL);

	prop= RNA_def_property(srna, "object", PROP_POINTER, PROP_NONE);
	RNA_def_property_pointer_sdna(prop, NULL, "object");
	RNA_def_property_struct_type(prop, "Object");
	RNA_def_property_flag(prop, PROP_EDITABLE);
	RNA_def_property_ui_text(prop, "Object", "Object to use for mapping with Object texture coordinates.");
	RNA_def_property_update(prop, NC_TEXTURE, NULL);

	prop= RNA_def_property(srna, "uv_layer", PROP_STRING, PROP_NONE);
	RNA_def_property_string_sdna(prop, NULL, "uvname");
	RNA_def_property_ui_text(prop, "UV Layer", "UV layer to use for mapping with UV texture coordinates.");
	RNA_def_property_update(prop, NC_TEXTURE, NULL);

	prop= RNA_def_property(srna, "from_dupli", PROP_BOOLEAN, PROP_NONE);
	RNA_def_property_boolean_sdna(prop, NULL, "texflag", MTEX_DUPLI_MAPTO);
	RNA_def_property_ui_text(prop, "From Dupli", "Dupli's instanced from verts, faces or particles, inherit texture coordinate from their parent.");
	RNA_def_property_update(prop, NC_TEXTURE, NULL);

	prop= RNA_def_property(srna, "from_original", PROP_BOOLEAN, PROP_NONE);
	RNA_def_property_boolean_sdna(prop, NULL, "texflag", MTEX_OB_DUPLI_ORIG);
	RNA_def_property_ui_text(prop, "From Original", "Dupli's derive their object coordinates from the original objects transformation.");
	RNA_def_property_update(prop, NC_TEXTURE, NULL);

	prop= RNA_def_property(srna, "map_colordiff", PROP_BOOLEAN, PROP_NONE);
	RNA_def_property_boolean_sdna(prop, NULL, "mapto", MAP_COL);
	RNA_def_property_ui_text(prop, "Diffuse Color", "Causes the texture to affect basic color of the material");
	RNA_def_property_update(prop, NC_TEXTURE, NULL);
	
	prop= RNA_def_property(srna, "map_normal", PROP_BOOLEAN, PROP_NONE);
	RNA_def_property_boolean_sdna(prop, NULL, "mapto", MAP_NORM);
	RNA_def_property_ui_text(prop, "Normal", "Causes the texture to affect the rendered normal");
	RNA_def_property_update(prop, NC_TEXTURE, NULL);
	
	prop= RNA_def_property(srna, "map_colorspec", PROP_BOOLEAN, PROP_NONE);
	RNA_def_property_boolean_sdna(prop, NULL, "mapto", MAP_COLSPEC);
	RNA_def_property_ui_text(prop, "Specular Color", "Causes the texture to affect the specularity color");
	RNA_def_property_update(prop, NC_TEXTURE, NULL);
	
	prop= RNA_def_property(srna, "map_mirror", PROP_BOOLEAN, PROP_NONE);
	RNA_def_property_boolean_sdna(prop, NULL, "mapto", MAP_COLMIR);
	RNA_def_property_ui_text(prop, "Mirror", "Causes the texture to affect the mirror color");
	RNA_def_property_update(prop, NC_TEXTURE, NULL);
	
	prop= RNA_def_property(srna, "map_diffuse", PROP_BOOLEAN, PROP_NONE);
	RNA_def_property_boolean_sdna(prop, NULL, "mapto", MAP_REF);
	RNA_def_property_ui_text(prop, "Diffuse", "Causes the texture to affect the value of the materials diffuse reflectivity");
	RNA_def_property_update(prop, NC_TEXTURE, NULL);
	
	prop= RNA_def_property(srna, "map_specular", PROP_BOOLEAN, PROP_NONE);
	RNA_def_property_boolean_sdna(prop, NULL, "mapto", MAP_SPEC);
	RNA_def_property_ui_text(prop, "Specular", "Causes the texture to affect the value of specular reflectivity");
	RNA_def_property_update(prop, NC_TEXTURE, NULL);
	
	prop= RNA_def_property(srna, "map_ambient", PROP_BOOLEAN, PROP_NONE);
	RNA_def_property_boolean_sdna(prop, NULL, "mapto", MAP_AMB);
	RNA_def_property_ui_text(prop, "Ambient", "Causes the texture to affect the value of ambient");
	RNA_def_property_update(prop, NC_TEXTURE, NULL);
	
	prop= RNA_def_property(srna, "map_hardness", PROP_BOOLEAN, PROP_NONE);
	RNA_def_property_boolean_sdna(prop, NULL, "mapto", MAP_HAR);
	RNA_def_property_ui_text(prop, "Hardness", "Causes the texture to affect the hardness value");
	RNA_def_property_update(prop, NC_TEXTURE, NULL);
	
	prop= RNA_def_property(srna, "map_raymir", PROP_BOOLEAN, PROP_NONE);
	RNA_def_property_boolean_sdna(prop, NULL, "mapto", MAP_RAYMIRR);
	RNA_def_property_ui_text(prop, "Ray-Mirror", "Causes the texture to affect the ray-mirror value");
	RNA_def_property_update(prop, NC_TEXTURE, NULL);
	
	prop= RNA_def_property(srna, "map_alpha", PROP_BOOLEAN, PROP_NONE);
	RNA_def_property_boolean_sdna(prop, NULL, "mapto", MAP_ALPHA);
	RNA_def_property_ui_text(prop, "Alpha", "Causes the texture to affect the alpha value");
	RNA_def_property_update(prop, NC_TEXTURE, NULL);
	
	prop= RNA_def_property(srna, "map_emit", PROP_BOOLEAN, PROP_NONE);
	RNA_def_property_boolean_sdna(prop, NULL, "mapto", MAP_EMIT);
	RNA_def_property_ui_text(prop, "Emit", "Causes the texture to affect the emit value");
	RNA_def_property_update(prop, NC_TEXTURE, NULL);
	
	prop= RNA_def_property(srna, "map_translucency", PROP_BOOLEAN, PROP_NONE);
	RNA_def_property_boolean_sdna(prop, NULL, "mapto", MAP_TRANSLU);
	RNA_def_property_ui_text(prop, "Translucency", "Causes the texture to affect the translucency value");
	RNA_def_property_update(prop, NC_TEXTURE, NULL);
	
	prop= RNA_def_property(srna, "map_displacement", PROP_BOOLEAN, PROP_NONE);
	RNA_def_property_boolean_sdna(prop, NULL, "mapto", MAP_DISPLACE);
	RNA_def_property_ui_text(prop, "Displacement", "Let the texture displace the surface");
	RNA_def_property_update(prop, NC_TEXTURE, NULL);
	
	prop= RNA_def_property(srna, "map_warp", PROP_BOOLEAN, PROP_NONE);
	RNA_def_property_boolean_sdna(prop, NULL, "mapto", MAP_WARP);
	RNA_def_property_ui_text(prop, "Warp", "Let the texture warp texture coordinates of next channels");
	RNA_def_property_update(prop, NC_TEXTURE, NULL);

	prop= RNA_def_property(srna, "x_mapping", PROP_ENUM, PROP_NONE);
	RNA_def_property_enum_sdna(prop, NULL, "projx");
	RNA_def_property_enum_items(prop, prop_x_mapping_items);
	RNA_def_property_ui_text(prop, "X Mapping", "");
	RNA_def_property_update(prop, NC_TEXTURE, NULL);
	
	prop= RNA_def_property(srna, "y_mapping", PROP_ENUM, PROP_NONE);
	RNA_def_property_enum_sdna(prop, NULL, "projy");
	RNA_def_property_enum_items(prop, prop_y_mapping_items);
	RNA_def_property_ui_text(prop, "Y Mapping", "");
	RNA_def_property_update(prop, NC_TEXTURE, NULL);
	
	prop= RNA_def_property(srna, "z_mapping", PROP_ENUM, PROP_NONE);
	RNA_def_property_enum_sdna(prop, NULL, "projz");
	RNA_def_property_enum_items(prop, prop_z_mapping_items);
	RNA_def_property_ui_text(prop, "Z Mapping", "");
	RNA_def_property_update(prop, NC_TEXTURE, NULL);

	prop= RNA_def_property(srna, "mapping", PROP_ENUM, PROP_NONE);
	RNA_def_property_enum_items(prop, prop_mapping_items);
	RNA_def_property_ui_text(prop, "Mapping", "");
	RNA_def_property_update(prop, NC_TEXTURE, NULL);

	/* XXX: pmapto, pmaptoneg */

	prop= RNA_def_property(srna, "normal_map_space", PROP_ENUM, PROP_NONE);
	RNA_def_property_enum_sdna(prop, NULL, "normapspace");
	RNA_def_property_enum_items(prop, prop_normal_map_space_items);
	RNA_def_property_ui_text(prop, "Normal Map Space", "");
	RNA_def_property_update(prop, NC_TEXTURE, NULL);

	/* XXX: MTex.which_output */

	/* XXX: MTex.k */

	prop= RNA_def_property(srna, "displacement_factor", PROP_FLOAT, PROP_NONE);
	RNA_def_property_float_sdna(prop, NULL, "dispfac");
	RNA_def_property_ui_range(prop, 0, 1, 10, 3);
	RNA_def_property_ui_text(prop, "Displacement Factor", "Amount texture displaces the surface.");
	RNA_def_property_update(prop, NC_TEXTURE, NULL);

	prop= RNA_def_property(srna, "warp_factor", PROP_FLOAT, PROP_NONE);
	RNA_def_property_float_sdna(prop, NULL, "warpfac");
	RNA_def_property_ui_range(prop, 0, 1, 10, 3);
	RNA_def_property_ui_text(prop, "Warp Factor", "Amount texture affects texture coordinates of next channels.");
	RNA_def_property_update(prop, NC_TEXTURE, NULL);

	prop= RNA_def_property(srna, "colorspec_factor", PROP_FLOAT, PROP_NONE);
	RNA_def_property_float_sdna(prop, NULL, "colfac");
	RNA_def_property_ui_range(prop, 0, 1, 10, 3);
	RNA_def_property_ui_text(prop, "Specular Color Factor", "Amount texture affects specular color.");
	RNA_def_property_update(prop, NC_TEXTURE, NULL);

	prop= RNA_def_property(srna, "colordiff_factor", PROP_FLOAT, PROP_NONE);
	RNA_def_property_float_sdna(prop, NULL, "colfac");
	RNA_def_property_ui_range(prop, 0, 1, 10, 3);
	RNA_def_property_ui_text(prop, "Diffuse Color Factor", "Amount texture affects diffuse color.");
	RNA_def_property_update(prop, NC_TEXTURE, NULL);

	prop= RNA_def_property(srna, "mirror_factor", PROP_FLOAT, PROP_NONE);
	RNA_def_property_float_sdna(prop, NULL, "colfac");
	RNA_def_property_ui_range(prop, 0, 1, 10, 3);
	RNA_def_property_ui_text(prop, "Mirror Factor", "Amount texture affects mirror color.");
	RNA_def_property_update(prop, NC_TEXTURE, NULL);

	prop= RNA_def_property(srna, "alpha_factor", PROP_FLOAT, PROP_NONE);
	RNA_def_property_float_sdna(prop, NULL, "varfac");
	RNA_def_property_ui_range(prop, 0, 1, 10, 3);
	RNA_def_property_ui_text(prop, "Alpha Factor", "Amount texture affects alpha.");
	RNA_def_property_update(prop, NC_TEXTURE, NULL);

	prop= RNA_def_property(srna, "diffuse_factor", PROP_FLOAT, PROP_NONE);
	RNA_def_property_float_sdna(prop, NULL, "varfac");
	RNA_def_property_ui_range(prop, 0, 1, 10, 3);
	RNA_def_property_ui_text(prop, "Diffuse Factor", "Amount texture affects diffuse reflectivity.");
	RNA_def_property_update(prop, NC_TEXTURE, NULL);

	prop= RNA_def_property(srna, "specular_factor", PROP_FLOAT, PROP_NONE);
	RNA_def_property_float_sdna(prop, NULL, "varfac");
	RNA_def_property_ui_range(prop, 0, 1, 10, 3);
	RNA_def_property_ui_text(prop, "Specular Factor", "Amount texture affects specular reflectivity.");
	RNA_def_property_update(prop, NC_TEXTURE, NULL);

	prop= RNA_def_property(srna, "emit_factor", PROP_FLOAT, PROP_NONE);
	RNA_def_property_float_sdna(prop, NULL, "varfac");
	RNA_def_property_ui_range(prop, 0, 1, 10, 3);
	RNA_def_property_ui_text(prop, "Emit Factor", "Amount texture affects emission.");
	RNA_def_property_update(prop, NC_TEXTURE, NULL);

	prop= RNA_def_property(srna, "hardness_factor", PROP_FLOAT, PROP_NONE);
	RNA_def_property_float_sdna(prop, NULL, "varfac");
	RNA_def_property_ui_range(prop, 0, 1, 10, 3);
	RNA_def_property_ui_text(prop, "Hardness Factor", "Amount texture affects hardness.");
	RNA_def_property_update(prop, NC_TEXTURE, NULL);

	prop= RNA_def_property(srna, "raymir_factor", PROP_FLOAT, PROP_NONE);
	RNA_def_property_float_sdna(prop, NULL, "varfac");
	RNA_def_property_ui_range(prop, 0, 1, 10, 3);
	RNA_def_property_ui_text(prop, "Ray Mirror Factor", "Amount texture affects ray mirror.");
	RNA_def_property_update(prop, NC_TEXTURE, NULL);

	prop= RNA_def_property(srna, "translucency_factor", PROP_FLOAT, PROP_NONE);
	RNA_def_property_float_sdna(prop, NULL, "varfac");
	RNA_def_property_ui_range(prop, 0, 1, 10, 3);
	RNA_def_property_ui_text(prop, "Translucency Factor", "Amount texture affects translucency.");
	RNA_def_property_update(prop, NC_TEXTURE, NULL);

	prop= RNA_def_property(srna, "ambient_factor", PROP_FLOAT, PROP_NONE);
	RNA_def_property_float_sdna(prop, NULL, "varfac");
	RNA_def_property_ui_range(prop, 0, 1, 10, 3);
	RNA_def_property_ui_text(prop, "Ambient Factor", "Amount texture affects ambient.");
	RNA_def_property_update(prop, NC_TEXTURE, NULL);

	prop= RNA_def_property(srna, "enabled", PROP_BOOLEAN, PROP_NONE);
	RNA_def_property_boolean_funcs(prop, "rna_MaterialTextureSlot_enabled_get", "rna_MaterialTextureSlot_enabled_set");
	RNA_def_property_ui_text(prop, "Enabled", "Enable this material texture slot.");
	RNA_def_property_update(prop, NC_MATERIAL|ND_SHADING, NULL);

	prop= RNA_def_property(srna, "new_bump", PROP_BOOLEAN, PROP_NONE);
	RNA_def_property_boolean_sdna(prop, NULL, "texflag", MTEX_NEW_BUMP);
	RNA_def_property_ui_text(prop, "New Bump", "Use new, corrected bump mapping code (backwards compatibility option).");
	RNA_def_property_update(prop, NC_MATERIAL|ND_SHADING, NULL);
}

static void rna_def_material_colors(StructRNA *srna)
{
	PropertyRNA *prop;
	
	static EnumPropertyItem prop_ramp_blend_diffuse_items[] = {
		{MA_RAMP_BLEND, "MIX", 0, "Mix", ""},
		{MA_RAMP_ADD, "ADD", 0, "Add", ""},
		{MA_RAMP_MULT, "MULTIPLY", 0, "Multiply", ""},
		{MA_RAMP_SUB, "SUBTRACT", 0, "Subtract", ""},
		{MA_RAMP_SCREEN, "SCREEN", 0, "Screen", ""},
		{MA_RAMP_DIV, "DIVIDE", 0, "Divide", ""},
		{MA_RAMP_DIFF, "DIFFERENCE", 0, "Difference", ""},
		{MA_RAMP_DARK, "DARKEN", 0, "Darken", ""},
		{MA_RAMP_LIGHT, "LIGHTEN", 0, "Lighten", ""},
		{MA_RAMP_OVERLAY, "OVERLAY", 0, "Overlay", ""},
		{MA_RAMP_DODGE, "DODGE", 0, "Dodge", ""},
		{MA_RAMP_BURN, "BURN", 0, "Burn", ""},
		{MA_RAMP_HUE, "HUE", 0, "Hue", ""},
		{MA_RAMP_SAT, "SATURATION", 0, "Saturation", ""},
		{MA_RAMP_VAL, "VALUE", 0, "Value", ""},
		{MA_RAMP_COLOR, "COLOR", 0, "Color", ""},
		{0, NULL, 0, NULL, NULL}};

	static EnumPropertyItem prop_ramp_input_items[] = {
		{MA_RAMP_IN_SHADER, "SHADER", 0, "Shader", ""},
		{MA_RAMP_IN_ENERGY, "ENERGY", 0, "Energy", ""},
		{MA_RAMP_IN_NOR, "NORMAL", 0, "Normal", ""},
		{MA_RAMP_IN_RESULT, "RESULT", 0, "Result", ""},
		{0, NULL, 0, NULL, NULL}};

	prop= RNA_def_property(srna, "diffuse_color", PROP_FLOAT, PROP_COLOR);
	RNA_def_property_float_sdna(prop, NULL, "r");
	RNA_def_property_array(prop, 3);
	RNA_def_property_ui_text(prop, "Diffuse Color", "");
	RNA_def_property_update(prop, NC_MATERIAL|ND_SHADING_DRAW, NULL);
	
	prop= RNA_def_property(srna, "specular_color", PROP_FLOAT, PROP_COLOR);
	RNA_def_property_float_sdna(prop, NULL, "specr");
	RNA_def_property_array(prop, 3);
	RNA_def_property_ui_text(prop, "Specular Color", "Specular color of the material.");
	RNA_def_property_update(prop, NC_MATERIAL|ND_SHADING_DRAW, NULL);
	
	prop= RNA_def_property(srna, "mirror_color", PROP_FLOAT, PROP_COLOR);
	RNA_def_property_float_sdna(prop, NULL, "mirr");
	RNA_def_property_array(prop, 3);
	RNA_def_property_ui_text(prop, "Mirror Color", "Mirror color of the material.");
	RNA_def_property_update(prop, NC_MATERIAL|ND_SHADING, NULL);
	
	prop= RNA_def_property(srna, "alpha", PROP_FLOAT, PROP_FACTOR);
	RNA_def_property_range(prop, 0.0f, 1.0f);
	RNA_def_property_ui_text(prop, "Alpha", "Alpha transparency of the material.");
	RNA_def_property_update(prop, NC_MATERIAL|ND_SHADING_DRAW, NULL);

	prop= RNA_def_property(srna, "specular_alpha", PROP_FLOAT, PROP_FACTOR);
	RNA_def_property_float_sdna(prop, NULL, "spectra");
	RNA_def_property_range(prop, 0.0f, 1.0f);
	RNA_def_property_ui_text(prop, "Specular Alpha", "Alpha transparency for specular areas.");
	RNA_def_property_update(prop, NC_MATERIAL|ND_SHADING, NULL);
	
	/* Color bands */
	prop= RNA_def_property(srna, "use_diffuse_ramp", PROP_BOOLEAN, PROP_NONE);
	RNA_def_property_boolean_sdna(prop, NULL, "mode", MA_RAMP_COL);
	RNA_def_property_boolean_funcs(prop, NULL, "rna_Material_use_diffuse_ramp_set");
	RNA_def_property_ui_text(prop, "Use Diffuse Ramp", "Toggle diffuse ramp operations.");
	RNA_def_property_update(prop, NC_MATERIAL|ND_SHADING_DRAW, NULL);

	prop= RNA_def_property(srna, "diffuse_ramp", PROP_POINTER, PROP_NONE);
	RNA_def_property_pointer_sdna(prop, NULL, "ramp_col");
	RNA_def_property_struct_type(prop, "ColorRamp");
	RNA_def_property_ui_text(prop, "Diffuse Ramp", "Color ramp used to affect diffuse shading.");
	RNA_def_property_update(prop, NC_MATERIAL|ND_SHADING_DRAW, NULL);

	prop= RNA_def_property(srna, "use_specular_ramp", PROP_BOOLEAN, PROP_NONE);
	RNA_def_property_boolean_sdna(prop, NULL, "mode", MA_RAMP_SPEC);
	RNA_def_property_boolean_funcs(prop, NULL, "rna_Material_use_specular_ramp_set");
	RNA_def_property_ui_text(prop, "Use Specular Ramp", "Toggle specular ramp operations.");
	RNA_def_property_update(prop, NC_MATERIAL|ND_SHADING_DRAW, NULL);

	prop= RNA_def_property(srna, "specular_ramp", PROP_POINTER, PROP_NONE);
	RNA_def_property_pointer_sdna(prop, NULL, "ramp_spec");
	RNA_def_property_struct_type(prop, "ColorRamp");
	RNA_def_property_ui_text(prop, "Specular Ramp", "Color ramp used to affect specular shading.");
	RNA_def_property_update(prop, NC_MATERIAL|ND_SHADING_DRAW, NULL);
	
	prop= RNA_def_property(srna, "diffuse_ramp_blend", PROP_ENUM, PROP_NONE);
	RNA_def_property_enum_sdna(prop, NULL, "rampblend_col");
	RNA_def_property_enum_items(prop, prop_ramp_blend_diffuse_items);
	RNA_def_property_ui_text(prop, "Diffuse Ramp Blend", "");
	RNA_def_property_update(prop, NC_MATERIAL|ND_SHADING_DRAW, NULL);
	
	prop= RNA_def_property(srna, "specular_ramp_blend", PROP_ENUM, PROP_NONE);
	RNA_def_property_enum_sdna(prop, NULL, "rampblend_spec");
	RNA_def_property_enum_items(prop, prop_ramp_blend_diffuse_items);
	RNA_def_property_ui_text(prop, "Diffuse Ramp Blend", "");
	RNA_def_property_update(prop, NC_MATERIAL|ND_SHADING_DRAW, NULL);

	prop= RNA_def_property(srna, "diffuse_ramp_input", PROP_ENUM, PROP_NONE);
	RNA_def_property_enum_sdna(prop, NULL, "rampin_col");
	RNA_def_property_enum_items(prop, prop_ramp_input_items);
	RNA_def_property_ui_text(prop, "Diffuse Ramp Input", "");
	RNA_def_property_update(prop, NC_MATERIAL|ND_SHADING, NULL);
	
	prop= RNA_def_property(srna, "specular_ramp_input", PROP_ENUM, PROP_NONE);
	RNA_def_property_enum_sdna(prop, NULL, "rampin_spec");
	RNA_def_property_enum_items(prop, prop_ramp_input_items);
	RNA_def_property_ui_text(prop, "Specular Ramp Input", "");
	RNA_def_property_update(prop, NC_MATERIAL|ND_SHADING, NULL);

}

static void rna_def_material_diffuse(StructRNA *srna)
{
	PropertyRNA *prop;

	static EnumPropertyItem prop_diff_shader_items[] = {
		{MA_DIFF_LAMBERT, "LAMBERT", 0, "Lambert", ""},
		{MA_DIFF_ORENNAYAR, "OREN_NAYAR", 0, "Oren-Nayar", ""},
		{MA_DIFF_TOON, "TOON", 0, "Toon", ""},
		{MA_DIFF_MINNAERT, "MINNAERT", 0, "Minnaert", ""},
		{MA_DIFF_FRESNEL, "FRESNEL", 0, "Fresnel", ""},
		{0, NULL, 0, NULL, NULL}};
	
	prop= RNA_def_property(srna, "diffuse_shader", PROP_ENUM, PROP_NONE);
	RNA_def_property_enum_sdna(prop, NULL, "diff_shader");
	RNA_def_property_enum_items(prop, prop_diff_shader_items);
	RNA_def_property_ui_text(prop, "Diffuse Shader Model", "");
	RNA_def_property_update(prop, NC_MATERIAL|ND_SHADING, NULL);
	
<<<<<<< HEAD
	prop= RNA_def_property(srna, "diffuse_intensity", PROP_FLOAT, PROP_FACTOR);
=======
	prop= RNA_def_property(srna, "diffuse_reflection", PROP_FLOAT, PROP_PERCENTAGE);
>>>>>>> 816377cc
	RNA_def_property_float_sdna(prop, NULL, "ref");
	RNA_def_property_range(prop, 0.0f, 1.0f);
	RNA_def_property_ui_text(prop, "Diffuse Reflection", "Amount of diffuse reflection.");
	RNA_def_property_update(prop, NC_MATERIAL|ND_SHADING_DRAW, NULL);
	
	prop= RNA_def_property(srna, "roughness", PROP_FLOAT, PROP_NONE);
	RNA_def_property_range(prop, 0.0f, 3.14f);
	RNA_def_property_ui_text(prop, "Roughness", "Oren-Nayar Roughness");
	RNA_def_property_update(prop, NC_MATERIAL|ND_SHADING, NULL);

	prop= RNA_def_property(srna, "diffuse_toon_size", PROP_FLOAT, PROP_NONE);
	RNA_def_property_float_sdna(prop, NULL, "param[0]");
	RNA_def_property_range(prop, 0.0f, 3.14f);
	RNA_def_property_ui_text(prop, "Diffuse Toon Size", "Size of diffuse toon area.");
	RNA_def_property_update(prop, NC_MATERIAL|ND_SHADING, NULL);

	prop= RNA_def_property(srna, "diffuse_toon_smooth", PROP_FLOAT, PROP_FACTOR);
	RNA_def_property_float_sdna(prop, NULL, "param[1]");
	RNA_def_property_range(prop, 0.0f, 1.0f);
	RNA_def_property_ui_text(prop, "Diffuse Toon Smooth", "Smoothness of diffuse toon area.");
	RNA_def_property_update(prop, NC_MATERIAL|ND_SHADING, NULL);

	prop= RNA_def_property(srna, "diffuse_fresnel", PROP_FLOAT, PROP_NONE);
	RNA_def_property_float_sdna(prop, NULL, "param[1]");
	RNA_def_property_range(prop, 0.0f, 5.0f);
	RNA_def_property_ui_text(prop, "Diffuse Fresnel", "Power of Fresnel.");
	RNA_def_property_update(prop, NC_MATERIAL|ND_SHADING, NULL);

	prop= RNA_def_property(srna, "diffuse_fresnel_factor", PROP_FLOAT, PROP_NONE);
	RNA_def_property_float_sdna(prop, NULL, "param[0]");
	RNA_def_property_range(prop, 0.0f, 5.0f);
	RNA_def_property_ui_text(prop, "Diffuse Fresnel Factor", "Blending factor of Frensel.");
	RNA_def_property_update(prop, NC_MATERIAL|ND_SHADING, NULL);
	
	prop= RNA_def_property(srna, "darkness", PROP_FLOAT, PROP_NONE);
	RNA_def_property_range(prop, 0.0f, 2.0f);
	RNA_def_property_ui_text(prop, "Darkness", "Minnaert darkness.");
	RNA_def_property_update(prop, NC_MATERIAL|ND_SHADING, NULL);
}

static void rna_def_material_raymirror(BlenderRNA *brna)
{
	StructRNA *srna;
	PropertyRNA *prop;

	static EnumPropertyItem prop_fadeto_mir_items[] = {
		{MA_RAYMIR_FADETOSKY, "FADE_TO_SKY", 0, "Sky", ""},
		{MA_RAYMIR_FADETOMAT, "FADE_TO_MATERIAL", 0, "Material", ""},
		{0, NULL, 0, NULL, NULL}};

	srna= RNA_def_struct(brna, "MaterialRaytraceMirror", NULL);
	RNA_def_struct_sdna(srna, "Material");
	RNA_def_struct_nested(brna, srna, "Material");
	RNA_def_struct_ui_text(srna, "Material Raytrace Mirror", "Raytraced reflection settings for a Material datablock.");

	prop= RNA_def_property(srna, "enabled", PROP_BOOLEAN, PROP_NONE);
	RNA_def_property_boolean_sdna(prop, NULL, "mode", MA_RAYMIRROR); /* use bitflags */
	RNA_def_property_ui_text(prop, "Enabled", "Enable raytraced reflections.");
	RNA_def_property_update(prop, NC_MATERIAL|ND_SHADING, NULL);
		
<<<<<<< HEAD
	prop= RNA_def_property(srna, "reflect_factor", PROP_FLOAT, PROP_FACTOR);
=======
	prop= RNA_def_property(srna, "reflect", PROP_FLOAT, PROP_PERCENTAGE);
>>>>>>> 816377cc
	RNA_def_property_float_sdna(prop, NULL, "ray_mirror");
	RNA_def_property_range(prop, 0.0f, 1.0f);
	RNA_def_property_ui_text(prop, "Reflect", "Sets the amount mirror reflection for raytrace.");
	RNA_def_property_update(prop, NC_MATERIAL|ND_SHADING, NULL);
	
	prop= RNA_def_property(srna, "fresnel", PROP_FLOAT, PROP_NONE);
	RNA_def_property_float_sdna(prop, NULL, "fresnel_mir");
	RNA_def_property_range(prop, 0.0f, 5.0f);
	RNA_def_property_ui_text(prop, "Fresnel", "Power of Fresnel for mirror reflection.");
	RNA_def_property_update(prop, NC_MATERIAL|ND_SHADING, NULL);
	
	prop= RNA_def_property(srna, "fresnel_factor", PROP_FLOAT, PROP_FACTOR);
	RNA_def_property_float_sdna(prop, NULL, "fresnel_mir_i");
	RNA_def_property_range(prop, 0.0f, 5.0f);
	RNA_def_property_ui_text(prop, "Fresnel Factor", "Blending factor for Fresnel.");
	RNA_def_property_update(prop, NC_MATERIAL|ND_SHADING, NULL);
	
<<<<<<< HEAD
	prop= RNA_def_property(srna, "gloss_factor", PROP_FLOAT, PROP_FACTOR);
=======
	prop= RNA_def_property(srna, "gloss", PROP_FLOAT, PROP_PERCENTAGE);
>>>>>>> 816377cc
	RNA_def_property_float_sdna(prop, NULL, "gloss_mir");
	RNA_def_property_range(prop, 0.0f, 1.0f);
	RNA_def_property_ui_text(prop, "Gloss", "The shininess of the reflection. Values < 1.0 give diffuse, blurry reflections.");
	RNA_def_property_update(prop, NC_MATERIAL|ND_SHADING, NULL);
	
	prop= RNA_def_property(srna, "gloss_anisotropic", PROP_FLOAT, PROP_FACTOR);
	RNA_def_property_float_sdna(prop, NULL, "aniso_gloss_mir");
	RNA_def_property_range(prop, 0.0f, 1.0f);
	RNA_def_property_ui_text(prop, "Gloss Anisotropy", "The shape of the reflection, from 0.0 (circular) to 1.0 (fully stretched along the tangent.");
	RNA_def_property_update(prop, NC_MATERIAL|ND_SHADING, NULL);
		
	prop= RNA_def_property(srna, "gloss_samples", PROP_INT, PROP_NONE);
	RNA_def_property_int_sdna(prop, NULL, "samp_gloss_mir");
	RNA_def_property_range(prop, 0, 1024);
	RNA_def_property_ui_text(prop, "Gloss Samples", "Number of cone samples averaged for blurry reflections.");
	RNA_def_property_update(prop, NC_MATERIAL|ND_SHADING, NULL);
	
	prop= RNA_def_property(srna, "gloss_threshold", PROP_FLOAT, PROP_FACTOR);
	RNA_def_property_float_sdna(prop, NULL, "adapt_thresh_mir");
	RNA_def_property_range(prop, 0.0f, 1.0f);
	RNA_def_property_ui_text(prop, "Gloss Threshold", "Threshold for adaptive sampling. If a sample contributes less than this amount (as a percentage), sampling is stopped.");
	RNA_def_property_update(prop, NC_MATERIAL|ND_SHADING, NULL);
	
	prop= RNA_def_property(srna, "depth", PROP_INT, PROP_NONE);
	RNA_def_property_int_sdna(prop, NULL, "ray_depth");
	RNA_def_property_range(prop, 0, 10);
	RNA_def_property_ui_text(prop, "Depth", "Maximum allowed number of light inter-reflections.");
	RNA_def_property_update(prop, NC_MATERIAL|ND_SHADING, NULL);
	
	prop= RNA_def_property(srna, "distance", PROP_FLOAT, PROP_DISTANCE);
	RNA_def_property_float_sdna(prop, NULL, "dist_mir");
	RNA_def_property_range(prop, 0.0f, 10000.0f);
	RNA_def_property_ui_text(prop, "Maximum Distance", "Maximum distance of reflected rays. Reflections further than this range fade to sky color or material color.");
	RNA_def_property_update(prop, NC_MATERIAL|ND_SHADING, NULL);
	
	prop= RNA_def_property(srna, "fade_to", PROP_ENUM, PROP_NONE);
	RNA_def_property_enum_sdna(prop, NULL, "fadeto_mir");
	RNA_def_property_enum_items(prop, prop_fadeto_mir_items);
	RNA_def_property_ui_text(prop, "Fade-out Color", "The color that rays with no intersection within the Max Distance take. Material color can be best for indoor scenes, sky color for outdoor.");
	RNA_def_property_update(prop, NC_MATERIAL|ND_SHADING, NULL);
}

static void rna_def_material_raytra(BlenderRNA *brna)
{
	StructRNA *srna;
	PropertyRNA *prop;

	srna= RNA_def_struct(brna, "MaterialRaytraceTransparency", NULL);
	RNA_def_struct_sdna(srna, "Material");
	RNA_def_struct_nested(brna, srna, "Material");
	RNA_def_struct_ui_text(srna, "Material Raytrace Transparency", "Raytraced refraction settings for a Material datablock.");

	prop= RNA_def_property(srna, "ior", PROP_FLOAT, PROP_NONE);
	RNA_def_property_float_sdna(prop, NULL, "ang");
	RNA_def_property_range(prop, 1.0f, 3.0f);
	RNA_def_property_ui_text(prop, "IOR", "Sets angular index of refraction for raytraced refraction.");
	RNA_def_property_update(prop, NC_MATERIAL|ND_SHADING, NULL);
	
	prop= RNA_def_property(srna, "fresnel", PROP_FLOAT, PROP_NONE);
	RNA_def_property_float_sdna(prop, NULL, "fresnel_tra");
	RNA_def_property_range(prop, 0.0f, 5.0f);
	RNA_def_property_ui_text(prop, "Fresnel", "Power of Fresnel for transparency (Ray or ZTransp).");
	RNA_def_property_update(prop, NC_MATERIAL|ND_SHADING, NULL);
	
	prop= RNA_def_property(srna, "fresnel_factor", PROP_FLOAT, PROP_FACTOR);
	RNA_def_property_float_sdna(prop, NULL, "fresnel_tra_i");
	RNA_def_property_range(prop, 1.0f, 5.0f);
	RNA_def_property_ui_text(prop, "Fresnel Factor", "Blending factor for Fresnel.");
	RNA_def_property_update(prop, NC_MATERIAL|ND_SHADING, NULL);
	
<<<<<<< HEAD
	prop= RNA_def_property(srna, "gloss_factor", PROP_FLOAT, PROP_FACTOR);
=======
	prop= RNA_def_property(srna, "gloss", PROP_FLOAT, PROP_PERCENTAGE);
>>>>>>> 816377cc
	RNA_def_property_float_sdna(prop, NULL, "gloss_tra");
	RNA_def_property_range(prop, 0.0f, 1.0f);
	RNA_def_property_ui_text(prop, "Gloss", "The clarity of the refraction. Values < 1.0 give diffuse, blurry refractions.");
	RNA_def_property_update(prop, NC_MATERIAL|ND_SHADING, NULL);
	
	prop= RNA_def_property(srna, "gloss_samples", PROP_INT, PROP_NONE);
	RNA_def_property_int_sdna(prop, NULL, "samp_gloss_tra");
	RNA_def_property_range(prop, 0, 1024);
	RNA_def_property_ui_text(prop, "Gloss Samples", "Number of cone samples averaged for blurry refractions.");
	RNA_def_property_update(prop, NC_MATERIAL|ND_SHADING, NULL);
	
	prop= RNA_def_property(srna, "gloss_threshold", PROP_FLOAT, PROP_FACTOR);
	RNA_def_property_float_sdna(prop, NULL, "adapt_thresh_tra");
	RNA_def_property_range(prop, 0.0f, 1.0f);
	RNA_def_property_ui_text(prop, "Gloss Threshold", "Threshold for adaptive sampling. If a sample contributes less than this amount (as a percentage), sampling is stopped.");
	RNA_def_property_update(prop, NC_MATERIAL|ND_SHADING, NULL);
	
	prop= RNA_def_property(srna, "depth", PROP_INT, PROP_NONE);
	RNA_def_property_int_sdna(prop, NULL, "ray_depth_tra");
	RNA_def_property_range(prop, 0, 10);
	RNA_def_property_ui_text(prop, "Depth", "Maximum allowed number of light inter-refractions.");
	RNA_def_property_update(prop, NC_MATERIAL|ND_SHADING, NULL);
	
	prop= RNA_def_property(srna, "filter", PROP_FLOAT, PROP_FACTOR);
	RNA_def_property_float_sdna(prop, NULL, "filter");
	RNA_def_property_range(prop, 0.0f, 1.0f);
	RNA_def_property_ui_text(prop, "Filter", "Amount to blend in the material's diffuse color in raytraced transparency (simulating absorption).");
	RNA_def_property_update(prop, NC_MATERIAL|ND_SHADING, NULL);
	
	prop= RNA_def_property(srna, "limit", PROP_FLOAT, PROP_DISTANCE);
	RNA_def_property_float_sdna(prop, NULL, "tx_limit");
	RNA_def_property_range(prop, 0.0f, 100.0f);
	RNA_def_property_ui_text(prop, "Limit", "Maximum depth for light to travel through the transparent material before becoming fully filtered (0.0 is disabled).");
	RNA_def_property_update(prop, NC_MATERIAL|ND_SHADING, NULL);
	
	prop= RNA_def_property(srna, "falloff", PROP_FLOAT, PROP_NONE);
	RNA_def_property_float_sdna(prop, NULL, "tx_falloff");
	RNA_def_property_range(prop, 0.1f, 10.0f);
	RNA_def_property_ui_text(prop, "Falloff", "Falloff power for transmissivity filter effect (1.0 is linear).");
	RNA_def_property_update(prop, NC_MATERIAL|ND_SHADING, NULL);
}

<<<<<<< HEAD
static void rna_def_material_volume(BlenderRNA *brna)
{
	StructRNA *srna;
	PropertyRNA *prop;

	static EnumPropertyItem prop_scattering_items[] = {
		{MA_VOL_SHADE_NONE, "NONE", 0, "None", ""},
		{MA_VOL_SHADE_SINGLE, "SINGLE_SCATTERING", 0, "Single Scattering", ""},
		{MA_VOL_SHADE_MULTIPLE, "MULTIPLE_SCATTERING", 0, "Multiple Scattering", ""},
		{MA_VOL_SHADE_SINGLEPLUSMULTIPLE, "SINGLE_PLUS_MULTIPLE_SCATTERING", 0, "Single + Multiple Scattering", ""},
		{0, NULL, 0, NULL, NULL}};

	static EnumPropertyItem prop_stepsize_items[] = {
		{MA_VOL_STEP_RANDOMIZED, "RANDOMIZED", 0, "Randomized", ""},
		{MA_VOL_STEP_CONSTANT, "CONSTANT", 0, "Constant", ""},
		//{MA_VOL_STEP_ADAPTIVE, "ADAPTIVE", 0, "Adaptive", ""},
		{0, NULL, 0, NULL, NULL}};
		
	static EnumPropertyItem prop_phasefunction_items[] = {
		{MA_VOL_PH_ISOTROPIC, "ISOTROPIC", 0, "Isotropic", ""},
		{MA_VOL_PH_MIEHAZY, "MIE_HAZY", 0, "Mie Hazy", ""},
		{MA_VOL_PH_MIEMURKY, "MIE_MURKY", 0, "Mie Murky", ""},
		{MA_VOL_PH_RAYLEIGH, "RAYLEIGH", 0, "Rayleigh", ""},
		{MA_VOL_PH_HG, "HENYEY-GREENSTEIN", 0, "Henyey-Greenstein", ""},
		{MA_VOL_PH_SCHLICK, "SCHLICK", 0, "Schlick", ""},
		{0, NULL, 0, NULL, NULL}};

	srna= RNA_def_struct(brna, "MaterialVolume", NULL);
	RNA_def_struct_sdna(srna, "VolumeSettings");
	RNA_def_struct_nested(brna, srna, "Material");
	RNA_def_struct_ui_text(srna, "Material Volume", "Volume rendering settings for a Material datablock.");
	
	prop= RNA_def_property(srna, "step_calculation", PROP_ENUM, PROP_NONE);
	RNA_def_property_enum_sdna(prop, NULL, "stepsize_type");
	RNA_def_property_enum_items(prop, prop_stepsize_items);
	RNA_def_property_ui_text(prop, "Step Calculation", "Method of calculating the steps through the volume");
	RNA_def_property_update(prop, NC_MATERIAL|ND_SHADING, NULL);
	
	prop= RNA_def_property(srna, "step_size", PROP_FLOAT, PROP_NONE);
	RNA_def_property_float_sdna(prop, NULL, "stepsize");
	RNA_def_property_range(prop, 0.0f, FLT_MAX);
	RNA_def_property_ui_range(prop, 0.0f, 1.0f, 1, 3);
	RNA_def_property_ui_text(prop, "Step Size", "Distance between subsequent volume depth samples.");
	RNA_def_property_update(prop, NC_MATERIAL|ND_SHADING, NULL);
	
	prop= RNA_def_property(srna, "shading_step_size", PROP_FLOAT, PROP_NONE);
	RNA_def_property_float_sdna(prop, NULL, "shade_stepsize");
	RNA_def_property_range(prop, 0.0f, FLT_MAX);
	RNA_def_property_ui_range(prop, 0.0f, 1.0f, 1, 3);
	RNA_def_property_ui_text(prop, "Shading Step Size", "Distance between subsequent volume shading samples.");
	RNA_def_property_update(prop, NC_MATERIAL|ND_SHADING, NULL);
	
	prop= RNA_def_property(srna, "scattering_mode", PROP_ENUM, PROP_NONE);
	RNA_def_property_enum_sdna(prop, NULL, "shade_type");
	RNA_def_property_enum_items(prop, prop_scattering_items);
	RNA_def_property_ui_text(prop, "Scattering Mode", "Method of shading, attenuating, and scattering light through the volume");
	RNA_def_property_update(prop, NC_MATERIAL|ND_SHADING, NULL);
	
	prop= RNA_def_property(srna, "light_cache", PROP_BOOLEAN, PROP_NONE);
	RNA_def_property_boolean_sdna(prop, NULL, "shadeflag", MA_VOL_PRECACHESHADING); /* use bitflags */
	RNA_def_property_ui_text(prop, "Light Cache", "Pre-calculate the shading information into a voxel grid, speeds up shading at slightly less accuracy");
	RNA_def_property_update(prop, NC_MATERIAL|ND_SHADING, NULL);
	
	prop= RNA_def_property(srna, "cache_resolution", PROP_INT, PROP_NONE);
	RNA_def_property_int_sdna(prop, NULL, "precache_resolution");
	RNA_def_property_range(prop, 0, 1024);
	RNA_def_property_ui_text(prop, "Resolution", "Resolution of the voxel grid, low resolutions are faster, high resolutions use more memory.");
	RNA_def_property_update(prop, NC_MATERIAL|ND_SHADING, NULL);
	
	prop= RNA_def_property(srna, "ms_diffusion", PROP_FLOAT, PROP_NONE);
	RNA_def_property_float_sdna(prop, NULL, "ms_diff");
	RNA_def_property_range(prop, 0.0f, FLT_MAX);
	RNA_def_property_ui_text(prop, "Diffusion", "Diffusion factor, the strength of the blurring effect");
	RNA_def_property_update(prop, NC_MATERIAL|ND_SHADING, NULL);
	
	prop= RNA_def_property(srna, "ms_spread", PROP_INT, PROP_NONE);
	RNA_def_property_int_sdna(prop, NULL, "ms_steps");
	RNA_def_property_range(prop, 0, 1024);
	RNA_def_property_ui_text(prop, "Spread", "Simulation steps, the effective distance over which the light is diffused");
	RNA_def_property_update(prop, NC_MATERIAL|ND_SHADING, NULL);
	
	prop= RNA_def_property(srna, "ms_intensity", PROP_FLOAT, PROP_NONE);
	RNA_def_property_float_sdna(prop, NULL, "ms_intensity");
	RNA_def_property_range(prop, 0.0f, FLT_MAX);
	RNA_def_property_ui_text(prop, "Intensity", "Multiplier for multiple scattered light energy");
	RNA_def_property_update(prop, NC_MATERIAL|ND_SHADING, NULL);
	
	prop= RNA_def_property(srna, "depth_cutoff", PROP_FLOAT, PROP_NONE);
	RNA_def_property_float_sdna(prop, NULL, "depth_cutoff");
	RNA_def_property_range(prop, 0.0f, 1.0f);
	RNA_def_property_ui_text(prop, "Depth Cutoff", "Stop ray marching early if transmission drops below this luminance - higher values give speedups in dense volumes at the expense of accuracy.");
	RNA_def_property_update(prop, NC_MATERIAL|ND_SHADING, NULL);
	
	prop= RNA_def_property(srna, "density", PROP_FLOAT, PROP_FACTOR);
	RNA_def_property_float_sdna(prop, NULL, "density");
	RNA_def_property_range(prop, 0.0f, 1.0f);
	RNA_def_property_ui_text(prop, "Density", "The base density of the volume");
	RNA_def_property_update(prop, NC_MATERIAL|ND_SHADING, NULL);

	prop= RNA_def_property(srna, "density_scale", PROP_FLOAT, PROP_NONE);
	RNA_def_property_float_sdna(prop, NULL, "density_scale");
	RNA_def_property_range(prop, 0.0f, FLT_MAX);
	RNA_def_property_ui_range(prop, 0.0f, 10.0f, 1, 3);
	RNA_def_property_ui_text(prop, "Density Scale", "Multiplier for the material's density");
	RNA_def_property_update(prop, NC_MATERIAL|ND_SHADING, NULL);
	
	prop= RNA_def_property(srna, "absorption", PROP_FLOAT, PROP_NONE);
	RNA_def_property_float_sdna(prop, NULL, "absorption");
	RNA_def_property_range(prop, 0.0f, FLT_MAX);
	RNA_def_property_ui_range(prop, 0.0f, 10.0f, 1, 3);
	RNA_def_property_ui_text(prop, "Absorption", "Amount of light that gets absorbed by the volume - higher values mean light travels less distance");
	RNA_def_property_update(prop, NC_MATERIAL|ND_SHADING, NULL);
	
	prop= RNA_def_property(srna, "absorption_color", PROP_FLOAT, PROP_COLOR);
	RNA_def_property_float_sdna(prop, NULL, "absorption_col");
	RNA_def_property_array(prop, 3);
	RNA_def_property_ui_text(prop, "Absorption Color", "");
	RNA_def_property_update(prop, NC_MATERIAL|ND_SHADING_DRAW, NULL);
	
	prop= RNA_def_property(srna, "scattering", PROP_FLOAT, PROP_NONE);
	RNA_def_property_float_sdna(prop, NULL, "scattering");
	RNA_def_property_range(prop, 0.0f, FLT_MAX);
	RNA_def_property_ui_range(prop, 0.0f, 10.0f, 1 ,3);
	RNA_def_property_ui_text(prop, "Scattering", "Amount of light that gets scattered by the volume - values > 1.0 are non-physical");
	RNA_def_property_update(prop, NC_MATERIAL|ND_SHADING, NULL);
	
	prop= RNA_def_property(srna, "emission", PROP_FLOAT, PROP_NONE);
	RNA_def_property_float_sdna(prop, NULL, "emission");
	RNA_def_property_range(prop, 0.0f, FLT_MAX);
	RNA_def_property_ui_range(prop, 0.0f, 10.0f, 1, 3);
	RNA_def_property_ui_text(prop, "Emission", "Amount of light that gets emitted by the volume");
	RNA_def_property_update(prop, NC_MATERIAL|ND_SHADING, NULL);
	
	prop= RNA_def_property(srna, "emission_color", PROP_FLOAT, PROP_COLOR);
	RNA_def_property_float_sdna(prop, NULL, "emission_col");
	RNA_def_property_array(prop, 3);
	RNA_def_property_ui_text(prop, "Emission Color", "");
	RNA_def_property_update(prop, NC_MATERIAL|ND_SHADING_DRAW, NULL);
	
	prop= RNA_def_property(srna, "phase_function", PROP_ENUM, PROP_NONE);
	RNA_def_property_enum_sdna(prop, NULL, "phasefunc_type");
	RNA_def_property_enum_items(prop, prop_phasefunction_items);
	RNA_def_property_ui_text(prop, "Phase Function", "Isotropic/Anisotropic scattering");
	RNA_def_property_update(prop, NC_MATERIAL|ND_SHADING, NULL);
	
	prop= RNA_def_property(srna, "asymmetry", PROP_FLOAT, PROP_NONE);
	RNA_def_property_float_sdna(prop, NULL, "phasefunc_g");
	RNA_def_property_range(prop, -1.0f, 1.0f);
	RNA_def_property_ui_text(prop, "Asymmetry", "Continuum between forward scattering and back scattering");
	RNA_def_property_update(prop, NC_MATERIAL|ND_SHADING, NULL);
}


=======
>>>>>>> 816377cc
static void rna_def_material_halo(BlenderRNA *brna)
{
	StructRNA *srna;
	PropertyRNA *prop;

	srna= RNA_def_struct(brna, "MaterialHalo", NULL);
	RNA_def_struct_sdna(srna, "Material");
	RNA_def_struct_nested(brna, srna, "Material");
	RNA_def_struct_ui_text(srna, "Material Halo", "Halo particle effect settings for a Material datablock.");

	prop= RNA_def_property(srna, "size", PROP_FLOAT, PROP_NONE);
	RNA_def_property_float_sdna(prop, NULL, "hasize");
	RNA_def_property_range(prop, 0.0f, 100.0f);
	RNA_def_property_ui_text(prop, "Size", "Sets the dimension of the halo.");
	RNA_def_property_update(prop, NC_MATERIAL|ND_SHADING, NULL);
	
	prop= RNA_def_property(srna, "hardness", PROP_INT, PROP_NONE);
	RNA_def_property_int_sdna(prop, NULL, "har");
	RNA_def_property_range(prop, 0, 127);
	RNA_def_property_ui_text(prop, "Hardness", "Sets the hardness of the halo.");
	RNA_def_property_update(prop, NC_MATERIAL|ND_SHADING, NULL);
	
	prop= RNA_def_property(srna, "add", PROP_FLOAT, PROP_FACTOR);
	RNA_def_property_float_sdna(prop, NULL, "add");
	RNA_def_property_range(prop, 0.0f, 1.0f);
	RNA_def_property_ui_text(prop, "Add", "Sets the strength of the add effect.");
	RNA_def_property_update(prop, NC_MATERIAL|ND_SHADING, NULL);
	
	prop= RNA_def_property(srna, "rings", PROP_INT, PROP_NONE);
	RNA_def_property_int_sdna(prop, NULL, "ringc");
	RNA_def_property_range(prop, 0, 24);
	RNA_def_property_ui_text(prop, "Rings", "Sets the number of rings rendered over the halo.");
	RNA_def_property_update(prop, NC_MATERIAL|ND_SHADING, NULL);
	
	prop= RNA_def_property(srna, "line_number", PROP_INT, PROP_NONE);
	RNA_def_property_int_sdna(prop, NULL, "linec");
	RNA_def_property_range(prop, 0, 250);
	RNA_def_property_ui_text(prop, "Line Number", "Sets the number of star shaped lines rendered over the halo.");
	RNA_def_property_update(prop, NC_MATERIAL|ND_SHADING, NULL);
	
	prop= RNA_def_property(srna, "star_tips", PROP_INT, PROP_NONE);
	RNA_def_property_int_sdna(prop, NULL, "starc");
	RNA_def_property_range(prop, 3, 50);
	RNA_def_property_ui_text(prop, "Star Tips", "Sets the number of points on the star shaped halo.");
	RNA_def_property_update(prop, NC_MATERIAL|ND_SHADING, NULL);
	
	prop= RNA_def_property(srna, "seed", PROP_INT, PROP_NONE);
	RNA_def_property_int_sdna(prop, NULL, "seed1");
	RNA_def_property_range(prop, 0, 255);
	RNA_def_property_ui_text(prop, "Seed", "Randomizes ring dimension and line location.");
	RNA_def_property_update(prop, NC_MATERIAL|ND_SHADING, NULL);
	
	prop= RNA_def_property(srna, "flare_mode", PROP_BOOLEAN, PROP_NONE);
	RNA_def_property_boolean_sdna(prop, NULL, "mode", MA_HALO_FLARE); /* use bitflags */
	RNA_def_property_ui_text(prop, "Flare", "Renders halo as a lensflare.");
	RNA_def_property_update(prop, NC_MATERIAL|ND_SHADING, NULL);
	
	prop= RNA_def_property(srna, "flare_size", PROP_FLOAT, PROP_NONE);
	RNA_def_property_float_sdna(prop, NULL, "flaresize");
	RNA_def_property_range(prop, 0.1f, 25.0f);
	RNA_def_property_ui_text(prop, "Flare Size", "Sets the factor by which the flare is larger than the halo.");
	RNA_def_property_update(prop, NC_MATERIAL|ND_SHADING, NULL);
	
	prop= RNA_def_property(srna, "flare_subsize", PROP_FLOAT, PROP_NONE);
	RNA_def_property_float_sdna(prop, NULL, "subsize");
	RNA_def_property_range(prop, 0.1f, 25.0f);
	RNA_def_property_ui_text(prop, "Flare Subsize", "Sets the dimension of the subflares, dots and circles.");
	RNA_def_property_update(prop, NC_MATERIAL|ND_SHADING, NULL);
	
	prop= RNA_def_property(srna, "flare_boost", PROP_FLOAT, PROP_NONE);
	RNA_def_property_float_sdna(prop, NULL, "flareboost");
	RNA_def_property_range(prop, 0.1f, 10.0f);
	RNA_def_property_ui_text(prop, "Flare Boost", "Gives the flare extra strength.");
	RNA_def_property_update(prop, NC_MATERIAL|ND_SHADING, NULL);
	
	prop= RNA_def_property(srna, "flare_seed", PROP_INT, PROP_NONE);
	RNA_def_property_int_sdna(prop, NULL, "seed2");
	RNA_def_property_range(prop, 0, 255);
	RNA_def_property_ui_text(prop, "Flare Seed", "Specifies an offset in the flare seed table.");
	RNA_def_property_update(prop, NC_MATERIAL|ND_SHADING, NULL);
	
	prop= RNA_def_property(srna, "flares_sub", PROP_INT, PROP_NONE);
	RNA_def_property_int_sdna(prop, NULL, "flarec");
	RNA_def_property_range(prop, 1, 32);
	RNA_def_property_ui_text(prop, "Flares Sub", "Sets the number of subflares.");
	RNA_def_property_update(prop, NC_MATERIAL|ND_SHADING, NULL);
	
	prop= RNA_def_property(srna, "ring", PROP_BOOLEAN, PROP_NONE);
	RNA_def_property_boolean_sdna(prop, NULL, "mode", MA_HALO_RINGS);
	RNA_def_property_ui_text(prop, "Rings", "Renders rings over halo.");
	RNA_def_property_update(prop, NC_MATERIAL|ND_SHADING, NULL);
	
	prop= RNA_def_property(srna, "lines", PROP_BOOLEAN, PROP_NONE);
	RNA_def_property_boolean_sdna(prop, NULL, "mode", MA_HALO_LINES);
	RNA_def_property_ui_text(prop, "Lines", "Renders star shaped lines over halo.");
	RNA_def_property_update(prop, NC_MATERIAL|ND_SHADING, NULL);
	
	prop= RNA_def_property(srna, "star", PROP_BOOLEAN, PROP_NONE);
	RNA_def_property_boolean_sdna(prop, NULL, "mode", MA_STAR);
	RNA_def_property_ui_text(prop, "Star", "Renders halo as a star.");
	RNA_def_property_update(prop, NC_MATERIAL|ND_SHADING, NULL);
	
	prop= RNA_def_property(srna, "use_texture", PROP_BOOLEAN, PROP_NONE);
	RNA_def_property_boolean_sdna(prop, NULL, "mode", MA_HALOTEX);
	RNA_def_property_ui_text(prop, "Use Texture", "Gives halo a texture.");
	RNA_def_property_update(prop, NC_MATERIAL|ND_SHADING, NULL);
	
	prop= RNA_def_property(srna, "use_vertex_normal", PROP_BOOLEAN, PROP_NONE);
	RNA_def_property_boolean_sdna(prop, NULL, "mode", MA_HALOPUNO);
	RNA_def_property_ui_text(prop, "Use Vertex Normal", "Uses the vertex normal to specify the dimension of the halo.");
	RNA_def_property_update(prop, NC_MATERIAL|ND_SHADING, NULL);
	
	prop= RNA_def_property(srna, "xalpha", PROP_BOOLEAN, PROP_NONE);
	RNA_def_property_boolean_sdna(prop, NULL, "mode", MA_HALO_XALPHA);
	RNA_def_property_ui_text(prop, "Extreme Alpha", "Uses extreme alpha.");
	RNA_def_property_update(prop, NC_MATERIAL|ND_SHADING, NULL);
	
	prop= RNA_def_property(srna, "shaded", PROP_BOOLEAN, PROP_NONE);
	RNA_def_property_boolean_sdna(prop, NULL, "mode", MA_HALO_SHADE);
	RNA_def_property_ui_text(prop, "Shaded", "Lets halo receive light and shadows from external objects.");
	RNA_def_property_update(prop, NC_MATERIAL|ND_SHADING, NULL);
	
	prop= RNA_def_property(srna, "soft", PROP_BOOLEAN, PROP_NONE);
	RNA_def_property_boolean_sdna(prop, NULL, "mode", MA_HALO_SOFT);
	RNA_def_property_ui_text(prop, "Soft", "Softens the edges of halos at intersections with other geometry.");
	RNA_def_property_update(prop, NC_MATERIAL|ND_SHADING, NULL);
}

static void rna_def_material_sss(BlenderRNA *brna)
{
	StructRNA *srna;
	PropertyRNA *prop;

	srna= RNA_def_struct(brna, "MaterialSubsurfaceScattering", NULL);
	RNA_def_struct_sdna(srna, "Material");
	RNA_def_struct_nested(brna, srna, "Material");
	RNA_def_struct_ui_text(srna, "Material Subsurface Scattering", "Diffuse subsurface scattering settings for a Material datablock.");

	prop= RNA_def_property(srna, "radius", PROP_FLOAT, PROP_RGB|PROP_UNIT_LENGTH);
	RNA_def_property_float_sdna(prop, NULL, "sss_radius");
	RNA_def_property_range(prop, 0.001, FLT_MAX);
	RNA_def_property_ui_range(prop, 0.001, 10000, 1, 3);
	RNA_def_property_ui_text(prop, "Radius", "Mean red/green/blue scattering path length.");
	RNA_def_property_update(prop, NC_MATERIAL|ND_SHADING, NULL);

	prop= RNA_def_property(srna, "color", PROP_FLOAT, PROP_COLOR);
	RNA_def_property_float_sdna(prop, NULL, "sss_col");
	RNA_def_property_ui_text(prop, "Color", "Scattering color.");
	RNA_def_property_update(prop, NC_MATERIAL|ND_SHADING, NULL);

	prop= RNA_def_property(srna, "error_tolerance", PROP_FLOAT, PROP_NONE);
	RNA_def_property_float_sdna(prop, NULL, "sss_error");
	RNA_def_property_ui_range(prop, 0.0001, 10, 1, 3);
	RNA_def_property_ui_text(prop, "Error Tolerance", "Error tolerance (low values are slower and higher quality).");
	RNA_def_property_update(prop, NC_MATERIAL|ND_SHADING, NULL);

	prop= RNA_def_property(srna, "scale", PROP_FLOAT, PROP_NONE);
	RNA_def_property_float_sdna(prop, NULL, "sss_scale");
	RNA_def_property_ui_range(prop, 0.001, 1000, 1, 3);
	RNA_def_property_ui_text(prop, "Scale", "Object scale factor.");
	RNA_def_property_update(prop, NC_MATERIAL|ND_SHADING, NULL);

	prop= RNA_def_property(srna, "ior", PROP_FLOAT, PROP_NONE);
	RNA_def_property_float_sdna(prop, NULL, "sss_ior");
	RNA_def_property_ui_range(prop, 0.1, 2, 1, 3);
	RNA_def_property_ui_text(prop, "IOR", "Index of refraction (higher values are denser).");
	RNA_def_property_update(prop, NC_MATERIAL|ND_SHADING, NULL);

	prop= RNA_def_property(srna, "color_factor", PROP_FLOAT, PROP_FACTOR);
	RNA_def_property_float_sdna(prop, NULL, "sss_colfac");
	RNA_def_property_ui_range(prop, 0, 1, 10, 3);
	RNA_def_property_ui_text(prop, "Color Factor", "Blend factor for SSS colors.");
	RNA_def_property_update(prop, NC_MATERIAL|ND_SHADING, NULL);

	prop= RNA_def_property(srna, "texture_factor", PROP_FLOAT, PROP_FACTOR);
	RNA_def_property_float_sdna(prop, NULL, "sss_texfac");
	RNA_def_property_ui_range(prop, 0, 1, 10, 3);
	RNA_def_property_ui_text(prop, "Texture Factor", "Texture scatting blend factor.");
	RNA_def_property_update(prop, NC_MATERIAL|ND_SHADING, NULL);

	prop= RNA_def_property(srna, "front", PROP_FLOAT, PROP_NONE);
	RNA_def_property_float_sdna(prop, NULL, "sss_front");
	RNA_def_property_range(prop, 0, 2);
	RNA_def_property_ui_text(prop, "Front", "Front scattering weight.");
	RNA_def_property_update(prop, NC_MATERIAL|ND_SHADING, NULL);

	prop= RNA_def_property(srna, "back", PROP_FLOAT, PROP_NONE);
	RNA_def_property_float_sdna(prop, NULL, "sss_back");
	RNA_def_property_range(prop, 0, 10);
	RNA_def_property_ui_text(prop, "Back", "Back scattering weight.");
	RNA_def_property_update(prop, NC_MATERIAL|ND_SHADING, NULL);

	prop= RNA_def_property(srna, "enabled", PROP_BOOLEAN, PROP_NONE);
	RNA_def_property_boolean_sdna(prop, NULL, "sss_flag", MA_DIFF_SSS);
	RNA_def_property_ui_text(prop, "Enabled", "Enable diffuse subsurface scatting effects in a material.");
	RNA_def_property_update(prop, NC_MATERIAL|ND_SHADING, NULL);
}

static void rna_def_material_specularity(StructRNA *srna)
{
	PropertyRNA *prop;
	
	static EnumPropertyItem prop_specular_shader_items[] = {
		{MA_SPEC_COOKTORR, "COOKTORR", 0, "CookTorr", ""},
		{MA_SPEC_PHONG, "PHONG", 0, "Phong", ""},
		{MA_SPEC_BLINN, "BLINN", 0, "Blinn", ""},
		{MA_SPEC_TOON, "TOON", 0, "Toon", ""},
		{MA_SPEC_WARDISO, "WARDISO", 0, "WardIso", ""},
		{0, NULL, 0, NULL, NULL}};
	
	prop= RNA_def_property(srna, "specular_shader", PROP_ENUM, PROP_NONE);
	RNA_def_property_enum_sdna(prop, NULL, "spec_shader");
	RNA_def_property_enum_items(prop, prop_specular_shader_items);
	RNA_def_property_ui_text(prop, "Specular Shader Model", "");
	RNA_def_property_update(prop, NC_MATERIAL|ND_SHADING, NULL);
	
<<<<<<< HEAD
	prop= RNA_def_property(srna, "specular_intensity", PROP_FLOAT, PROP_FACTOR);
=======
	prop= RNA_def_property(srna, "specular_reflection", PROP_FLOAT, PROP_PERCENTAGE);
>>>>>>> 816377cc
	RNA_def_property_float_sdna(prop, NULL, "spec");
	RNA_def_property_range(prop, 0, 1);
	RNA_def_property_ui_text(prop, "Specularity Intensity", "");
	RNA_def_property_update(prop, NC_MATERIAL|ND_SHADING, NULL);

	/* NOTE: "har", "param", etc are used for multiple purposes depending on
	 * settings. This should be fixed in DNA once, for RNA we just expose them
	 * multiple times, which may give somewhat strange changes in the outliner,
	 * but in the UI they are never visible at the same time. */

	prop= RNA_def_property(srna, "specular_hardness", PROP_FLOAT, PROP_NONE);
	RNA_def_property_float_sdna(prop, NULL, "har");
	RNA_def_property_range(prop, 1, 511);
	RNA_def_property_ui_text(prop, "Specular Hardness", "");
	RNA_def_property_update(prop, NC_MATERIAL|ND_SHADING, NULL);

	prop= RNA_def_property(srna, "specular_ior", PROP_FLOAT, PROP_NONE);
	RNA_def_property_float_sdna(prop, NULL, "refrac");
	RNA_def_property_range(prop, 1, 10);
	RNA_def_property_ui_text(prop, "Specular IOR", "");
	RNA_def_property_update(prop, NC_MATERIAL|ND_SHADING, NULL);

	prop= RNA_def_property(srna, "specular_toon_size", PROP_FLOAT, PROP_NONE);
	RNA_def_property_float_sdna(prop, NULL, "param[2]");
	RNA_def_property_range(prop, 0.0f, 1.53f);
	RNA_def_property_ui_text(prop, "Specular Toon Size", "Size of specular toon area.");
	RNA_def_property_update(prop, NC_MATERIAL|ND_SHADING, NULL);

	prop= RNA_def_property(srna, "specular_toon_smooth", PROP_FLOAT, PROP_FACTOR);
	RNA_def_property_float_sdna(prop, NULL, "param[3]");
	RNA_def_property_range(prop, 0.0f, 1.0f);
	RNA_def_property_ui_text(prop, "Specular Toon Smooth", "Ssmoothness of specular toon area.");
	RNA_def_property_update(prop, NC_MATERIAL|ND_SHADING, NULL);

	prop= RNA_def_property(srna, "specular_slope", PROP_FLOAT, PROP_NONE);
	RNA_def_property_float_sdna(prop, NULL, "rms");
	RNA_def_property_range(prop, 0, 0.4);
	RNA_def_property_ui_text(prop, "Specular Slope", "The standard deviation of surface slope.");
	RNA_def_property_update(prop, NC_MATERIAL|ND_SHADING, NULL);
}

static void rna_def_material_strand(BlenderRNA *brna)
{
	StructRNA *srna;
	PropertyRNA *prop;

	srna= RNA_def_struct(brna, "MaterialStrand", NULL);
	RNA_def_struct_sdna(srna, "Material");
	RNA_def_struct_nested(brna, srna, "Material");
	RNA_def_struct_ui_text(srna, "Material Strand", "Strand settings for a Material datablock.");

	prop= RNA_def_property(srna, "tangent_shading", PROP_BOOLEAN, PROP_NONE);
	RNA_def_property_boolean_sdna(prop, NULL, "mode", MA_TANGENT_STR);
	RNA_def_property_ui_text(prop, "Tangent Shading", "Uses direction of strands as normal for tangent-shading.");
	RNA_def_property_update(prop, NC_MATERIAL|ND_SHADING, NULL);
	
	prop= RNA_def_property(srna, "surface_diffuse", PROP_BOOLEAN, PROP_NONE);
	RNA_def_property_boolean_sdna(prop, NULL, "mode", MA_STR_SURFDIFF);
	RNA_def_property_ui_text(prop, "Surface Diffuse", "Make diffuse shading more similar to shading the surface.");
	RNA_def_property_update(prop, NC_MATERIAL|ND_SHADING, NULL);

	prop= RNA_def_property(srna, "blend_distance", PROP_FLOAT, PROP_DISTANCE);
	RNA_def_property_float_sdna(prop, NULL, "strand_surfnor");
	RNA_def_property_range(prop, 0, 10);
	RNA_def_property_ui_text(prop, "Blend Distance", "Worldspace distance over which to blend in the surface normal.");
	RNA_def_property_update(prop, NC_MATERIAL|ND_SHADING, NULL);

	prop= RNA_def_property(srna, "blender_units", PROP_BOOLEAN, PROP_NONE);
	RNA_def_property_boolean_sdna(prop, NULL, "mode", MA_STR_B_UNITS);
	RNA_def_property_ui_text(prop, "Blender Units", "Use Blender units for widths instead of pixels.");
	RNA_def_property_update(prop, NC_MATERIAL|ND_SHADING, NULL);

	prop= RNA_def_property(srna, "start_size", PROP_FLOAT, PROP_UNSIGNED);
	RNA_def_property_float_sdna(prop, NULL, "strand_sta");
	RNA_def_property_float_funcs(prop, NULL, NULL, "rna_MaterialStrand_start_size_range");
	RNA_def_property_ui_text(prop, "Start Size", "Start size of strands in pixels Blender units.");
	RNA_def_property_update(prop, NC_MATERIAL|ND_SHADING, NULL);

	prop= RNA_def_property(srna, "end_size", PROP_FLOAT, PROP_UNSIGNED);
	RNA_def_property_float_sdna(prop, NULL, "strand_end");
	RNA_def_property_float_funcs(prop, NULL, NULL, "rna_MaterialStrand_end_size_range");
	RNA_def_property_ui_text(prop, "End Size", "Start size of strands in pixels or Blender units.");
	RNA_def_property_update(prop, NC_MATERIAL|ND_SHADING, NULL);

	prop= RNA_def_property(srna, "min_size", PROP_FLOAT, PROP_UNSIGNED);
	RNA_def_property_float_sdna(prop, NULL, "strand_min");
	RNA_def_property_range(prop, 0.001, 10);
	RNA_def_property_ui_text(prop, "Minimum Size", "Minimum size of strands in pixels.");
	RNA_def_property_update(prop, NC_MATERIAL|ND_SHADING, NULL);

	prop= RNA_def_property(srna, "shape", PROP_FLOAT, PROP_NONE);
	RNA_def_property_float_sdna(prop, NULL, "strand_ease");
	RNA_def_property_range(prop, -0.9, 0.9);
	RNA_def_property_ui_text(prop, "Shape", "Positive values make strands rounder, negative makes strands spiky.");
	RNA_def_property_update(prop, NC_MATERIAL|ND_SHADING, NULL);

	prop= RNA_def_property(srna, "width_fade", PROP_FLOAT, PROP_NONE);
	RNA_def_property_float_sdna(prop, NULL, "strand_widthfade");
	RNA_def_property_range(prop, 0, 2);
	RNA_def_property_ui_text(prop, "Width Fade", "Transparency along the width of the strand.");
	RNA_def_property_update(prop, NC_MATERIAL|ND_SHADING, NULL);

	prop= RNA_def_property(srna, "uv_layer", PROP_STRING, PROP_NONE);
	RNA_def_property_string_sdna(prop, NULL, "strand_uvname");
	RNA_def_property_ui_text(prop, "UV Layer", "Name of UV layer to override.");
	RNA_def_property_update(prop, NC_MATERIAL|ND_SHADING, NULL);
}

static void rna_def_material_physics(BlenderRNA *brna)
{
	StructRNA *srna;
	PropertyRNA *prop;
	
	srna= RNA_def_struct(brna, "MaterialPhysics", NULL);
	RNA_def_struct_sdna(srna, "Material");
	RNA_def_struct_nested(brna, srna, "Material");
	RNA_def_struct_ui_text(srna, "Material Physics", "Physics settings for a Material datablock.");
	
	prop= RNA_def_property(srna, "align_to_normal", PROP_BOOLEAN, PROP_NONE);
	RNA_def_property_boolean_sdna(prop, NULL, "mode", MA_FH_NOR);
	RNA_def_property_ui_text(prop, "Align to Normal", "Align dynamic game objects along the surface normal, when inside the physics distance area");
	
	prop= RNA_def_property(srna, "friction", PROP_FLOAT, PROP_NONE);
	RNA_def_property_float_sdna(prop, NULL, "friction");
	RNA_def_property_range(prop, 0, 100);
	RNA_def_property_ui_text(prop, "Friction", "Coulomb friction coeffecient, when inside the physics distance area");

	prop= RNA_def_property(srna, "force", PROP_FLOAT, PROP_NONE);
	RNA_def_property_float_sdna(prop, NULL, "fh");
	RNA_def_property_range(prop, 0, 1);
	RNA_def_property_ui_text(prop, "Force", "Upward spring force, when inside the physics distance area");
	
	prop= RNA_def_property(srna, "elasticity", PROP_FLOAT, PROP_NONE);
	RNA_def_property_float_sdna(prop, NULL, "reflect");
	RNA_def_property_range(prop, 0, 1);
	RNA_def_property_ui_text(prop, "Elasticity", "Elasticity of collisions");
	
	prop= RNA_def_property(srna, "distance", PROP_FLOAT, PROP_NONE);
	RNA_def_property_float_sdna(prop, NULL, "fhdist");
	RNA_def_property_range(prop, 0, 20);
	RNA_def_property_ui_text(prop, "Distance", "Distance of the physics area");
	
	prop= RNA_def_property(srna, "damp", PROP_FLOAT, PROP_NONE);
	RNA_def_property_float_sdna(prop, NULL, "xyfrict");
	RNA_def_property_range(prop, 0, 1);
	RNA_def_property_ui_text(prop, "Damping", "Damping of the spring force, when inside the physics distance area");
}

void RNA_def_material(BlenderRNA *brna)
{
	StructRNA *srna;
	PropertyRNA *prop;

	static EnumPropertyItem prop_type_items[] = {
		{MA_TYPE_SURFACE, "SURFACE", 0, "Surface", "Render object as a surface."},
		{MA_TYPE_WIRE, "WIRE", 0, "Wire", "Render the edges of faces as wires (not supported in ray tracing)."},
		// {MA_TYPE_VOLUME, "VOLUME", 0, "Volume", "Render object as a volume."},
		{MA_TYPE_HALO, "HALO", 0, "Halo", "Render object as halo particles."},
		{0, NULL, 0, NULL, NULL}};
	static EnumPropertyItem transparency_items[] = {
		{MA_ZTRANSP, "Z_TRANSPARENCY", 0, "Z Transparency", "Use alpha buffer for transparent faces."},
		{MA_RAYTRANSP, "RAYTRACE", 0, "Raytrace", "Use raytracing for transparent refraction rendering."},
		{0, NULL, 0, NULL, NULL}};

	srna= RNA_def_struct(brna, "Material", "ID");
	RNA_def_struct_ui_text(srna, "Material", "Material datablock to defined the appearance of geometric objects for rendering.");
	RNA_def_struct_ui_icon(srna, ICON_MATERIAL_DATA);
	
	prop= RNA_def_property(srna, "type", PROP_ENUM, PROP_NONE);
	RNA_def_property_enum_sdna(prop, NULL, "material_type");
	RNA_def_property_enum_items(prop, prop_type_items);
	RNA_def_property_ui_text(prop, "Type", "Material type defining how the object is rendered.");
	RNA_def_property_enum_funcs(prop, NULL, "rna_Material_type_set", NULL);
	RNA_def_property_update(prop, NC_MATERIAL|ND_SHADING_DRAW, NULL);

	prop= RNA_def_property(srna, "transparency", PROP_BOOLEAN, PROP_NONE);
	RNA_def_property_boolean_sdna(prop, NULL, "mode", MA_TRANSP);
	RNA_def_property_ui_text(prop, "Transparency", "Render material as transparent.");
	RNA_def_property_update(prop, NC_MATERIAL|ND_SHADING, NULL);

	prop= RNA_def_property(srna, "transparency_method", PROP_ENUM, PROP_NONE);
	RNA_def_property_enum_bitflag_sdna(prop, NULL, "mode");
	RNA_def_property_enum_items(prop, transparency_items);
	RNA_def_property_ui_text(prop, "Transparency Method", "Method to use for rendering transparency.");
	RNA_def_property_update(prop, NC_MATERIAL|ND_SHADING, NULL);
	
	prop= RNA_def_property(srna, "ambient", PROP_FLOAT, PROP_FACTOR);
	RNA_def_property_float_sdna(prop, NULL, "amb");
	RNA_def_property_range(prop, 0, 1);
	RNA_def_property_ui_text(prop, "Ambient", "Amount of global ambient color the material receives.");
	RNA_def_property_update(prop, NC_MATERIAL|ND_SHADING, NULL);

	prop= RNA_def_property(srna, "emit", PROP_FLOAT, PROP_NONE);
	RNA_def_property_range(prop, 0, FLT_MAX);
	RNA_def_property_ui_range(prop, 0, 2.0f, 10, 2);
	RNA_def_property_ui_text(prop, "Emit", "Amount of light to emit.");
	RNA_def_property_update(prop, NC_MATERIAL|ND_SHADING, NULL);

	prop= RNA_def_property(srna, "translucency", PROP_FLOAT, PROP_FACTOR);
	RNA_def_property_range(prop, 0, 1);
	RNA_def_property_ui_text(prop, "Translucency", "Amount of diffuse shading on the back side.");
	RNA_def_property_update(prop, NC_MATERIAL|ND_SHADING, NULL);
		
	prop= RNA_def_property(srna, "cubic", PROP_BOOLEAN, PROP_NONE);
	RNA_def_property_boolean_sdna(prop, NULL, "shade_flag", MA_CUBIC);
	RNA_def_property_ui_text(prop, "Cubic Interpolation", "Use cubic interpolation for diffuse values, for smoother transitions.");
	RNA_def_property_update(prop, NC_MATERIAL|ND_SHADING, NULL);
	
	prop= RNA_def_property(srna, "object_color", PROP_BOOLEAN, PROP_NONE);
	RNA_def_property_boolean_sdna(prop, NULL, "shade_flag", MA_OBCOLOR);
	RNA_def_property_ui_text(prop, "Object Color", "Modulate the result with a per-object color.");
	RNA_def_property_update(prop, NC_MATERIAL|ND_SHADING, NULL);

	prop= RNA_def_property(srna, "shadow_ray_bias", PROP_FLOAT, PROP_NONE);
	RNA_def_property_float_sdna(prop, NULL, "sbias");
	RNA_def_property_range(prop, 0, 0.25);
	RNA_def_property_ui_text(prop, "Shadow Ray Bias", "Shadow raytracing bias to prevent terminator problems on shadow boundary.");

	prop= RNA_def_property(srna, "shadow_buffer_bias", PROP_FLOAT, PROP_NONE);
	RNA_def_property_float_sdna(prop, NULL, "lbias");
	RNA_def_property_range(prop, 0, 10);
	RNA_def_property_ui_text(prop, "Shadow Buffer Bias", "Factor to multiply shadow buffer bias with (0 is ignore.)");

	prop= RNA_def_property(srna, "shadow_casting_alpha", PROP_FLOAT, PROP_FACTOR);
	RNA_def_property_float_sdna(prop, NULL, "shad_alpha");
	RNA_def_property_range(prop, 0.001, 1);
	RNA_def_property_ui_text(prop, "Shadow Casting Alpha", "Shadow casting alpha, only in use for Irregular Shadowbuffer.");
	RNA_def_property_update(prop, NC_MATERIAL|ND_SHADING, NULL);

	prop= RNA_def_property(srna, "light_group", PROP_POINTER, PROP_NONE);
	RNA_def_property_pointer_sdna(prop, NULL, "group");
	RNA_def_property_struct_type(prop, "Group");
	RNA_def_property_flag(prop, PROP_EDITABLE);
	RNA_def_property_ui_text(prop, "Light Group", "Limit lighting to lamps in this Group.");
	RNA_def_property_update(prop, NC_MATERIAL|ND_SHADING, NULL);
	
	/* flags */
	
	prop= RNA_def_property(srna, "light_group_exclusive", PROP_BOOLEAN, PROP_NONE);
	RNA_def_property_boolean_sdna(prop, NULL, "mode", MA_GROUP_NOLAY);
	RNA_def_property_ui_text(prop, "Light Group Exclusive", "Material uses the light group exclusively - these lamps are excluded from other scene lighting.");
	RNA_def_property_update(prop, NC_MATERIAL|ND_SHADING, NULL);
	
	prop= RNA_def_property(srna, "traceable", PROP_BOOLEAN, PROP_NONE);
	RNA_def_property_boolean_sdna(prop, NULL, "mode", MA_TRACEBLE);
	RNA_def_property_ui_text(prop, "Traceable", "Include this material and geometry that uses it in ray tracing calculations.");
	RNA_def_property_update(prop, NC_MATERIAL|ND_SHADING, NULL);
	
	prop= RNA_def_property(srna, "shadows", PROP_BOOLEAN, PROP_NONE);
	RNA_def_property_boolean_sdna(prop, NULL, "mode", MA_SHADOW);
	RNA_def_property_ui_text(prop, "Shadows", "Allows this material to receive shadows.");
	RNA_def_property_update(prop, NC_MATERIAL|ND_SHADING, NULL);
	
	prop= RNA_def_property(srna, "shadeless", PROP_BOOLEAN, PROP_NONE);
	RNA_def_property_boolean_sdna(prop, NULL, "mode", MA_SHLESS);
	RNA_def_property_ui_text(prop, "Shadeless", "Makes this material insensitive to light or shadow.");
	RNA_def_property_update(prop, NC_MATERIAL|ND_SHADING, NULL);
	
	prop= RNA_def_property(srna, "vertex_color_light", PROP_BOOLEAN, PROP_NONE);
	RNA_def_property_boolean_sdna(prop, NULL, "mode", MA_VERTEXCOL);
	RNA_def_property_ui_text(prop, "Vertex Color Light", "Add vertex colors as additional lighting.");
	RNA_def_property_update(prop, NC_MATERIAL|ND_SHADING, NULL);

	prop= RNA_def_property(srna, "vertex_color_paint", PROP_BOOLEAN, PROP_NONE);
	RNA_def_property_boolean_sdna(prop, NULL, "mode", MA_VERTEXCOLP);
	RNA_def_property_ui_text(prop, "Vertex Color Paint", "Replaces object base color with vertex colors (multiplies with 'texture face' face assigned textures).");
	RNA_def_property_update(prop, NC_MATERIAL|ND_SHADING, NULL);
	
	prop= RNA_def_property(srna, "invert_z", PROP_BOOLEAN, PROP_NONE);
	RNA_def_property_boolean_sdna(prop, NULL, "mode", MA_ZINV);
	RNA_def_property_ui_text(prop, "Invert Z Depth", "Renders material's faces with an inverted Z buffer (scanline only).");
	RNA_def_property_update(prop, NC_MATERIAL|ND_SHADING, NULL);
	
	prop= RNA_def_property(srna, "sky", PROP_BOOLEAN, PROP_NONE);
	RNA_def_property_boolean_sdna(prop, NULL, "mode", MA_ENV);
	RNA_def_property_ui_text(prop, "Sky", "Renders this material with zero alpha, with sky background in place (scanline only).");
	RNA_def_property_update(prop, NC_MATERIAL|ND_SHADING, NULL);
	
	prop= RNA_def_property(srna, "only_shadow", PROP_BOOLEAN, PROP_NONE);
	RNA_def_property_boolean_sdna(prop, NULL, "mode", MA_ONLYSHADOW);
	RNA_def_property_ui_text(prop, "Only Shadow", "Renders shadows as the material's alpha value, making materials transparent except for shadowed areas.");
	RNA_def_property_update(prop, NC_MATERIAL|ND_SHADING, NULL);
	
	prop= RNA_def_property(srna, "face_texture", PROP_BOOLEAN, PROP_NONE);
	RNA_def_property_boolean_sdna(prop, NULL, "mode", MA_FACETEXTURE);
	RNA_def_property_ui_text(prop, "Face Textures", "Replaces the object's base color with color from face assigned image textures");
	RNA_def_property_update(prop, NC_MATERIAL|ND_SHADING, NULL);
	
	prop= RNA_def_property(srna, "face_texture_alpha", PROP_BOOLEAN, PROP_NONE);
	RNA_def_property_boolean_sdna(prop, NULL, "mode", MA_FACETEXTURE_ALPHA);
	RNA_def_property_ui_text(prop, "Face Textures Alpha", "Replaces the object's base alpha value with alpha from face assigned image textures");
	RNA_def_property_update(prop, NC_MATERIAL|ND_SHADING, NULL);
	
	prop= RNA_def_property(srna, "cast_shadows_only", PROP_BOOLEAN, PROP_NONE);
	RNA_def_property_boolean_sdna(prop, NULL, "mode", MA_ONLYCAST);
	RNA_def_property_ui_text(prop, "Cast Shadows Only", "Makes objects with this material appear invisible, only casting shadows (not rendered).");
	RNA_def_property_update(prop, NC_MATERIAL|ND_SHADING, NULL);
	
	prop= RNA_def_property(srna, "exclude_mist", PROP_BOOLEAN, PROP_NONE);
	RNA_def_property_boolean_sdna(prop, NULL, "mode", MA_NOMIST);
	RNA_def_property_ui_text(prop, "Exclude Mist", "Excludes this material from mist effects (in world settings)");
	RNA_def_property_update(prop, NC_MATERIAL|ND_SHADING, NULL);
	
	prop= RNA_def_property(srna, "transparent_shadows", PROP_BOOLEAN, PROP_NONE);
	RNA_def_property_boolean_sdna(prop, NULL, "mode", MA_SHADOW_TRA);
	RNA_def_property_ui_text(prop, "Transparent Shadows", "Allow this object to receive transparent shadows casted through other objects");
	RNA_def_property_update(prop, NC_MATERIAL|ND_SHADING, NULL);
	
	prop= RNA_def_property(srna, "ray_shadow_bias", PROP_BOOLEAN, PROP_NONE);
	RNA_def_property_boolean_sdna(prop, NULL, "mode", MA_RAYBIAS);
	RNA_def_property_ui_text(prop, "Ray Shadow Bias", "Prevents raytraced shadow errors on surfaces with smooth shaded normals (terminator problem)");
	RNA_def_property_update(prop, NC_MATERIAL|ND_SHADING, NULL);
	
	prop= RNA_def_property(srna, "full_oversampling", PROP_BOOLEAN, PROP_NONE);
	RNA_def_property_boolean_sdna(prop, NULL, "mode", MA_FULL_OSA);
	RNA_def_property_ui_text(prop, "Full Oversampling", "Force this material to render full shading/textures for all anti-aliasing samples");
	RNA_def_property_update(prop, NC_MATERIAL|ND_SHADING, NULL);

	prop= RNA_def_property(srna, "cast_buffer_shadows", PROP_BOOLEAN, PROP_NONE);
	RNA_def_property_boolean_sdna(prop, NULL, "mode", MA_SHADBUF);
	RNA_def_property_ui_text(prop, "Cast Buffer Shadows", "Allow this material to cast shadows from shadow buffer lamps");
	RNA_def_property_update(prop, NC_MATERIAL|ND_SHADING, NULL);
	
	prop= RNA_def_property(srna, "tangent_shading", PROP_BOOLEAN, PROP_NONE);
	RNA_def_property_boolean_sdna(prop, NULL, "mode", MA_TANGENT_V);
	RNA_def_property_ui_text(prop, "Tangent Shading", "Use the material's tangent vector instead of the normal for shading - for anisotropic shading effects");
	RNA_def_property_update(prop, NC_MATERIAL|ND_SHADING, NULL);
	
	/* nested structs */
	prop= RNA_def_property(srna, "raytrace_mirror", PROP_POINTER, PROP_NONE);
	RNA_def_property_flag(prop, PROP_NEVER_NULL);
	RNA_def_property_struct_type(prop, "MaterialRaytraceMirror");
	RNA_def_property_pointer_funcs(prop, "rna_Material_mirror_get", NULL, NULL);
	RNA_def_property_ui_text(prop, "Raytrace Mirror", "Raytraced reflection settings for the material.");

	prop= RNA_def_property(srna, "raytrace_transparency", PROP_POINTER, PROP_NONE);
	RNA_def_property_flag(prop, PROP_NEVER_NULL);
	RNA_def_property_struct_type(prop, "MaterialRaytraceTransparency");
	RNA_def_property_pointer_funcs(prop, "rna_Material_transp_get", NULL, NULL);
	RNA_def_property_ui_text(prop, "Raytrace Transparency", "Raytraced reflection settings for the material.");

<<<<<<< HEAD
	prop= RNA_def_property(srna, "volume", PROP_POINTER, PROP_NONE);
	RNA_def_property_flag(prop, PROP_NEVER_NULL);
	RNA_def_property_pointer_sdna(prop, NULL, "vol");
	RNA_def_property_struct_type(prop, "MaterialVolume");
	RNA_def_property_ui_text(prop, "Volume", "Volume settings for the material.");

	prop= RNA_def_property(srna, "halo", PROP_POINTER, PROP_NONE);
	RNA_def_property_flag(prop, PROP_NEVER_NULL);
=======
	prop= RNA_def_property(srna, "halo", PROP_POINTER, PROP_NEVER_NULL);
>>>>>>> 816377cc
	RNA_def_property_struct_type(prop, "MaterialHalo");
	RNA_def_property_pointer_funcs(prop, "rna_Material_halo_get", NULL, NULL);
	RNA_def_property_ui_text(prop, "Halo", "Halo settings for the material.");

	prop= RNA_def_property(srna, "subsurface_scattering", PROP_POINTER, PROP_NONE);
	RNA_def_property_flag(prop, PROP_NEVER_NULL);
	RNA_def_property_struct_type(prop, "MaterialSubsurfaceScattering");
	RNA_def_property_pointer_funcs(prop, "rna_Material_sss_get", NULL, NULL);
	RNA_def_property_ui_text(prop, "Subsurface Scattering", "Subsurface scattering settings for the material.");

	prop= RNA_def_property(srna, "strand", PROP_POINTER, PROP_NONE);
	RNA_def_property_flag(prop, PROP_NEVER_NULL);
	RNA_def_property_struct_type(prop, "MaterialStrand");
	RNA_def_property_pointer_funcs(prop, "rna_Material_strand_get", NULL, NULL);
	RNA_def_property_ui_text(prop, "Strand", "Strand settings for the material.");
	
	prop= RNA_def_property(srna, "physics", PROP_POINTER, PROP_NONE);
	RNA_def_property_flag(prop, PROP_NEVER_NULL);
	RNA_def_property_struct_type(prop, "MaterialPhysics");
	RNA_def_property_pointer_funcs(prop, "rna_Material_physics_get", NULL, NULL);
	RNA_def_property_ui_text(prop, "Physics", "Game physics settings.");

	/* nodetree */
	prop= RNA_def_property(srna, "node_tree", PROP_POINTER, PROP_NONE);
	RNA_def_property_pointer_sdna(prop, NULL, "nodetree");
	RNA_def_property_ui_text(prop, "Node Tree", "Node tree for node based materials.");

	prop= RNA_def_property(srna, "use_nodes", PROP_BOOLEAN, PROP_NONE);
	RNA_def_property_boolean_sdna(prop, NULL, "use_nodes", 1);
	RNA_def_property_boolean_funcs(prop, NULL, "rna_Material_use_nodes_set");
	RNA_def_property_ui_text(prop, "Use Nodes", "Use shader nodes to render the material.");
	RNA_def_property_update(prop, NC_MATERIAL, NULL);

	/* common */
	rna_def_animdata_common(srna);
	rna_def_mtex_common(srna, "rna_Material_mtex_begin", "rna_Material_active_texture_get",
		"rna_Material_active_texture_set", "MaterialTextureSlot");
	
	rna_def_material_colors(srna);
	rna_def_material_diffuse(srna);
	rna_def_material_specularity(srna);

	/* nested structs */
	rna_def_material_raymirror(brna);
	rna_def_material_raytra(brna);
	rna_def_material_halo(brna);
	rna_def_material_sss(brna);
	rna_def_material_mtex(brna);
	rna_def_material_strand(brna);
	rna_def_material_physics(brna);

	RNA_api_material(srna);
}

void rna_def_mtex_common(StructRNA *srna, const char *begin, const char *activeget, const char *activeset, const char *structname)
{
	PropertyRNA *prop;

	/* mtex */
	prop= RNA_def_property(srna, "textures", PROP_COLLECTION, PROP_NONE);
	RNA_def_property_struct_type(prop, structname);
	RNA_def_property_collection_funcs(prop, begin, "rna_iterator_array_next", "rna_iterator_array_end", "rna_iterator_array_dereference_get", 0, 0, 0, 0, 0);
	RNA_def_property_ui_text(prop, "Textures", "Texture slots defining the mapping and influence of textures.");

	prop= RNA_def_property(srna, "active_texture", PROP_POINTER, PROP_NONE);
	RNA_def_property_struct_type(prop, "Texture");
	RNA_def_property_flag(prop, PROP_EDITABLE);
	RNA_def_property_pointer_funcs(prop, activeget, activeset, NULL);
	RNA_def_property_ui_text(prop, "Active Texture", "Active texture slot being displayed.");

	prop= RNA_def_property(srna, "active_texture_index", PROP_INT, PROP_UNSIGNED);
	RNA_def_property_int_sdna(prop, NULL, "texact");
	RNA_def_property_range(prop, 0, MAX_MTEX-1);
	RNA_def_property_ui_text(prop, "Active Texture Index", "Index of active texture slot.");
}

#endif

<|MERGE_RESOLUTION|>--- conflicted
+++ resolved
@@ -35,6 +35,20 @@
 
 #include "WM_types.h"
 
+static EnumPropertyItem prop_texture_coordinates_items[] = {
+{TEXCO_GLOB, "GLOBAL", 0, "Global", "Uses global coordinates for the texture coordinates."},
+{TEXCO_OBJECT, "OBJECT", 0, "Object", "Uses linked object's coordinates for texture coordinates."},
+{TEXCO_UV, "UV", 0, "UV", "Uses UV coordinates for texture coordinates."},
+{TEXCO_ORCO, "ORCO", 0, "Generated", "Uses the original undeformed coordinates of the object."},
+{TEXCO_STRAND, "STRAND", 0, "Strand", "Uses normalized strand texture coordinate (1D)."},
+{TEXCO_STICKY, "STICKY", 0, "Sticky", "Uses mesh's sticky coordinates for the texture coordinates."},
+{TEXCO_WINDOW, "WINDOW", 0, "Window", "Uses screen coordinates as texture coordinates."},
+{TEXCO_NORM, "NORMAL", 0, "Normal", "Uses normal vector as texture coordinates."},
+{TEXCO_REFL, "REFLECTION", 0, "Reflection", "Uses reflection vector as texture coordinates."},
+{TEXCO_STRESS, "STRESS", 0, "Stress", "Uses the difference of edge lengths compared to original coordinates of the mesh."},
+{TEXCO_TANGENT, "TANGENT", 0, "Tangent", "Uses the optional tangent vector as texture coordinates."},
+{0, NULL, 0, NULL, NULL}};
+
 #ifdef RNA_RUNTIME
 
 #include "MEM_guardedalloc.h"
@@ -207,27 +221,48 @@
 		ED_node_shader_default(ma);
 }
 
+static EnumPropertyItem *rna_Material_texture_coordinates_itemf(bContext *C, PointerRNA *ptr, int *free)
+{
+	Material *ma= (Material*)ptr->id.data;
+	EnumPropertyItem *item= NULL;
+	int totitem= 0;
+	
+	if(C==NULL) {
+		return prop_texture_coordinates_items;
+	}
+	
+	RNA_enum_items_add_value(&item, &totitem, prop_texture_coordinates_items, TEXCO_GLOB);
+	RNA_enum_items_add_value(&item, &totitem, prop_texture_coordinates_items, TEXCO_OBJECT);
+	RNA_enum_items_add_value(&item, &totitem, prop_texture_coordinates_items, TEXCO_ORCO);
+	
+	if(ma->material_type == MA_TYPE_VOLUME) {
+		
+	}
+	else if (ELEM3(ma->material_type, MA_TYPE_SURFACE, MA_TYPE_HALO, MA_TYPE_WIRE)) {
+		RNA_enum_items_add_value(&item, &totitem, prop_texture_coordinates_items, TEXCO_UV);
+		RNA_enum_items_add_value(&item, &totitem, prop_texture_coordinates_items, TEXCO_STRAND);
+		RNA_enum_items_add_value(&item, &totitem, prop_texture_coordinates_items, TEXCO_STICKY);
+		RNA_enum_items_add_value(&item, &totitem, prop_texture_coordinates_items, TEXCO_WINDOW);
+		RNA_enum_items_add_value(&item, &totitem, prop_texture_coordinates_items, TEXCO_NORM);
+		RNA_enum_items_add_value(&item, &totitem, prop_texture_coordinates_items, TEXCO_REFL);
+		RNA_enum_items_add_value(&item, &totitem, prop_texture_coordinates_items, TEXCO_STRESS);
+		RNA_enum_items_add_value(&item, &totitem, prop_texture_coordinates_items, TEXCO_TANGENT);
+	}
+	
+	RNA_enum_item_end(&item, &totitem);
+	
+	*free= 1;
+	
+	return item;
+}
+
+
 #else
 
 static void rna_def_material_mtex(BlenderRNA *brna)
 {
 	StructRNA *srna;
 	PropertyRNA *prop;
-
-	static EnumPropertyItem prop_texture_coordinates_items[] = {
-		{TEXCO_GLOB, "GLOBAL", 0, "Global", "Uses global coordinates for the texture coordinates."},
-		{TEXCO_OBJECT, "OBJECT", 0, "Object", "Uses linked object's coordinates for texture coordinates."},
-		{TEXCO_UV, "UV", 0, "UV", "Uses UV coordinates for texture coordinates."},
-		{TEXCO_ORCO, "ORCO", 0, "Generated", "Uses the original undeformed coordinates of the object."},
-		{TEXCO_STRAND, "STRAND", 0, "Strand", "Uses normalized strand texture coordinate (1D)."},
-		{TEXCO_STICKY, "STICKY", 0, "Sticky", "Uses mesh's sticky coordinates for the texture coordinates."},
-		{TEXCO_WINDOW, "WINDOW", 0, "Window", "Uses screen coordinates as texture coordinates."},
-		{TEXCO_NORM, "NORMAL", 0, "Normal", "Uses normal vector as texture coordinates."},
-		{TEXCO_REFL, "REFLECTION", 0, "Reflection", "Uses reflection vector as texture coordinates."},
-		{TEXCO_STRESS, "STRESS", 0, "Stress", "Uses the difference of edge lengths compared to original coordinates of the mesh."},
-		{TEXCO_TANGENT, "TANGENT", 0, "Tangent", "Uses the optional tangent vector as texture coordinates."},
-
-		{0, NULL, 0, NULL, NULL}};
 
 	static EnumPropertyItem prop_mapping_items[] = {
 		{MTEX_FLAT, "FLAT", 0, "Flat", "Maps X and Y coordinates directly."},
@@ -271,9 +306,10 @@
 	prop= RNA_def_property(srna, "texture_coordinates", PROP_ENUM, PROP_NONE);
 	RNA_def_property_enum_sdna(prop, NULL, "texco");
 	RNA_def_property_enum_items(prop, prop_texture_coordinates_items);
+	RNA_def_property_enum_funcs(prop, NULL, NULL, "rna_Material_texture_coordinates_itemf");
 	RNA_def_property_ui_text(prop, "Texture Coordinates", "");
 	RNA_def_property_update(prop, NC_TEXTURE, NULL);
-
+	
 	prop= RNA_def_property(srna, "object", PROP_POINTER, PROP_NONE);
 	RNA_def_property_pointer_sdna(prop, NULL, "object");
 	RNA_def_property_struct_type(prop, "Object");
@@ -479,6 +515,75 @@
 	RNA_def_property_ui_text(prop, "Ambient Factor", "Amount texture affects ambient.");
 	RNA_def_property_update(prop, NC_TEXTURE, NULL);
 
+	/* volume material */
+	prop= RNA_def_property(srna, "map_coloremission", PROP_BOOLEAN, PROP_NONE);
+	RNA_def_property_boolean_sdna(prop, NULL, "mapto", MAP_EMISSION_COL);
+	RNA_def_property_ui_text(prop, "Emission Color", "Causes the texture to affect the colour of emission");
+	RNA_def_property_update(prop, NC_TEXTURE, NULL);
+	
+	prop= RNA_def_property(srna, "map_colorabsorption", PROP_BOOLEAN, PROP_NONE);
+	RNA_def_property_boolean_sdna(prop, NULL, "mapto", MAP_ABSORPTION_COL);
+	RNA_def_property_ui_text(prop, "Absorption Color", "Causes the texture to affect the result colour after absorption");
+	RNA_def_property_update(prop, NC_TEXTURE, NULL);
+	
+	prop= RNA_def_property(srna, "map_density", PROP_BOOLEAN, PROP_NONE);
+	RNA_def_property_boolean_sdna(prop, NULL, "mapto", MAP_DENSITY);
+	RNA_def_property_ui_text(prop, "Density", "Causes the texture to affect the volume's density");
+	RNA_def_property_update(prop, NC_TEXTURE, NULL);
+	
+	prop= RNA_def_property(srna, "map_emission", PROP_BOOLEAN, PROP_NONE);
+	RNA_def_property_boolean_sdna(prop, NULL, "mapto", MAP_EMISSION);
+	RNA_def_property_ui_text(prop, "Emission", "Causes the texture to affect the volume's emission");
+	RNA_def_property_update(prop, NC_TEXTURE, NULL);
+	
+	prop= RNA_def_property(srna, "map_absorption", PROP_BOOLEAN, PROP_NONE);
+	RNA_def_property_boolean_sdna(prop, NULL, "mapto", MAP_ABSORPTION);
+	RNA_def_property_ui_text(prop, "Absorption", "Causes the texture to affect the volume's absorption");
+	RNA_def_property_update(prop, NC_TEXTURE, NULL);
+	
+	prop= RNA_def_property(srna, "map_scattering", PROP_BOOLEAN, PROP_NONE);
+	RNA_def_property_boolean_sdna(prop, NULL, "mapto", MAP_SCATTERING);
+	RNA_def_property_ui_text(prop, "Scattering", "Causes the texture to affect the volume's scattering");
+	RNA_def_property_update(prop, NC_TEXTURE, NULL);
+	
+	prop= RNA_def_property(srna, "coloremission_factor", PROP_FLOAT, PROP_NONE);
+	RNA_def_property_float_sdna(prop, NULL, "colfac");
+	RNA_def_property_ui_range(prop, 0, 1, 10, 3);
+	RNA_def_property_ui_text(prop, "Emission Color Factor", "Amount texture affects emission color.");
+	RNA_def_property_update(prop, NC_TEXTURE, NULL);
+	
+	prop= RNA_def_property(srna, "colorabsorption_factor", PROP_FLOAT, PROP_NONE);
+	RNA_def_property_float_sdna(prop, NULL, "colfac");
+	RNA_def_property_ui_range(prop, 0, 1, 10, 3);
+	RNA_def_property_ui_text(prop, "Absorpion Color Factor", "Amount texture affects diffuse color.");
+	RNA_def_property_update(prop, NC_TEXTURE, NULL);
+	
+	prop= RNA_def_property(srna, "density_factor", PROP_FLOAT, PROP_NONE);
+	RNA_def_property_float_sdna(prop, NULL, "varfac");
+	RNA_def_property_ui_range(prop, 0, 1, 10, 3);
+	RNA_def_property_ui_text(prop, "Density Factor", "Amount texture affects density.");
+	RNA_def_property_update(prop, NC_TEXTURE, NULL);
+	
+	prop= RNA_def_property(srna, "emission_factor", PROP_FLOAT, PROP_NONE);
+	RNA_def_property_float_sdna(prop, NULL, "varfac");
+	RNA_def_property_ui_range(prop, 0, 1, 10, 3);
+	RNA_def_property_ui_text(prop, "Emission Factor", "Amount texture affects emission.");
+	RNA_def_property_update(prop, NC_TEXTURE, NULL);
+	
+	prop= RNA_def_property(srna, "absorption_factor", PROP_FLOAT, PROP_NONE);
+	RNA_def_property_float_sdna(prop, NULL, "varfac");
+	RNA_def_property_ui_range(prop, 0, 1, 10, 3);
+	RNA_def_property_ui_text(prop, "Absorption Factor", "Amount texture affects absorption.");
+	RNA_def_property_update(prop, NC_TEXTURE, NULL);
+	
+	prop= RNA_def_property(srna, "scattering_factor", PROP_FLOAT, PROP_NONE);
+	RNA_def_property_float_sdna(prop, NULL, "varfac");
+	RNA_def_property_ui_range(prop, 0, 1, 10, 3);
+	RNA_def_property_ui_text(prop, "Scattering Factor", "Amount texture affects scattering.");
+	RNA_def_property_update(prop, NC_TEXTURE, NULL);
+	
+	/* end volume material */
+	
 	prop= RNA_def_property(srna, "enabled", PROP_BOOLEAN, PROP_NONE);
 	RNA_def_property_boolean_funcs(prop, "rna_MaterialTextureSlot_enabled_get", "rna_MaterialTextureSlot_enabled_set");
 	RNA_def_property_ui_text(prop, "Enabled", "Enable this material texture slot.");
@@ -511,6 +616,8 @@
 		{MA_RAMP_SAT, "SATURATION", 0, "Saturation", ""},
 		{MA_RAMP_VAL, "VALUE", 0, "Value", ""},
 		{MA_RAMP_COLOR, "COLOR", 0, "Color", ""},
+        {MA_RAMP_SOFT, "SOFT LIGHT", 0, "Soft Light", ""}, 
+        {MA_RAMP_LINEAR, "LINEAR LIGHT", 0, "Linear Light", ""}, 
 		{0, NULL, 0, NULL, NULL}};
 
 	static EnumPropertyItem prop_ramp_input_items[] = {
@@ -618,14 +725,10 @@
 	RNA_def_property_ui_text(prop, "Diffuse Shader Model", "");
 	RNA_def_property_update(prop, NC_MATERIAL|ND_SHADING, NULL);
 	
-<<<<<<< HEAD
 	prop= RNA_def_property(srna, "diffuse_intensity", PROP_FLOAT, PROP_FACTOR);
-=======
-	prop= RNA_def_property(srna, "diffuse_reflection", PROP_FLOAT, PROP_PERCENTAGE);
->>>>>>> 816377cc
 	RNA_def_property_float_sdna(prop, NULL, "ref");
 	RNA_def_property_range(prop, 0.0f, 1.0f);
-	RNA_def_property_ui_text(prop, "Diffuse Reflection", "Amount of diffuse reflection.");
+	RNA_def_property_ui_text(prop, "Diffuse Intensity", "Amount of diffuse reflection.");
 	RNA_def_property_update(prop, NC_MATERIAL|ND_SHADING_DRAW, NULL);
 	
 	prop= RNA_def_property(srna, "roughness", PROP_FLOAT, PROP_NONE);
@@ -683,14 +786,10 @@
 	RNA_def_property_ui_text(prop, "Enabled", "Enable raytraced reflections.");
 	RNA_def_property_update(prop, NC_MATERIAL|ND_SHADING, NULL);
 		
-<<<<<<< HEAD
 	prop= RNA_def_property(srna, "reflect_factor", PROP_FLOAT, PROP_FACTOR);
-=======
-	prop= RNA_def_property(srna, "reflect", PROP_FLOAT, PROP_PERCENTAGE);
->>>>>>> 816377cc
 	RNA_def_property_float_sdna(prop, NULL, "ray_mirror");
 	RNA_def_property_range(prop, 0.0f, 1.0f);
-	RNA_def_property_ui_text(prop, "Reflect", "Sets the amount mirror reflection for raytrace.");
+	RNA_def_property_ui_text(prop, "Reflectivity", "Sets the amount mirror reflection for raytrace.");
 	RNA_def_property_update(prop, NC_MATERIAL|ND_SHADING, NULL);
 	
 	prop= RNA_def_property(srna, "fresnel", PROP_FLOAT, PROP_NONE);
@@ -705,14 +804,10 @@
 	RNA_def_property_ui_text(prop, "Fresnel Factor", "Blending factor for Fresnel.");
 	RNA_def_property_update(prop, NC_MATERIAL|ND_SHADING, NULL);
 	
-<<<<<<< HEAD
 	prop= RNA_def_property(srna, "gloss_factor", PROP_FLOAT, PROP_FACTOR);
-=======
-	prop= RNA_def_property(srna, "gloss", PROP_FLOAT, PROP_PERCENTAGE);
->>>>>>> 816377cc
 	RNA_def_property_float_sdna(prop, NULL, "gloss_mir");
 	RNA_def_property_range(prop, 0.0f, 1.0f);
-	RNA_def_property_ui_text(prop, "Gloss", "The shininess of the reflection. Values < 1.0 give diffuse, blurry reflections.");
+	RNA_def_property_ui_text(prop, "Gloss Amount", "The shininess of the reflection. Values < 1.0 give diffuse, blurry reflections.");
 	RNA_def_property_update(prop, NC_MATERIAL|ND_SHADING, NULL);
 	
 	prop= RNA_def_property(srna, "gloss_anisotropic", PROP_FLOAT, PROP_FACTOR);
@@ -780,14 +875,10 @@
 	RNA_def_property_ui_text(prop, "Fresnel Factor", "Blending factor for Fresnel.");
 	RNA_def_property_update(prop, NC_MATERIAL|ND_SHADING, NULL);
 	
-<<<<<<< HEAD
 	prop= RNA_def_property(srna, "gloss_factor", PROP_FLOAT, PROP_FACTOR);
-=======
-	prop= RNA_def_property(srna, "gloss", PROP_FLOAT, PROP_PERCENTAGE);
->>>>>>> 816377cc
 	RNA_def_property_float_sdna(prop, NULL, "gloss_tra");
 	RNA_def_property_range(prop, 0.0f, 1.0f);
-	RNA_def_property_ui_text(prop, "Gloss", "The clarity of the refraction. Values < 1.0 give diffuse, blurry refractions.");
+	RNA_def_property_ui_text(prop, "Gloss Amount", "The clarity of the refraction. Values < 1.0 give diffuse, blurry refractions.");
 	RNA_def_property_update(prop, NC_MATERIAL|ND_SHADING, NULL);
 	
 	prop= RNA_def_property(srna, "gloss_samples", PROP_INT, PROP_NONE);
@@ -827,7 +918,6 @@
 	RNA_def_property_update(prop, NC_MATERIAL|ND_SHADING, NULL);
 }
 
-<<<<<<< HEAD
 static void rna_def_material_volume(BlenderRNA *brna)
 {
 	StructRNA *srna;
@@ -981,8 +1071,6 @@
 }
 
 
-=======
->>>>>>> 816377cc
 static void rna_def_material_halo(BlenderRNA *brna)
 {
 	StructRNA *srna;
@@ -1085,14 +1173,14 @@
 	RNA_def_property_ui_text(prop, "Star", "Renders halo as a star.");
 	RNA_def_property_update(prop, NC_MATERIAL|ND_SHADING, NULL);
 	
-	prop= RNA_def_property(srna, "use_texture", PROP_BOOLEAN, PROP_NONE);
+	prop= RNA_def_property(srna, "texture", PROP_BOOLEAN, PROP_NONE);
 	RNA_def_property_boolean_sdna(prop, NULL, "mode", MA_HALOTEX);
-	RNA_def_property_ui_text(prop, "Use Texture", "Gives halo a texture.");
-	RNA_def_property_update(prop, NC_MATERIAL|ND_SHADING, NULL);
-	
-	prop= RNA_def_property(srna, "use_vertex_normal", PROP_BOOLEAN, PROP_NONE);
+	RNA_def_property_ui_text(prop, "Texture", "Gives halo a texture.");
+	RNA_def_property_update(prop, NC_MATERIAL|ND_SHADING, NULL);
+	
+	prop= RNA_def_property(srna, "vertex_normal", PROP_BOOLEAN, PROP_NONE);
 	RNA_def_property_boolean_sdna(prop, NULL, "mode", MA_HALOPUNO);
-	RNA_def_property_ui_text(prop, "Use Vertex Normal", "Uses the vertex normal to specify the dimension of the halo.");
+	RNA_def_property_ui_text(prop, "Vertex Normal", "Uses the vertex normal to specify the dimension of the halo.");
 	RNA_def_property_update(prop, NC_MATERIAL|ND_SHADING, NULL);
 	
 	prop= RNA_def_property(srna, "xalpha", PROP_BOOLEAN, PROP_NONE);
@@ -1199,14 +1287,10 @@
 	RNA_def_property_ui_text(prop, "Specular Shader Model", "");
 	RNA_def_property_update(prop, NC_MATERIAL|ND_SHADING, NULL);
 	
-<<<<<<< HEAD
 	prop= RNA_def_property(srna, "specular_intensity", PROP_FLOAT, PROP_FACTOR);
-=======
-	prop= RNA_def_property(srna, "specular_reflection", PROP_FLOAT, PROP_PERCENTAGE);
->>>>>>> 816377cc
 	RNA_def_property_float_sdna(prop, NULL, "spec");
 	RNA_def_property_range(prop, 0, 1);
-	RNA_def_property_ui_text(prop, "Specularity Intensity", "");
+	RNA_def_property_ui_text(prop, "Specular Intensity", "");
 	RNA_def_property_update(prop, NC_MATERIAL|ND_SHADING, NULL);
 
 	/* NOTE: "har", "param", etc are used for multiple purposes depending on
@@ -1276,16 +1360,16 @@
 	RNA_def_property_ui_text(prop, "Blender Units", "Use Blender units for widths instead of pixels.");
 	RNA_def_property_update(prop, NC_MATERIAL|ND_SHADING, NULL);
 
-	prop= RNA_def_property(srna, "start_size", PROP_FLOAT, PROP_UNSIGNED);
+	prop= RNA_def_property(srna, "root_size", PROP_FLOAT, PROP_UNSIGNED);
 	RNA_def_property_float_sdna(prop, NULL, "strand_sta");
 	RNA_def_property_float_funcs(prop, NULL, NULL, "rna_MaterialStrand_start_size_range");
-	RNA_def_property_ui_text(prop, "Start Size", "Start size of strands in pixels Blender units.");
-	RNA_def_property_update(prop, NC_MATERIAL|ND_SHADING, NULL);
-
-	prop= RNA_def_property(srna, "end_size", PROP_FLOAT, PROP_UNSIGNED);
+	RNA_def_property_ui_text(prop, "Root Size", "Start size of strands in pixels Blender units.");
+	RNA_def_property_update(prop, NC_MATERIAL|ND_SHADING, NULL);
+
+	prop= RNA_def_property(srna, "tip_size", PROP_FLOAT, PROP_UNSIGNED);
 	RNA_def_property_float_sdna(prop, NULL, "strand_end");
 	RNA_def_property_float_funcs(prop, NULL, NULL, "rna_MaterialStrand_end_size_range");
-	RNA_def_property_ui_text(prop, "End Size", "Start size of strands in pixels or Blender units.");
+	RNA_def_property_ui_text(prop, "Tip Size", "Start size of strands in pixels or Blender units.");
 	RNA_def_property_update(prop, NC_MATERIAL|ND_SHADING, NULL);
 
 	prop= RNA_def_property(srna, "min_size", PROP_FLOAT, PROP_UNSIGNED);
@@ -1360,7 +1444,7 @@
 	static EnumPropertyItem prop_type_items[] = {
 		{MA_TYPE_SURFACE, "SURFACE", 0, "Surface", "Render object as a surface."},
 		{MA_TYPE_WIRE, "WIRE", 0, "Wire", "Render the edges of faces as wires (not supported in ray tracing)."},
-		// {MA_TYPE_VOLUME, "VOLUME", 0, "Volume", "Render object as a volume."},
+		{MA_TYPE_VOLUME, "VOLUME", 0, "Volume", "Render object as a volume."},
 		{MA_TYPE_HALO, "HALO", 0, "Halo", "Render object as halo particles."},
 		{0, NULL, 0, NULL, NULL}};
 	static EnumPropertyItem transparency_items[] = {
@@ -1507,9 +1591,9 @@
 	RNA_def_property_ui_text(prop, "Exclude Mist", "Excludes this material from mist effects (in world settings)");
 	RNA_def_property_update(prop, NC_MATERIAL|ND_SHADING, NULL);
 	
-	prop= RNA_def_property(srna, "transparent_shadows", PROP_BOOLEAN, PROP_NONE);
+	prop= RNA_def_property(srna, "receive_transparent_shadows", PROP_BOOLEAN, PROP_NONE);
 	RNA_def_property_boolean_sdna(prop, NULL, "mode", MA_SHADOW_TRA);
-	RNA_def_property_ui_text(prop, "Transparent Shadows", "Allow this object to receive transparent shadows casted through other objects");
+	RNA_def_property_ui_text(prop, "Receive Transparent Shadows", "Allow this object to receive transparent shadows casted through other objects");
 	RNA_def_property_update(prop, NC_MATERIAL|ND_SHADING, NULL);
 	
 	prop= RNA_def_property(srna, "ray_shadow_bias", PROP_BOOLEAN, PROP_NONE);
@@ -1545,7 +1629,6 @@
 	RNA_def_property_pointer_funcs(prop, "rna_Material_transp_get", NULL, NULL);
 	RNA_def_property_ui_text(prop, "Raytrace Transparency", "Raytraced reflection settings for the material.");
 
-<<<<<<< HEAD
 	prop= RNA_def_property(srna, "volume", PROP_POINTER, PROP_NONE);
 	RNA_def_property_flag(prop, PROP_NEVER_NULL);
 	RNA_def_property_pointer_sdna(prop, NULL, "vol");
@@ -1554,9 +1637,6 @@
 
 	prop= RNA_def_property(srna, "halo", PROP_POINTER, PROP_NONE);
 	RNA_def_property_flag(prop, PROP_NEVER_NULL);
-=======
-	prop= RNA_def_property(srna, "halo", PROP_POINTER, PROP_NEVER_NULL);
->>>>>>> 816377cc
 	RNA_def_property_struct_type(prop, "MaterialHalo");
 	RNA_def_property_pointer_funcs(prop, "rna_Material_halo_get", NULL, NULL);
 	RNA_def_property_ui_text(prop, "Halo", "Halo settings for the material.");
@@ -1602,6 +1682,7 @@
 	/* nested structs */
 	rna_def_material_raymirror(brna);
 	rna_def_material_raytra(brna);
+	rna_def_material_volume(brna);
 	rna_def_material_halo(brna);
 	rna_def_material_sss(brna);
 	rna_def_material_mtex(brna);
@@ -1626,11 +1707,13 @@
 	RNA_def_property_flag(prop, PROP_EDITABLE);
 	RNA_def_property_pointer_funcs(prop, activeget, activeset, NULL);
 	RNA_def_property_ui_text(prop, "Active Texture", "Active texture slot being displayed.");
+	RNA_def_property_update(prop, NC_TEXTURE|ND_SHADING_DRAW, NULL);
 
 	prop= RNA_def_property(srna, "active_texture_index", PROP_INT, PROP_UNSIGNED);
 	RNA_def_property_int_sdna(prop, NULL, "texact");
 	RNA_def_property_range(prop, 0, MAX_MTEX-1);
 	RNA_def_property_ui_text(prop, "Active Texture Index", "Index of active texture slot.");
+	RNA_def_property_update(prop, NC_TEXTURE|ND_SHADING_DRAW, NULL);
 }
 
 #endif
