--- conflicted
+++ resolved
@@ -54,10 +54,7 @@
  * like M_SQRT1_2 leading to warnings with MSVC */
 #  include <libavformat/avformat.h>
 #  include <libavcodec/avcodec.h>
-<<<<<<< HEAD
 #  include <libavutil/imgutils.h>
-=======
->>>>>>> 9d6b5e23
 #  include <libavutil/rational.h>
 #  include <libavutil/samplefmt.h>
 #  include <libswscale/swscale.h>
@@ -691,9 +688,9 @@
   }
 
   if (codec_id == AV_CODEC_ID_QTRLE) {
-    /* Always write to ARGB. The default pixel format of QTRLE is RGB24, which uses 3 bytes per
-     * pixels, which breaks the export. */
-    c->pix_fmt = AV_PIX_FMT_ARGB;
+    if (rd->im_format.planes == R_IMF_PLANES_RGBA) {
+      c->pix_fmt = AV_PIX_FMT_ARGB;
+    }
   }
 
   if (codec_id == AV_CODEC_ID_VP9) {
