/*
 * Copyright 2011-2013 Blender Foundation
 *
 * Licensed under the Apache License, Version 2.0 (the "License");
 * you may not use this file except in compliance with the License.
 * You may obtain a copy of the License at
 *
 * http://www.apache.org/licenses/LICENSE-2.0
 *
 * Unless required by applicable law or agreed to in writing, software
 * distributed under the License is distributed on an "AS IS" BASIS,
 * WITHOUT WARRANTIES OR CONDITIONS OF ANY KIND, either express or implied.
 * See the License for the specific language governing permissions and
 * limitations under the License.
 */

#include "render/camera.h"
#include "render/integrator.h"
#include "render/mesh.h"
#include "render/object.h"
#include "render/scene.h"
#include "render/tables.h"

#include "device/device.h"

#include "util/util_foreach.h"
#include "util/util_function.h"
#include "util/util_logging.h"
#include "util/util_math_cdf.h"
#include "util/util_vector.h"

/* needed for calculating differentials */
#include "kernel/kernel_compat_cpu.h"
#include "kernel/split/kernel_split_data.h"
#include "kernel/kernel_globals.h"
#include "kernel/kernel_projection.h"
#include "kernel/kernel_differential.h"
#include "kernel/kernel_montecarlo.h"
#include "kernel/kernel_camera.h"

CCL_NAMESPACE_BEGIN

static float shutter_curve_eval(float x, array<float> &shutter_curve)
{
  if (shutter_curve.size() == 0) {
    return 1.0f;
  }

  x *= shutter_curve.size();
  int index = (int)x;
  float frac = x - index;
  if (index < shutter_curve.size() - 1) {
    return lerp(shutter_curve[index], shutter_curve[index + 1], frac);
  }
  else {
    return shutter_curve[shutter_curve.size() - 1];
  }
}

NODE_DEFINE(Camera)
{
  NodeType *type = NodeType::add("camera", create);

  SOCKET_FLOAT(shuttertime, "Shutter Time", 1.0f);

  static NodeEnum motion_position_enum;
  motion_position_enum.insert("start", MOTION_POSITION_START);
  motion_position_enum.insert("center", MOTION_POSITION_CENTER);
  motion_position_enum.insert("end", MOTION_POSITION_END);
  SOCKET_ENUM(motion_position, "Motion Position", motion_position_enum, MOTION_POSITION_CENTER);

  static NodeEnum rolling_shutter_type_enum;
  rolling_shutter_type_enum.insert("none", ROLLING_SHUTTER_NONE);
  rolling_shutter_type_enum.insert("top", ROLLING_SHUTTER_TOP);
  SOCKET_ENUM(rolling_shutter_type,
              "Rolling Shutter Type",
              rolling_shutter_type_enum,
              ROLLING_SHUTTER_NONE);
  SOCKET_FLOAT(rolling_shutter_duration, "Rolling Shutter Duration", 0.1f);

  SOCKET_FLOAT_ARRAY(shutter_curve, "Shutter Curve", array<float>());

  SOCKET_FLOAT(aperturesize, "Aperture Size", 0.0f);
  SOCKET_FLOAT(focaldistance, "Focal Distance", 10.0f);
  SOCKET_UINT(blades, "Blades", 0);
  SOCKET_FLOAT(bladesrotation, "Blades Rotation", 0.0f);

  SOCKET_TRANSFORM(matrix, "Matrix", transform_identity());
  SOCKET_TRANSFORM_ARRAY(motion, "Motion", array<Transform>());

  SOCKET_FLOAT(aperture_ratio, "Aperture Ratio", 1.0f);

  static NodeEnum type_enum;
  type_enum.insert("perspective", CAMERA_PERSPECTIVE);
  type_enum.insert("orthograph", CAMERA_ORTHOGRAPHIC);
  type_enum.insert("panorama", CAMERA_PANORAMA);
  SOCKET_ENUM(type, "Type", type_enum, CAMERA_PERSPECTIVE);

  static NodeEnum panorama_type_enum;
  panorama_type_enum.insert("equirectangular", PANORAMA_EQUIRECTANGULAR);
  panorama_type_enum.insert("mirrorball", PANORAMA_MIRRORBALL);
  panorama_type_enum.insert("fisheye_equidistant", PANORAMA_FISHEYE_EQUIDISTANT);
  panorama_type_enum.insert("fisheye_equisolid", PANORAMA_FISHEYE_EQUISOLID);
  SOCKET_ENUM(panorama_type, "Panorama Type", panorama_type_enum, PANORAMA_EQUIRECTANGULAR);

  SOCKET_FLOAT(fisheye_fov, "Fisheye FOV", M_PI_F);
  SOCKET_FLOAT(fisheye_lens, "Fisheye Lens", 10.5f);
  SOCKET_FLOAT(latitude_min, "Latitude Min", -M_PI_2_F);
  SOCKET_FLOAT(latitude_max, "Latitude Max", M_PI_2_F);
  SOCKET_FLOAT(longitude_min, "Longitude Min", -M_PI_F);
  SOCKET_FLOAT(longitude_max, "Longitude Max", M_PI_F);
  SOCKET_FLOAT(fov, "FOV", M_PI_4_F);
  SOCKET_FLOAT(fov_pre, "FOV Pre", M_PI_4_F);
  SOCKET_FLOAT(fov_post, "FOV Post", M_PI_4_F);

  static NodeEnum stereo_eye_enum;
  stereo_eye_enum.insert("none", STEREO_NONE);
  stereo_eye_enum.insert("left", STEREO_LEFT);
  stereo_eye_enum.insert("right", STEREO_RIGHT);
  SOCKET_ENUM(stereo_eye, "Stereo Eye", stereo_eye_enum, STEREO_NONE);

  SOCKET_FLOAT(interocular_distance, "Interocular Distance", 0.065f);
  SOCKET_FLOAT(convergence_distance, "Convergence Distance", 30.0f * 0.065f);

  SOCKET_BOOLEAN(use_pole_merge, "Use Pole Merge", false);
  SOCKET_FLOAT(pole_merge_angle_from, "Pole Merge Angle From", 60.0f * M_PI_F / 180.0f);
  SOCKET_FLOAT(pole_merge_angle_to, "Pole Merge Angle To", 75.0f * M_PI_F / 180.0f);

  SOCKET_FLOAT(sensorwidth, "Sensor Width", 0.036f);
  SOCKET_FLOAT(sensorheight, "Sensor Height", 0.024f);

  SOCKET_FLOAT(nearclip, "Near Clip", 1e-5f);
  SOCKET_FLOAT(farclip, "Far Clip", 1e5f);

  SOCKET_FLOAT(viewplane.left, "Viewplane Left", 0);
  SOCKET_FLOAT(viewplane.right, "Viewplane Right", 0);
  SOCKET_FLOAT(viewplane.bottom, "Viewplane Bottom", 0);
  SOCKET_FLOAT(viewplane.top, "Viewplane Top", 0);

  SOCKET_FLOAT(border.left, "Border Left", 0);
  SOCKET_FLOAT(border.right, "Border Right", 0);
  SOCKET_FLOAT(border.bottom, "Border Bottom", 0);
  SOCKET_FLOAT(border.top, "Border Top", 0);

  SOCKET_FLOAT(offscreen_dicing_scale, "Offscreen Dicing Scale", 1.0f);

  return type;
}

Camera::Camera() : Node(node_type)
{
  shutter_table_offset = TABLE_OFFSET_INVALID;

  width = 1024;
  height = 512;
  resolution = 1;

  use_perspective_motion = false;

  shutter_curve.resize(RAMP_TABLE_SIZE);
  for (int i = 0; i < shutter_curve.size(); ++i) {
    shutter_curve[i] = 1.0f;
  }

  compute_auto_viewplane();

  screentoworld = projection_identity();
  rastertoworld = projection_identity();
  ndctoworld = projection_identity();
  rastertocamera = projection_identity();
  cameratoworld = transform_identity();
  worldtoraster = projection_identity();

  full_rastertocamera = projection_identity();

  dx = make_float3(0.0f, 0.0f, 0.0f);
  dy = make_float3(0.0f, 0.0f, 0.0f);

  need_update = true;
  need_device_update = true;
  need_flags_update = true;
  previous_need_motion = -1;

  memset((void *)&kernel_camera, 0, sizeof(kernel_camera));
}

Camera::~Camera()
{
}

void Camera::compute_auto_viewplane()
{
  if (type == CAMERA_PANORAMA) {
    viewplane.left = 0.0f;
    viewplane.right = 1.0f;
    viewplane.bottom = 0.0f;
    viewplane.top = 1.0f;
  }
  else {
    float aspect = (float)width / (float)height;
    if (width >= height) {
      viewplane.left = -aspect;
      viewplane.right = aspect;
      viewplane.bottom = -1.0f;
      viewplane.top = 1.0f;
    }
    else {
      viewplane.left = -1.0f;
      viewplane.right = 1.0f;
      viewplane.bottom = -1.0f / aspect;
      viewplane.top = 1.0f / aspect;
    }
  }
}

void Camera::update(Scene *scene)
{
<<<<<<< HEAD
	Scene::MotionType need_motion = scene->need_motion();

	if(previous_need_motion != need_motion) {
		/* scene's motion model could have been changed since previous device
		 * camera update this could happen for example in case when one render
		 * layer has got motion pass and another not */
		need_device_update = true;
	}

	if(!need_update)
		return;

	/* Full viewport to camera border in the viewport. */
	Transform fulltoborder = transform_from_viewplane(viewport_camera_border);
	Transform bordertofull = transform_inverse(fulltoborder);

	/* ndc to raster */
	Transform ndctoraster = transform_scale(width, height, 1.0f) * bordertofull;
	Transform full_ndctoraster = transform_scale(full_width, full_height, 1.0f) * bordertofull;

	/* raster to screen */
	Transform screentondc = fulltoborder * transform_from_viewplane(viewplane);

	Transform screentoraster = ndctoraster * screentondc;
	Transform rastertoscreen = transform_inverse(screentoraster);
	Transform full_screentoraster = full_ndctoraster * screentondc;
	Transform full_rastertoscreen = transform_inverse(full_screentoraster);

	/* screen to camera */
	ProjectionTransform cameratoscreen;
	if(type == CAMERA_PERSPECTIVE)
		cameratoscreen = projection_perspective(fov, nearclip, farclip);
	else if(type == CAMERA_ORTHOGRAPHIC)
		cameratoscreen = projection_orthographic(nearclip, farclip);
	else
		cameratoscreen = projection_identity();

	ProjectionTransform screentocamera = projection_inverse(cameratoscreen);

	rastertocamera = screentocamera * rastertoscreen;
	full_rastertocamera = screentocamera * full_rastertoscreen;
	cameratoraster = screentoraster * cameratoscreen;

	cameratoworld = matrix;
	screentoworld = cameratoworld * screentocamera;
	rastertoworld = cameratoworld * rastertocamera;
	ndctoworld = rastertoworld * ndctoraster;

	/* note we recompose matrices instead of taking inverses of the above, this
	 * is needed to avoid inverting near degenerate matrices that happen due to
	 * precision issues with large scenes */
	worldtocamera = transform_inverse(matrix);
	worldtoscreen = cameratoscreen * worldtocamera;
	worldtondc = screentondc * worldtoscreen;
	worldtoraster = ndctoraster * worldtondc;

	/* differentials */
	if(type == CAMERA_ORTHOGRAPHIC) {
		dx = transform_perspective_direction(&rastertocamera, make_float3(1, 0, 0));
		dy = transform_perspective_direction(&rastertocamera, make_float3(0, 1, 0));
		full_dx = transform_perspective_direction(&full_rastertocamera, make_float3(1, 0, 0));
		full_dy = transform_perspective_direction(&full_rastertocamera, make_float3(0, 1, 0));
	}
	else if(type == CAMERA_PERSPECTIVE) {
		dx = transform_perspective(&rastertocamera, make_float3(1, 0, 0)) -
		     transform_perspective(&rastertocamera, make_float3(0, 0, 0));
		dy = transform_perspective(&rastertocamera, make_float3(0, 1, 0)) -
		     transform_perspective(&rastertocamera, make_float3(0, 0, 0));
		full_dx = transform_perspective(&full_rastertocamera, make_float3(1, 0, 0)) -
		     transform_perspective(&full_rastertocamera, make_float3(0, 0, 0));
		full_dy = transform_perspective(&full_rastertocamera, make_float3(0, 1, 0)) -
		     transform_perspective(&full_rastertocamera, make_float3(0, 0, 0));
	}
	else {
		dx = make_float3(0.0f, 0.0f, 0.0f);
		dy = make_float3(0.0f, 0.0f, 0.0f);
	}

	dx = transform_direction(&cameratoworld, dx);
	dy = transform_direction(&cameratoworld, dy);
	full_dx = transform_direction(&cameratoworld, full_dx);
	full_dy = transform_direction(&cameratoworld, full_dy);

	if(type == CAMERA_PERSPECTIVE) {
		float3 v = transform_perspective(&full_rastertocamera, make_float3(full_width, full_height, 1.0f));

		frustum_right_normal = normalize(make_float3(v.z, 0.0f, -v.x));
		frustum_top_normal = normalize(make_float3(0.0f, v.z, -v.y));
	}

	/* Compute kernel camera data. */
	KernelCamera *kcam = &kernel_camera;

	/* store matrices */
	kcam->screentoworld = screentoworld;
	kcam->rastertoworld = rastertoworld;
	kcam->rastertocamera = rastertocamera;
	kcam->cameratoworld = cameratoworld;
	kcam->worldtocamera = worldtocamera;
	kcam->worldtoscreen = worldtoscreen;
	kcam->worldtoraster = worldtoraster;
	kcam->worldtondc = worldtondc;
	kcam->ndctoworld = ndctoworld;

	/* camera motion */
	kcam->num_motion_steps = 0;
	kcam->have_perspective_motion = 0;
	kernel_camera_motion.clear();

	/* Test if any of the transforms are actually different. */
	bool have_motion = false;
	for(size_t i = 0; i < motion.size(); i++) {
		have_motion = have_motion || motion[i] != matrix;
	}

	if(need_motion == Scene::MOTION_PASS) {
		/* TODO(sergey): Support perspective (zoom, fov) motion. */
		if(type == CAMERA_PANORAMA) {
			if(have_motion) {
				kcam->motion_pass_pre = transform_inverse(motion[0]);
				kcam->motion_pass_post = transform_inverse(motion[motion.size()-1]);
			}
			else {
				kcam->motion_pass_pre = kcam->worldtocamera;
				kcam->motion_pass_post = kcam->worldtocamera;
			}
		}
		else {
			if(have_motion) {
				kcam->perspective_pre = cameratoraster * transform_inverse(motion[0]);
				kcam->perspective_post = cameratoraster * transform_inverse(motion[motion.size()-1]);
			}
			else {
				kcam->perspective_pre = worldtoraster;
				kcam->perspective_post = worldtoraster;
			}
		}
	}
	else if(need_motion == Scene::MOTION_BLUR) {
		if(have_motion) {
			kernel_camera_motion.resize(motion.size());
			transform_motion_decompose(kernel_camera_motion.data(), motion.data(), motion.size());
			kcam->num_motion_steps = motion.size();
		}

		/* TODO(sergey): Support other types of camera. */
		if(use_perspective_motion && type == CAMERA_PERSPECTIVE) {
			/* TODO(sergey): Move to an utility function and de-duplicate with
			 * calculation above.
			 */
			ProjectionTransform screentocamera_pre =
					projection_inverse(projection_perspective(fov_pre,
					                                          nearclip,
					                                          farclip));
			ProjectionTransform screentocamera_post =
					projection_inverse(projection_perspective(fov_post,
					                                          nearclip,
					                                          farclip));

			kcam->perspective_pre = screentocamera_pre * rastertoscreen;
			kcam->perspective_post = screentocamera_post * rastertoscreen;
			kcam->have_perspective_motion = 1;
		}
	}

	/* depth of field */
	kcam->aperturesize = scene->integrator->ignore_depth_of_field ? 0.0f : aperturesize;
	kcam->focaldistance = focaldistance;
	kcam->blades = (blades < 3)? 0.0f: blades;
	kcam->bladesrotation = bladesrotation;

	/* motion blur */
	kcam->shuttertime = (need_motion == Scene::MOTION_BLUR) ? shuttertime: -1.0f;

	/* type */
	kcam->type = type;

	/* anamorphic lens bokeh */
	kcam->inv_aperture_ratio = 1.0f / aperture_ratio;

	/* panorama */
	kcam->panorama_type = panorama_type;
	kcam->fisheye_fov = fisheye_fov;
	kcam->fisheye_lens = fisheye_lens;
	kcam->equirectangular_range = make_float4(longitude_min - longitude_max, -longitude_min,
	                                          latitude_min -  latitude_max, -latitude_min + M_PI_2_F);

	switch(stereo_eye) {
		case STEREO_LEFT:
			kcam->interocular_offset = -interocular_distance * 0.5f;
			break;
		case STEREO_RIGHT:
			kcam->interocular_offset = interocular_distance * 0.5f;
			break;
		case STEREO_NONE:
		default:
			kcam->interocular_offset = 0.0f;
			break;
	}

	kcam->convergence_distance = convergence_distance;
	if(use_pole_merge) {
		kcam->pole_merge_angle_from = pole_merge_angle_from;
		kcam->pole_merge_angle_to = pole_merge_angle_to;
	}
	else {
		kcam->pole_merge_angle_from = -1.0f;
		kcam->pole_merge_angle_to = -1.0f;
	}

	/* sensor size */
	kcam->sensorwidth = sensorwidth;
	kcam->sensorheight = sensorheight;

	/* render size */
	kcam->width = width;
	kcam->height = height;
	kcam->resolution = resolution;

	/* store differentials */
	kcam->dx = float3_to_float4(dx);
	kcam->dy = float3_to_float4(dy);

	/* clipping */
	kcam->nearclip = nearclip;
	kcam->cliplength = (farclip == FLT_MAX)? FLT_MAX: farclip - nearclip;

	/* Camera in volume. */
	kcam->is_inside_volume = 0;

	/* Rolling shutter effect */
	kcam->rolling_shutter_type = rolling_shutter_type;
	kcam->rolling_shutter_duration = rolling_shutter_duration;

	/* Set further update flags */
	need_update = false;
	need_device_update = true;
	need_flags_update = true;
	previous_need_motion = need_motion;
=======
  Scene::MotionType need_motion = scene->need_motion();

  if (previous_need_motion != need_motion) {
    /* scene's motion model could have been changed since previous device
     * camera update this could happen for example in case when one render
     * layer has got motion pass and another not */
    need_device_update = true;
  }

  if (!need_update)
    return;

  /* Full viewport to camera border in the viewport. */
  Transform fulltoborder = transform_from_viewplane(viewport_camera_border);
  Transform bordertofull = transform_inverse(fulltoborder);

  /* ndc to raster */
  Transform ndctoraster = transform_scale(width, height, 1.0f) * bordertofull;
  Transform full_ndctoraster = transform_scale(full_width, full_height, 1.0f) * bordertofull;

  /* raster to screen */
  Transform screentondc = fulltoborder * transform_from_viewplane(viewplane);

  Transform screentoraster = ndctoraster * screentondc;
  Transform rastertoscreen = transform_inverse(screentoraster);
  Transform full_screentoraster = full_ndctoraster * screentondc;
  Transform full_rastertoscreen = transform_inverse(full_screentoraster);

  /* screen to camera */
  ProjectionTransform cameratoscreen;
  if (type == CAMERA_PERSPECTIVE)
    cameratoscreen = projection_perspective(fov, nearclip, farclip);
  else if (type == CAMERA_ORTHOGRAPHIC)
    cameratoscreen = projection_orthographic(nearclip, farclip);
  else
    cameratoscreen = projection_identity();

  ProjectionTransform screentocamera = projection_inverse(cameratoscreen);

  rastertocamera = screentocamera * rastertoscreen;
  full_rastertocamera = screentocamera * full_rastertoscreen;
  cameratoraster = screentoraster * cameratoscreen;

  cameratoworld = matrix;
  screentoworld = cameratoworld * screentocamera;
  rastertoworld = cameratoworld * rastertocamera;
  ndctoworld = rastertoworld * ndctoraster;

  /* note we recompose matrices instead of taking inverses of the above, this
   * is needed to avoid inverting near degenerate matrices that happen due to
   * precision issues with large scenes */
  worldtocamera = transform_inverse(matrix);
  worldtoscreen = cameratoscreen * worldtocamera;
  worldtondc = screentondc * worldtoscreen;
  worldtoraster = ndctoraster * worldtondc;

  /* differentials */
  if (type == CAMERA_ORTHOGRAPHIC) {
    dx = transform_perspective_direction(&rastertocamera, make_float3(1, 0, 0));
    dy = transform_perspective_direction(&rastertocamera, make_float3(0, 1, 0));
    full_dx = transform_perspective_direction(&full_rastertocamera, make_float3(1, 0, 0));
    full_dy = transform_perspective_direction(&full_rastertocamera, make_float3(0, 1, 0));
  }
  else if (type == CAMERA_PERSPECTIVE) {
    dx = transform_perspective(&rastertocamera, make_float3(1, 0, 0)) -
         transform_perspective(&rastertocamera, make_float3(0, 0, 0));
    dy = transform_perspective(&rastertocamera, make_float3(0, 1, 0)) -
         transform_perspective(&rastertocamera, make_float3(0, 0, 0));
    full_dx = transform_perspective(&full_rastertocamera, make_float3(1, 0, 0)) -
              transform_perspective(&full_rastertocamera, make_float3(0, 0, 0));
    full_dy = transform_perspective(&full_rastertocamera, make_float3(0, 1, 0)) -
              transform_perspective(&full_rastertocamera, make_float3(0, 0, 0));
  }
  else {
    dx = make_float3(0.0f, 0.0f, 0.0f);
    dy = make_float3(0.0f, 0.0f, 0.0f);
  }

  dx = transform_direction(&cameratoworld, dx);
  dy = transform_direction(&cameratoworld, dy);
  full_dx = transform_direction(&cameratoworld, full_dx);
  full_dy = transform_direction(&cameratoworld, full_dy);

  if (type == CAMERA_PERSPECTIVE) {
    float3 v = transform_perspective(&full_rastertocamera,
                                     make_float3(full_width, full_height, 1.0f));

    frustum_right_normal = normalize(make_float3(v.z, 0.0f, -v.x));
    frustum_top_normal = normalize(make_float3(0.0f, v.z, -v.y));
  }

  /* Compute kernel camera data. */
  KernelCamera *kcam = &kernel_camera;

  /* store matrices */
  kcam->screentoworld = screentoworld;
  kcam->rastertoworld = rastertoworld;
  kcam->rastertocamera = rastertocamera;
  kcam->cameratoworld = cameratoworld;
  kcam->worldtocamera = worldtocamera;
  kcam->worldtoscreen = worldtoscreen;
  kcam->worldtoraster = worldtoraster;
  kcam->worldtondc = worldtondc;
  kcam->ndctoworld = ndctoworld;

  /* camera motion */
  kcam->num_motion_steps = 0;
  kcam->have_perspective_motion = 0;
  kernel_camera_motion.clear();

  /* Test if any of the transforms are actually different. */
  bool have_motion = false;
  for (size_t i = 0; i < motion.size(); i++) {
    have_motion = have_motion || motion[i] != matrix;
  }

  if (need_motion == Scene::MOTION_PASS) {
    /* TODO(sergey): Support perspective (zoom, fov) motion. */
    if (type == CAMERA_PANORAMA) {
      if (have_motion) {
        kcam->motion_pass_pre = transform_inverse(motion[0]);
        kcam->motion_pass_post = transform_inverse(motion[motion.size() - 1]);
      }
      else {
        kcam->motion_pass_pre = kcam->worldtocamera;
        kcam->motion_pass_post = kcam->worldtocamera;
      }
    }
    else {
      if (have_motion) {
        kcam->perspective_pre = cameratoraster * transform_inverse(motion[0]);
        kcam->perspective_post = cameratoraster * transform_inverse(motion[motion.size() - 1]);
      }
      else {
        kcam->perspective_pre = worldtoraster;
        kcam->perspective_post = worldtoraster;
      }
    }
  }
  else if (need_motion == Scene::MOTION_BLUR) {
    if (have_motion) {
      kernel_camera_motion.resize(motion.size());
      transform_motion_decompose(kernel_camera_motion.data(), motion.data(), motion.size());
      kcam->num_motion_steps = motion.size();
    }

    /* TODO(sergey): Support other types of camera. */
    if (use_perspective_motion && type == CAMERA_PERSPECTIVE) {
      /* TODO(sergey): Move to an utility function and de-duplicate with
       * calculation above.
       */
      ProjectionTransform screentocamera_pre = projection_inverse(
          projection_perspective(fov_pre, nearclip, farclip));
      ProjectionTransform screentocamera_post = projection_inverse(
          projection_perspective(fov_post, nearclip, farclip));

      kcam->perspective_pre = screentocamera_pre * rastertoscreen;
      kcam->perspective_post = screentocamera_post * rastertoscreen;
      kcam->have_perspective_motion = 1;
    }
  }

  /* depth of field */
  kcam->aperturesize = aperturesize;
  kcam->focaldistance = focaldistance;
  kcam->blades = (blades < 3) ? 0.0f : blades;
  kcam->bladesrotation = bladesrotation;

  /* motion blur */
  kcam->shuttertime = (need_motion == Scene::MOTION_BLUR) ? shuttertime : -1.0f;

  /* type */
  kcam->type = type;

  /* anamorphic lens bokeh */
  kcam->inv_aperture_ratio = 1.0f / aperture_ratio;

  /* panorama */
  kcam->panorama_type = panorama_type;
  kcam->fisheye_fov = fisheye_fov;
  kcam->fisheye_lens = fisheye_lens;
  kcam->equirectangular_range = make_float4(longitude_min - longitude_max,
                                            -longitude_min,
                                            latitude_min - latitude_max,
                                            -latitude_min + M_PI_2_F);

  switch (stereo_eye) {
    case STEREO_LEFT:
      kcam->interocular_offset = -interocular_distance * 0.5f;
      break;
    case STEREO_RIGHT:
      kcam->interocular_offset = interocular_distance * 0.5f;
      break;
    case STEREO_NONE:
    default:
      kcam->interocular_offset = 0.0f;
      break;
  }

  kcam->convergence_distance = convergence_distance;
  if (use_pole_merge) {
    kcam->pole_merge_angle_from = pole_merge_angle_from;
    kcam->pole_merge_angle_to = pole_merge_angle_to;
  }
  else {
    kcam->pole_merge_angle_from = -1.0f;
    kcam->pole_merge_angle_to = -1.0f;
  }

  /* sensor size */
  kcam->sensorwidth = sensorwidth;
  kcam->sensorheight = sensorheight;

  /* render size */
  kcam->width = width;
  kcam->height = height;
  kcam->resolution = resolution;

  /* store differentials */
  kcam->dx = float3_to_float4(dx);
  kcam->dy = float3_to_float4(dy);

  /* clipping */
  kcam->nearclip = nearclip;
  kcam->cliplength = (farclip == FLT_MAX) ? FLT_MAX : farclip - nearclip;

  /* Camera in volume. */
  kcam->is_inside_volume = 0;

  /* Rolling shutter effect */
  kcam->rolling_shutter_type = rolling_shutter_type;
  kcam->rolling_shutter_duration = rolling_shutter_duration;

  /* Set further update flags */
  need_update = false;
  need_device_update = true;
  need_flags_update = true;
  previous_need_motion = need_motion;
>>>>>>> 3076d95b
}

void Camera::device_update(Device * /* device */, DeviceScene *dscene, Scene *scene)
{
  update(scene);

  if (!need_device_update)
    return;

  scene->lookup_tables->remove_table(&shutter_table_offset);
  if (kernel_camera.shuttertime != -1.0f) {
    vector<float> shutter_table;
    util_cdf_inverted(SHUTTER_TABLE_SIZE,
                      0.0f,
                      1.0f,
                      function_bind(shutter_curve_eval, _1, shutter_curve),
                      false,
                      shutter_table);
    shutter_table_offset = scene->lookup_tables->add_table(dscene, shutter_table);
    kernel_camera.shutter_table_offset = (int)shutter_table_offset;
  }

  dscene->data.cam = kernel_camera;

  size_t num_motion_steps = kernel_camera_motion.size();
  if (num_motion_steps) {
    DecomposedTransform *camera_motion = dscene->camera_motion.alloc(num_motion_steps);
    memcpy(camera_motion, kernel_camera_motion.data(), sizeof(*camera_motion) * num_motion_steps);
    dscene->camera_motion.copy_to_device();
  }
  else {
    dscene->camera_motion.free();
  }
}

void Camera::device_update_volume(Device * /*device*/, DeviceScene *dscene, Scene *scene)
{
  if (!need_device_update && !need_flags_update) {
    return;
  }
  KernelCamera *kcam = &dscene->data.cam;
  BoundBox viewplane_boundbox = viewplane_bounds_get();
  for (size_t i = 0; i < scene->objects.size(); ++i) {
    Object *object = scene->objects[i];
    if (object->mesh->has_volume && viewplane_boundbox.intersects(object->bounds)) {
      /* TODO(sergey): Consider adding more grained check. */
      VLOG(1) << "Detected camera inside volume.";
      kcam->is_inside_volume = 1;
      break;
    }
  }
  if (!kcam->is_inside_volume) {
    VLOG(1) << "Camera is outside of the volume.";
  }
  need_device_update = false;
  need_flags_update = false;
}

void Camera::device_free(Device * /*device*/, DeviceScene *dscene, Scene *scene)
{
  scene->lookup_tables->remove_table(&shutter_table_offset);
  dscene->camera_motion.free();
}

bool Camera::modified(const Camera &cam)
{
  return !Node::equals(cam);
}

bool Camera::motion_modified(const Camera &cam)
{
  return !((motion == cam.motion) && (use_perspective_motion == cam.use_perspective_motion));
}

void Camera::tag_update()
{
  need_update = true;
}

float3 Camera::transform_raster_to_world(float raster_x, float raster_y)
{
  float3 D, P;
  if (type == CAMERA_PERSPECTIVE) {
    D = transform_perspective(&rastertocamera, make_float3(raster_x, raster_y, 0.0f));
    float3 Pclip = normalize(D);
    P = make_float3(0.0f, 0.0f, 0.0f);
    /* TODO(sergey): Aperture support? */
    P = transform_point(&cameratoworld, P);
    D = normalize(transform_direction(&cameratoworld, D));
    /* TODO(sergey): Clipping is conditional in kernel, and hence it could
     * be mistakes in here, currently leading to wrong camera-in-volume
     * detection.
     */
    P += nearclip * D / Pclip.z;
  }
  else if (type == CAMERA_ORTHOGRAPHIC) {
    D = make_float3(0.0f, 0.0f, 1.0f);
    /* TODO(sergey): Aperture support? */
    P = transform_perspective(&rastertocamera, make_float3(raster_x, raster_y, 0.0f));
    P = transform_point(&cameratoworld, P);
    D = normalize(transform_direction(&cameratoworld, D));
  }
  else {
    assert(!"unsupported camera type");
  }
  return P;
}

BoundBox Camera::viewplane_bounds_get()
{
  /* TODO(sergey): This is all rather stupid, but is there a way to perform
   * checks we need in a more clear and smart fasion?
   */
  BoundBox bounds = BoundBox::empty;

  if (type == CAMERA_PANORAMA) {
    if (use_spherical_stereo == false) {
      bounds.grow(make_float3(cameratoworld.x.w, cameratoworld.y.w, cameratoworld.z.w));
    }
    else {
      float half_eye_distance = interocular_distance * 0.5f;

      bounds.grow(make_float3(
          cameratoworld.x.w + half_eye_distance, cameratoworld.y.w, cameratoworld.z.w));

      bounds.grow(make_float3(
          cameratoworld.z.w, cameratoworld.y.w + half_eye_distance, cameratoworld.z.w));

      bounds.grow(make_float3(
          cameratoworld.x.w - half_eye_distance, cameratoworld.y.w, cameratoworld.z.w));

      bounds.grow(make_float3(
          cameratoworld.x.w, cameratoworld.y.w - half_eye_distance, cameratoworld.z.w));
    }
  }
  else {
    bounds.grow(transform_raster_to_world(0.0f, 0.0f));
    bounds.grow(transform_raster_to_world(0.0f, (float)height));
    bounds.grow(transform_raster_to_world((float)width, (float)height));
    bounds.grow(transform_raster_to_world((float)width, 0.0f));
    if (type == CAMERA_PERSPECTIVE) {
      /* Center point has the most distance in local Z axis,
       * use it to construct bounding box/
       */
      bounds.grow(transform_raster_to_world(0.5f * width, 0.5f * height));
    }
  }
  return bounds;
}

float Camera::world_to_raster_size(float3 P)
{
  float res = 1.0f;

  if (type == CAMERA_ORTHOGRAPHIC) {
    res = min(len(full_dx), len(full_dy));

    if (offscreen_dicing_scale > 1.0f) {
      float3 p = transform_point(&worldtocamera, P);
      float3 v = transform_perspective(&full_rastertocamera,
                                       make_float3(full_width, full_height, 0.0f));

      /* Create point clamped to frustum */
      float3 c;
      c.x = max(-v.x, min(v.x, p.x));
      c.y = max(-v.y, min(v.y, p.y));
      c.z = max(0.0f, p.z);

      float f_dist = len(p - c) / sqrtf((v.x * v.x + v.y * v.y) * 0.5f);

      if (f_dist > 0.0f) {
        res += res * f_dist * (offscreen_dicing_scale - 1.0f);
      }
    }
  }
  else if (type == CAMERA_PERSPECTIVE) {
    /* Calculate as if point is directly ahead of the camera. */
    float3 raster = make_float3(0.5f * full_width, 0.5f * full_height, 0.0f);
    float3 Pcamera = transform_perspective(&full_rastertocamera, raster);

    /* dDdx */
    float3 Ddiff = transform_direction(&cameratoworld, Pcamera);
    float3 dx = len_squared(full_dx) < len_squared(full_dy) ? full_dx : full_dy;
    float3 dDdx = normalize(Ddiff + dx) - normalize(Ddiff);

    /* dPdx */
    float dist = len(transform_point(&worldtocamera, P));
    float3 D = normalize(Ddiff);
    res = len(dist * dDdx - dot(dist * dDdx, D) * D);

    /* Decent approx distance to frustum (doesn't handle corners correctly, but not that big of a deal) */
    float f_dist = 0.0f;

    if (offscreen_dicing_scale > 1.0f) {
      float3 p = transform_point(&worldtocamera, P);

      /* Distance from the four planes */
      float r = dot(p, frustum_right_normal);
      float t = dot(p, frustum_top_normal);
      p = make_float3(-p.x, -p.y, p.z);
      float l = dot(p, frustum_right_normal);
      float b = dot(p, frustum_top_normal);
      p = make_float3(-p.x, -p.y, p.z);

      if (r <= 0.0f && l <= 0.0f && t <= 0.0f && b <= 0.0f) {
        /* Point is inside frustum */
        f_dist = 0.0f;
      }
      else if (r > 0.0f && l > 0.0f && t > 0.0f && b > 0.0f) {
        /* Point is behind frustum */
        f_dist = len(p);
      }
      else {
        /* Point may be behind or off to the side, need to check */
        float3 along_right = make_float3(-frustum_right_normal.z, 0.0f, frustum_right_normal.x);
        float3 along_left = make_float3(frustum_right_normal.z, 0.0f, frustum_right_normal.x);
        float3 along_top = make_float3(0.0f, -frustum_top_normal.z, frustum_top_normal.y);
        float3 along_bottom = make_float3(0.0f, frustum_top_normal.z, frustum_top_normal.y);

        float dist[] = {r, l, t, b};
        float3 along[] = {along_right, along_left, along_top, along_bottom};

        bool test_o = false;

        float *d = dist;
        float3 *a = along;
        for (int i = 0; i < 4; i++, d++, a++) {
          /* Test if we should check this side at all */
          if (*d > 0.0f) {
            if (dot(p, *a) >= 0.0f) {
              /* We are in front of the back edge of this side of the frustum */
              f_dist = max(f_dist, *d);
            }
            else {
              /* Possibly far enough behind the frustum to use distance to origin instead of edge */
              test_o = true;
            }
          }
        }

        if (test_o) {
          f_dist = (f_dist > 0) ? min(f_dist, len(p)) : len(p);
        }
      }

      if (f_dist > 0.0f) {
        res += len(dDdx - dot(dDdx, D) * D) * f_dist * (offscreen_dicing_scale - 1.0f);
      }
    }
  }
  else if (type == CAMERA_PANORAMA) {
    float3 D = transform_point(&worldtocamera, P);
    float dist = len(D);

    Ray ray = {{0}};

    /* Distortion can become so great that the results become meaningless, there
     * may be a better way to do this, but calculating differentials from the
     * point directly ahead seems to produce good enough results. */
#if 0
    float2 dir = direction_to_panorama(&kernel_camera, kernel_camera_motion.data(), normalize(D));
    float3 raster = transform_perspective(&full_cameratoraster, make_float3(dir.x, dir.y, 0.0f));

    ray.t = 1.0f;
    camera_sample_panorama(&kernel_camera, kernel_camera_motion.data(), raster.x, raster.y, 0.0f, 0.0f, &ray);
    if(ray.t == 0.0f) {
      /* No differentials, just use from directly ahead. */
      camera_sample_panorama(&kernel_camera, kernel_camera_motion.data(), 0.5f*full_width, 0.5f*full_height, 0.0f, 0.0f, &ray);
    }
#else
    camera_sample_panorama(&kernel_camera,
                           kernel_camera_motion.data(),
                           0.5f * full_width,
                           0.5f * full_height,
                           0.0f,
                           0.0f,
                           &ray);
#endif

    differential_transfer(&ray.dP, ray.dP, ray.D, ray.dD, ray.D, dist);

    return max(len(ray.dP.dx), len(ray.dP.dy));
  }

  return res;
}

bool Camera::use_motion() const
{
  return motion.size() > 1;
}

float Camera::motion_time(int step) const
{
  return (use_motion()) ? 2.0f * step / (motion.size() - 1) - 1.0f : 0.0f;
}

int Camera::motion_step(float time) const
{
  if (use_motion()) {
    for (int step = 0; step < motion.size(); step++) {
      if (time == motion_time(step)) {
        return step;
      }
    }
  }

  return -1;
}

CCL_NAMESPACE_END<|MERGE_RESOLUTION|>--- conflicted
+++ resolved
@@ -215,247 +215,6 @@
 
 void Camera::update(Scene *scene)
 {
-<<<<<<< HEAD
-	Scene::MotionType need_motion = scene->need_motion();
-
-	if(previous_need_motion != need_motion) {
-		/* scene's motion model could have been changed since previous device
-		 * camera update this could happen for example in case when one render
-		 * layer has got motion pass and another not */
-		need_device_update = true;
-	}
-
-	if(!need_update)
-		return;
-
-	/* Full viewport to camera border in the viewport. */
-	Transform fulltoborder = transform_from_viewplane(viewport_camera_border);
-	Transform bordertofull = transform_inverse(fulltoborder);
-
-	/* ndc to raster */
-	Transform ndctoraster = transform_scale(width, height, 1.0f) * bordertofull;
-	Transform full_ndctoraster = transform_scale(full_width, full_height, 1.0f) * bordertofull;
-
-	/* raster to screen */
-	Transform screentondc = fulltoborder * transform_from_viewplane(viewplane);
-
-	Transform screentoraster = ndctoraster * screentondc;
-	Transform rastertoscreen = transform_inverse(screentoraster);
-	Transform full_screentoraster = full_ndctoraster * screentondc;
-	Transform full_rastertoscreen = transform_inverse(full_screentoraster);
-
-	/* screen to camera */
-	ProjectionTransform cameratoscreen;
-	if(type == CAMERA_PERSPECTIVE)
-		cameratoscreen = projection_perspective(fov, nearclip, farclip);
-	else if(type == CAMERA_ORTHOGRAPHIC)
-		cameratoscreen = projection_orthographic(nearclip, farclip);
-	else
-		cameratoscreen = projection_identity();
-
-	ProjectionTransform screentocamera = projection_inverse(cameratoscreen);
-
-	rastertocamera = screentocamera * rastertoscreen;
-	full_rastertocamera = screentocamera * full_rastertoscreen;
-	cameratoraster = screentoraster * cameratoscreen;
-
-	cameratoworld = matrix;
-	screentoworld = cameratoworld * screentocamera;
-	rastertoworld = cameratoworld * rastertocamera;
-	ndctoworld = rastertoworld * ndctoraster;
-
-	/* note we recompose matrices instead of taking inverses of the above, this
-	 * is needed to avoid inverting near degenerate matrices that happen due to
-	 * precision issues with large scenes */
-	worldtocamera = transform_inverse(matrix);
-	worldtoscreen = cameratoscreen * worldtocamera;
-	worldtondc = screentondc * worldtoscreen;
-	worldtoraster = ndctoraster * worldtondc;
-
-	/* differentials */
-	if(type == CAMERA_ORTHOGRAPHIC) {
-		dx = transform_perspective_direction(&rastertocamera, make_float3(1, 0, 0));
-		dy = transform_perspective_direction(&rastertocamera, make_float3(0, 1, 0));
-		full_dx = transform_perspective_direction(&full_rastertocamera, make_float3(1, 0, 0));
-		full_dy = transform_perspective_direction(&full_rastertocamera, make_float3(0, 1, 0));
-	}
-	else if(type == CAMERA_PERSPECTIVE) {
-		dx = transform_perspective(&rastertocamera, make_float3(1, 0, 0)) -
-		     transform_perspective(&rastertocamera, make_float3(0, 0, 0));
-		dy = transform_perspective(&rastertocamera, make_float3(0, 1, 0)) -
-		     transform_perspective(&rastertocamera, make_float3(0, 0, 0));
-		full_dx = transform_perspective(&full_rastertocamera, make_float3(1, 0, 0)) -
-		     transform_perspective(&full_rastertocamera, make_float3(0, 0, 0));
-		full_dy = transform_perspective(&full_rastertocamera, make_float3(0, 1, 0)) -
-		     transform_perspective(&full_rastertocamera, make_float3(0, 0, 0));
-	}
-	else {
-		dx = make_float3(0.0f, 0.0f, 0.0f);
-		dy = make_float3(0.0f, 0.0f, 0.0f);
-	}
-
-	dx = transform_direction(&cameratoworld, dx);
-	dy = transform_direction(&cameratoworld, dy);
-	full_dx = transform_direction(&cameratoworld, full_dx);
-	full_dy = transform_direction(&cameratoworld, full_dy);
-
-	if(type == CAMERA_PERSPECTIVE) {
-		float3 v = transform_perspective(&full_rastertocamera, make_float3(full_width, full_height, 1.0f));
-
-		frustum_right_normal = normalize(make_float3(v.z, 0.0f, -v.x));
-		frustum_top_normal = normalize(make_float3(0.0f, v.z, -v.y));
-	}
-
-	/* Compute kernel camera data. */
-	KernelCamera *kcam = &kernel_camera;
-
-	/* store matrices */
-	kcam->screentoworld = screentoworld;
-	kcam->rastertoworld = rastertoworld;
-	kcam->rastertocamera = rastertocamera;
-	kcam->cameratoworld = cameratoworld;
-	kcam->worldtocamera = worldtocamera;
-	kcam->worldtoscreen = worldtoscreen;
-	kcam->worldtoraster = worldtoraster;
-	kcam->worldtondc = worldtondc;
-	kcam->ndctoworld = ndctoworld;
-
-	/* camera motion */
-	kcam->num_motion_steps = 0;
-	kcam->have_perspective_motion = 0;
-	kernel_camera_motion.clear();
-
-	/* Test if any of the transforms are actually different. */
-	bool have_motion = false;
-	for(size_t i = 0; i < motion.size(); i++) {
-		have_motion = have_motion || motion[i] != matrix;
-	}
-
-	if(need_motion == Scene::MOTION_PASS) {
-		/* TODO(sergey): Support perspective (zoom, fov) motion. */
-		if(type == CAMERA_PANORAMA) {
-			if(have_motion) {
-				kcam->motion_pass_pre = transform_inverse(motion[0]);
-				kcam->motion_pass_post = transform_inverse(motion[motion.size()-1]);
-			}
-			else {
-				kcam->motion_pass_pre = kcam->worldtocamera;
-				kcam->motion_pass_post = kcam->worldtocamera;
-			}
-		}
-		else {
-			if(have_motion) {
-				kcam->perspective_pre = cameratoraster * transform_inverse(motion[0]);
-				kcam->perspective_post = cameratoraster * transform_inverse(motion[motion.size()-1]);
-			}
-			else {
-				kcam->perspective_pre = worldtoraster;
-				kcam->perspective_post = worldtoraster;
-			}
-		}
-	}
-	else if(need_motion == Scene::MOTION_BLUR) {
-		if(have_motion) {
-			kernel_camera_motion.resize(motion.size());
-			transform_motion_decompose(kernel_camera_motion.data(), motion.data(), motion.size());
-			kcam->num_motion_steps = motion.size();
-		}
-
-		/* TODO(sergey): Support other types of camera. */
-		if(use_perspective_motion && type == CAMERA_PERSPECTIVE) {
-			/* TODO(sergey): Move to an utility function and de-duplicate with
-			 * calculation above.
-			 */
-			ProjectionTransform screentocamera_pre =
-					projection_inverse(projection_perspective(fov_pre,
-					                                          nearclip,
-					                                          farclip));
-			ProjectionTransform screentocamera_post =
-					projection_inverse(projection_perspective(fov_post,
-					                                          nearclip,
-					                                          farclip));
-
-			kcam->perspective_pre = screentocamera_pre * rastertoscreen;
-			kcam->perspective_post = screentocamera_post * rastertoscreen;
-			kcam->have_perspective_motion = 1;
-		}
-	}
-
-	/* depth of field */
-	kcam->aperturesize = scene->integrator->ignore_depth_of_field ? 0.0f : aperturesize;
-	kcam->focaldistance = focaldistance;
-	kcam->blades = (blades < 3)? 0.0f: blades;
-	kcam->bladesrotation = bladesrotation;
-
-	/* motion blur */
-	kcam->shuttertime = (need_motion == Scene::MOTION_BLUR) ? shuttertime: -1.0f;
-
-	/* type */
-	kcam->type = type;
-
-	/* anamorphic lens bokeh */
-	kcam->inv_aperture_ratio = 1.0f / aperture_ratio;
-
-	/* panorama */
-	kcam->panorama_type = panorama_type;
-	kcam->fisheye_fov = fisheye_fov;
-	kcam->fisheye_lens = fisheye_lens;
-	kcam->equirectangular_range = make_float4(longitude_min - longitude_max, -longitude_min,
-	                                          latitude_min -  latitude_max, -latitude_min + M_PI_2_F);
-
-	switch(stereo_eye) {
-		case STEREO_LEFT:
-			kcam->interocular_offset = -interocular_distance * 0.5f;
-			break;
-		case STEREO_RIGHT:
-			kcam->interocular_offset = interocular_distance * 0.5f;
-			break;
-		case STEREO_NONE:
-		default:
-			kcam->interocular_offset = 0.0f;
-			break;
-	}
-
-	kcam->convergence_distance = convergence_distance;
-	if(use_pole_merge) {
-		kcam->pole_merge_angle_from = pole_merge_angle_from;
-		kcam->pole_merge_angle_to = pole_merge_angle_to;
-	}
-	else {
-		kcam->pole_merge_angle_from = -1.0f;
-		kcam->pole_merge_angle_to = -1.0f;
-	}
-
-	/* sensor size */
-	kcam->sensorwidth = sensorwidth;
-	kcam->sensorheight = sensorheight;
-
-	/* render size */
-	kcam->width = width;
-	kcam->height = height;
-	kcam->resolution = resolution;
-
-	/* store differentials */
-	kcam->dx = float3_to_float4(dx);
-	kcam->dy = float3_to_float4(dy);
-
-	/* clipping */
-	kcam->nearclip = nearclip;
-	kcam->cliplength = (farclip == FLT_MAX)? FLT_MAX: farclip - nearclip;
-
-	/* Camera in volume. */
-	kcam->is_inside_volume = 0;
-
-	/* Rolling shutter effect */
-	kcam->rolling_shutter_type = rolling_shutter_type;
-	kcam->rolling_shutter_duration = rolling_shutter_duration;
-
-	/* Set further update flags */
-	need_update = false;
-	need_device_update = true;
-	need_flags_update = true;
-	previous_need_motion = need_motion;
-=======
   Scene::MotionType need_motion = scene->need_motion();
 
   if (previous_need_motion != need_motion) {
@@ -619,7 +378,7 @@
   }
 
   /* depth of field */
-  kcam->aperturesize = aperturesize;
+  kcam->aperturesize = scene->integrator->ignore_depth_of_field ? 0.0f : aperturesize;
   kcam->focaldistance = focaldistance;
   kcam->blades = (blades < 3) ? 0.0f : blades;
   kcam->bladesrotation = bladesrotation;
@@ -694,7 +453,6 @@
   need_device_update = true;
   need_flags_update = true;
   previous_need_motion = need_motion;
->>>>>>> 3076d95b
 }
 
 void Camera::device_update(Device * /* device */, DeviceScene *dscene, Scene *scene)
