/*
 * ***** BEGIN GPL LICENSE BLOCK *****
 *
 * This program is free software; you can redistribute it and/or
 * modify it under the terms of the GNU General Public License
 * as published by the Free Software Foundation; either version 2
 * of the License, or (at your option) any later version.
 *
 * This program is distributed in the hope that it will be useful,
 * but WITHOUT ANY WARRANTY; without even the implied warranty of
 * MERCHANTABILITY or FITNESS FOR A PARTICULAR PURPOSE.  See the
 * GNU General Public License for more details.
 *
 * You should have received a copy of the GNU General Public License
 * along with this program; if not, write to the Free Software Foundation,
 * Inc., 51 Franklin Street, Fifth Floor, Boston, MA 02110-1301, USA.
 *
 * Contributor(s): Blender Foundation 2009.
 *
 * ***** END GPL LICENSE BLOCK *****
 */

/** \file blender/editors/interface/interface_templates.c
 *  \ingroup edinterface
 */


#include <ctype.h>
#include <stdlib.h>
#include <stddef.h>
#include <string.h>

#include "MEM_guardedalloc.h"

#include "DNA_cachefile_types.h"
#include "DNA_node_types.h"
#include "DNA_scene_types.h"
#include "DNA_object_types.h"
#include "DNA_object_force_types.h"
#include "DNA_brush_types.h"
#include "DNA_texture_types.h"

#include "BLI_utildefines.h"
#include "BLI_alloca.h"
#include "BLI_string.h"
#include "BLI_ghash.h"
#include "BLI_rect.h"
#include "BLI_math.h"
#include "BLI_listbase.h"
#include "BLI_fnmatch.h"
#include "BLI_timecode.h"

#include "BLF_api.h"
#include "BLT_translation.h"

#include "BKE_colorband.h"
#include "BKE_colortools.h"
#include "BKE_context.h"
#include "BKE_global.h"
#include "BKE_idcode.h"
#include "BKE_idprop.h"
#include "BKE_layer.h"
#include "BKE_library.h"
#include "BKE_library_override.h"
#include "BKE_linestyle.h"
#include "BKE_main.h"
#include "BKE_modifier.h"
#include "BKE_object.h"
#include "BKE_packedFile.h"
#include "BKE_particle.h"
#include "BKE_paint.h"
#include "BKE_report.h"
#include "BKE_screen.h"

#include "DEG_depsgraph.h"
#include "DEG_depsgraph_build.h"

#include "ED_screen.h"
#include "ED_object.h"
#include "ED_render.h"
#include "ED_undo.h"

#include "RNA_access.h"

#include "WM_api.h"
#include "WM_types.h"

#include "UI_interface.h"
#include "UI_interface_icons.h"
#include "interface_intern.h"

#include "PIL_time.h"


// #define USE_OP_RESET_BUT  // we may want to make this optional, disable for now.

/* defines for templateID/TemplateSearch */
#define TEMPLATE_SEARCH_TEXTBUT_WIDTH  (UI_UNIT_X * 6)
#define TEMPLATE_SEARCH_TEXTBUT_HEIGHT  UI_UNIT_Y


void UI_template_fix_linking(void)
{
}

/**
 * Add a block button for the search menu for templateID and templateSearch.
 */
static void template_add_button_search_menu(
        const bContext *C, uiLayout *layout, uiBlock *block,
        PointerRNA *ptr, PropertyRNA *prop,
        uiBlockCreateFunc block_func, void *block_argN, const char * const tip,
        const bool use_previews, const bool editable)
{
	PointerRNA active_ptr = RNA_property_pointer_get(ptr, prop);
	ID *id = (active_ptr.data && RNA_struct_is_ID(active_ptr.type)) ? active_ptr.data : NULL;
	const ID *idfrom = ptr->id.data;
	const StructRNA *type = active_ptr.type ? active_ptr.type : RNA_property_pointer_type(ptr, prop);
	uiBut *but;

	if (use_previews) {
		ARegion *region = CTX_wm_region(C);
		ScrArea *area = CTX_wm_area(C);
		/* XXX ugly top-bar exception */
		const bool use_big_size = (region->regiontype != RGN_TYPE_HEADER) && (area->spacetype != SPACE_TOPBAR); /* silly check, could be more generic */
		/* Ugly exception for screens here, drawing their preview in icon size looks ugly/useless */
		const bool use_preview_icon = use_big_size || (id && (GS(id->name) != ID_SCR));
		const short width = UI_UNIT_X * (use_big_size ? 6 : 1.6f);
		const short height = UI_UNIT_Y * (use_big_size ? 6 : 1);

		but = uiDefBlockButN(block, block_func, block_argN, "", 0, 0, width, height, tip);
		if (use_preview_icon) {
			int icon = id ? ui_id_icon_get(C, id, use_big_size) : RNA_struct_ui_icon(type);
			ui_def_but_icon(but, icon, UI_HAS_ICON | UI_BUT_ICON_PREVIEW);
		}
		else {
			ui_def_but_icon(but, RNA_struct_ui_icon(type), UI_HAS_ICON);
			UI_but_drawflag_enable(but, UI_BUT_ICON_LEFT);
		}

		if ((idfrom && idfrom->lib) || !editable)
			UI_but_flag_enable(but, UI_BUT_DISABLED);
		if (use_big_size) {
			uiLayoutRow(layout, true);
		}
	}
	else {
		but = uiDefBlockButN(block, block_func, block_argN, "", 0, 0, UI_UNIT_X * 1.6, UI_UNIT_Y, tip);
		ui_def_but_icon(but, RNA_struct_ui_icon(type), UI_HAS_ICON);
		if (id) {
			/* default dragging of icon for id browse buttons */
			UI_but_drag_set_id(but, id);
		}
		UI_but_drawflag_enable(but, UI_BUT_ICON_LEFT);

		if ((idfrom && idfrom->lib) || !editable)
			UI_but_flag_enable(but, UI_BUT_DISABLED);
	}
}

static uiBlock *template_common_search_menu(
        const bContext *C, ARegion *region,
        uiButSearchFunc search_func, void *search_arg,
        uiButHandleFunc handle_func, void *active_item,
        const int preview_rows, const int preview_cols)
{
	static char search[256];
	wmWindow *win = CTX_wm_window(C);
	uiBlock *block;
	uiBut *but;

	/* clear initial search string, then all items show */
	search[0] = 0;

	block = UI_block_begin(C, region, "_popup", UI_EMBOSS);
	UI_block_flag_enable(block, UI_BLOCK_LOOP | UI_BLOCK_SEARCH_MENU);

	/* preview thumbnails */
	if (preview_rows > 0 && preview_cols > 0) {
		const int w = 4 * U.widget_unit * preview_cols;
		const int h = 5 * U.widget_unit * preview_rows;

		/* fake button, it holds space for search items */
		uiDefBut(block, UI_BTYPE_LABEL, 0, "", 10, 26, w, h, NULL, 0, 0, 0, 0, NULL);

		but = uiDefSearchBut(
		        block, search, 0, ICON_VIEWZOOM, sizeof(search), 10, 0, w, UI_UNIT_Y,
		        preview_rows, preview_cols, "");
	}
	/* list view */
	else {
		const int searchbox_width  = UI_searchbox_size_x();
		const int searchbox_height = UI_searchbox_size_y();

		/* fake button, it holds space for search items */
		uiDefBut(
		        block, UI_BTYPE_LABEL, 0, "", 10, 15, searchbox_width, searchbox_height,
		        NULL, 0, 0, 0, 0, NULL);
		but = uiDefSearchBut(
		        block, search, 0, ICON_VIEWZOOM, sizeof(search), 10, 0,
		        searchbox_width, UI_UNIT_Y - 1, 0, 0, "");
	}
	UI_but_func_search_set(
	        but, ui_searchbox_create_generic, search_func,
	        search_arg, handle_func, active_item);


	UI_block_bounds_set_normal(block, 0.3f * U.widget_unit);
	UI_block_direction_set(block, UI_DIR_DOWN);

	/* give search-field focus */
	UI_but_focus_on_enter_event(win, but);
	/* this type of search menu requires undo */
	but->flag |= UI_BUT_UNDO;

	return block;
}

/********************** Header Template *************************/

void uiTemplateHeader(uiLayout *layout, bContext *C)
{
	uiBlock *block;

	block = uiLayoutAbsoluteBlock(layout);
	ED_area_header_switchbutton(C, block, 0);
}

/********************** Search Callbacks *************************/

typedef struct TemplateID {
	PointerRNA ptr;
	PropertyRNA *prop;

	ListBase *idlb;
	short idcode;
	short filter;
	int prv_rows, prv_cols;
	bool preview;
} TemplateID;

/* Search browse menu, assign  */
static void template_ID_set_property_cb(bContext *C, void *arg_template, void *item)
{
	TemplateID *template_ui = (TemplateID *)arg_template;

	/* ID */
	if (item) {
		PointerRNA idptr;

		RNA_id_pointer_create(item, &idptr);
		RNA_property_pointer_set(&template_ui->ptr, template_ui->prop, idptr);
		RNA_property_update(C, &template_ui->ptr, template_ui->prop);
	}
}

static bool id_search_add(
        const bContext *C, TemplateID *template_ui,
        const int flag, const char *str, uiSearchItems *items,
        ID *id)
{
	ID *id_from = template_ui->ptr.id.data;

	if (!((flag & PROP_ID_SELF_CHECK) && id == id_from)) {

		/* use filter */
		if (RNA_property_type(template_ui->prop) == PROP_POINTER) {
			PointerRNA ptr;
			RNA_id_pointer_create(id, &ptr);
			if (RNA_property_pointer_poll(&template_ui->ptr, template_ui->prop, &ptr) == 0) {
				return true;
			}
		}

		/* hide dot-datablocks, but only if filter does not force it visible */
		if (U.uiflag & USER_HIDE_DOT) {
			if ((id->name[2] == '.') && (str[0] != '.')) {
				return true;
			}
		}

		if (*str == '\0' || BLI_strcasestr(id->name + 2, str)) {
			/* +1 is needed because BKE_id_ui_prefix used 3 letter prefix
			 * followed by ID_NAME-2 characters from id->name
			 */
			char name_ui[MAX_ID_NAME + 1];
			BKE_id_ui_prefix(name_ui, id);

			int iconid = ui_id_icon_get(C, id, template_ui->preview);

			if (false == UI_search_item_add(items, name_ui, id, iconid)) {
				return false;
			}
		}
	}
	return true;
}

/* ID Search browse menu, do the search */
static void id_search_cb(const bContext *C, void *arg_template, const char *str, uiSearchItems *items)
{
	TemplateID *template_ui = (TemplateID *)arg_template;
	ListBase *lb = template_ui->idlb;
	ID *id;
	int flag = RNA_property_flag(template_ui->prop);

	/* ID listbase */
	for (id = lb->first; id; id = id->next) {
		if (!id_search_add(C, template_ui, flag, str, items, id)) {
			break;
		}
	}
}

/**
 * Use id tags for filtering.
 */
static void id_search_cb_tagged(const bContext *C, void *arg_template, const char *str, uiSearchItems *items)
{
	TemplateID *template_ui = (TemplateID *)arg_template;
	ListBase *lb = template_ui->idlb;
	ID *id;
	int flag = RNA_property_flag(template_ui->prop);

	/* ID listbase */
	for (id = lb->first; id; id = id->next) {
		if (id->tag & LIB_TAG_DOIT) {
			if (!id_search_add(C, template_ui, flag, str, items, id)) {
				break;
			}
			id->tag &= ~LIB_TAG_DOIT;
		}
	}
}

/**
 * A version of 'id_search_cb' that lists scene objects.
 */
static void id_search_cb_objects_from_scene(const bContext *C, void *arg_template, const char *str, uiSearchItems *items)
{
	TemplateID *template_ui = (TemplateID *)arg_template;
	ListBase *lb = template_ui->idlb;
	Scene *scene = NULL;
	ID *id_from = template_ui->ptr.id.data;

	if (id_from && GS(id_from->name) == ID_SCE) {
		scene = (Scene *)id_from;
	}
	else {
		scene = CTX_data_scene(C);
	}

	BKE_main_id_flag_listbase(lb, LIB_TAG_DOIT, false);

	FOREACH_SCENE_OBJECT_BEGIN(scene, ob_iter)
	{
		ob_iter->id.tag |= LIB_TAG_DOIT;
	}
	FOREACH_SCENE_OBJECT_END;
	id_search_cb_tagged(C, arg_template, str, items);
}

/* ID Search browse menu, open */
static uiBlock *id_search_menu(bContext *C, ARegion *ar, void *arg_litem)
{
	static TemplateID template_ui;
	PointerRNA active_item_ptr;
	void (*id_search_cb_p)(const bContext *, void *, const char *, uiSearchItems *) = id_search_cb;

	/* arg_litem is malloced, can be freed by parent button */
	template_ui = *((TemplateID *)arg_litem);
<<<<<<< HEAD
	active_item_ptr = RNA_property_pointer_get(&template_ui.ptr, template_ui.prop);
=======

	/* get active id for showing first item */
	idptr = RNA_property_pointer_get(&template_ui.ptr, template_ui.prop);
>>>>>>> d886e322

	if (template_ui.filter) {
		/* Currently only used for objects. */
		if (template_ui.idcode == ID_OB) {
			if (template_ui.filter == UI_TEMPLATE_ID_FILTER_AVAILABLE) {
				id_search_cb_p = id_search_cb_objects_from_scene;
			}
		}
	}

<<<<<<< HEAD
	return template_common_search_menu(
	               C, ar, id_search_cb_p, &template_ui, template_ID_set_property_cb, active_item_ptr.data,
	               template_ui.prv_rows, template_ui.prv_cols);
=======
	block = UI_block_begin(C, ar, "_popup", UI_EMBOSS);
	UI_block_flag_enable(block, UI_BLOCK_LOOP | UI_BLOCK_SEARCH_MENU);

	/* preview thumbnails */
	if (template_ui.prv_rows > 0 && template_ui.prv_cols > 0) {
		int w = 4 * U.widget_unit * template_ui.prv_cols;
		int h = 5 * U.widget_unit * template_ui.prv_rows;

		/* fake button, it holds space for search items */
		uiDefBut(block, UI_BTYPE_LABEL, 0, "", 10, 26, w, h, NULL, 0, 0, 0, 0, NULL);

		but = uiDefSearchBut(block, search, 0, ICON_VIEWZOOM, sizeof(search), 10, 0, w, UI_UNIT_Y,
		                     template_ui.prv_rows, template_ui.prv_cols, "");
		UI_but_func_search_set(
		        but, ui_searchbox_create_generic, id_search_cb_p,
		        &template_ui, id_search_call_cb, idptr.data);
	}
	/* list view */
	else {
		const int searchbox_width  = UI_searchbox_size_x();
		const int searchbox_height = UI_searchbox_size_y();

		/* fake button, it holds space for search items */
		uiDefBut(block, UI_BTYPE_LABEL, 0, "", 10, 15, searchbox_width, searchbox_height, NULL, 0, 0, 0, 0, NULL);
		but = uiDefSearchBut(block, search, 0, ICON_VIEWZOOM, sizeof(search), 10, 0, searchbox_width, UI_UNIT_Y - 1, 0, 0, "");
		UI_but_func_search_set(
		        but, ui_searchbox_create_generic, id_search_cb_p,
		        &template_ui, id_search_call_cb, idptr.data);
	}


	UI_block_bounds_set_normal(block, 0.3f * U.widget_unit);
	UI_block_direction_set(block, UI_DIR_DOWN);

	/* give search-field focus */
	UI_but_focus_on_enter_event(win, but);
	/* this type of search menu requires undo */
	but->flag |= UI_BUT_UNDO;

	return block;
>>>>>>> d886e322
}

/************************ ID Template ***************************/
/* This is for browsing and editing the ID-blocks used */

/* for new/open operators */
void UI_context_active_but_prop_get_templateID(
	bContext *C,
	PointerRNA *r_ptr, PropertyRNA **r_prop)
{
	TemplateID *template_ui;
	ARegion *ar = CTX_wm_region(C);
	uiBlock *block;
	uiBut *but;

	memset(r_ptr, 0, sizeof(*r_ptr));
	*r_prop = NULL;

	if (!ar)
		return;

	for (block = ar->uiblocks.first; block; block = block->next) {
		for (but = block->buttons.first; but; but = but->next) {
			/* find the button before the active one */
			if ((but->flag & (UI_BUT_LAST_ACTIVE | UI_ACTIVE))) {
				if (but->func_argN) {
					template_ui = but->func_argN;
					*r_ptr = template_ui->ptr;
					*r_prop = template_ui->prop;
					return;
				}
			}
		}
	}
}


static void template_id_cb(bContext *C, void *arg_litem, void *arg_event)
{
	TemplateID *template_ui = (TemplateID *)arg_litem;
	PointerRNA idptr = RNA_property_pointer_get(&template_ui->ptr, template_ui->prop);
	ID *id = idptr.data;
	int event = GET_INT_FROM_POINTER(arg_event);

	switch (event) {
		case UI_ID_BROWSE:
		case UI_ID_PIN:
			RNA_warning("warning, id event %d shouldnt come here", event);
			break;
		case UI_ID_OPEN:
		case UI_ID_ADD_NEW:
			/* these call UI_context_active_but_prop_get_templateID */
			break;
		case UI_ID_DELETE:
			memset(&idptr, 0, sizeof(idptr));
			RNA_property_pointer_set(&template_ui->ptr, template_ui->prop, idptr);
			RNA_property_update(C, &template_ui->ptr, template_ui->prop);

			if (id && CTX_wm_window(C)->eventstate->shift) {
				/* only way to force-remove data (on save) */
				id_fake_user_clear(id);
				id->us = 0;
			}

			break;
		case UI_ID_FAKE_USER:
			if (id) {
				if (id->flag & LIB_FAKEUSER) id_us_plus(id);
				else id_us_min(id);
			}
			else {
				return;
			}
			break;
		case UI_ID_LOCAL:
			if (id) {
				Main *bmain = CTX_data_main(C);
				if (CTX_wm_window(C)->eventstate->shift) {
					ID *override_id = BKE_override_static_create_from_id(bmain, id);
					if (override_id != NULL) {
						BKE_main_id_clear_newpoins(bmain);

						/* Assign new pointer, takes care of updates/notifiers */
						RNA_id_pointer_create(override_id, &idptr);
					}
				}
				else {
					if (id_make_local(bmain, id, false, false)) {
						BKE_main_id_clear_newpoins(bmain);

						/* reassign to get get proper updates/notifiers */
						idptr = RNA_property_pointer_get(&template_ui->ptr, template_ui->prop);
					}
				}
				RNA_property_pointer_set(&template_ui->ptr, template_ui->prop, idptr);
				RNA_property_update(C, &template_ui->ptr, template_ui->prop);
			}
			break;
		case UI_ID_OVERRIDE:
			if (id && id->override_static) {
				BKE_override_static_free(&id->override_static);
				/* reassign to get get proper updates/notifiers */
				idptr = RNA_property_pointer_get(&template_ui->ptr, template_ui->prop);
				RNA_property_pointer_set(&template_ui->ptr, template_ui->prop, idptr);
				RNA_property_update(C, &template_ui->ptr, template_ui->prop);
			}
			break;
		case UI_ID_ALONE:
			if (id) {
				const bool do_scene_obj = (GS(id->name) == ID_OB) &&
				                          (template_ui->ptr.type == &RNA_SceneObjects);

				/* make copy */
				if (do_scene_obj) {
					Main *bmain = CTX_data_main(C);
					Scene *scene = CTX_data_scene(C);
					ED_object_single_user(bmain, scene, (struct Object *)id);
					WM_event_add_notifier(C, NC_SCENE | ND_OB_ACTIVE, scene);
					DEG_relations_tag_update(bmain);
				}
				else {
					if (id) {
						Main *bmain = CTX_data_main(C);
						id_single_user(C, id, &template_ui->ptr, template_ui->prop);
						DEG_relations_tag_update(bmain);
					}
				}
			}
			break;
#if 0
		case UI_ID_AUTO_NAME:
			break;
#endif
	}
}

static const char *template_id_browse_tip(const StructRNA *type)
{
	if (type) {
		switch (RNA_type_to_ID_code(type)) {
			case ID_SCE: return N_("Browse Scene to be linked");
			case ID_OB:  return N_("Browse Object to be linked");
			case ID_ME:  return N_("Browse Mesh Data to be linked");
			case ID_CU:  return N_("Browse Curve Data to be linked");
			case ID_MB:  return N_("Browse Metaball Data to be linked");
			case ID_MA:  return N_("Browse Material to be linked");
			case ID_TE:  return N_("Browse Texture to be linked");
			case ID_IM:  return N_("Browse Image to be linked");
			case ID_LS:  return N_("Browse Line Style Data to be linked");
			case ID_LT:  return N_("Browse Lattice Data to be linked");
			case ID_LA:  return N_("Browse Lamp Data to be linked");
			case ID_CA:  return N_("Browse Camera Data to be linked");
			case ID_WO:  return N_("Browse World Settings to be linked");
			case ID_SCR: return N_("Choose Screen layout");
			case ID_TXT: return N_("Browse Text to be linked");
			case ID_SPK: return N_("Browse Speaker Data to be linked");
			case ID_SO:  return N_("Browse Sound to be linked");
			case ID_AR:  return N_("Browse Armature data to be linked");
			case ID_AC:  return N_("Browse Action to be linked");
			case ID_NT:  return N_("Browse Node Tree to be linked");
			case ID_BR:  return N_("Browse Brush to be linked");
			case ID_PA:  return N_("Browse Particle Settings to be linked");
			case ID_GD:  return N_("Browse Grease Pencil Data to be linked");
			case ID_MC:  return N_("Browse Movie Clip to be linked");
			case ID_MSK: return N_("Browse Mask to be linked");
			case ID_PAL: return N_("Browse Palette Data to be linked");
			case ID_PC:  return N_("Browse Paint Curve Data to be linked");
			case ID_CF:  return N_("Browse Cache Files to be linked");
			case ID_WS:  return N_("Browse Workspace to be linked");
			case ID_LP:  return N_("Browse LightProbe to be linked");
		}
	}
	return N_("Browse ID data to be linked");
}

/**
 * \return a type-based i18n context, needed e.g. by "New" button.
 * In most languages, this adjective takes different form based on gender of type name...
 */
#ifdef WITH_INTERNATIONAL
static const char *template_id_context(StructRNA *type)
{
	if (type) {
		return BKE_idcode_to_translation_context(RNA_type_to_ID_code(type));
	}
	return BLT_I18NCONTEXT_DEFAULT;
}
#endif

static uiBut *template_id_def_new_but(
        uiBlock *block, const ID *id, const TemplateID *template_ui, StructRNA *type,
        const char * const newop, const bool editable, const bool id_open, const bool use_tab_but,
        int but_height)
{
	ID *idfrom = template_ui->ptr.id.data;
	uiBut *but;
	const int w = id ? UI_UNIT_X : id_open ? UI_UNIT_X * 3 : UI_UNIT_X * 6;
	const int but_type = use_tab_but ? UI_BTYPE_TAB : UI_BTYPE_BUT;

	/* i18n markup, does nothing! */
	BLT_I18N_MSGID_MULTI_CTXT("New", BLT_I18NCONTEXT_DEFAULT,
	                                 BLT_I18NCONTEXT_ID_SCENE,
	                                 BLT_I18NCONTEXT_ID_OBJECT,
	                                 BLT_I18NCONTEXT_ID_MESH,
	                                 BLT_I18NCONTEXT_ID_CURVE,
	                                 BLT_I18NCONTEXT_ID_METABALL,
	                                 BLT_I18NCONTEXT_ID_MATERIAL,
	                                 BLT_I18NCONTEXT_ID_TEXTURE,
	                                 BLT_I18NCONTEXT_ID_IMAGE,
	                                 BLT_I18NCONTEXT_ID_LATTICE,
	                                 BLT_I18NCONTEXT_ID_LAMP,
	                                 BLT_I18NCONTEXT_ID_CAMERA,
	                                 BLT_I18NCONTEXT_ID_WORLD,
	                                 BLT_I18NCONTEXT_ID_SCREEN,
	                                 BLT_I18NCONTEXT_ID_TEXT,
	);
	BLT_I18N_MSGID_MULTI_CTXT("New", BLT_I18NCONTEXT_ID_SPEAKER,
	                                 BLT_I18NCONTEXT_ID_SOUND,
	                                 BLT_I18NCONTEXT_ID_ARMATURE,
	                                 BLT_I18NCONTEXT_ID_ACTION,
	                                 BLT_I18NCONTEXT_ID_NODETREE,
	                                 BLT_I18NCONTEXT_ID_BRUSH,
	                                 BLT_I18NCONTEXT_ID_PARTICLESETTINGS,
	                                 BLT_I18NCONTEXT_ID_GPENCIL,
	                                 BLT_I18NCONTEXT_ID_FREESTYLELINESTYLE,
	                                 BLT_I18NCONTEXT_ID_WORKSPACE,
	                                 BLT_I18NCONTEXT_ID_LIGHTPROBE,
	);

	if (newop) {
		but = uiDefIconTextButO(block, but_type, newop, WM_OP_INVOKE_DEFAULT, ICON_ZOOMIN,
		                        (id) ? "" : CTX_IFACE_(template_id_context(type), "New"), 0, 0, w, but_height, NULL);
		UI_but_funcN_set(but, template_id_cb, MEM_dupallocN(template_ui), SET_INT_IN_POINTER(UI_ID_ADD_NEW));
	}
	else {
		but = uiDefIconTextBut(block, but_type, 0, ICON_ZOOMIN, (id) ? "" : CTX_IFACE_(template_id_context(type), "New"),
		                       0, 0, w, but_height, NULL, 0, 0, 0, 0, NULL);
		UI_but_funcN_set(but, template_id_cb, MEM_dupallocN(template_ui), SET_INT_IN_POINTER(UI_ID_ADD_NEW));
	}

	if ((idfrom && idfrom->lib) || !editable) {
		UI_but_flag_enable(but, UI_BUT_DISABLED);
	}

#ifndef WITH_INTERNATIONAL
	UNUSED_VARS(type);
#endif

	return but;
}

static void template_ID(
        bContext *C, uiLayout *layout, TemplateID *template_ui, StructRNA *type, int flag,
        const char *newop, const char *openop, const char *unlinkop)
{
	uiBut *but;
	uiBlock *block;
	PointerRNA idptr;
	// ListBase *lb; // UNUSED
	ID *id, *idfrom;
	const bool editable = RNA_property_editable(&template_ui->ptr, template_ui->prop);
	const bool use_previews = template_ui->preview = (flag & UI_ID_PREVIEWS) != 0;

	idptr = RNA_property_pointer_get(&template_ui->ptr, template_ui->prop);
	id = idptr.data;
	idfrom = template_ui->ptr.id.data;
	// lb = template_ui->idlb;

	block = uiLayoutGetBlock(layout);
	UI_block_align_begin(block);

	if (idptr.type)
		type = idptr.type;

<<<<<<< HEAD
	if (flag & UI_ID_BROWSE) {
		template_add_button_search_menu(
		        C, layout, block, &template_ui->ptr, template_ui->prop,
		        id_search_menu, MEM_dupallocN(template_ui), TIP_(template_id_browse_tip(type)),
		        use_previews, editable);
=======
	if (flag & UI_ID_PREVIEWS) {
		template_ui->preview = true;

		but = uiDefBlockButN(block, id_search_menu, MEM_dupallocN(template_ui), "", 0, 0, UI_UNIT_X * 6, UI_UNIT_Y * 6,
		                     TIP_(template_id_browse_tip(type)));
		ui_def_but_icon(but, id ? ui_id_icon_get(C, id, true) : RNA_struct_ui_icon(type),
		                UI_HAS_ICON | UI_BUT_ICON_PREVIEW);

		if ((idfrom && idfrom->lib) || !editable)
			UI_but_flag_enable(but, UI_BUT_DISABLED);

		uiLayoutRow(layout, true);
	}
	else if (flag & UI_ID_BROWSE) {
		but = uiDefBlockButN(block, id_search_menu, MEM_dupallocN(template_ui), "", 0, 0, UI_UNIT_X * 1.6, UI_UNIT_Y,
		                     TIP_(template_id_browse_tip(type)));
		ui_def_but_icon(but, RNA_struct_ui_icon(type), UI_HAS_ICON);
		/* default dragging of icon for id browse buttons */
		UI_but_drag_set_id(but, id);
		UI_but_drawflag_enable(but, UI_BUT_ICON_LEFT);

		if ((idfrom && idfrom->lib) || !editable)
			UI_but_flag_enable(but, UI_BUT_DISABLED);
>>>>>>> d886e322
	}

	/* text button with name */
	if (id) {
		char name[UI_MAX_NAME_STR];
		const bool user_alert = (id->us <= 0);

		//text_idbutton(id, name);
		name[0] = '\0';
		but = uiDefButR(
		        block, UI_BTYPE_TEXT, 0, name, 0, 0, TEMPLATE_SEARCH_TEXTBUT_WIDTH, TEMPLATE_SEARCH_TEXTBUT_HEIGHT,
		        &idptr, "name", -1, 0, 0, -1, -1, RNA_struct_ui_description(type));
		UI_but_funcN_set(but, template_id_cb, MEM_dupallocN(template_ui), SET_INT_IN_POINTER(UI_ID_RENAME));
		if (user_alert) UI_but_flag_enable(but, UI_BUT_REDALERT);

		if (id->lib) {
			if (id->tag & LIB_TAG_INDIRECT) {
				but = uiDefIconBut(block, UI_BTYPE_BUT, 0, ICON_LIBRARY_DATA_INDIRECT, 0, 0, UI_UNIT_X, UI_UNIT_Y,
				                   NULL, 0, 0, 0, 0, TIP_("Indirect library data-block, cannot change"));
				UI_but_flag_enable(but, UI_BUT_DISABLED);
			}
			else {
				const bool disabled = (!id_make_local(CTX_data_main(C), id, true /* test */, false) ||
				                       (idfrom && idfrom->lib));
				but = uiDefIconBut(block, UI_BTYPE_BUT, 0, ICON_LIBRARY_DATA_DIRECT, 0, 0, UI_UNIT_X, UI_UNIT_Y,
				                   NULL, 0, 0, 0, 0,
				                   TIP_("Direct linked library data-block, click to make local, "
				                        "Shift + Click to create a static override"));
				if (disabled) {
					UI_but_flag_enable(but, UI_BUT_DISABLED);
				}
				else {
					UI_but_funcN_set(but, template_id_cb, MEM_dupallocN(template_ui), SET_INT_IN_POINTER(UI_ID_LOCAL));
				}
			}
		}
		else if (ID_IS_STATIC_OVERRIDE(id)) {
			but = uiDefIconBut(block, UI_BTYPE_BUT, 0, ICON_LIBRARY_DATA_OVERRIDE, 0, 0, UI_UNIT_X, UI_UNIT_Y,
			                   NULL, 0, 0, 0, 0,
			                   TIP_("Static override of linked library data-block, click to make fully local"));
			UI_but_funcN_set(but, template_id_cb, MEM_dupallocN(template_ui), SET_INT_IN_POINTER(UI_ID_OVERRIDE));
		}

		if (id->us > 1) {
			char numstr[32];
			short numstr_len;

			numstr_len = BLI_snprintf(numstr, sizeof(numstr), "%d", id->us);

			but = uiDefBut(block, UI_BTYPE_BUT, 0, numstr, 0, 0,
			               numstr_len * 0.2f * UI_UNIT_X + UI_UNIT_X, UI_UNIT_Y, NULL, 0, 0, 0, 0,
			               TIP_("Display number of users of this data (click to make a single-user copy)"));
			but->flag |= UI_BUT_UNDO;

			UI_but_funcN_set(but, template_id_cb, MEM_dupallocN(template_ui), SET_INT_IN_POINTER(UI_ID_ALONE));
			if (/* test only */
			    (id_copy(CTX_data_main(C), id, NULL, true) == false) ||
			    (idfrom && idfrom->lib) ||
			    (!editable) ||
			    /* object in editmode - don't change data */
			    (idfrom && GS(idfrom->name) == ID_OB && (((Object *)idfrom)->mode & OB_MODE_EDIT)))
			{
				UI_but_flag_enable(but, UI_BUT_DISABLED);
			}
		}

		if (user_alert) UI_but_flag_enable(but, UI_BUT_REDALERT);
<<<<<<< HEAD
		
		if (id->lib == NULL && !(ELEM(GS(id->name), ID_GR, ID_SCE, ID_SCR, ID_TXT, ID_OB, ID_WS))) {
=======

		if (id->lib == NULL && !(ELEM(GS(id->name), ID_GR, ID_SCE, ID_SCR, ID_TXT, ID_OB))) {
>>>>>>> d886e322
			uiDefButR(block, UI_BTYPE_TOGGLE, 0, "F", 0, 0, UI_UNIT_X, UI_UNIT_Y, &idptr, "use_fake_user", -1, 0, 0, -1, -1, NULL);
		}
	}

	if (flag & UI_ID_ADD_NEW) {
<<<<<<< HEAD
		template_id_def_new_but(block, id, template_ui, type, newop, editable, flag & UI_ID_OPEN, false, UI_UNIT_X);
=======
		int w = id ? UI_UNIT_X : (flag & UI_ID_OPEN) ? UI_UNIT_X * 3 : UI_UNIT_X * 6;

		/* i18n markup, does nothing! */
		BLT_I18N_MSGID_MULTI_CTXT("New", BLT_I18NCONTEXT_DEFAULT,
		                                 BLT_I18NCONTEXT_ID_SCENE,
		                                 BLT_I18NCONTEXT_ID_OBJECT,
		                                 BLT_I18NCONTEXT_ID_MESH,
		                                 BLT_I18NCONTEXT_ID_CURVE,
		                                 BLT_I18NCONTEXT_ID_METABALL,
		                                 BLT_I18NCONTEXT_ID_MATERIAL,
		                                 BLT_I18NCONTEXT_ID_TEXTURE,
		                                 BLT_I18NCONTEXT_ID_IMAGE,
		                                 BLT_I18NCONTEXT_ID_LATTICE,
		                                 BLT_I18NCONTEXT_ID_LAMP,
		                                 BLT_I18NCONTEXT_ID_CAMERA,
		                                 BLT_I18NCONTEXT_ID_WORLD,
		                                 BLT_I18NCONTEXT_ID_SCREEN,
		                                 BLT_I18NCONTEXT_ID_TEXT,
		);
		BLT_I18N_MSGID_MULTI_CTXT("New", BLT_I18NCONTEXT_ID_SPEAKER,
		                                 BLT_I18NCONTEXT_ID_SOUND,
		                                 BLT_I18NCONTEXT_ID_ARMATURE,
		                                 BLT_I18NCONTEXT_ID_ACTION,
		                                 BLT_I18NCONTEXT_ID_NODETREE,
		                                 BLT_I18NCONTEXT_ID_BRUSH,
		                                 BLT_I18NCONTEXT_ID_PARTICLESETTINGS,
		                                 BLT_I18NCONTEXT_ID_GPENCIL,
		                                 BLT_I18NCONTEXT_ID_FREESTYLELINESTYLE,
		);

		if (newop) {
			but = uiDefIconTextButO(block, UI_BTYPE_BUT, newop, WM_OP_INVOKE_DEFAULT, ICON_ZOOMIN,
			                        (id) ? "" : CTX_IFACE_(template_id_context(type), "New"), 0, 0, w, UI_UNIT_Y, NULL);
			UI_but_funcN_set(but, template_id_cb, MEM_dupallocN(template_ui), SET_INT_IN_POINTER(UI_ID_ADD_NEW));
		}
		else {
			but = uiDefIconTextBut(block, UI_BTYPE_BUT, 0, ICON_ZOOMIN, (id) ? "" : CTX_IFACE_(template_id_context(type), "New"),
			                       0, 0, w, UI_UNIT_Y, NULL, 0, 0, 0, 0, NULL);
			UI_but_funcN_set(but, template_id_cb, MEM_dupallocN(template_ui), SET_INT_IN_POINTER(UI_ID_ADD_NEW));
		}

		if ((idfrom && idfrom->lib) || !editable)
			UI_but_flag_enable(but, UI_BUT_DISABLED);
>>>>>>> d886e322
	}

	/* Due to space limit in UI - skip the "open" icon for packed data, and allow to unpack.
	 * Only for images, sound and fonts */
	if (id && BKE_pack_check(id)) {
		but = uiDefIconButO(block, UI_BTYPE_BUT, "FILE_OT_unpack_item", WM_OP_INVOKE_REGION_WIN, ICON_PACKAGE, 0, 0,
		                    UI_UNIT_X, UI_UNIT_Y, TIP_("Packed File, click to unpack"));
		UI_but_operator_ptr_get(but);

		RNA_string_set(but->opptr, "id_name", id->name + 2);
		RNA_int_set(but->opptr, "id_type", GS(id->name));

	}
	else if (flag & UI_ID_OPEN) {
		int w = id ? UI_UNIT_X : (flag & UI_ID_ADD_NEW) ? UI_UNIT_X * 3 : UI_UNIT_X * 6;

		if (openop) {
			but = uiDefIconTextButO(block, UI_BTYPE_BUT, openop, WM_OP_INVOKE_DEFAULT, ICON_FILESEL, (id) ? "" : IFACE_("Open"),
			                        0, 0, w, UI_UNIT_Y, NULL);
			UI_but_funcN_set(but, template_id_cb, MEM_dupallocN(template_ui), SET_INT_IN_POINTER(UI_ID_OPEN));
		}
		else {
			but = uiDefIconTextBut(block, UI_BTYPE_BUT, 0, ICON_FILESEL, (id) ? "" : IFACE_("Open"), 0, 0, w, UI_UNIT_Y,
			                       NULL, 0, 0, 0, 0, NULL);
			UI_but_funcN_set(but, template_id_cb, MEM_dupallocN(template_ui), SET_INT_IN_POINTER(UI_ID_OPEN));
		}

		if ((idfrom && idfrom->lib) || !editable)
			UI_but_flag_enable(but, UI_BUT_DISABLED);
	}

	/* delete button */
	/* don't use RNA_property_is_unlink here */
	if (id && (flag & UI_ID_DELETE)) {
		/* allow unlink if 'unlinkop' is passed, even when 'PROP_NEVER_UNLINK' is set */
		but = NULL;

		if (unlinkop) {
			but = uiDefIconButO(block, UI_BTYPE_BUT, unlinkop, WM_OP_INVOKE_REGION_WIN, ICON_X, 0, 0, UI_UNIT_X, UI_UNIT_Y, NULL);
			/* so we can access the template from operators, font unlinking needs this */
			UI_but_funcN_set(but, NULL, MEM_dupallocN(template_ui), NULL);
		}
		else {
			if ((RNA_property_flag(template_ui->prop) & PROP_NEVER_UNLINK) == 0) {
				but = uiDefIconBut(block, UI_BTYPE_BUT, 0, ICON_X, 0, 0, UI_UNIT_X, UI_UNIT_Y, NULL, 0, 0, 0, 0,
				                   TIP_("Unlink data-block "
				                        "(Shift + Click to set users to zero, data will then not be saved)"));
				UI_but_funcN_set(but, template_id_cb, MEM_dupallocN(template_ui), SET_INT_IN_POINTER(UI_ID_DELETE));

				if (RNA_property_flag(template_ui->prop) & PROP_NEVER_NULL) {
					UI_but_flag_enable(but, UI_BUT_DISABLED);
				}
			}
		}

		if (but) {
			if ((idfrom && idfrom->lib) || !editable) {
				UI_but_flag_enable(but, UI_BUT_DISABLED);
			}
		}
	}

	if (template_ui->idcode == ID_TE) {
		uiTemplateTextureShow(layout, C, &template_ui->ptr, template_ui->prop);
	}
	UI_block_align_end(block);
}

static void template_ID_tabs(
        bContext *C, uiLayout *layout, TemplateID *template, StructRNA *type, int flag,
        const char *newop, const char *UNUSED(openop), const char *unlinkop)
{
	const ARegion *region = CTX_wm_region(C);
	const PointerRNA active_ptr = RNA_property_pointer_get(&template->ptr, template->prop);
	const int but_align = (region->alignment == RGN_ALIGN_TOP) ? UI_BUT_ALIGN_DOWN : UI_BUT_ALIGN_TOP;
	const int but_height = UI_UNIT_Y * 1.1;

	uiBlock *block = uiLayoutGetBlock(layout);
	uiStyle *style = UI_style_get_dpi();


	for (ID *id = template->idlb->first; id; id = id->next) {
		wmOperatorType *unlink_ot = WM_operatortype_find(unlinkop, false);
		const bool is_active = active_ptr.data == id;
		const unsigned int but_width = UI_fontstyle_string_width(&style->widgetlabel, id->name + 2) + UI_UNIT_X +
		                               (is_active ? ICON_DEFAULT_WIDTH_SCALE : 0);
		uiButTab *tab;

		tab = (uiButTab *)uiDefButR_prop(
		        block, UI_BTYPE_TAB, 0, "", 0, 0, but_width, UI_UNIT_Y * 1.1,
		        &template->ptr, template->prop, 0, 0.0f,
		        sizeof(id->name) - 2, 0.0f, 0.0f, "");
		UI_but_funcN_set(&tab->but, template_ID_set_property_cb, MEM_dupallocN(template), id);
		tab->but.custom_data = (void *)id;
		tab->unlink_ot = unlink_ot;

		if (is_active) {
			UI_but_flag_enable(&tab->but, UI_BUT_VALUE_CLEAR);
		}
		UI_but_drawflag_enable(&tab->but, but_align);
	}

	if (flag & UI_ID_ADD_NEW) {
		const bool editable = RNA_property_editable(&template->ptr, template->prop);
		uiBut *but;

		if (active_ptr.type) {
			type = active_ptr.type;
		}

		but = template_id_def_new_but(block, active_ptr.data, template, type, newop, editable, flag & UI_ID_OPEN, true, but_height);
		UI_but_drawflag_enable(but, but_align);
	}
}

static void ui_template_id(
        uiLayout *layout, bContext *C,
        PointerRNA *ptr, const char *propname,
        const char *newop, const char *openop, const char *unlinkop,
        int flag, int prv_rows, int prv_cols, int filter, bool use_tabs)
{
	TemplateID *template_ui;
	PropertyRNA *prop;
	StructRNA *type;
	short idcode;

	prop = RNA_struct_find_property(ptr, propname);

	if (!prop || RNA_property_type(prop) != PROP_POINTER) {
		RNA_warning("pointer property not found: %s.%s", RNA_struct_identifier(ptr->type), propname);
		return;
	}

	template_ui = MEM_callocN(sizeof(TemplateID), "TemplateID");
	template_ui->ptr = *ptr;
	template_ui->prop = prop;
	template_ui->prv_rows = prv_rows;
	template_ui->prv_cols = prv_cols;

	if ((flag & UI_ID_PIN) == 0) {
		template_ui->filter = filter;
	}
	else {
		template_ui->filter = 0;
	}

	if (newop)
		flag |= UI_ID_ADD_NEW;
	if (openop)
		flag |= UI_ID_OPEN;

	type = RNA_property_pointer_type(ptr, prop);
	idcode = RNA_type_to_ID_code(type);
	template_ui->idcode = idcode;
	template_ui->idlb = which_libbase(CTX_data_main(C), idcode);

	/* create UI elements for this template
	 *	- template_ID makes a copy of the template data and assigns it to the relevant buttons
	 */
	if (template_ui->idlb) {
		if (use_tabs) {
			uiLayoutRow(layout, true);
			template_ID_tabs(C, layout, template_ui, type, flag, newop, openop, unlinkop);
		}
		else {
			uiLayoutRow(layout, true);
			template_ID(C, layout, template_ui, type, flag, newop, openop, unlinkop);
		}
	}

	MEM_freeN(template_ui);
}

void uiTemplateID(
        uiLayout *layout, bContext *C, PointerRNA *ptr, const char *propname, const char *newop,
        const char *openop, const char *unlinkop, int filter)
{
	ui_template_id(
	        layout, C, ptr, propname,
	        newop, openop, unlinkop,
	        UI_ID_BROWSE | UI_ID_RENAME | UI_ID_DELETE,
	        0, 0, filter, false);
}

void uiTemplateIDBrowse(
        uiLayout *layout, bContext *C, PointerRNA *ptr, const char *propname, const char *newop,
        const char *openop, const char *unlinkop, int filter)
{
	ui_template_id(
	        layout, C, ptr, propname,
	        newop, openop, unlinkop,
	        UI_ID_BROWSE | UI_ID_RENAME,
	        0, 0, filter, false);
}

void uiTemplateIDPreview(
        uiLayout *layout, bContext *C, PointerRNA *ptr, const char *propname, const char *newop,
        const char *openop, const char *unlinkop, int rows, int cols, int filter)
{
	ui_template_id(
	        layout, C, ptr, propname,
	        newop, openop, unlinkop,
	        UI_ID_BROWSE | UI_ID_RENAME | UI_ID_DELETE | UI_ID_PREVIEWS,
	        rows, cols, filter, false);
}

/**
 * Version of #uiTemplateID using tabs.
 */
void uiTemplateIDTabs(
        uiLayout *layout, bContext *C,
        PointerRNA *ptr, const char *propname,
        const char *newop, const char *openop, const char *unlinkop,
        int filter)
{
	ui_template_id(
	        layout, C, ptr, propname,
	        newop, openop, unlinkop,
	        UI_ID_BROWSE | UI_ID_RENAME | UI_ID_DELETE,
	        0, 0, filter, true);
}

/************************ ID Chooser Template ***************************/

/**
 * This is for selecting the type of ID-block to use, and then from the relevant type choosing the block to use
 *
 * - propname: property identifier for property that ID-pointer gets stored to
 * - proptypename: property identifier for property used to determine the type of ID-pointer that can be used
 */
void uiTemplateAnyID(
        uiLayout *layout, PointerRNA *ptr, const char *propname, const char *proptypename,
        const char *text)
{
	PropertyRNA *propID, *propType;
	uiLayout *split, *row, *sub;

	/* get properties... */
	propID = RNA_struct_find_property(ptr, propname);
	propType = RNA_struct_find_property(ptr, proptypename);

	if (!propID || RNA_property_type(propID) != PROP_POINTER) {
		RNA_warning("pointer property not found: %s.%s", RNA_struct_identifier(ptr->type), propname);
		return;
	}
	if (!propType || RNA_property_type(propType) != PROP_ENUM) {
		RNA_warning("pointer-type property not found: %s.%s", RNA_struct_identifier(ptr->type), proptypename);
		return;
	}

	/* Start drawing UI Elements using standard defines */
	split = uiLayoutSplit(layout, 0.33f, false);  /* NOTE: split amount here needs to be synced with normal labels */

	/* FIRST PART ................................................ */
	row = uiLayoutRow(split, false);

	/* Label - either use the provided text, or will become "ID-Block:" */
	if (text) {
		if (text[0])
			uiItemL(row, text, ICON_NONE);
	}
	else {
		uiItemL(row, IFACE_("ID-Block:"), ICON_NONE);
	}

	/* SECOND PART ................................................ */
	row = uiLayoutRow(split, true);

	/* ID-Type Selector - just have a menu of icons */
	sub = uiLayoutRow(row, true);                     /* HACK: special group just for the enum, otherwise we */
	uiLayoutSetAlignment(sub, UI_LAYOUT_ALIGN_LEFT);  /*       we get ugly layout with text included too...  */

	uiItemFullR(sub, ptr, propType, 0, 0, UI_ITEM_R_ICON_ONLY, "", ICON_NONE);

	/* ID-Block Selector - just use pointer widget... */
	sub = uiLayoutRow(row, true);                       /* HACK: special group to counteract the effects of the previous */
	uiLayoutSetAlignment(sub, UI_LAYOUT_ALIGN_EXPAND);  /*       enum, which now pushes everything too far right         */

	uiItemFullR(sub, ptr, propID, 0, 0, 0, "", ICON_NONE);
}

/********************* Search Template ********************/

typedef struct TemplateSearch {
	uiRNACollectionSearch search_data;

	bool use_previews;
	int preview_rows, preview_cols;
} TemplateSearch;

static void template_search_handle_cb(bContext *C, void *arg_template, void *item)
{
	TemplateSearch *template_search = arg_template;
	uiRNACollectionSearch *coll_search = &template_search->search_data;
	StructRNA *type = RNA_property_pointer_type(&coll_search->target_ptr, coll_search->target_prop);
	PointerRNA item_ptr;

	RNA_pointer_create(NULL, type, item, &item_ptr);
	RNA_property_pointer_set(&coll_search->target_ptr, coll_search->target_prop, item_ptr);
	RNA_property_update(C, &coll_search->target_ptr, coll_search->target_prop);
}

static uiBlock *template_search_menu(bContext *C, ARegion *region, void *arg_template)
{
	static TemplateSearch template_search;
	PointerRNA active_ptr;

	/* arg_template is malloced, can be freed by parent button */
	template_search = *((TemplateSearch *)arg_template);
	active_ptr = RNA_property_pointer_get(&template_search.search_data.target_ptr,
	                                      template_search.search_data.target_prop);

	return template_common_search_menu(
	               C, region, ui_rna_collection_search_cb, &template_search,
	               template_search_handle_cb, active_ptr.data,
	               template_search.preview_rows, template_search.preview_cols);
}

static void template_search_add_button_searchmenu(
        const bContext *C, uiLayout *layout, uiBlock *block,
        TemplateSearch *template_search, const bool editable)
{
	const char *ui_description = RNA_property_ui_description(template_search->search_data.target_prop);

	template_add_button_search_menu(
	        C, layout, block,
	        &template_search->search_data.target_ptr, template_search->search_data.target_prop,
	        template_search_menu, MEM_dupallocN(template_search), ui_description,
	        template_search->use_previews, editable);
}

static void template_search_add_button_name(
        uiBlock *block, PointerRNA *active_ptr, const StructRNA *type)
{
	uiDefAutoButR(
	        block, active_ptr, RNA_struct_name_property(type), 0, "", ICON_NONE,
	        0, 0, TEMPLATE_SEARCH_TEXTBUT_WIDTH, TEMPLATE_SEARCH_TEXTBUT_HEIGHT);
}

static void template_search_add_button_operator(
        uiBlock *block, const char * const operator_name,
        const int opcontext, const int icon, const bool editable)
{
	if (!operator_name) {
		return;
	}

	uiBut *but = uiDefIconButO(
	        block, UI_BTYPE_BUT, operator_name, opcontext, icon,
	        0, 0, UI_UNIT_X, UI_UNIT_Y, NULL);

	if (!editable) {
		UI_but_drawflag_enable(but, UI_BUT_DISABLED);
	}
}

static void template_search_buttons(
        const bContext *C, uiLayout *layout, TemplateSearch *template_search,
        const char *newop, const char *unlinkop)
{
	uiBlock *block = uiLayoutGetBlock(layout);
	uiRNACollectionSearch *search_data = &template_search->search_data;
	StructRNA *type = RNA_property_pointer_type(&search_data->target_ptr, search_data->target_prop);
	const bool editable = RNA_property_editable(&search_data->target_ptr, search_data->target_prop);
	PointerRNA active_ptr = RNA_property_pointer_get(&search_data->target_ptr, search_data->target_prop);

	if (active_ptr.type) {
		/* can only get correct type when there is an active item */
		type = active_ptr.type;
	}

	uiLayoutRow(layout, true);
	UI_block_align_begin(block);

	template_search_add_button_searchmenu(C, layout, block, template_search, editable);
	template_search_add_button_name(block, &active_ptr, type);
	template_search_add_button_operator(block, newop, WM_OP_INVOKE_DEFAULT, ICON_ZOOMIN, editable);
	template_search_add_button_operator(block, unlinkop, WM_OP_INVOKE_REGION_WIN, ICON_X, editable);

	UI_block_align_end(block);
}

static PropertyRNA *template_search_get_searchprop(
        PointerRNA *targetptr, PropertyRNA *targetprop,
        PointerRNA *searchptr, const char * const searchpropname)
{
	PropertyRNA *searchprop;

	if (searchptr && !searchptr->data) {
		searchptr = NULL;
	}

	if (!searchptr && !searchpropname) {
		/* both NULL means we don't use a custom rna collection to search in */
	}
	else if (!searchptr && searchpropname) {
		RNA_warning("searchpropname defined (%s) but searchptr is missing", searchpropname);
	}
	else if (searchptr && !searchpropname) {
		RNA_warning("searchptr defined (%s) but searchpropname is missing", RNA_struct_identifier(searchptr->type));
	}
	else if (!(searchprop = RNA_struct_find_property(searchptr, searchpropname))) {
		RNA_warning("search collection property not found: %s.%s",
		            RNA_struct_identifier(searchptr->type), searchpropname);
	}
	else if (RNA_property_type(searchprop) != PROP_COLLECTION) {
		RNA_warning("search collection property is not a collection type: %s.%s",
		            RNA_struct_identifier(searchptr->type), searchpropname);
	}
	/* check if searchprop has same type as targetprop */
	else if (RNA_property_pointer_type(searchptr, searchprop) != RNA_property_pointer_type(targetptr, targetprop)) {
		RNA_warning("search collection items from %s.%s are not of type %s",
		            RNA_struct_identifier(searchptr->type), searchpropname,
		            RNA_struct_identifier(RNA_property_pointer_type(targetptr, targetprop)));
	}
	else {
		return searchprop;
	}

	return NULL;
}

static TemplateSearch *template_search_setup(
        PointerRNA *ptr, const char * const propname,
        PointerRNA *searchptr, const char * const searchpropname)
{
	TemplateSearch *template_search;
	PropertyRNA *prop, *searchprop;

	prop = RNA_struct_find_property(ptr, propname);

	if (!prop || RNA_property_type(prop) != PROP_POINTER) {
		RNA_warning("pointer property not found: %s.%s", RNA_struct_identifier(ptr->type), propname);
		return NULL;
	}
	searchprop = template_search_get_searchprop(ptr, prop, searchptr, searchpropname);

	template_search = MEM_callocN(sizeof(*template_search), __func__);
	template_search->search_data.target_ptr = *ptr;
	template_search->search_data.target_prop = prop;
	template_search->search_data.search_ptr = *searchptr;
	template_search->search_data.search_prop = searchprop;

	return template_search;
}

/**
 * Search menu to pick an item from a collection.
 * A version of uiTemplateID that works for non-ID types.
 */
void uiTemplateSearch(
        uiLayout *layout, bContext *C,
        PointerRNA *ptr, const char *propname,
        PointerRNA *searchptr, const char *searchpropname,
        const char *newop, const char *unlinkop)
{
	TemplateSearch *template_search = template_search_setup(ptr, propname, searchptr, searchpropname);
	if (template_search != NULL) {
		template_search_buttons(C, layout, template_search, newop, unlinkop);
		MEM_freeN(template_search);
	}
}

void uiTemplateSearchPreview(
        uiLayout *layout, bContext *C,
        PointerRNA *ptr, const char *propname,
        PointerRNA *searchptr, const char *searchpropname,
        const char *newop, const char *unlinkop,
        const int rows, const int cols)
{
	TemplateSearch *template_search = template_search_setup(ptr, propname, searchptr, searchpropname);

	if (template_search != NULL) {
		template_search->use_previews = true;
		template_search->preview_rows = rows;
		template_search->preview_cols = cols;

		template_search_buttons(C, layout, template_search, newop, unlinkop);

		MEM_freeN(template_search);
	}
}

/********************* RNA Path Builder Template ********************/

/* ---------- */

/**
 * This is creating/editing RNA-Paths
 *
 * - ptr: struct which holds the path property
 * - propname: property identifier for property that path gets stored to
 * - root_ptr: struct that path gets built from
 */
void uiTemplatePathBuilder(uiLayout *layout, PointerRNA *ptr, const char *propname, PointerRNA *UNUSED(root_ptr),
                           const char *text)
{
	PropertyRNA *propPath;
	uiLayout *row;

	/* check that properties are valid */
	propPath = RNA_struct_find_property(ptr, propname);
	if (!propPath || RNA_property_type(propPath) != PROP_STRING) {
		RNA_warning("path property not found: %s.%s", RNA_struct_identifier(ptr->type), propname);
		return;
	}

	/* Start drawing UI Elements using standard defines */
	row = uiLayoutRow(layout, true);

	/* Path (existing string) Widget */
	uiItemR(row, ptr, propname, 0, text, ICON_RNA);

	/* TODO: attach something to this to make allow searching of nested properties to 'build' the path */
}

/************************ Modifier Template *************************/

#define ERROR_LIBDATA_MESSAGE IFACE_("Can't edit external libdata")

static void modifiers_convertToReal(bContext *C, void *ob_v, void *md_v)
{
	Object *ob = ob_v;
	ModifierData *md = md_v;
	ModifierData *nmd = modifier_new(md->type);

	modifier_copyData(md, nmd);
	nmd->mode &= ~eModifierMode_Virtual;

	BLI_addhead(&ob->modifiers, nmd);

	modifier_unique_name(&ob->modifiers, nmd);

	ob->partype = PAROBJECT;

	WM_event_add_notifier(C, NC_OBJECT | ND_MODIFIER, ob);
	DEG_id_tag_update(&ob->id, OB_RECALC_DATA);

	ED_undo_push(C, "Modifier convert to real");
}

static int modifier_can_delete(ModifierData *md)
{
	/* fluid particle modifier can't be deleted here */
	if (md->type == eModifierType_ParticleSystem)
		if (((ParticleSystemModifierData *)md)->psys->part->type == PART_FLUID)
			return 0;

	return 1;
}

/* Check whether Modifier is a simulation or not, this is used for switching to the physics/particles context tab */
static int modifier_is_simulation(ModifierData *md)
{
	/* Physic Tab */
	if (ELEM(md->type, eModifierType_Cloth, eModifierType_Collision, eModifierType_Fluidsim, eModifierType_Smoke,
	          eModifierType_Softbody, eModifierType_Surface, eModifierType_DynamicPaint))
	{
		return 1;
	}
	/* Particle Tab */
	else if (md->type == eModifierType_ParticleSystem) {
		return 2;
	}
	else {
		return 0;
	}
}

static uiLayout *draw_modifier(
        uiLayout *layout, Scene *scene, Object *ob,
        ModifierData *md, int index, int cageIndex, int lastCageIndex)
{
	const ModifierTypeInfo *mti = modifierType_getInfo(md->type);
	PointerRNA ptr;
	uiBut *but;
	uiBlock *block;
	uiLayout *box, *column, *row, *sub;
	uiLayout *result = NULL;
	int isVirtual = (md->mode & eModifierMode_Virtual);
	char str[128];

	/* create RNA pointer */
	RNA_pointer_create(&ob->id, &RNA_Modifier, md, &ptr);

	column = uiLayoutColumn(layout, true);
	uiLayoutSetContextPointer(column, "modifier", &ptr);

	/* rounded header ------------------------------------------------------------------- */
	box = uiLayoutBox(column);

	if (isVirtual) {
		row = uiLayoutRow(box, false);
		uiLayoutSetAlignment(row, UI_LAYOUT_ALIGN_EXPAND);
		block = uiLayoutGetBlock(row);
		/* VIRTUAL MODIFIER */
		/* XXX this is not used now, since these cannot be accessed via RNA */
		BLI_snprintf(str, sizeof(str), IFACE_("%s parent deform"), md->name);
		uiDefBut(block, UI_BTYPE_LABEL, 0, str, 0, 0, 185, UI_UNIT_Y, NULL, 0.0, 0.0, 0.0, 0.0, TIP_("Modifier name"));

		but = uiDefBut(block, UI_BTYPE_BUT, 0, IFACE_("Make Real"), 0, 0, 80, 16, NULL, 0.0, 0.0, 0.0, 0.0,
		               TIP_("Convert virtual modifier to a real modifier"));
		UI_but_func_set(but, modifiers_convertToReal, ob, md);
	}
	else {
		/* REAL MODIFIER */
		row = uiLayoutRow(box, false);
		block = uiLayoutGetBlock(row);

		UI_block_emboss_set(block, UI_EMBOSS_NONE);
		/* Open/Close .................................  */
		uiItemR(row, &ptr, "show_expanded", 0, "", ICON_NONE);

		/* modifier-type icon */
		uiItemL(row, "", RNA_struct_ui_icon(ptr.type));
		UI_block_emboss_set(block, UI_EMBOSS);

		/* modifier name */
		md->scene = scene;
		if (mti->isDisabled && mti->isDisabled(md, 0)) {
			uiLayoutSetRedAlert(row, true);
		}
		uiItemR(row, &ptr, "name", 0, "", ICON_NONE);
		uiLayoutSetRedAlert(row, false);

		/* mode enabling buttons */
		UI_block_align_begin(block);
		/* Collision and Surface are always enabled, hide buttons! */
		if (((md->type != eModifierType_Collision) || !(ob->pd && ob->pd->deflect)) &&
		    (md->type != eModifierType_Surface) )
		{
			uiItemR(row, &ptr, "show_render", 0, "", ICON_NONE);
			uiItemR(row, &ptr, "show_viewport", 0, "", ICON_NONE);

			if (mti->flags & eModifierTypeFlag_SupportsEditmode) {
				sub = uiLayoutRow(row, true);
				if (!(md->mode & eModifierMode_Realtime)) {
					uiLayoutSetActive(sub, false);
				}
				uiItemR(sub, &ptr, "show_in_editmode", 0, "", ICON_NONE);
			}
		}

		if (ob->type == OB_MESH) {
			if (modifier_supportsCage(scene, md) && (index <= lastCageIndex)) {
				sub = uiLayoutRow(row, true);
				if (index < cageIndex || !modifier_couldBeCage(scene, md)) {
					uiLayoutSetActive(sub, false);
				}
				uiItemR(sub, &ptr, "show_on_cage", 0, "", ICON_NONE);
			}
		} /* tessellation point for curve-typed objects */
		else if (ELEM(ob->type, OB_CURVE, OB_SURF, OB_FONT)) {
			/* some modifiers could work with pre-tessellated curves only */
			if (ELEM(md->type, eModifierType_Hook, eModifierType_Softbody, eModifierType_MeshDeform)) {
				/* add disabled pre-tessellated button, so users could have
				 * message for this modifiers */
				but = uiDefIconButBitI(block, UI_BTYPE_TOGGLE, eModifierMode_ApplyOnSpline, 0, ICON_SURFACE_DATA, 0, 0,
				                       UI_UNIT_X - 2, UI_UNIT_Y, &md->mode, 0.0, 0.0, 0.0, 0.0,
				                       TIP_("This modifier can only be applied on splines' points"));
				UI_but_flag_enable(but, UI_BUT_DISABLED);
			}
			else if (mti->type != eModifierTypeType_Constructive) {
				/* constructive modifiers tessellates curve before applying */
				uiItemR(row, &ptr, "use_apply_on_spline", 0, "", ICON_NONE);
			}
		}

		UI_block_align_end(block);

		/* Up/Down + Delete ........................... */
		UI_block_align_begin(block);
		uiItemO(row, "", ICON_TRIA_UP, "OBJECT_OT_modifier_move_up");
		uiItemO(row, "", ICON_TRIA_DOWN, "OBJECT_OT_modifier_move_down");
		UI_block_align_end(block);

		UI_block_emboss_set(block, UI_EMBOSS_NONE);
		/* When Modifier is a simulation, show button to switch to context rather than the delete button. */
		if (modifier_can_delete(md) &&
		    !modifier_is_simulation(md))
		{
			uiItemO(row, "", ICON_X, "OBJECT_OT_modifier_remove");
		}
		else if (modifier_is_simulation(md) == 1) {
			uiItemStringO(row, "", ICON_BUTS, "WM_OT_properties_context_change", "context", "PHYSICS");
		}
		else if (modifier_is_simulation(md) == 2) {
			uiItemStringO(row, "", ICON_BUTS, "WM_OT_properties_context_change", "context", "PARTICLES");
		}
		UI_block_emboss_set(block, UI_EMBOSS);
	}


	/* modifier settings (under the header) --------------------------------------------------- */
	if (!isVirtual && (md->mode & eModifierMode_Expanded)) {
		/* apply/convert/copy */
		box = uiLayoutBox(column);
		row = uiLayoutRow(box, false);

		if (!ELEM(md->type, eModifierType_Collision, eModifierType_Surface)) {
			/* only here obdata, the rest of modifiers is ob level */
			UI_block_lock_set(block, BKE_object_obdata_is_libdata(ob), ERROR_LIBDATA_MESSAGE);

			if (md->type == eModifierType_ParticleSystem) {
				ParticleSystem *psys = ((ParticleSystemModifierData *)md)->psys;

				if (!(ob->mode & OB_MODE_PARTICLE_EDIT)) {
					if (ELEM(psys->part->ren_as, PART_DRAW_GR, PART_DRAW_OB))
						uiItemO(row, CTX_IFACE_(BLT_I18NCONTEXT_OPERATOR_DEFAULT, "Convert"), ICON_NONE,
						        "OBJECT_OT_duplicates_make_real");
					else if (psys->part->ren_as == PART_DRAW_PATH && psys->pathcache)
						uiItemO(row, CTX_IFACE_(BLT_I18NCONTEXT_OPERATOR_DEFAULT, "Convert"), ICON_NONE,
						        "OBJECT_OT_modifier_convert");
				}
			}
			else {
				uiLayoutSetOperatorContext(row, WM_OP_INVOKE_DEFAULT);
				uiItemEnumO(row, "OBJECT_OT_modifier_apply", CTX_IFACE_(BLT_I18NCONTEXT_OPERATOR_DEFAULT, "Apply"),
				            0, "apply_as", MODIFIER_APPLY_DATA);

				if (modifier_isSameTopology(md) && !modifier_isNonGeometrical(md)) {
					uiItemEnumO(row, "OBJECT_OT_modifier_apply",
					            CTX_IFACE_(BLT_I18NCONTEXT_OPERATOR_DEFAULT, "Apply as Shape Key"),
					            0, "apply_as", MODIFIER_APPLY_SHAPE);
				}
			}

			UI_block_lock_clear(block);
			UI_block_lock_set(block, ob && ID_IS_LINKED(ob), ERROR_LIBDATA_MESSAGE);

			if (!ELEM(md->type, eModifierType_Fluidsim, eModifierType_Softbody, eModifierType_ParticleSystem,
			           eModifierType_Cloth, eModifierType_Smoke))
			{
				uiItemO(row, CTX_IFACE_(BLT_I18NCONTEXT_OPERATOR_DEFAULT, "Copy"), ICON_NONE,
				        "OBJECT_OT_modifier_copy");
			}
		}

		/* result is the layout block inside the box, that we return so that modifier settings can be drawn */
		result = uiLayoutColumn(box, false);
		block = uiLayoutAbsoluteBlock(box);
	}

	/* error messages */
	if (md->error) {
		box = uiLayoutBox(column);
		row = uiLayoutRow(box, false);
		uiItemL(row, md->error, ICON_ERROR);
	}

	return result;
}

uiLayout *uiTemplateModifier(uiLayout *layout, bContext *C, PointerRNA *ptr)
{
	Scene *scene = CTX_data_scene(C);
	Object *ob;
	ModifierData *md, *vmd;
	VirtualModifierData virtualModifierData;
	int i, lastCageIndex, cageIndex;

	/* verify we have valid data */
	if (!RNA_struct_is_a(ptr->type, &RNA_Modifier)) {
		RNA_warning("Expected modifier on object");
		return NULL;
	}

	ob = ptr->id.data;
	md = ptr->data;

	if (!ob || !(GS(ob->id.name) == ID_OB)) {
		RNA_warning("Expected modifier on object");
		return NULL;
	}

	UI_block_lock_set(uiLayoutGetBlock(layout), (ob && ID_IS_LINKED(ob)), ERROR_LIBDATA_MESSAGE);

	/* find modifier and draw it */
	cageIndex = modifiers_getCageIndex(scene, ob, &lastCageIndex, 0);

	/* XXX virtual modifiers are not accesible for python */
	vmd = modifiers_getVirtualModifierList(ob, &virtualModifierData);

	for (i = 0; vmd; i++, vmd = vmd->next) {
		if (md == vmd)
			return draw_modifier(layout, scene, ob, md, i, cageIndex, lastCageIndex);
		else if (vmd->mode & eModifierMode_Virtual)
			i--;
	}

	return NULL;
}


/************************ Redo Buttons Template *************************/

static bool template_operator_redo_property_buts_poll(PointerRNA *UNUSED(ptr), PropertyRNA *prop)
{
	return (RNA_property_tags(prop) & OP_PROP_TAG_ADVANCED) == 0;
}

static void template_operator_redo_property_buts_draw(
        const bContext *C, wmOperator *op,
        uiLayout *layout, int layout_flags,
        bool *r_has_advanced)
{
	if (op->type->flag & OPTYPE_MACRO) {
		for (wmOperator *macro_op = op->macro.first; macro_op; macro_op = macro_op->next) {
			template_operator_redo_property_buts_draw(C, macro_op, layout, layout_flags, r_has_advanced);
		}
	}
	else {
		/* Might want to make label_align adjustable somehow. */
		eAutoPropButsReturn return_info = uiTemplateOperatorPropertyButs(
		        C, layout, op, r_has_advanced ? template_operator_redo_property_buts_poll : NULL,
		        UI_BUT_LABEL_ALIGN_NONE, layout_flags);
		if (return_info & UI_PROP_BUTS_ANY_FAILED_CHECK) {
			if (r_has_advanced) {
				*r_has_advanced = true;
			}
		}
	}
}

void uiTemplateOperatorRedoProperties(uiLayout *layout, const bContext *C)
{
	wmOperator *op = WM_operator_last_redo(C);
	uiBlock *block = uiLayoutGetBlock(layout);

	if (op == NULL) {
		return;
	}

	/* Disable for now, doesn't fit well in popover. */
#if 0
	/* Repeat button with operator name as text. */
	uiItemFullO(layout, "SCREEN_OT_repeat_last", RNA_struct_ui_name(op->type->srna),
	            ICON_NONE, NULL, WM_OP_INVOKE_DEFAULT, 0, NULL);
#endif

	if (WM_operator_repeat_check(C, op)) {
#if 0
		bool has_advanced = false;
#endif

		UI_block_func_set(block, ED_undo_operator_repeat_cb, op, NULL);
		template_operator_redo_property_buts_draw(C, op, layout, UI_TEMPLATE_OP_PROPS_COMPACT, NULL /* &has_advanced */ );
		UI_block_func_set(block, NULL, NULL, NULL); /* may want to reset to old state instead of NULLing all */

#if 0
		if (has_advanced) {
			uiItemO(layout, IFACE_("More..."), ICON_NONE, "SCREEN_OT_redo_last");
		}
#endif
	}
}

/************************ Constraint Template *************************/

#include "DNA_constraint_types.h"

#include "BKE_action.h"
#include "BKE_constraint.h"

#define B_CONSTRAINT_TEST           5
// #define B_CONSTRAINT_CHANGETARGET   6

static void do_constraint_panels(bContext *C, void *ob_pt, int event)
{
	Object *ob = (Object *)ob_pt;

	switch (event) {
		case B_CONSTRAINT_TEST:
			break; /* no handling */
#if 0	/* UNUSED */
		case B_CONSTRAINT_CHANGETARGET:
		{
			Main *bmain = CTX_data_main(C);
			if (ob->pose)
				BKE_pose_tag_recalc(bmain, ob->pose); /* checks & sorts pose channels */
			DEG_relations_tag_update(bmain);
			break;
		}
#endif
		default:
			break;
	}

	/* note: RNA updates now call this, commenting else it gets called twice.
	 * if there are problems because of this, then rna needs changed update functions.
	 *
	 * object_test_constraints(ob);
	 * if (ob->pose) BKE_pose_update_constraint_flags(ob->pose); */
<<<<<<< HEAD
	
	if (ob->type == OB_ARMATURE) DEG_id_tag_update(&ob->id, OB_RECALC_DATA | OB_RECALC_OB);
	else DEG_id_tag_update(&ob->id, OB_RECALC_OB);
=======

	if (ob->type == OB_ARMATURE) DAG_id_tag_update(&ob->id, OB_RECALC_DATA | OB_RECALC_OB);
	else DAG_id_tag_update(&ob->id, OB_RECALC_OB);
>>>>>>> d886e322

	WM_event_add_notifier(C, NC_OBJECT | ND_CONSTRAINT, ob);
}

static void constraint_active_func(bContext *UNUSED(C), void *ob_v, void *con_v)
{
	ED_object_constraint_set_active(ob_v, con_v);
}

/* draw panel showing settings for a constraint */
static uiLayout *draw_constraint(uiLayout *layout, Object *ob, bConstraint *con)
{
	bPoseChannel *pchan = BKE_pose_channel_active(ob);
	const bConstraintTypeInfo *cti;
	uiBlock *block;
	uiLayout *result = NULL, *col, *box, *row;
	PointerRNA ptr;
	char typestr[32];
	short proxy_protected, xco = 0, yco = 0;
	// int rb_col; // UNUSED

	/* get constraint typeinfo */
	cti = BKE_constraint_typeinfo_get(con);
	if (cti == NULL) {
		/* exception for 'Null' constraint - it doesn't have constraint typeinfo! */
		BLI_strncpy(typestr, (con->type == CONSTRAINT_TYPE_NULL) ? IFACE_("Null") : IFACE_("Unknown"), sizeof(typestr));
	}
	else
		BLI_strncpy(typestr, IFACE_(cti->name), sizeof(typestr));

	/* determine whether constraint is proxy protected or not */
	if (BKE_constraints_proxylocked_owner(ob, pchan))
		proxy_protected = (con->flag & CONSTRAINT_PROXY_LOCAL) == 0;
	else
		proxy_protected = 0;

	/* unless button has own callback, it adds this callback to button */
	block = uiLayoutGetBlock(layout);
	UI_block_func_handle_set(block, do_constraint_panels, ob);
	UI_block_func_set(block, constraint_active_func, ob, con);

	RNA_pointer_create(&ob->id, &RNA_Constraint, con, &ptr);

	col = uiLayoutColumn(layout, true);
	uiLayoutSetContextPointer(col, "constraint", &ptr);

	box = uiLayoutBox(col);
	row = uiLayoutRow(box, false);
	block = uiLayoutGetBlock(box);

	/* Draw constraint header */

	/* open/close */
	UI_block_emboss_set(block, UI_EMBOSS_NONE);
	uiItemR(row, &ptr, "show_expanded", UI_ITEM_R_ICON_ONLY, "", ICON_NONE);
	UI_block_emboss_set(block, UI_EMBOSS);

	/* name */
	uiDefBut(block, UI_BTYPE_LABEL, B_CONSTRAINT_TEST, typestr,
	         xco + 0.5f * UI_UNIT_X, yco, 5 * UI_UNIT_X, 0.9f * UI_UNIT_Y, NULL, 0.0, 0.0, 0.0, 0.0, "");

	if (con->flag & CONSTRAINT_DISABLE)
		uiLayoutSetRedAlert(row, true);

	if (proxy_protected == 0) {
		uiItemR(row, &ptr, "name", 0, "", ICON_NONE);
	}
	else
		uiItemL(row, con->name, ICON_NONE);

	uiLayoutSetRedAlert(row, false);

	/* proxy-protected constraints cannot be edited, so hide up/down + close buttons */
	if (proxy_protected) {
		UI_block_emboss_set(block, UI_EMBOSS_NONE);

		/* draw a ghost icon (for proxy) and also a lock beside it, to show that constraint is "proxy locked" */
		uiDefIconBut(block, UI_BTYPE_BUT, B_CONSTRAINT_TEST, ICON_GHOST, xco + 12.2f * UI_UNIT_X, yco, 0.95f * UI_UNIT_X, 0.95f * UI_UNIT_Y,
		             NULL, 0.0, 0.0, 0.0, 0.0, TIP_("Proxy Protected"));
		uiDefIconBut(block, UI_BTYPE_BUT, B_CONSTRAINT_TEST, ICON_LOCKED, xco + 13.1f * UI_UNIT_X, yco, 0.95f * UI_UNIT_X, 0.95f * UI_UNIT_Y,
		             NULL, 0.0, 0.0, 0.0, 0.0, TIP_("Proxy Protected"));

		UI_block_emboss_set(block, UI_EMBOSS);
	}
	else {
		short prev_proxylock, show_upbut, show_downbut;

		/* Up/Down buttons:
		 *	Proxy-constraints are not allowed to occur after local (non-proxy) constraints
		 *	as that poses problems when restoring them, so disable the "up" button where
		 *	it may cause this situation.
		 *
		 *  Up/Down buttons should only be shown (or not grayed - todo) if they serve some purpose.
		 */
		if (BKE_constraints_proxylocked_owner(ob, pchan)) {
			if (con->prev) {
				prev_proxylock = (con->prev->flag & CONSTRAINT_PROXY_LOCAL) ? 0 : 1;
			}
			else
				prev_proxylock = 0;
		}
		else
			prev_proxylock = 0;

		show_upbut = ((prev_proxylock == 0) && (con->prev));
		show_downbut = (con->next) ? 1 : 0;

		/* enabled */
		UI_block_emboss_set(block, UI_EMBOSS_NONE);
		uiItemR(row, &ptr, "mute", 0, "",
		        (con->flag & CONSTRAINT_OFF) ? ICON_RESTRICT_VIEW_ON : ICON_RESTRICT_VIEW_OFF);
		UI_block_emboss_set(block, UI_EMBOSS);

		uiLayoutSetOperatorContext(row, WM_OP_INVOKE_DEFAULT);

		/* up/down */
		if (show_upbut || show_downbut) {
			UI_block_align_begin(block);
			if (show_upbut)
				uiItemO(row, "", ICON_TRIA_UP, "CONSTRAINT_OT_move_up");

			if (show_downbut)
				uiItemO(row, "", ICON_TRIA_DOWN, "CONSTRAINT_OT_move_down");
			UI_block_align_end(block);
		}

		/* Close 'button' - emboss calls here disable drawing of 'button' behind X */
		UI_block_emboss_set(block, UI_EMBOSS_NONE);
		uiItemO(row, "", ICON_X, "CONSTRAINT_OT_delete");
		UI_block_emboss_set(block, UI_EMBOSS);
	}

	/* Set but-locks for protected settings (magic numbers are used here!) */
	if (proxy_protected)
		UI_block_lock_set(block, true, IFACE_("Cannot edit Proxy-Protected Constraint"));

	/* Draw constraint data */
	if ((con->flag & CONSTRAINT_EXPAND) == 0) {
		(yco) -= 10.5f * UI_UNIT_Y;
	}
	else {
		box = uiLayoutBox(col);
		block = uiLayoutAbsoluteBlock(box);
		result = box;
	}

	/* clear any locks set up for proxies/lib-linking */
	UI_block_lock_clear(block);

	return result;
}

uiLayout *uiTemplateConstraint(uiLayout *layout, PointerRNA *ptr)
{
	Object *ob;
	bConstraint *con;

	/* verify we have valid data */
	if (!RNA_struct_is_a(ptr->type, &RNA_Constraint)) {
		RNA_warning("Expected constraint on object");
		return NULL;
	}

	ob = ptr->id.data;
	con = ptr->data;

	if (!ob || !(GS(ob->id.name) == ID_OB)) {
		RNA_warning("Expected constraint on object");
		return NULL;
	}

	UI_block_lock_set(uiLayoutGetBlock(layout), (ob && ID_IS_LINKED(ob)), ERROR_LIBDATA_MESSAGE);

	/* hrms, the temporal constraint should not draw! */
	if (con->type == CONSTRAINT_TYPE_KINEMATIC) {
		bKinematicConstraint *data = con->data;
		if (data->flag & CONSTRAINT_IK_TEMP)
			return NULL;
	}

	return draw_constraint(layout, ob, con);
}


/************************* Preview Template ***************************/

#include "DNA_lamp_types.h"
#include "DNA_material_types.h"
#include "DNA_world_types.h"

#define B_MATPRV 1

static void do_preview_buttons(bContext *C, void *arg, int event)
{
	switch (event) {
		case B_MATPRV:
			WM_event_add_notifier(C, NC_MATERIAL | ND_SHADING_PREVIEW, arg);
			break;
	}
}

void uiTemplatePreview(
        uiLayout *layout, bContext *C, ID *id, int show_buttons, ID *parent, MTex *slot,
        const char *preview_id)
{
	uiLayout *row, *col;
	uiBlock *block;
	uiPreview *ui_preview = NULL;
	ARegion *ar;

	Material *ma = NULL;
	Tex *tex = (Tex *)id;
	ID *pid, *pparent;
	short *pr_texture = NULL;
	PointerRNA material_ptr;
	PointerRNA texture_ptr;

	char _preview_id[UI_MAX_NAME_STR];

	if (id && !ELEM(GS(id->name), ID_MA, ID_TE, ID_WO, ID_LA, ID_LS)) {
		RNA_warning("Expected ID of type material, texture, lamp, world or line style");
		return;
	}

	/* decide what to render */
	pid = id;
	pparent = NULL;

	if (id && (GS(id->name) == ID_TE)) {
		if (parent && (GS(parent->name) == ID_MA))
			pr_texture = &((Material *)parent)->pr_texture;
		else if (parent && (GS(parent->name) == ID_WO))
			pr_texture = &((World *)parent)->pr_texture;
		else if (parent && (GS(parent->name) == ID_LA))
			pr_texture = &((Lamp *)parent)->pr_texture;
		else if (parent && (GS(parent->name) == ID_LS))
			pr_texture = &((FreestyleLineStyle *)parent)->pr_texture;

		if (pr_texture) {
			if (*pr_texture == TEX_PR_OTHER)
				pid = parent;
			else if (*pr_texture == TEX_PR_BOTH)
				pparent = parent;
		}
	}

	if (!preview_id || (preview_id[0] == '\0')) {
		/* If no identifier given, generate one from ID type. */
		BLI_snprintf(_preview_id, UI_MAX_NAME_STR, "uiPreview_%s", BKE_idcode_to_name(GS(id->name)));
		preview_id = _preview_id;
	}

	/* Find or add the uiPreview to the current Region. */
	ar = CTX_wm_region(C);
	ui_preview = BLI_findstring(&ar->ui_previews, preview_id, offsetof(uiPreview, preview_id));

	if (!ui_preview) {
		ui_preview = MEM_callocN(sizeof(uiPreview), "uiPreview");
		BLI_strncpy(ui_preview->preview_id, preview_id, sizeof(ui_preview->preview_id));
		ui_preview->height = (short)(UI_UNIT_Y * 5.6f);
		BLI_addtail(&ar->ui_previews, ui_preview);
	}

	if (ui_preview->height < UI_UNIT_Y) {
		ui_preview->height = UI_UNIT_Y;
	}
	else if (ui_preview->height > UI_UNIT_Y * 50) {  /* Rather high upper limit, yet not insane! */
		ui_preview->height = UI_UNIT_Y * 50;
	}

	/* layout */
	block = uiLayoutGetBlock(layout);
	row = uiLayoutRow(layout, false);
	col = uiLayoutColumn(row, false);
	uiLayoutSetKeepAspect(col, true);

	/* add preview */
	uiDefBut(block, UI_BTYPE_EXTRA, 0, "", 0, 0, UI_UNIT_X * 10, ui_preview->height, pid, 0.0, 0.0, 0, 0, "");
	UI_but_func_drawextra_set(block, ED_preview_draw, pparent, slot);
	UI_block_func_handle_set(block, do_preview_buttons, NULL);

	uiDefIconButS(block, UI_BTYPE_GRIP, 0, ICON_GRIP, 0, 0, UI_UNIT_X * 10, (short)(UI_UNIT_Y * 0.3f), &ui_preview->height,
	              UI_UNIT_Y, UI_UNIT_Y * 50.0f, 0.0f, 0.0f, "");

	/* add buttons */
	if (pid && show_buttons) {
		if (GS(pid->name) == ID_MA || (pparent && GS(pparent->name) == ID_MA)) {
			if (GS(pid->name) == ID_MA) ma = (Material *)pid;
			else ma = (Material *)pparent;

			/* Create RNA Pointer */
			RNA_pointer_create(&ma->id, &RNA_Material, ma, &material_ptr);

			col = uiLayoutColumn(row, true);
			uiLayoutSetScaleX(col, 1.5);
			uiItemR(col, &material_ptr, "preview_render_type", UI_ITEM_R_EXPAND, "", ICON_NONE);
		}

		if (pr_texture) {
			/* Create RNA Pointer */
			RNA_pointer_create(id, &RNA_Texture, tex, &texture_ptr);

			uiLayoutRow(layout, true);
			uiDefButS(block, UI_BTYPE_ROW, B_MATPRV, IFACE_("Texture"),  0, 0, UI_UNIT_X * 10, UI_UNIT_Y,
			          pr_texture, 10, TEX_PR_TEXTURE, 0, 0, "");
			if (GS(parent->name) == ID_MA) {
				uiDefButS(block, UI_BTYPE_ROW, B_MATPRV, IFACE_("Material"),  0, 0, UI_UNIT_X * 10, UI_UNIT_Y,
				          pr_texture, 10, TEX_PR_OTHER, 0, 0, "");
			}
			else if (GS(parent->name) == ID_LA) {
				uiDefButS(block, UI_BTYPE_ROW, B_MATPRV, IFACE_("Lamp"),  0, 0, UI_UNIT_X * 10, UI_UNIT_Y,
				          pr_texture, 10, TEX_PR_OTHER, 0, 0, "");
			}
			else if (GS(parent->name) == ID_WO) {
				uiDefButS(block, UI_BTYPE_ROW, B_MATPRV, IFACE_("World"),  0, 0, UI_UNIT_X * 10, UI_UNIT_Y,
				          pr_texture, 10, TEX_PR_OTHER, 0, 0, "");
			}
			else if (GS(parent->name) == ID_LS) {
				uiDefButS(block, UI_BTYPE_ROW, B_MATPRV, IFACE_("Line Style"),  0, 0, UI_UNIT_X * 10, UI_UNIT_Y,
				          pr_texture, 10, TEX_PR_OTHER, 0, 0, "");
			}
			uiDefButS(block, UI_BTYPE_ROW, B_MATPRV, IFACE_("Both"),  0, 0, UI_UNIT_X * 10, UI_UNIT_Y,
			          pr_texture, 10, TEX_PR_BOTH, 0, 0, "");

			/* Alpha button for texture preview */
			if (*pr_texture != TEX_PR_OTHER) {
				row = uiLayoutRow(layout, false);
				uiItemR(row, &texture_ptr, "use_preview_alpha", 0, NULL, ICON_NONE);
			}
		}
	}
}

/********************** ColorRamp Template **************************/


typedef struct RNAUpdateCb {
	PointerRNA ptr;
	PropertyRNA *prop;
} RNAUpdateCb;

static void rna_update_cb(bContext *C, void *arg_cb, void *UNUSED(arg))
{
	RNAUpdateCb *cb = (RNAUpdateCb *)arg_cb;

	/* we call update here on the pointer property, this way the
	 * owner of the curve mapping can still define it's own update
	 * and notifier, even if the CurveMapping struct is shared. */
	RNA_property_update(C, &cb->ptr, cb->prop);
}

static void colorband_add_cb(bContext *C, void *cb_v, void *coba_v)
{
	ColorBand *coba = coba_v;
	float pos = 0.5f;

	if (coba->tot > 1) {
		if (coba->cur > 0) pos = (coba->data[coba->cur - 1].pos + coba->data[coba->cur].pos) * 0.5f;
		else pos = (coba->data[coba->cur + 1].pos + coba->data[coba->cur].pos) * 0.5f;
	}

	if (BKE_colorband_element_add(coba, pos)) {
		rna_update_cb(C, cb_v, NULL);
		ED_undo_push(C, "Add colorband");
	}
}

static void colorband_del_cb(bContext *C, void *cb_v, void *coba_v)
{
	ColorBand *coba = coba_v;

	if (BKE_colorband_element_remove(coba, coba->cur)) {
		ED_undo_push(C, "Delete colorband");
		rna_update_cb(C, cb_v, NULL);
	}
}

static void colorband_flip_cb(bContext *C, void *cb_v, void *coba_v)
{
	CBData data_tmp[MAXCOLORBAND];

	ColorBand *coba = coba_v;
	int a;

	for (a = 0; a < coba->tot; a++) {
		data_tmp[a] = coba->data[coba->tot - (a + 1)];
	}
	for (a = 0; a < coba->tot; a++) {
		data_tmp[a].pos = 1.0f - data_tmp[a].pos;
		coba->data[a] = data_tmp[a];
	}

	/* may as well flip the cur*/
	coba->cur = coba->tot - (coba->cur + 1);

	ED_undo_push(C, "Flip colorband");

	rna_update_cb(C, cb_v, NULL);
}

static void colorband_update_cb(bContext *UNUSED(C), void *bt_v, void *coba_v)
{
	uiBut *bt = bt_v;
	ColorBand *coba = coba_v;

	/* sneaky update here, we need to sort the colorband points to be in order,
	 * however the RNA pointer then is wrong, so we update it */
	BKE_colorband_update_sort(coba);
	bt->rnapoin.data = coba->data + coba->cur;
}

static void colorband_buttons_layout(
        uiLayout *layout, uiBlock *block, ColorBand *coba, const rctf *butr,
        RNAUpdateCb *cb, int expand)
{
	uiLayout *row, *split, *subsplit;
	uiBut *bt;
	float unit = BLI_rctf_size_x(butr) / 14.0f;
	float xs = butr->xmin;
	float ys = butr->ymin;
	PointerRNA ptr;

	RNA_pointer_create(cb->ptr.id.data, &RNA_ColorRamp, coba, &ptr);

	split = uiLayoutSplit(layout, 0.4f, false);

	UI_block_emboss_set(block, UI_EMBOSS_NONE);
	UI_block_align_begin(block);
	row = uiLayoutRow(split, false);

	bt = uiDefIconTextBut(block, UI_BTYPE_BUT, 0, ICON_ZOOMIN, "", 0, 0, 2.0f * unit, UI_UNIT_Y, NULL,
	                      0, 0, 0, 0, TIP_("Add a new color stop to the colorband"));

	UI_but_funcN_set(bt, colorband_add_cb, MEM_dupallocN(cb), coba);

	bt = uiDefIconTextBut(block, UI_BTYPE_BUT, 0, ICON_ZOOMOUT, "", xs +  2.0f * unit, ys + UI_UNIT_Y, 2.0f * unit, UI_UNIT_Y,
	              NULL, 0, 0, 0, 0, TIP_("Delete the active position"));
	UI_but_funcN_set(bt, colorband_del_cb, MEM_dupallocN(cb), coba);

	bt = uiDefIconTextBut(block, UI_BTYPE_BUT, 0, ICON_ARROW_LEFTRIGHT, "", xs + 4.0f * unit, ys + UI_UNIT_Y, 2.0f * unit, UI_UNIT_Y,
	              NULL, 0, 0, 0, 0, TIP_("Flip the color ramp"));
	UI_but_funcN_set(bt, colorband_flip_cb, MEM_dupallocN(cb), coba);

	bt = uiDefIconButO(block, UI_BTYPE_BUT, "UI_OT_eyedropper_colorband", WM_OP_INVOKE_DEFAULT, ICON_EYEDROPPER, xs + 6.0f * unit, ys + UI_UNIT_Y, UI_UNIT_X, UI_UNIT_Y, NULL);
	bt->custom_data = coba;
	bt->func_argN = MEM_dupallocN(cb);

	UI_block_align_end(block);
	UI_block_emboss_set(block, UI_EMBOSS);

	row = uiLayoutRow(split, false);

	UI_block_align_begin(block);
	uiItemR(row, &ptr, "color_mode", 0, "", ICON_NONE);
	if (ELEM(coba->color_mode, COLBAND_BLEND_HSV, COLBAND_BLEND_HSL)) {
		uiItemR(row, &ptr, "hue_interpolation", 0, "", ICON_NONE);
	}
	else {  /* COLBAND_BLEND_RGB */
		uiItemR(row, &ptr, "interpolation", 0, "", ICON_NONE);
	}
	UI_block_align_end(block);

	row = uiLayoutRow(layout, false);

	bt = uiDefBut(block, UI_BTYPE_COLORBAND, 0, "", xs, ys, BLI_rctf_size_x(butr), UI_UNIT_Y, coba, 0, 0, 0, 0, "");
	UI_but_funcN_set(bt, rna_update_cb, MEM_dupallocN(cb), NULL);

	row = uiLayoutRow(layout, false);

	if (coba->tot) {
		CBData *cbd = coba->data + coba->cur;

		RNA_pointer_create(cb->ptr.id.data, &RNA_ColorRampElement, cbd, &ptr);

		if (!expand) {
			split = uiLayoutSplit(layout, 0.3f, false);

			row = uiLayoutRow(split, false);
			uiDefButS(block, UI_BTYPE_NUM, 0, "", 0, 0, 5.0f * UI_UNIT_X, UI_UNIT_Y, &coba->cur, 0.0, (float)(MAX2(0, coba->tot - 1)),
			          0, 0, TIP_("Choose active color stop"));
			row = uiLayoutRow(split, false);
			uiItemR(row, &ptr, "position", 0, IFACE_("Pos"), ICON_NONE);
			bt = block->buttons.last;
			bt->a1 = 1.0f; /* gives a bit more precision for modifying position */
			UI_but_func_set(bt, colorband_update_cb, bt, coba);

			row = uiLayoutRow(layout, false);
			uiItemR(row, &ptr, "color", 0, "", ICON_NONE);
			bt = block->buttons.last;
			UI_but_funcN_set(bt, rna_update_cb, MEM_dupallocN(cb), NULL);
		}
		else {
			split = uiLayoutSplit(layout, 0.5f, false);
			subsplit = uiLayoutSplit(split, 0.35f, false);

			row = uiLayoutRow(subsplit, false);
			uiDefButS(block, UI_BTYPE_NUM, 0, "", 0, 0, 5.0f * UI_UNIT_X, UI_UNIT_Y, &coba->cur, 0.0, (float)(MAX2(0, coba->tot - 1)),
			          0, 0, TIP_("Choose active color stop"));
			row = uiLayoutRow(subsplit, false);
			uiItemR(row, &ptr, "position", UI_ITEM_R_SLIDER, IFACE_("Pos"), ICON_NONE);
			bt = block->buttons.last;
			bt->a1 = 1.0f; /* gives a bit more precision for modifying position */
			UI_but_func_set(bt, colorband_update_cb, bt, coba);

			row = uiLayoutRow(split, false);
			uiItemR(row, &ptr, "color", 0, "", ICON_NONE);
			bt = block->buttons.last;
			UI_but_funcN_set(bt, rna_update_cb, MEM_dupallocN(cb), NULL);
		}
	}
}

void uiTemplateColorRamp(uiLayout *layout, PointerRNA *ptr, const char *propname, int expand)
{
	PropertyRNA *prop = RNA_struct_find_property(ptr, propname);
	PointerRNA cptr;
	RNAUpdateCb *cb;
	uiBlock *block;
	ID *id;
	rctf rect;

	if (!prop || RNA_property_type(prop) != PROP_POINTER)
		return;

	cptr = RNA_property_pointer_get(ptr, prop);
	if (!cptr.data || !RNA_struct_is_a(cptr.type, &RNA_ColorRamp))
		return;

	cb = MEM_callocN(sizeof(RNAUpdateCb), "RNAUpdateCb");
	cb->ptr = *ptr;
	cb->prop = prop;

	rect.xmin = 0; rect.xmax = 10.0f * UI_UNIT_X;
	rect.ymin = 0; rect.ymax = 19.5f * UI_UNIT_X;

	block = uiLayoutAbsoluteBlock(layout);

	id = cptr.id.data;
	UI_block_lock_set(block, (id && ID_IS_LINKED(id)), ERROR_LIBDATA_MESSAGE);

	colorband_buttons_layout(layout, block, cptr.data, &rect, cb, expand);

	UI_block_lock_clear(block);

	MEM_freeN(cb);
}


/********************* Icon viewer Template ************************/
typedef struct IconViewMenuArgs {
	PointerRNA ptr;
	PropertyRNA *prop;
	bool show_labels;
	float icon_scale;
} IconViewMenuArgs;

/* ID Search browse menu, open */
static uiBlock *ui_icon_view_menu_cb(bContext *C, ARegion *ar, void *arg_litem)
{
	static IconViewMenuArgs args;
	uiBlock *block;
	uiBut *but;
	int icon, value;
	const EnumPropertyItem *item;
	int a;
	bool free;
	int w, h;

	/* arg_litem is malloced, can be freed by parent button */
	args = *((IconViewMenuArgs *) arg_litem);
	w = UI_UNIT_X * (args.icon_scale);
	h = UI_UNIT_X * (args.icon_scale + args.show_labels);

	block = UI_block_begin(C, ar, "_popup", UI_EMBOSS_PULLDOWN);
	UI_block_flag_enable(block, UI_BLOCK_LOOP | UI_BLOCK_NO_FLIP);

	RNA_property_enum_items(C, &args.ptr, args.prop, &item, NULL, &free);

	for (a = 0; item[a].identifier; a++) {
		int x, y;

		x = (a % 8) * w;
		y = -(a / 8) * h;

		icon = item[a].icon;
		value = item[a].value;
		if (args.show_labels) {
			but = uiDefIconTextButR_prop(
			        block, UI_BTYPE_ROW, 0, icon, item[a].name, x, y, w, h,
			        &args.ptr, args.prop, -1, 0, value, -1, -1, NULL);
		}
		else {
			but = uiDefIconButR_prop(
			        block, UI_BTYPE_ROW, 0, icon, x, y, w, h,
			        &args.ptr, args.prop, -1, 0, value, -1, -1, NULL);
		}
		ui_def_but_icon(but, icon, UI_HAS_ICON | UI_BUT_ICON_PREVIEW);
	}

	UI_block_bounds_set_normal(block, 0.3f * U.widget_unit);
	UI_block_direction_set(block, UI_DIR_DOWN);

	if (free) {
		MEM_freeN((void *)item);
	}

	return block;
}

/**
 * \param icon_scale: Scale of the icon, 1x == button height.
 */
void uiTemplateIconView(uiLayout *layout, PointerRNA *ptr, const char *propname, int show_labels, float icon_scale)
{
	PropertyRNA *prop = RNA_struct_find_property(ptr, propname);
	IconViewMenuArgs *cb_args;
	const EnumPropertyItem *items;
	uiBlock *block;
	uiBut *but;
	int value, icon = ICON_NONE, tot_items;
	bool free_items;

	if (!prop || RNA_property_type(prop) != PROP_ENUM) {
		RNA_warning("property of type Enum not found: %s.%s", RNA_struct_identifier(ptr->type), propname);
		return;
	}

	block = uiLayoutAbsoluteBlock(layout);

	RNA_property_enum_items(block->evil_C, ptr, prop, &items, &tot_items, &free_items);
	value = RNA_property_enum_get(ptr, prop);
	RNA_enum_icon_from_value(items, value, &icon);

	cb_args = MEM_callocN(sizeof(IconViewMenuArgs), __func__);
	cb_args->ptr = *ptr;
	cb_args->prop = prop;
	cb_args->show_labels = show_labels;
	cb_args->icon_scale = icon_scale;

	but = uiDefBlockButN(block, ui_icon_view_menu_cb, cb_args, "", 0, 0, UI_UNIT_X * 6, UI_UNIT_Y * 6, "");

	ui_def_but_icon(but, icon, UI_HAS_ICON | UI_BUT_ICON_PREVIEW);

	if (free_items) {
		MEM_freeN((void *)items);
	}
}

/********************* Histogram Template ************************/

void uiTemplateHistogram(uiLayout *layout, PointerRNA *ptr, const char *propname)
{
	PropertyRNA *prop = RNA_struct_find_property(ptr, propname);
	PointerRNA cptr;
	uiBlock *block;
	uiLayout *col;
	Histogram *hist;

	if (!prop || RNA_property_type(prop) != PROP_POINTER)
		return;

	cptr = RNA_property_pointer_get(ptr, prop);
	if (!cptr.data || !RNA_struct_is_a(cptr.type, &RNA_Histogram))
		return;
	hist = (Histogram *)cptr.data;

	if (hist->height < UI_UNIT_Y) {
		hist->height = UI_UNIT_Y;
	}
	else if (hist->height > UI_UNIT_Y * 20) {
		hist->height = UI_UNIT_Y * 20;
	}

	col = uiLayoutColumn(layout, true);
	block = uiLayoutGetBlock(col);

	uiDefBut(block, UI_BTYPE_HISTOGRAM, 0, "", 0, 0, UI_UNIT_X * 10, hist->height, hist, 0, 0, 0, 0, "");

	/* Resize grip. */
	uiDefIconButI(block, UI_BTYPE_GRIP, 0, ICON_GRIP, 0, 0, UI_UNIT_X * 10, (short)(UI_UNIT_Y * 0.3f), &hist->height,
	              UI_UNIT_Y, UI_UNIT_Y * 20.0f, 0.0f, 0.0f, "");
}

/********************* Waveform Template ************************/

void uiTemplateWaveform(uiLayout *layout, PointerRNA *ptr, const char *propname)
{
	PropertyRNA *prop = RNA_struct_find_property(ptr, propname);
	PointerRNA cptr;
	uiBlock *block;
	uiLayout *col;
	Scopes *scopes;

	if (!prop || RNA_property_type(prop) != PROP_POINTER)
		return;

	cptr = RNA_property_pointer_get(ptr, prop);
	if (!cptr.data || !RNA_struct_is_a(cptr.type, &RNA_Scopes))
		return;
	scopes = (Scopes *)cptr.data;

	col = uiLayoutColumn(layout, true);
	block = uiLayoutGetBlock(col);

	if (scopes->wavefrm_height < UI_UNIT_Y) {
		scopes->wavefrm_height = UI_UNIT_Y;
	}
	else if (scopes->wavefrm_height > UI_UNIT_Y * 20) {
		scopes->wavefrm_height = UI_UNIT_Y * 20;
	}

	uiDefBut(block, UI_BTYPE_WAVEFORM, 0, "", 0, 0, UI_UNIT_X * 10, scopes->wavefrm_height, scopes, 0, 0, 0, 0, "");

	/* Resize grip. */
	uiDefIconButI(block, UI_BTYPE_GRIP, 0, ICON_GRIP, 0, 0, UI_UNIT_X * 10, (short)(UI_UNIT_Y * 0.3f), &scopes->wavefrm_height,
	              UI_UNIT_Y, UI_UNIT_Y * 20.0f, 0.0f, 0.0f, "");
}

/********************* Vectorscope Template ************************/

void uiTemplateVectorscope(uiLayout *layout, PointerRNA *ptr, const char *propname)
{
	PropertyRNA *prop = RNA_struct_find_property(ptr, propname);
	PointerRNA cptr;
	uiBlock *block;
	uiLayout *col;
	Scopes *scopes;

	if (!prop || RNA_property_type(prop) != PROP_POINTER)
		return;

	cptr = RNA_property_pointer_get(ptr, prop);
	if (!cptr.data || !RNA_struct_is_a(cptr.type, &RNA_Scopes))
		return;
	scopes = (Scopes *)cptr.data;

	if (scopes->vecscope_height < UI_UNIT_Y) {
		scopes->vecscope_height = UI_UNIT_Y;
	}
	else if (scopes->vecscope_height > UI_UNIT_Y * 20) {
		scopes->vecscope_height = UI_UNIT_Y * 20;
	}

	col = uiLayoutColumn(layout, true);
	block = uiLayoutGetBlock(col);

	uiDefBut(block, UI_BTYPE_VECTORSCOPE, 0, "", 0, 0, UI_UNIT_X * 10, scopes->vecscope_height, scopes, 0, 0, 0, 0, "");

	/* Resize grip. */
	uiDefIconButI(block, UI_BTYPE_GRIP, 0, ICON_GRIP, 0, 0, UI_UNIT_X * 10, (short)(UI_UNIT_Y * 0.3f), &scopes->vecscope_height,
	              UI_UNIT_Y, UI_UNIT_Y * 20.0f, 0.0f, 0.0f, "");
}

/********************* CurveMapping Template ************************/


static void curvemap_buttons_zoom_in(bContext *C, void *cumap_v, void *UNUSED(arg))
{
	CurveMapping *cumap = cumap_v;
	float d;

	/* we allow 20 times zoom */
	if (BLI_rctf_size_x(&cumap->curr) > 0.04f * BLI_rctf_size_x(&cumap->clipr)) {
		d = 0.1154f * BLI_rctf_size_x(&cumap->curr);
		cumap->curr.xmin += d;
		cumap->curr.xmax -= d;
		d = 0.1154f * BLI_rctf_size_y(&cumap->curr);
		cumap->curr.ymin += d;
		cumap->curr.ymax -= d;
	}

	ED_region_tag_redraw(CTX_wm_region(C));
}

static void curvemap_buttons_zoom_out(bContext *C, void *cumap_v, void *UNUSED(unused))
{
	CurveMapping *cumap = cumap_v;
	float d, d1;

	/* we allow 20 times zoom, but don't view outside clip */
	if (BLI_rctf_size_x(&cumap->curr) < 20.0f * BLI_rctf_size_x(&cumap->clipr)) {
		d = d1 = 0.15f * BLI_rctf_size_x(&cumap->curr);

		if (cumap->flag & CUMA_DO_CLIP)
			if (cumap->curr.xmin - d < cumap->clipr.xmin)
				d1 = cumap->curr.xmin - cumap->clipr.xmin;
		cumap->curr.xmin -= d1;

		d1 = d;
		if (cumap->flag & CUMA_DO_CLIP)
			if (cumap->curr.xmax + d > cumap->clipr.xmax)
				d1 = -cumap->curr.xmax + cumap->clipr.xmax;
		cumap->curr.xmax += d1;

		d = d1 = 0.15f * BLI_rctf_size_y(&cumap->curr);

		if (cumap->flag & CUMA_DO_CLIP)
			if (cumap->curr.ymin - d < cumap->clipr.ymin)
				d1 = cumap->curr.ymin - cumap->clipr.ymin;
		cumap->curr.ymin -= d1;

		d1 = d;
		if (cumap->flag & CUMA_DO_CLIP)
			if (cumap->curr.ymax + d > cumap->clipr.ymax)
				d1 = -cumap->curr.ymax + cumap->clipr.ymax;
		cumap->curr.ymax += d1;
	}

	ED_region_tag_redraw(CTX_wm_region(C));
}

static void curvemap_buttons_setclip(bContext *UNUSED(C), void *cumap_v, void *UNUSED(arg))
{
	CurveMapping *cumap = cumap_v;

	curvemapping_changed(cumap, false);
}

static void curvemap_buttons_delete(bContext *C, void *cb_v, void *cumap_v)
{
	CurveMapping *cumap = cumap_v;

	curvemap_remove(cumap->cm + cumap->cur, SELECT);
	curvemapping_changed(cumap, false);

	rna_update_cb(C, cb_v, NULL);
}

/* NOTE: this is a block-menu, needs 0 events, otherwise the menu closes */
static uiBlock *curvemap_clipping_func(bContext *C, ARegion *ar, void *cumap_v)
{
	CurveMapping *cumap = cumap_v;
	uiBlock *block;
	uiBut *bt;
	float width = 8 * UI_UNIT_X;

	block = UI_block_begin(C, ar, __func__, UI_EMBOSS);

	/* use this for a fake extra empy space around the buttons */
	uiDefBut(block, UI_BTYPE_LABEL, 0, "",           -4, 16, width + 8, 6 * UI_UNIT_Y, NULL, 0, 0, 0, 0, "");

	bt = uiDefButBitI(block, UI_BTYPE_TOGGLE, CUMA_DO_CLIP, 1, IFACE_("Use Clipping"),
	                  0, 5 * UI_UNIT_Y, width, UI_UNIT_Y, &cumap->flag, 0.0, 0.0, 10, 0, "");
	UI_but_func_set(bt, curvemap_buttons_setclip, cumap, NULL);

	UI_block_align_begin(block);
	uiDefButF(block, UI_BTYPE_NUM, 0, IFACE_("Min X "),   0, 4 * UI_UNIT_Y, width, UI_UNIT_Y,
	          &cumap->clipr.xmin, -100.0, cumap->clipr.xmax, 10, 2, "");
	uiDefButF(block, UI_BTYPE_NUM, 0, IFACE_("Min Y "),   0, 3 * UI_UNIT_Y, width, UI_UNIT_Y,
	          &cumap->clipr.ymin, -100.0, cumap->clipr.ymax, 10, 2, "");
	uiDefButF(block, UI_BTYPE_NUM, 0, IFACE_("Max X "),   0, 2 * UI_UNIT_Y, width, UI_UNIT_Y,
	          &cumap->clipr.xmax, cumap->clipr.xmin, 100.0, 10, 2, "");
	uiDefButF(block, UI_BTYPE_NUM, 0, IFACE_("Max Y "),   0, UI_UNIT_Y, width, UI_UNIT_Y,
	          &cumap->clipr.ymax, cumap->clipr.ymin, 100.0, 10, 2, "");

	UI_block_direction_set(block, UI_DIR_RIGHT);

	return block;
}

/* only for curvemap_tools_dofunc */
enum {
	UICURVE_FUNC_RESET_NEG,
	UICURVE_FUNC_RESET_POS,
	UICURVE_FUNC_RESET_VIEW,
	UICURVE_FUNC_HANDLE_VECTOR,
	UICURVE_FUNC_HANDLE_AUTO,
	UICURVE_FUNC_HANDLE_AUTO_ANIM,
	UICURVE_FUNC_EXTEND_HOZ,
	UICURVE_FUNC_EXTEND_EXP,
};

static void curvemap_tools_dofunc(bContext *C, void *cumap_v, int event)
{
	CurveMapping *cumap = cumap_v;
	CurveMap *cuma = cumap->cm + cumap->cur;

	switch (event) {
		case UICURVE_FUNC_RESET_NEG:
		case UICURVE_FUNC_RESET_POS: /* reset */
			curvemap_reset(cuma, &cumap->clipr, cumap->preset,
			               (event == UICURVE_FUNC_RESET_NEG) ? CURVEMAP_SLOPE_NEGATIVE : CURVEMAP_SLOPE_POSITIVE);
			curvemapping_changed(cumap, false);
			break;
		case UICURVE_FUNC_RESET_VIEW:
			cumap->curr = cumap->clipr;
			break;
		case UICURVE_FUNC_HANDLE_VECTOR: /* set vector */
			curvemap_handle_set(cuma, HD_VECT);
			curvemapping_changed(cumap, false);
			break;
		case UICURVE_FUNC_HANDLE_AUTO: /* set auto */
			curvemap_handle_set(cuma, HD_AUTO);
			curvemapping_changed(cumap, false);
			break;
		case UICURVE_FUNC_HANDLE_AUTO_ANIM: /* set auto-clamped */
			curvemap_handle_set(cuma, HD_AUTO_ANIM);
			curvemapping_changed(cumap, false);
			break;
		case UICURVE_FUNC_EXTEND_HOZ: /* extend horiz */
			cuma->flag &= ~CUMA_EXTEND_EXTRAPOLATE;
			curvemapping_changed(cumap, false);
			break;
		case UICURVE_FUNC_EXTEND_EXP: /* extend extrapolate */
			cuma->flag |= CUMA_EXTEND_EXTRAPOLATE;
			curvemapping_changed(cumap, false);
			break;
	}
	ED_undo_push(C, "CurveMap tools");
	ED_region_tag_redraw(CTX_wm_region(C));
}

static uiBlock *curvemap_tools_func(
        bContext *C, ARegion *ar, CurveMapping *cumap,
        bool show_extend, int reset_mode)
{
	uiBlock *block;
	short yco = 0, menuwidth = 10 * UI_UNIT_X;

	block = UI_block_begin(C, ar, __func__, UI_EMBOSS);
	UI_block_func_butmenu_set(block, curvemap_tools_dofunc, cumap);

	{
		uiDefIconTextBut(
		        block, UI_BTYPE_BUT_MENU, 1, ICON_BLANK1, IFACE_("Reset View"),
		        0, yco -= UI_UNIT_Y, menuwidth, UI_UNIT_Y, NULL, 0.0, 0.0, 0, UICURVE_FUNC_RESET_VIEW, "");
		uiDefIconTextBut(
		        block, UI_BTYPE_BUT_MENU, 1, ICON_BLANK1, IFACE_("Vector Handle"),
		        0, yco -= UI_UNIT_Y, menuwidth, UI_UNIT_Y, NULL, 0.0, 0.0, 0, UICURVE_FUNC_HANDLE_VECTOR, "");
		uiDefIconTextBut(
		        block, UI_BTYPE_BUT_MENU, 1, ICON_BLANK1, IFACE_("Auto Handle"),
		        0, yco -= UI_UNIT_Y, menuwidth, UI_UNIT_Y, NULL, 0.0, 0.0, 0, UICURVE_FUNC_HANDLE_AUTO, "");
		uiDefIconTextBut(
		        block, UI_BTYPE_BUT_MENU, 1, ICON_BLANK1, IFACE_("Auto Clamped Handle"),
		        0, yco -= UI_UNIT_Y, menuwidth, UI_UNIT_Y, NULL, 0.0, 0.0, 0, UICURVE_FUNC_HANDLE_AUTO_ANIM, "");
	}

	if (show_extend) {
		uiDefIconTextBut(
		        block, UI_BTYPE_BUT_MENU, 1, ICON_BLANK1, IFACE_("Extend Horizontal"),
		        0, yco -= UI_UNIT_Y, menuwidth, UI_UNIT_Y, NULL, 0.0, 0.0, 0, UICURVE_FUNC_EXTEND_HOZ, "");
		uiDefIconTextBut(
		        block, UI_BTYPE_BUT_MENU, 1, ICON_BLANK1, IFACE_("Extend Extrapolated"),
		        0, yco -= UI_UNIT_Y, menuwidth, UI_UNIT_Y, NULL, 0.0, 0.0, 0, UICURVE_FUNC_EXTEND_EXP, "");
	}

	{
		uiDefIconTextBut(
		        block, UI_BTYPE_BUT_MENU, 1, ICON_BLANK1, IFACE_("Reset Curve"),
		        0, yco -= UI_UNIT_Y, menuwidth, UI_UNIT_Y, NULL, 0.0, 0.0, 0, reset_mode, "");
	}

	UI_block_direction_set(block, UI_DIR_RIGHT);
	UI_block_bounds_set_text(block, 50);

	return block;
}

static uiBlock *curvemap_tools_posslope_func(bContext *C, ARegion *ar, void *cumap_v)
{
	return curvemap_tools_func(C, ar, cumap_v, true, UICURVE_FUNC_RESET_POS);
}

static uiBlock *curvemap_tools_negslope_func(bContext *C, ARegion *ar, void *cumap_v)
{
	return curvemap_tools_func(C, ar, cumap_v, true, UICURVE_FUNC_RESET_NEG);
}

static uiBlock *curvemap_brush_tools_func(bContext *C, ARegion *ar, void *cumap_v)
{
	return curvemap_tools_func(C, ar, cumap_v, false, UICURVE_FUNC_RESET_NEG);
}

static void curvemap_buttons_redraw(bContext *C, void *UNUSED(arg1), void *UNUSED(arg2))
{
	ED_region_tag_redraw(CTX_wm_region(C));
}

static void curvemap_buttons_update(bContext *C, void *arg1_v, void *cumap_v)
{
	CurveMapping *cumap = cumap_v;
	curvemapping_changed(cumap, true);
	rna_update_cb(C, arg1_v, NULL);
}

static void curvemap_buttons_reset(bContext *C, void *cb_v, void *cumap_v)
{
	CurveMapping *cumap = cumap_v;
	int a;

	cumap->preset = CURVE_PRESET_LINE;
	for (a = 0; a < CM_TOT; a++)
		curvemap_reset(cumap->cm + a, &cumap->clipr, cumap->preset, CURVEMAP_SLOPE_POSITIVE);

	cumap->black[0] = cumap->black[1] = cumap->black[2] = 0.0f;
	cumap->white[0] = cumap->white[1] = cumap->white[2] = 1.0f;
	curvemapping_set_black_white(cumap, NULL, NULL);

	curvemapping_changed(cumap, false);

	rna_update_cb(C, cb_v, NULL);
}

/* still unsure how this call evolves... we use labeltype for defining what curve-channels to show */
static void curvemap_buttons_layout(
        uiLayout *layout, PointerRNA *ptr, char labeltype, int levels,
        int brush, int neg_slope, RNAUpdateCb *cb)
{
	CurveMapping *cumap = ptr->data;
	CurveMap *cm = &cumap->cm[cumap->cur];
	CurveMapPoint *cmp = NULL;
	uiLayout *row, *sub, *split;
	uiBlock *block;
	uiBut *bt;
	float dx = UI_UNIT_X;
	int icon, size;
	int bg = -1, i;

	block = uiLayoutGetBlock(layout);

	/* curve chooser */
	row = uiLayoutRow(layout, false);

	if (labeltype == 'v') {
		/* vector */
		sub = uiLayoutRow(row, true);
		uiLayoutSetAlignment(sub, UI_LAYOUT_ALIGN_LEFT);

		if (cumap->cm[0].curve) {
			bt = uiDefButI(block, UI_BTYPE_ROW, 0, "X", 0, 0, dx, dx, &cumap->cur, 0.0, 0.0, 0.0, 0.0, "");
			UI_but_func_set(bt, curvemap_buttons_redraw, NULL, NULL);
		}
		if (cumap->cm[1].curve) {
			bt = uiDefButI(block, UI_BTYPE_ROW, 0, "Y", 0, 0, dx, dx, &cumap->cur, 0.0, 1.0, 0.0, 0.0, "");
			UI_but_func_set(bt, curvemap_buttons_redraw, NULL, NULL);
		}
		if (cumap->cm[2].curve) {
			bt = uiDefButI(block, UI_BTYPE_ROW, 0, "Z", 0, 0, dx, dx, &cumap->cur, 0.0, 2.0, 0.0, 0.0, "");
			UI_but_func_set(bt, curvemap_buttons_redraw, NULL, NULL);
		}
	}
	else if (labeltype == 'c') {
		/* color */
		sub = uiLayoutRow(row, true);
		uiLayoutSetAlignment(sub, UI_LAYOUT_ALIGN_LEFT);

		if (cumap->cm[3].curve) {
			bt = uiDefButI(block, UI_BTYPE_ROW, 0, "C", 0, 0, dx, dx, &cumap->cur, 0.0, 3.0, 0.0, 0.0, "");
			UI_but_func_set(bt, curvemap_buttons_redraw, NULL, NULL);
		}
		if (cumap->cm[0].curve) {
			bt = uiDefButI(block, UI_BTYPE_ROW, 0, "R", 0, 0, dx, dx, &cumap->cur, 0.0, 0.0, 0.0, 0.0, "");
			UI_but_func_set(bt, curvemap_buttons_redraw, NULL, NULL);
		}
		if (cumap->cm[1].curve) {
			bt = uiDefButI(block, UI_BTYPE_ROW, 0, "G", 0, 0, dx, dx, &cumap->cur, 0.0, 1.0, 0.0, 0.0, "");
			UI_but_func_set(bt, curvemap_buttons_redraw, NULL, NULL);
		}
		if (cumap->cm[2].curve) {
			bt = uiDefButI(block, UI_BTYPE_ROW, 0, "B", 0, 0, dx, dx, &cumap->cur, 0.0, 2.0, 0.0, 0.0, "");
			UI_but_func_set(bt, curvemap_buttons_redraw, NULL, NULL);
		}
	}
	else if (labeltype == 'h') {
		/* HSV */
		sub = uiLayoutRow(row, true);
		uiLayoutSetAlignment(sub, UI_LAYOUT_ALIGN_LEFT);

		if (cumap->cm[0].curve) {
			bt = uiDefButI(block, UI_BTYPE_ROW, 0, "H", 0, 0, dx, dx, &cumap->cur, 0.0, 0.0, 0.0, 0.0, "");
			UI_but_func_set(bt, curvemap_buttons_redraw, NULL, NULL);
		}
		if (cumap->cm[1].curve) {
			bt = uiDefButI(block, UI_BTYPE_ROW, 0, "S", 0, 0, dx, dx, &cumap->cur, 0.0, 1.0, 0.0, 0.0, "");
			UI_but_func_set(bt, curvemap_buttons_redraw, NULL, NULL);
		}
		if (cumap->cm[2].curve) {
			bt = uiDefButI(block, UI_BTYPE_ROW, 0, "V", 0, 0, dx, dx, &cumap->cur, 0.0, 2.0, 0.0, 0.0, "");
			UI_but_func_set(bt, curvemap_buttons_redraw, NULL, NULL);
		}
	}
	else
		uiLayoutSetAlignment(row, UI_LAYOUT_ALIGN_RIGHT);

	if (labeltype == 'h')
		bg = UI_GRAD_H;

	/* operation buttons */
	sub = uiLayoutRow(row, true);

	UI_block_emboss_set(block, UI_EMBOSS_NONE);

	bt = uiDefIconBut(block, UI_BTYPE_BUT, 0, ICON_ZOOM_IN, 0, 0, dx, dx, NULL, 0.0, 0.0, 0.0, 0.0, TIP_("Zoom in"));
	UI_but_func_set(bt, curvemap_buttons_zoom_in, cumap, NULL);

	bt = uiDefIconBut(block, UI_BTYPE_BUT, 0, ICON_ZOOM_OUT, 0, 0, dx, dx, NULL, 0.0, 0.0, 0.0, 0.0, TIP_("Zoom out"));
	UI_but_func_set(bt, curvemap_buttons_zoom_out, cumap, NULL);

	if (brush)
		bt = uiDefIconBlockBut(block, curvemap_brush_tools_func, cumap, 0, ICON_MODIFIER, 0, 0, dx, dx, TIP_("Tools"));
	else if (neg_slope)
		bt = uiDefIconBlockBut(block, curvemap_tools_negslope_func, cumap, 0, ICON_MODIFIER,
		                       0, 0, dx, dx, TIP_("Tools"));
	else
		bt = uiDefIconBlockBut(block, curvemap_tools_posslope_func, cumap, 0, ICON_MODIFIER,
		                       0, 0, dx, dx, TIP_("Tools"));

	UI_but_funcN_set(bt, rna_update_cb, MEM_dupallocN(cb), NULL);

	icon = (cumap->flag & CUMA_DO_CLIP) ? ICON_CLIPUV_HLT : ICON_CLIPUV_DEHLT;
	bt = uiDefIconBlockBut(block, curvemap_clipping_func, cumap, 0, icon, 0, 0, dx, dx, TIP_("Clipping Options"));
	UI_but_funcN_set(bt, rna_update_cb, MEM_dupallocN(cb), NULL);

	bt = uiDefIconBut(block, UI_BTYPE_BUT, 0, ICON_X, 0, 0, dx, dx, NULL, 0.0, 0.0, 0.0, 0.0, TIP_("Delete points"));
	UI_but_funcN_set(bt, curvemap_buttons_delete, MEM_dupallocN(cb), cumap);

	UI_block_emboss_set(block, UI_EMBOSS);

	UI_block_funcN_set(block, rna_update_cb, MEM_dupallocN(cb), NULL);

	/* curve itself */
	size = uiLayoutGetWidth(layout);
	row = uiLayoutRow(layout, false);
	uiDefBut(block, UI_BTYPE_CURVE, 0, "", 0, 0, size, 8.0f * UI_UNIT_X, cumap, 0.0f, 1.0f, bg, 0, "");

	/* sliders for selected point */
	for (i = 0; i < cm->totpoint; i++) {
		if (cm->curve[i].flag & CUMA_SELECT) {
			cmp = &cm->curve[i];
			break;
		}
	}

	if (cmp) {
		rctf bounds;

		if (cumap->flag & CUMA_DO_CLIP) {
			bounds = cumap->clipr;
		}
		else {
			bounds.xmin = bounds.ymin = -1000.0;
			bounds.xmax = bounds.ymax =  1000.0;
		}

		uiLayoutRow(layout, true);
		UI_block_funcN_set(block, curvemap_buttons_update, MEM_dupallocN(cb), cumap);
		uiDefButF(block, UI_BTYPE_NUM, 0, "X", 0, 2 * UI_UNIT_Y, UI_UNIT_X * 10, UI_UNIT_Y,
		          &cmp->x, bounds.xmin, bounds.xmax, 1, 5, "");
		uiDefButF(block, UI_BTYPE_NUM, 0, "Y", 0, 1 * UI_UNIT_Y, UI_UNIT_X * 10, UI_UNIT_Y,
		          &cmp->y, bounds.ymin, bounds.ymax, 1, 5, "");
	}

	/* black/white levels */
	if (levels) {
		split = uiLayoutSplit(layout, 0.0f, false);
		uiItemR(uiLayoutColumn(split, false), ptr, "black_level", UI_ITEM_R_EXPAND, NULL, ICON_NONE);
		uiItemR(uiLayoutColumn(split, false), ptr, "white_level", UI_ITEM_R_EXPAND, NULL, ICON_NONE);

		uiLayoutRow(layout, false);
		bt = uiDefBut(block, UI_BTYPE_BUT, 0, IFACE_("Reset"), 0, 0, UI_UNIT_X * 10, UI_UNIT_Y, NULL, 0.0f, 0.0f, 0, 0,
		              TIP_("Reset Black/White point and curves"));
		UI_but_funcN_set(bt, curvemap_buttons_reset, MEM_dupallocN(cb), cumap);
	}

	UI_block_funcN_set(block, NULL, NULL, NULL);
}

void uiTemplateCurveMapping(
        uiLayout *layout, PointerRNA *ptr, const char *propname, int type,
        int levels, int brush, int neg_slope)
{
	RNAUpdateCb *cb;
	PropertyRNA *prop = RNA_struct_find_property(ptr, propname);
	PointerRNA cptr;
	ID *id;
	uiBlock *block = uiLayoutGetBlock(layout);

	if (!prop) {
		RNA_warning("curve property not found: %s.%s",
		            RNA_struct_identifier(ptr->type), propname);
		return;
	}

	if (RNA_property_type(prop) != PROP_POINTER) {
		RNA_warning("curve is not a pointer: %s.%s",
		            RNA_struct_identifier(ptr->type), propname);
		return;
	}

	cptr = RNA_property_pointer_get(ptr, prop);
	if (!cptr.data || !RNA_struct_is_a(cptr.type, &RNA_CurveMapping))
		return;

	cb = MEM_callocN(sizeof(RNAUpdateCb), "RNAUpdateCb");
	cb->ptr = *ptr;
	cb->prop = prop;

	id = cptr.id.data;
	UI_block_lock_set(block, (id && ID_IS_LINKED(id)), ERROR_LIBDATA_MESSAGE);

	curvemap_buttons_layout(layout, &cptr, type, levels, brush, neg_slope, cb);

	UI_block_lock_clear(block);

	MEM_freeN(cb);
}

/********************* ColorPicker Template ************************/

#define WHEEL_SIZE  (5 * U.widget_unit)

/* This template now follows User Preference for type - name is not correct anymore... */
void uiTemplateColorPicker(
        uiLayout *layout, PointerRNA *ptr, const char *propname, int value_slider,
        int lock, int lock_luminosity, int cubic)
{
	PropertyRNA *prop = RNA_struct_find_property(ptr, propname);
	uiBlock *block = uiLayoutGetBlock(layout);
	uiLayout *col, *row;
	uiBut *but = NULL;
	ColorPicker *cpicker = ui_block_colorpicker_create(block);
	float softmin, softmax, step, precision;

	if (!prop) {
		RNA_warning("property not found: %s.%s", RNA_struct_identifier(ptr->type), propname);
		return;
	}

	RNA_property_float_ui_range(ptr, prop, &softmin, &softmax, &step, &precision);

	col = uiLayoutColumn(layout, true);
	row = uiLayoutRow(col, true);

	switch (U.color_picker_type) {
		case USER_CP_SQUARE_SV:
			but = uiDefButR_prop(block, UI_BTYPE_HSVCUBE, 0, "", 0, 0, WHEEL_SIZE, WHEEL_SIZE, ptr, prop,
			                     -1, 0.0, 0.0, UI_GRAD_SV, 0, "");
			break;
		case USER_CP_SQUARE_HS:
			but = uiDefButR_prop(block, UI_BTYPE_HSVCUBE, 0, "", 0, 0, WHEEL_SIZE, WHEEL_SIZE, ptr, prop,
			                     -1, 0.0, 0.0, UI_GRAD_HS, 0, "");
			break;
		case USER_CP_SQUARE_HV:
			but = uiDefButR_prop(block, UI_BTYPE_HSVCUBE, 0, "", 0, 0, WHEEL_SIZE, WHEEL_SIZE, ptr, prop,
			                     -1, 0.0, 0.0, UI_GRAD_HV, 0, "");
			break;

		/* user default */
		case USER_CP_CIRCLE_HSV:
		case USER_CP_CIRCLE_HSL:
		default:
			but = uiDefButR_prop(block, UI_BTYPE_HSVCIRCLE, 0, "", 0, 0, WHEEL_SIZE, WHEEL_SIZE, ptr, prop,
			                     -1, 0.0, 0.0, 0, 0, "");
			break;

	}

	but->custom_data = cpicker;

	if (lock) {
		but->flag |= UI_BUT_COLOR_LOCK;
	}

	if (lock_luminosity) {
		float color[4]; /* in case of alpha */
		but->flag |= UI_BUT_VEC_SIZE_LOCK;
		RNA_property_float_get_array(ptr, prop, color);
		but->a2 = len_v3(color);
	}

	if (cubic)
		but->flag |= UI_BUT_COLOR_CUBIC;


	if (value_slider) {
		switch (U.color_picker_type) {
			case USER_CP_CIRCLE_HSL:
				uiItemS(row);
				but = uiDefButR_prop(block, UI_BTYPE_HSVCUBE, 0, "", WHEEL_SIZE + 6, 0, 14, WHEEL_SIZE, ptr, prop,
				                     -1, softmin, softmax, UI_GRAD_L_ALT, 0, "");
				break;
			case USER_CP_SQUARE_SV:
				uiItemS(col);
				but = uiDefButR_prop(block, UI_BTYPE_HSVCUBE, 0, "", 0, 4, WHEEL_SIZE, 18, ptr, prop,
				                     -1, softmin, softmax, UI_GRAD_SV + 3, 0, "");
				break;
			case USER_CP_SQUARE_HS:
				uiItemS(col);
				but = uiDefButR_prop(block, UI_BTYPE_HSVCUBE, 0, "", 0, 4, WHEEL_SIZE, 18, ptr, prop,
				                     -1, softmin, softmax, UI_GRAD_HS + 3, 0, "");
				break;
			case USER_CP_SQUARE_HV:
				uiItemS(col);
				but = uiDefButR_prop(block, UI_BTYPE_HSVCUBE, 0, "", 0, 4, WHEEL_SIZE, 18, ptr, prop,
				                     -1, softmin, softmax, UI_GRAD_HV + 3, 0, "");
				break;

			/* user default */
			case USER_CP_CIRCLE_HSV:
			default:
				uiItemS(row);
				but = uiDefButR_prop(block, UI_BTYPE_HSVCUBE, 0, "", WHEEL_SIZE + 6, 0, 14, WHEEL_SIZE, ptr, prop,
				                     -1, softmin, softmax, UI_GRAD_V_ALT, 0, "");
				break;
		}

		but->custom_data = cpicker;
	}
}

void uiTemplatePalette(uiLayout *layout, PointerRNA *ptr, const char *propname, int UNUSED(colors))
{
	PropertyRNA *prop = RNA_struct_find_property(ptr, propname);
	PointerRNA cptr;
	Palette *palette;
	PaletteColor *color;
	uiBlock *block;
	uiLayout *col;
	int row_cols = 0, col_id = 0;
	int cols_per_row = MAX2(uiLayoutGetWidth(layout) / UI_UNIT_X, 1);

	if (!prop) {
		RNA_warning("property not found: %s.%s", RNA_struct_identifier(ptr->type), propname);
		return;
	}

	cptr = RNA_property_pointer_get(ptr, prop);
	if (!cptr.data || !RNA_struct_is_a(cptr.type, &RNA_Palette))
		return;

	block = uiLayoutGetBlock(layout);

	palette = cptr.data;

	color = palette->colors.first;

	col = uiLayoutColumn(layout, true);
	uiLayoutRow(col, true);
	uiDefIconButO(block, UI_BTYPE_BUT, "PALETTE_OT_color_add", WM_OP_INVOKE_DEFAULT, ICON_ZOOMIN, 0, 0, UI_UNIT_X, UI_UNIT_Y, NULL);
	uiDefIconButO(block, UI_BTYPE_BUT, "PALETTE_OT_color_delete", WM_OP_INVOKE_DEFAULT, ICON_ZOOMOUT, 0, 0, UI_UNIT_X, UI_UNIT_Y, NULL);

	col = uiLayoutColumn(layout, true);
	uiLayoutRow(col, true);

	for (; color; color = color->next) {
		PointerRNA color_ptr;

		if (row_cols >= cols_per_row) {
			uiLayoutRow(col, true);
			row_cols = 0;
		}

		RNA_pointer_create(&palette->id, &RNA_PaletteColor, color, &color_ptr);
		uiDefButR(block, UI_BTYPE_COLOR, 0, "", 0, 0, UI_UNIT_X, UI_UNIT_Y, &color_ptr, "color", -1, 0.0, 1.0,
		          UI_PALETTE_COLOR, col_id, "");
		row_cols++;
		col_id++;
	}
}


/********************* Layer Buttons Template ************************/

static void handle_layer_buttons(bContext *C, void *arg1, void *arg2)
{
	uiBut *but = arg1;
	int cur = GET_INT_FROM_POINTER(arg2);
	wmWindow *win = CTX_wm_window(C);
	int i, tot, shift = win->eventstate->shift;

	if (!shift) {
		tot = RNA_property_array_length(&but->rnapoin, but->rnaprop);

		/* Normally clicking only selects one layer */
		RNA_property_boolean_set_index(&but->rnapoin, but->rnaprop, cur, true);
		for (i = 0; i < tot; ++i) {
			if (i != cur)
				RNA_property_boolean_set_index(&but->rnapoin, but->rnaprop, i, false);
		}
	}

	/* view3d layer change should update depsgraph (invisible object changed maybe) */
	/* see view3d_header.c */
}

/**
 * \todo for now, grouping of layers is determined by dividing up the length of
 * the array of layer bitflags
 */
void uiTemplateLayers(
        uiLayout *layout, PointerRNA *ptr, const char *propname,
        PointerRNA *used_ptr, const char *used_propname, int active_layer)
{
	uiLayout *uRow, *uCol;
	PropertyRNA *prop, *used_prop = NULL;
	int groups, cols, layers;
	int group, col, layer, row;
	int cols_per_group = 5;

	prop = RNA_struct_find_property(ptr, propname);
	if (!prop) {
		RNA_warning("layers property not found: %s.%s", RNA_struct_identifier(ptr->type), propname);
		return;
	}

	/* the number of layers determines the way we group them
	 *	- we want 2 rows only (for now)
	 *	- the number of columns (cols) is the total number of buttons per row
	 *	  the 'remainder' is added to this, as it will be ok to have first row slightly wider if need be
	 *	- for now, only split into groups if group will have at least 5 items
	 */
	layers = RNA_property_array_length(ptr, prop);
	cols = (layers / 2) + (layers % 2);
	groups = ((cols / 2) < cols_per_group) ? (1) : (cols / cols_per_group);

	if (used_ptr && used_propname) {
		used_prop = RNA_struct_find_property(used_ptr, used_propname);
		if (!used_prop) {
			RNA_warning("used layers property not found: %s.%s", RNA_struct_identifier(ptr->type), used_propname);
			return;
		}

		if (RNA_property_array_length(used_ptr, used_prop) < layers)
			used_prop = NULL;
	}

	/* layers are laid out going across rows, with the columns being divided into groups */

	for (group = 0; group < groups; group++) {
		uCol = uiLayoutColumn(layout, true);

		for (row = 0; row < 2; row++) {
			uiBlock *block;
			uiBut *but;

			uRow = uiLayoutRow(uCol, true);
			block = uiLayoutGetBlock(uRow);
			layer = groups * cols_per_group * row + cols_per_group * group;

			/* add layers as toggle buts */
			for (col = 0; (col < cols_per_group) && (layer < layers); col++, layer++) {
				int icon = 0;
				int butlay = 1 << layer;

				if (active_layer & butlay)
					icon = ICON_LAYER_ACTIVE;
				else if (used_prop && RNA_property_boolean_get_index(used_ptr, used_prop, layer))
					icon = ICON_LAYER_USED;

				but = uiDefAutoButR(block, ptr, prop, layer, "", icon, 0, 0, UI_UNIT_X / 2, UI_UNIT_Y / 2);
				UI_but_func_set(but, handle_layer_buttons, but, SET_INT_IN_POINTER(layer));
				but->type = UI_BTYPE_TOGGLE;
			}
		}
	}
}

<<<<<<< HEAD
=======
void uiTemplateGameStates(
        uiLayout *layout, PointerRNA *ptr, const char *propname,
        PointerRNA *used_ptr, const char *used_propname, int active_state)
{
	uiLayout *uRow, *uCol;
	PropertyRNA *prop, *used_prop = NULL;
	int groups, cols, states;
	int group, col, state, row;
	int cols_per_group = 5;
	Object *ob = (Object *)ptr->id.data;

	prop = RNA_struct_find_property(ptr, propname);
	if (!prop) {
		RNA_warning("states property not found: %s.%s", RNA_struct_identifier(ptr->type), propname);
		return;
	}

	/* the number of states determines the way we group them
	 *	- we want 2 rows only (for now)
	 *	- the number of columns (cols) is the total number of buttons per row
	 *	  the 'remainder' is added to this, as it will be ok to have first row slightly wider if need be
	 *	- for now, only split into groups if group will have at least 5 items
	 */
	states = RNA_property_array_length(ptr, prop);
	cols = (states / 2) + (states % 2);
	groups = ((cols / 2) < cols_per_group) ? (1) : (cols / cols_per_group);

	if (used_ptr && used_propname) {
		used_prop = RNA_struct_find_property(used_ptr, used_propname);
		if (!used_prop) {
			RNA_warning("used layers property not found: %s.%s", RNA_struct_identifier(ptr->type), used_propname);
			return;
		}

		if (RNA_property_array_length(used_ptr, used_prop) < states)
			used_prop = NULL;
	}

	/* layers are laid out going across rows, with the columns being divided into groups */

	for (group = 0; group < groups; group++) {
		uCol = uiLayoutColumn(layout, true);

		for (row = 0; row < 2; row++) {
			uiBlock *block;
			uiBut *but;

			uRow = uiLayoutRow(uCol, true);
			block = uiLayoutGetBlock(uRow);
			state = groups * cols_per_group * row + cols_per_group * group;

			/* add layers as toggle buts */
			for (col = 0; (col < cols_per_group) && (state < states); col++, state++) {
				int icon = 0;
				int butlay = 1 << state;

				if (active_state & butlay)
					icon = ICON_LAYER_ACTIVE;
				else if (used_prop && RNA_property_boolean_get_index(used_ptr, used_prop, state))
					icon = ICON_LAYER_USED;

				but = uiDefIconButR_prop(block, UI_BTYPE_ICON_TOGGLE, 0, icon, 0, 0, UI_UNIT_X / 2, UI_UNIT_Y / 2, ptr, prop,
				                         state, 0, 0, -1, -1, sca_state_name_get(ob, state));
				UI_but_func_set(but, handle_layer_buttons, but, SET_INT_IN_POINTER(state));
				but->type = UI_BTYPE_TOGGLE;
			}
		}
	}
}


>>>>>>> d886e322
/************************* List Template **************************/
static void uilist_draw_item_default(
        struct uiList *ui_list, struct bContext *UNUSED(C), struct uiLayout *layout,
        struct PointerRNA *UNUSED(dataptr), struct PointerRNA *itemptr, int icon,
        struct PointerRNA *UNUSED(active_dataptr), const char *UNUSED(active_propname),
        int UNUSED(index), int UNUSED(flt_flag))
{
	PropertyRNA *nameprop = RNA_struct_name_property(itemptr->type);

	/* Simplest one! */
	switch (ui_list->layout_type) {
		case UILST_LAYOUT_GRID:
			uiItemL(layout, "", icon);
			break;
		case UILST_LAYOUT_DEFAULT:
		case UILST_LAYOUT_COMPACT:
		default:
			if (nameprop) {
				uiItemFullR(layout, itemptr, nameprop, RNA_NO_INDEX, 0, UI_ITEM_R_NO_BG, "", icon);
			}
			else {
				uiItemL(layout, "", icon);
			}
			break;
	}
}

static void uilist_draw_filter_default(struct uiList *ui_list, struct bContext *UNUSED(C), struct uiLayout *layout)
{
	PointerRNA listptr;
	uiLayout *row, *subrow;

	RNA_pointer_create(NULL, &RNA_UIList, ui_list, &listptr);

	row = uiLayoutRow(layout, false);

	subrow = uiLayoutRow(row, true);
	uiItemR(subrow, &listptr, "filter_name", 0, "", ICON_NONE);
	uiItemR(subrow, &listptr, "use_filter_invert", UI_ITEM_R_TOGGLE | UI_ITEM_R_ICON_ONLY, "",
	        (ui_list->filter_flag & UILST_FLT_EXCLUDE) ? ICON_ZOOM_OUT : ICON_ZOOM_IN);

	subrow = uiLayoutRow(row, true);
	uiItemR(subrow, &listptr, "use_filter_sort_alpha", UI_ITEM_R_TOGGLE | UI_ITEM_R_ICON_ONLY, "", ICON_NONE);
	uiItemR(subrow, &listptr, "use_filter_sort_reverse", UI_ITEM_R_TOGGLE | UI_ITEM_R_ICON_ONLY, "",
	        (ui_list->filter_sort_flag & UILST_FLT_SORT_REVERSE) ? ICON_TRIA_UP : ICON_TRIA_DOWN);
}

typedef struct {
	char name[MAX_IDPROP_NAME];
	int org_idx;
} StringCmp;

static int cmpstringp(const void *p1, const void *p2)
{
	/* Case-insensitive comparison. */
	return BLI_strcasecmp(((StringCmp *) p1)->name, ((StringCmp *) p2)->name);
}

static void uilist_filter_items_default(struct uiList *ui_list, struct bContext *UNUSED(C), struct PointerRNA *dataptr,
                                        const char *propname)
{
	uiListDyn *dyn_data = ui_list->dyn_data;
	PropertyRNA *prop = RNA_struct_find_property(dataptr, propname);

	const char *filter_raw = ui_list->filter_byname;
	char *filter = (char *)filter_raw, filter_buff[32], *filter_dyn = NULL;
	const bool filter_exclude = (ui_list->filter_flag & UILST_FLT_EXCLUDE) != 0;
	const bool order_by_name = (ui_list->filter_sort_flag & UILST_FLT_SORT_ALPHA) != 0;
	int len = RNA_property_collection_length(dataptr, prop);

	dyn_data->items_shown = dyn_data->items_len = len;

	if (len && (order_by_name || filter_raw[0])) {
		StringCmp *names = NULL;
		int order_idx = 0, i = 0;

		if (order_by_name) {
			names = MEM_callocN(sizeof(StringCmp) * len, "StringCmp");
		}
		if (filter_raw[0]) {
			size_t slen = strlen(filter_raw);

			dyn_data->items_filter_flags = MEM_callocN(sizeof(int) * len, "items_filter_flags");
			dyn_data->items_shown = 0;

			/* Implicitly add heading/trailing wildcards if needed. */
			if (slen + 3 <= sizeof(filter_buff)) {
				filter = filter_buff;
			}
			else {
				filter = filter_dyn = MEM_mallocN((slen + 3) * sizeof(char), "filter_dyn");
			}
			BLI_strncpy_ensure_pad(filter, filter_raw, '*', slen + 3);
		}

		RNA_PROP_BEGIN (dataptr, itemptr, prop)
		{
			char *namebuf;
			const char *name;
			bool do_order = false;

			namebuf = RNA_struct_name_get_alloc(&itemptr, NULL, 0, NULL);
			name = namebuf ? namebuf : "";

			if (filter[0]) {
				/* Case-insensitive! */
				if (fnmatch(filter, name, FNM_CASEFOLD) == 0) {
					dyn_data->items_filter_flags[i] = UILST_FLT_ITEM;
					if (!filter_exclude) {
						dyn_data->items_shown++;
						do_order = order_by_name;
					}
					//printf("%s: '%s' matches '%s'\n", __func__, name, filter);
				}
				else if (filter_exclude) {
					dyn_data->items_shown++;
					do_order = order_by_name;
				}
			}
			else {
				do_order = order_by_name;
			}

			if (do_order) {
				names[order_idx].org_idx = order_idx;
				BLI_strncpy(names[order_idx++].name, name, MAX_IDPROP_NAME);
			}

			/* free name */
			if (namebuf) {
				MEM_freeN(namebuf);
			}
			i++;
		}
		RNA_PROP_END;

		if (order_by_name) {
			int new_idx;
			/* note: order_idx equals either to ui_list->items_len if no filtering done,
			 *       or to ui_list->items_shown if filter is enabled,
			 *       or to (ui_list->items_len - ui_list->items_shown) if filtered items are excluded.
			 *       This way, we only sort items we actually intend to draw!
			 */
			qsort(names, order_idx, sizeof(StringCmp), cmpstringp);

			dyn_data->items_filter_neworder = MEM_mallocN(sizeof(int) * order_idx, "items_filter_neworder");
			for (new_idx = 0; new_idx < order_idx; new_idx++) {
				dyn_data->items_filter_neworder[names[new_idx].org_idx] = new_idx;
			}
		}

		if (filter_dyn) {
			MEM_freeN(filter_dyn);
		}
		if (names) {
			MEM_freeN(names);
		}
	}
}

typedef struct {
	PointerRNA item;
	int org_idx;
	int flt_flag;
} _uilist_item;

typedef struct {
	int visual_items;  /* Visual number of items (i.e. number of items we have room to display). */
	int start_idx;     /* Index of first item to display. */
	int end_idx;       /* Index of last item to display + 1. */
} uiListLayoutdata;

static void uilist_prepare(
        uiList *ui_list, int len, int activei, int rows, int maxrows, int columns,
        uiListLayoutdata *layoutdata)
{
	uiListDyn *dyn_data = ui_list->dyn_data;
	int activei_row, max_scroll;
	const bool use_auto_size = (ui_list->list_grip < (rows - UI_LIST_AUTO_SIZE_THRESHOLD));

	/* default rows */
	if (rows <= 0)
		rows = 5;
	dyn_data->visual_height_min = rows;
	if (maxrows < rows)
		maxrows = max_ii(rows, 5);
	if (columns <= 0)
		columns = 9;

	if (columns > 1) {
		dyn_data->height = (int)ceil((double)len / (double)columns);
		activei_row = (int)floor((double)activei / (double)columns);
	}
	else {
		dyn_data->height = len;
		activei_row = activei;
	}

	if (!use_auto_size) {
		/* No auto-size, yet we clamp at min size! */
		maxrows = rows = max_ii(ui_list->list_grip, rows);
	}
	else if ((rows != maxrows) && (dyn_data->height > rows)) {
		/* Expand size if needed and possible. */
		rows = min_ii(dyn_data->height, maxrows);
	}

	/* If list length changes or list is tagged to check this, and active is out of view, scroll to it .*/
	if (ui_list->list_last_len != len || ui_list->flag & UILST_SCROLL_TO_ACTIVE_ITEM) {
		if (activei_row < ui_list->list_scroll) {
			ui_list->list_scroll = activei_row;
		}
		else if (activei_row >= ui_list->list_scroll + rows) {
			ui_list->list_scroll = activei_row - rows + 1;
		}
		ui_list->flag &= ~UILST_SCROLL_TO_ACTIVE_ITEM;
	}

	max_scroll = max_ii(0, dyn_data->height - rows);
	CLAMP(ui_list->list_scroll, 0, max_scroll);
	ui_list->list_last_len = len;
	dyn_data->visual_height = rows;
	layoutdata->visual_items = rows * columns;
	layoutdata->start_idx = ui_list->list_scroll * columns;
	layoutdata->end_idx = min_ii(layoutdata->start_idx + rows * columns, len);
}

static void uilist_resize_update_cb(bContext *C, void *arg1, void *UNUSED(arg2))
{
	uiList *ui_list = arg1;
	uiListDyn *dyn_data = ui_list->dyn_data;

	/* This way we get diff in number of additional items to show (positive) or hide (negative). */
	const int diff = round_fl_to_int((float)(dyn_data->resize - dyn_data->resize_prev) / (float)UI_UNIT_Y);

	if (diff != 0) {
		ui_list->list_grip += diff;
		dyn_data->resize_prev += diff * UI_UNIT_Y;
		ui_list->flag |= UILST_SCROLL_TO_ACTIVE_ITEM;
	}

	/* In case uilist is in popup, we need special refreshing */
	ED_region_tag_refresh_ui(CTX_wm_menu(C));
}

static void *uilist_item_use_dynamic_tooltip(PointerRNA *itemptr, const char *propname)
{
	if (propname && propname[0] && itemptr && itemptr->data) {
		PropertyRNA *prop = RNA_struct_find_property(itemptr, propname);

		if (prop && (RNA_property_type(prop) == PROP_STRING)) {
			return RNA_property_string_get_alloc(itemptr, prop, NULL, 0, NULL);
		}
	}
	return NULL;
}

static char *uilist_item_tooltip_func(bContext *UNUSED(C), void *argN, const char *tip)
{
	char *dyn_tooltip = argN;
	return BLI_sprintfN("%s - %s", tip, dyn_tooltip);
}

void uiTemplateList(
        uiLayout *layout, bContext *C, const char *listtype_name, const char *list_id,
        PointerRNA *dataptr, const char *propname, PointerRNA *active_dataptr, const char *active_propname,
        const char *item_dyntip_propname, int rows, int maxrows, int layout_type, int columns)
{
	uiListType *ui_list_type;
	uiList *ui_list = NULL;
	uiListDyn *dyn_data;
	ARegion *ar;
	uiListDrawItemFunc draw_item;
	uiListDrawFilterFunc draw_filter;
	uiListFilterItemsFunc filter_items;

	PropertyRNA *prop = NULL, *activeprop;
	PropertyType type, activetype;
	_uilist_item *items_ptr = NULL;
	StructRNA *ptype;
	uiLayout *glob = NULL, *box, *row, *col, *subrow, *sub, *overlap;
	uiBlock *block, *subblock;
	uiBut *but;

	uiListLayoutdata layoutdata;
	char ui_list_id[UI_MAX_NAME_STR];
	char numstr[32];
	int rnaicon = ICON_NONE, icon = ICON_NONE;
	int i = 0, activei = 0;
	int len = 0;

	/* validate arguments */
	/* Forbid default UI_UL_DEFAULT_CLASS_NAME list class without a custom list_id! */
	if (STREQ(UI_UL_DEFAULT_CLASS_NAME, listtype_name) && !(list_id && list_id[0])) {
		RNA_warning("template_list using default '%s' UIList class must provide a custom list_id",
		            UI_UL_DEFAULT_CLASS_NAME);
		return;
	}

	block = uiLayoutGetBlock(layout);

	if (!active_dataptr->data) {
		RNA_warning("No active data");
		return;
	}

	if (dataptr->data) {
		prop = RNA_struct_find_property(dataptr, propname);
		if (!prop) {
			RNA_warning("Property not found: %s.%s", RNA_struct_identifier(dataptr->type), propname);
			return;
		}
	}

	activeprop = RNA_struct_find_property(active_dataptr, active_propname);
	if (!activeprop) {
		RNA_warning("Property not found: %s.%s", RNA_struct_identifier(active_dataptr->type), active_propname);
		return;
	}

	if (prop) {
		type = RNA_property_type(prop);
		if (type != PROP_COLLECTION) {
			RNA_warning("Expected a collection data property");
			return;
		}
	}

	activetype = RNA_property_type(activeprop);
	if (activetype != PROP_INT) {
		RNA_warning("Expected an integer active data property");
		return;
	}

	/* get icon */
	if (dataptr->data && prop) {
		ptype = RNA_property_pointer_type(dataptr, prop);
		rnaicon = RNA_struct_ui_icon(ptype);
	}

	/* get active data */
	activei = RNA_property_int_get(active_dataptr, activeprop);

	/* Find the uiList type. */
	ui_list_type = WM_uilisttype_find(listtype_name, false);

	if (ui_list_type == NULL) {
		RNA_warning("List type %s not found", listtype_name);
		return;
	}

	draw_item = ui_list_type->draw_item ? ui_list_type->draw_item : uilist_draw_item_default;
	draw_filter = ui_list_type->draw_filter ? ui_list_type->draw_filter : uilist_draw_filter_default;
	filter_items = ui_list_type->filter_items ? ui_list_type->filter_items : uilist_filter_items_default;

	/* Find or add the uiList to the current Region. */
	/* We tag the list id with the list type... */
	BLI_snprintf(ui_list_id, sizeof(ui_list_id), "%s_%s", ui_list_type->idname, list_id ? list_id : "");

	/* Allows to work in popups. */
	ar = CTX_wm_menu(C);
	if (ar == NULL) {
		ar = CTX_wm_region(C);
	}
	ui_list = BLI_findstring(&ar->ui_lists, ui_list_id, offsetof(uiList, list_id));

	if (!ui_list) {
		ui_list = MEM_callocN(sizeof(uiList), "uiList");
		BLI_strncpy(ui_list->list_id, ui_list_id, sizeof(ui_list->list_id));
		BLI_addtail(&ar->ui_lists, ui_list);
		ui_list->list_grip = -UI_LIST_AUTO_SIZE_THRESHOLD;  /* Force auto size by default. */
	}

	if (!ui_list->dyn_data) {
		ui_list->dyn_data = MEM_callocN(sizeof(uiListDyn), "uiList.dyn_data");
	}
	dyn_data = ui_list->dyn_data;

	/* Because we can't actually pass type across save&load... */
	ui_list->type = ui_list_type;
	ui_list->layout_type = layout_type;

	/* Reset filtering data. */
	MEM_SAFE_FREE(dyn_data->items_filter_flags);
	MEM_SAFE_FREE(dyn_data->items_filter_neworder);
	dyn_data->items_len = dyn_data->items_shown = -1;

	/* When active item changed since last draw, scroll to it. */
	if (activei != ui_list->list_last_activei) {
		ui_list->flag |= UILST_SCROLL_TO_ACTIVE_ITEM;
		ui_list->list_last_activei = activei;
	}

	/* Filter list items! (not for compact layout, though) */
	if (dataptr->data && prop) {
		const int filter_exclude = ui_list->filter_flag & UILST_FLT_EXCLUDE;
		const bool order_reverse = (ui_list->filter_sort_flag & UILST_FLT_SORT_REVERSE) != 0;
		int items_shown, idx = 0;
#if 0
		int prev_ii = -1, prev_i;
#endif

		if (layout_type == UILST_LAYOUT_COMPACT) {
			dyn_data->items_len = dyn_data->items_shown = RNA_property_collection_length(dataptr, prop);
		}
		else {
			//printf("%s: filtering...\n", __func__);
			filter_items(ui_list, C, dataptr, propname);
			//printf("%s: filtering done.\n", __func__);
		}

		items_shown = dyn_data->items_shown;
		if (items_shown >= 0) {
			bool activei_mapping_pending = true;
			items_ptr = MEM_mallocN(sizeof(_uilist_item) * items_shown, __func__);
			//printf("%s: items shown: %d.\n", __func__, items_shown);
			RNA_PROP_BEGIN (dataptr, itemptr, prop)
			{
				if (!dyn_data->items_filter_flags ||
				    ((dyn_data->items_filter_flags[i] & UILST_FLT_ITEM) ^ filter_exclude))
				{
					int ii;
					if (dyn_data->items_filter_neworder) {
						ii = dyn_data->items_filter_neworder[idx++];
						ii = order_reverse ? items_shown - ii - 1 : ii;
					}
					else {
						ii = order_reverse ? items_shown - ++idx : idx++;
					}
					//printf("%s: ii: %d\n", __func__, ii);
					items_ptr[ii].item = itemptr;
					items_ptr[ii].org_idx = i;
					items_ptr[ii].flt_flag = dyn_data->items_filter_flags ? dyn_data->items_filter_flags[i] : 0;

					if (activei_mapping_pending && activei == i) {
						activei = ii;
						/* So that we do not map again activei! */
						activei_mapping_pending = false;
					}
#if 0 /* For now, do not alter active element, even if it will be hidden... */
					else if (activei < i) {
						/* We do not want an active but invisible item!
						 * Only exception is when all items are filtered out...
						 */
						if (prev_ii >= 0) {
							activei = prev_ii;
							RNA_property_int_set(active_dataptr, activeprop, prev_i);
						}
						else {
							activei = ii;
							RNA_property_int_set(active_dataptr, activeprop, i);
						}
					}
					prev_i = i;
					prev_ii = ii;
#endif
				}
				i++;
			}
			RNA_PROP_END;

			if (activei_mapping_pending) {
				/* No active item found, set to 'invalid' -1 value... */
				activei = -1;
			}
		}
		if (dyn_data->items_shown >= 0) {
			len = dyn_data->items_shown;
		}
		else {
			len = dyn_data->items_len;
		}
	}

	switch (layout_type) {
		case UILST_LAYOUT_DEFAULT:
			/* layout */
			box = uiLayoutListBox(layout, ui_list, dataptr, prop, active_dataptr, activeprop);
			glob = uiLayoutColumn(box, true);
			row = uiLayoutRow(glob, false);
			col = uiLayoutColumn(row, true);

			/* init numbers */
			uilist_prepare(ui_list, len, activei, rows, maxrows, 1, &layoutdata);

			if (dataptr->data && prop) {
				/* create list items */
				for (i = layoutdata.start_idx; i < layoutdata.end_idx; i++) {
					PointerRNA *itemptr = &items_ptr[i].item;
					void *dyntip_data;
					int org_i = items_ptr[i].org_idx;
					int flt_flag = items_ptr[i].flt_flag;
					subblock = uiLayoutGetBlock(col);

					overlap = uiLayoutOverlap(col);

					UI_block_flag_enable(subblock, UI_BLOCK_LIST_ITEM);

					/* list item behind label & other buttons */
					sub = uiLayoutRow(overlap, false);

					but = uiDefButR_prop(subblock, UI_BTYPE_LISTROW, 0, "", 0, 0, UI_UNIT_X * 10, UI_UNIT_Y,
					                     active_dataptr, activeprop, 0, 0, org_i, 0, 0,
					                     TIP_("Double click to rename"));
					if ((dyntip_data = uilist_item_use_dynamic_tooltip(itemptr, item_dyntip_propname))) {
						UI_but_func_tooltip_set(but, uilist_item_tooltip_func, dyntip_data);
					}

					sub = uiLayoutRow(overlap, false);

					icon = UI_rnaptr_icon_get(C, itemptr, rnaicon, false);
					if (icon == ICON_DOT)
						icon = ICON_NONE;
					draw_item(ui_list, C, sub, dataptr, itemptr, icon, active_dataptr, active_propname,
					          org_i, flt_flag);

					/* If we are "drawing" active item, set all labels as active. */
					if (i == activei) {
						ui_layout_list_set_labels_active(sub);
					}

					UI_block_flag_disable(subblock, UI_BLOCK_LIST_ITEM);
				}
			}

			/* add dummy buttons to fill space */
			for (; i < layoutdata.start_idx + layoutdata.visual_items; i++) {
				uiItemL(col, "", ICON_NONE);
			}

			/* add scrollbar */
			if (len > layoutdata.visual_items) {
				col = uiLayoutColumn(row, false);
				uiDefButI(block, UI_BTYPE_SCROLL, 0, "", 0, 0, UI_UNIT_X * 0.75, UI_UNIT_Y * dyn_data->visual_height,
				          &ui_list->list_scroll, 0, dyn_data->height - dyn_data->visual_height,
				          dyn_data->visual_height, 0, "");
			}
			break;
		case UILST_LAYOUT_COMPACT:
			row = uiLayoutRow(layout, true);

			if ((dataptr->data && prop) && (dyn_data->items_shown > 0) &&
			    (activei >= 0) && (activei < dyn_data->items_shown))
			{
				PointerRNA *itemptr = &items_ptr[activei].item;
				int org_i = items_ptr[activei].org_idx;

				icon = UI_rnaptr_icon_get(C, itemptr, rnaicon, false);
				if (icon == ICON_DOT)
					icon = ICON_NONE;
				draw_item(ui_list, C, row, dataptr, itemptr, icon, active_dataptr, active_propname, org_i, 0);
			}
			/* if list is empty, add in dummy button */
			else {
				uiItemL(row, "", ICON_NONE);
			}

			/* next/prev button */
			BLI_snprintf(numstr, sizeof(numstr), "%d :", dyn_data->items_shown);
			but = uiDefIconTextButR_prop(block, UI_BTYPE_NUM, 0, 0, numstr, 0, 0, UI_UNIT_X * 5, UI_UNIT_Y,
			                             active_dataptr, activeprop, 0, 0, 0, 0, 0, "");
			if (dyn_data->items_shown == 0)
				UI_but_flag_enable(but, UI_BUT_DISABLED);
			break;
		case UILST_LAYOUT_GRID:
			box = uiLayoutListBox(layout, ui_list, dataptr, prop, active_dataptr, activeprop);
			glob = uiLayoutColumn(box, true);
			row = uiLayoutRow(glob, false);
			col = uiLayoutColumn(row, true);
			subrow = NULL;  /* Quite gcc warning! */

			uilist_prepare(ui_list, len, activei, rows, maxrows, columns, &layoutdata);

			if (dataptr->data && prop) {
				/* create list items */
				for (i = layoutdata.start_idx; i < layoutdata.end_idx; i++) {
					PointerRNA *itemptr = &items_ptr[i].item;
					int org_i = items_ptr[i].org_idx;
					int flt_flag = items_ptr[i].flt_flag;

					/* create button */
					if (!(i % columns))
						subrow = uiLayoutRow(col, false);

					subblock = uiLayoutGetBlock(subrow);
					overlap = uiLayoutOverlap(subrow);

					UI_block_flag_enable(subblock, UI_BLOCK_LIST_ITEM);

					/* list item behind label & other buttons */
					sub = uiLayoutRow(overlap, false);

					but = uiDefButR_prop(subblock, UI_BTYPE_LISTROW, 0, "", 0, 0, UI_UNIT_X * 10, UI_UNIT_Y,
					                     active_dataptr, activeprop, 0, 0, org_i, 0, 0, NULL);
					UI_but_drawflag_enable(but, UI_BUT_NO_TOOLTIP);

					sub = uiLayoutRow(overlap, false);

					icon = UI_rnaptr_icon_get(C, itemptr, rnaicon, false);
					draw_item(ui_list, C, sub, dataptr, itemptr, icon, active_dataptr, active_propname,
					          org_i, flt_flag);

					/* If we are "drawing" active item, set all labels as active. */
					if (i == activei) {
						ui_layout_list_set_labels_active(sub);
					}

					UI_block_flag_disable(subblock, UI_BLOCK_LIST_ITEM);
				}
			}

			/* add dummy buttons to fill space */
			for (; i < layoutdata.start_idx + layoutdata.visual_items; i++) {
				if (!(i % columns)) {
					subrow = uiLayoutRow(col, false);
				}
				uiItemL(subrow, "", ICON_NONE);
			}

			/* add scrollbar */
			if (len > layoutdata.visual_items) {
				/* col = */ uiLayoutColumn(row, false);
				uiDefButI(block, UI_BTYPE_SCROLL, 0, "", 0, 0, UI_UNIT_X * 0.75, UI_UNIT_Y * dyn_data->visual_height,
				          &ui_list->list_scroll, 0, dyn_data->height - dyn_data->visual_height,
				          dyn_data->visual_height, 0, "");
			}
			break;
	}

	if (glob) {
		/* About UI_BTYPE_GRIP drag-resize:
		 * We can't directly use results from a grip button, since we have a rather complex behavior here
		 * (sizing by discrete steps and, overall, autosize feature).
		 * Since we *never* know whether we are grip-resizing or not (because there is no callback for when a
		 * button enters/leaves its "edit mode"), we use the fact that grip-controlled value (dyn_data->resize)
		 * is completely handled by the grip during the grab resize, so settings its value here has no effect
		 * at all.
		 * It is only meaningful when we are not resizing, in which case this gives us the correct "init drag" value.
		 * Note we cannot affect dyn_data->resize_prev here, since this value is not controlled by the grip!
		 */
		dyn_data->resize = dyn_data->resize_prev + (dyn_data->visual_height - ui_list->list_grip) * UI_UNIT_Y;

		row = uiLayoutRow(glob, true);
		subblock = uiLayoutGetBlock(row);
		UI_block_emboss_set(subblock, UI_EMBOSS_NONE);

		if (ui_list->filter_flag & UILST_FLT_SHOW) {
			but = uiDefIconButBitI(subblock, UI_BTYPE_TOGGLE, UILST_FLT_SHOW, 0, ICON_DISCLOSURE_TRI_DOWN, 0, 0,
			                       UI_UNIT_X, UI_UNIT_Y * 0.5f, &(ui_list->filter_flag), 0, 0, 0, 0,
			                       TIP_("Hide filtering options"));
			UI_but_flag_disable(but, UI_BUT_UNDO); /* skip undo on screen buttons */

			but = uiDefIconButI(subblock, UI_BTYPE_GRIP, 0, ICON_GRIP, 0, 0, UI_UNIT_X * 10.0f, UI_UNIT_Y * 0.5f,
			                    &dyn_data->resize, 0.0, 0.0, 0, 0, "");
			UI_but_func_set(but, uilist_resize_update_cb, ui_list, NULL);

			UI_block_emboss_set(subblock, UI_EMBOSS);

			col = uiLayoutColumn(glob, false);
			subblock = uiLayoutGetBlock(col);
			uiDefBut(subblock, UI_BTYPE_SEPR, 0, "", 0, 0, UI_UNIT_X, UI_UNIT_Y * 0.05f, NULL, 0.0, 0.0, 0, 0, "");

			draw_filter(ui_list, C, col);
		}
		else {
			but = uiDefIconButBitI(subblock, UI_BTYPE_TOGGLE, UILST_FLT_SHOW, 0, ICON_DISCLOSURE_TRI_RIGHT, 0, 0,
			                       UI_UNIT_X, UI_UNIT_Y * 0.5f, &(ui_list->filter_flag), 0, 0, 0, 0,
			                       TIP_("Show filtering options"));
			UI_but_flag_disable(but, UI_BUT_UNDO); /* skip undo on screen buttons */

			but = uiDefIconButI(subblock, UI_BTYPE_GRIP, 0, ICON_GRIP, 0, 0, UI_UNIT_X * 10.0f, UI_UNIT_Y * 0.5f,
			                    &dyn_data->resize, 0.0, 0.0, 0, 0, "");
			UI_but_func_set(but, uilist_resize_update_cb, ui_list, NULL);

			UI_block_emboss_set(subblock, UI_EMBOSS);
		}
	}

	if (items_ptr) {
		MEM_freeN(items_ptr);
	}
}

/************************* Operator Search Template **************************/

static void operator_call_cb(bContext *C, void *UNUSED(arg1), void *arg2)
{
	wmOperatorType *ot = arg2;

	if (ot)
		WM_operator_name_call_ptr(C, ot, WM_OP_INVOKE_DEFAULT, NULL);
}

static bool has_word_prefix(const char *haystack, const char *needle, size_t needle_len)
{
	const char *match = BLI_strncasestr(haystack, needle, needle_len);
	if (match) {
		if ((match == haystack) || (*(match - 1) == ' ') || ispunct(*(match - 1))) {
			return true;
		}
		else {
			return has_word_prefix(match + 1, needle, needle_len);
		}
	}
	else {
		return false;
	}
}

static void operator_search_cb(const bContext *C, void *UNUSED(arg), const char *str, uiSearchItems *items)
{
	GHashIterator iter;
	const size_t str_len = strlen(str);
	const int words_max = (str_len / 2) + 1;
	int (*words)[2] = BLI_array_alloca(words, words_max);

	const int words_len = BLI_string_find_split_words(str, str_len, ' ', words, words_max);

	for (WM_operatortype_iter(&iter); !BLI_ghashIterator_done(&iter); BLI_ghashIterator_step(&iter)) {
		wmOperatorType *ot = BLI_ghashIterator_getValue(&iter);
		const char *ot_ui_name = CTX_IFACE_(ot->translation_context, ot->name);
		int index;

		if ((ot->flag & OPTYPE_INTERNAL) && (G.debug & G_DEBUG_WM) == 0)
			continue;

		/* match name against all search words */
		for (index = 0; index < words_len; index++) {
			if (!has_word_prefix(ot_ui_name, str + words[index][0], words[index][1])) {
				break;
			}
		}

		if (index == words_len) {
			if (WM_operator_poll((bContext *)C, ot)) {
				char name[256];
				int len = strlen(ot_ui_name);

				/* display name for menu, can hold hotkey */
				BLI_strncpy(name, ot_ui_name, sizeof(name));

				/* check for hotkey */
				if (len < sizeof(name) - 6) {
					if (WM_key_event_operator_string(
					        C, ot->idname, WM_OP_EXEC_DEFAULT, NULL, true,
					        &name[len + 1], sizeof(name) - len - 1))
					{
						name[len] = UI_SEP_CHAR;
					}
				}

				if (false == UI_search_item_add(items, name, ot, 0))
					break;
			}
		}
	}
}

void UI_but_func_operator_search(uiBut *but)
{
	UI_but_func_search_set(
	        but, ui_searchbox_create_operator, operator_search_cb,
	        NULL, operator_call_cb, NULL);
}

void uiTemplateOperatorSearch(uiLayout *layout)
{
	uiBlock *block;
	uiBut *but;
	static char search[256] = "";

	block = uiLayoutGetBlock(layout);
	UI_block_layout_set_current(block, layout);

	but = uiDefSearchBut(block, search, 0, ICON_VIEWZOOM, sizeof(search), 0, 0, UI_UNIT_X * 6, UI_UNIT_Y, 0, 0, "");
	UI_but_func_operator_search(but);
}

/************************* Operator Redo Properties Template **************************/

#ifdef USE_OP_RESET_BUT
static void ui_layout_operator_buts__reset_cb(bContext *UNUSED(C), void *op_pt, void *UNUSED(arg_dummy2))
{
	WM_operator_properties_reset((wmOperator *)op_pt);
}
#endif

/**
 * Draw Operator property buttons for redoing execution with different settings.
 * This function does not initialize the layout, functions can be called on the layout before and after.
 */
eAutoPropButsReturn uiTemplateOperatorPropertyButs(
        const bContext *C, uiLayout *layout, wmOperator *op,
        bool (*check_prop)(struct PointerRNA *, struct PropertyRNA *),
        const eButLabelAlign label_align, const short flag)
{
	uiBlock *block = uiLayoutGetBlock(layout);
	eAutoPropButsReturn return_info = 0;

	if (!op->properties) {
		IDPropertyTemplate val = {0};
		op->properties = IDP_New(IDP_GROUP, &val, "wmOperatorProperties");
	}

	if (flag & UI_TEMPLATE_OP_PROPS_SHOW_TITLE) {
		uiItemL(layout, RNA_struct_ui_name(op->type->srna), ICON_NONE);
	}

	/* poll() on this operator may still fail, at the moment there is no nice feedback when this happens
	 * just fails silently */
	if (!WM_operator_repeat_check(C, op)) {
		UI_block_lock_set(block, true, "Operator can't' redo");

		/* XXX, could give some nicer feedback or not show redo panel at all? */
		uiItemL(layout, IFACE_("* Redo Unsupported *"), ICON_NONE);
	}
	else {
		/* useful for macros where only one of the steps can't be re-done */
		UI_block_lock_clear(block);
	}

	/* menu */
	if (op->type->flag & OPTYPE_PRESET) {
		/* XXX, no simple way to get WM_MT_operator_presets.bl_label from python! Label remains the same always! */
		PointerRNA op_ptr;
		uiLayout *row;

		block->ui_operator = op;

		row = uiLayoutRow(layout, true);
		uiItemM(row, (bContext *)C, "WM_MT_operator_presets", NULL, ICON_NONE);

		wmOperatorType *ot = WM_operatortype_find("WM_OT_operator_preset_add", false);
		uiItemFullO_ptr(row, ot, "", ICON_ZOOMIN, NULL, WM_OP_INVOKE_DEFAULT, 0, &op_ptr);
		RNA_string_set(&op_ptr, "operator", op->type->idname);

		uiItemFullO_ptr(row, ot, "", ICON_ZOOMOUT, NULL, WM_OP_INVOKE_DEFAULT, 0, &op_ptr);
		RNA_string_set(&op_ptr, "operator", op->type->idname);
		RNA_boolean_set(&op_ptr, "remove_active", true);
	}

	if (op->type->ui) {
		op->layout = layout;
		op->type->ui((bContext *)C, op);
		op->layout = NULL;

		/* UI_LAYOUT_OP_SHOW_EMPTY ignored. return_info is ignored too. We could
		 * allow ot.ui callback to return this, but not needed right now. */
	}
	else {
		wmWindowManager *wm = CTX_wm_manager(C);
		PointerRNA ptr;

		RNA_pointer_create(&wm->id, op->type->srna, op->properties, &ptr);

		/* main draw call */
		return_info = uiDefAutoButsRNA(layout, &ptr, check_prop, label_align, (flag & UI_TEMPLATE_OP_PROPS_COMPACT));

		if ((return_info & UI_PROP_BUTS_NONE_ADDED) && (flag & UI_TEMPLATE_OP_PROPS_SHOW_EMPTY)) {
			uiItemL(layout, IFACE_("No Properties"), ICON_NONE);
		}
	}

#ifdef USE_OP_RESET_BUT
	/* its possible that reset can do nothing if all have PROP_SKIP_SAVE enabled
	 * but this is not so important if this button is drawn in those cases
	 * (which isn't all that likely anyway) - campbell */
	if (op->properties->len) {
		uiBut *but;
		uiLayout *col; /* needed to avoid alignment errors with previous buttons */

		col = uiLayoutColumn(layout, false);
		block = uiLayoutGetBlock(col);
		but = uiDefIconTextBut(block, UI_BTYPE_BUT, 0, ICON_FILE_REFRESH, IFACE_("Reset"), 0, 0, UI_UNIT_X, UI_UNIT_Y,
		                       NULL, 0.0, 0.0, 0.0, 0.0, TIP_("Reset operator defaults"));
		UI_but_func_set(but, ui_layout_operator_buts__reset_cb, op, NULL);
	}
#endif

	/* set various special settings for buttons */
	{
		const bool is_popup = (block->flag & UI_BLOCK_KEEP_OPEN) != 0;
		uiBut *but;

		for (but = block->buttons.first; but; but = but->next) {
			/* no undo for buttons for operator redo panels */
			UI_but_flag_disable(but, UI_BUT_UNDO);

			/* only for popups, see [#36109] */

			/* if button is operator's default property, and a text-field, enable focus for it
			 *	- this is used for allowing operators with popups to rename stuff with fewer clicks
			 */
			if (is_popup) {
				if ((but->rnaprop == op->type->prop) && (but->type == UI_BTYPE_TEXT)) {
					UI_but_focus_on_enter_event(CTX_wm_window(C), but);
				}
			}
		}
	}

	return return_info;
}

/************************* Running Jobs Template **************************/

#define B_STOPRENDER    1
#define B_STOPCAST      2
#define B_STOPANIM      3
#define B_STOPCOMPO     4
#define B_STOPSEQ       5
#define B_STOPCLIP      6
#define B_STOPFILE      7
#define B_STOPOTHER     8

static void do_running_jobs(bContext *C, void *UNUSED(arg), int event)
{
	switch (event) {
		case B_STOPRENDER:
			G.is_break = true;
			break;
		case B_STOPCAST:
			WM_jobs_stop(CTX_wm_manager(C), CTX_wm_screen(C), NULL);
			break;
		case B_STOPANIM:
			WM_operator_name_call(C, "SCREEN_OT_animation_play", WM_OP_INVOKE_SCREEN, NULL);
			break;
		case B_STOPCOMPO:
			WM_jobs_stop(CTX_wm_manager(C), CTX_data_scene(C), NULL);
			break;
		case B_STOPSEQ:
			WM_jobs_stop(CTX_wm_manager(C), CTX_wm_area(C), NULL);
			break;
		case B_STOPCLIP:
			WM_jobs_stop(CTX_wm_manager(C), CTX_wm_area(C), NULL);
			break;
		case B_STOPFILE:
			WM_jobs_stop(CTX_wm_manager(C), CTX_wm_area(C), NULL);
			break;
		case B_STOPOTHER:
			G.is_break = true;
			break;
	}
}

struct ProgressTooltip_Store {
	wmWindowManager *wm;
	void *owner;
};

static char *progress_tooltip_func(bContext *UNUSED(C), void *argN, const char *UNUSED(tip))
{
	struct ProgressTooltip_Store *arg = argN;
	wmWindowManager *wm = arg->wm;
	void *owner = arg->owner;

	const float progress = WM_jobs_progress(wm, owner);

	/* create tooltip text and associate it with the job */
	char elapsed_str[32];
	char remaining_str[32] = "Unknown";
	const double elapsed = PIL_check_seconds_timer() - WM_jobs_starttime(wm, owner);
	BLI_timecode_string_from_time_simple(elapsed_str, sizeof(elapsed_str), elapsed);

	if (progress) {
		const double remaining = (elapsed / (double)progress) - elapsed;
		BLI_timecode_string_from_time_simple(remaining_str, sizeof(remaining_str), remaining);
	}

	return BLI_sprintfN(
	        "Time Remaining: %s\n"
	        "Time Elapsed: %s",
	        remaining_str, elapsed_str);
}

void uiTemplateRunningJobs(uiLayout *layout, bContext *C)
{
	bScreen *screen = CTX_wm_screen(C);
	wmWindowManager *wm = CTX_wm_manager(C);
	ScrArea *sa = CTX_wm_area(C);
	uiBlock *block;
	void *owner = NULL;
	int handle_event, icon = 0;

	block = uiLayoutGetBlock(layout);
	UI_block_layout_set_current(block, layout);

	UI_block_func_handle_set(block, do_running_jobs, NULL);

	if (sa->spacetype == SPACE_SEQ) {
		if (WM_jobs_test(wm, sa, WM_JOB_TYPE_ANY))
			owner = sa;
		handle_event = B_STOPSEQ;
		icon = ICON_SEQUENCE;
	}
	else if (sa->spacetype == SPACE_CLIP) {
		if (WM_jobs_test(wm, sa, WM_JOB_TYPE_ANY))
			owner = sa;
		handle_event = B_STOPCLIP;
		icon = ICON_CLIP;
	}
	else if (sa->spacetype == SPACE_FILE) {
		if (WM_jobs_test(wm, sa, WM_JOB_TYPE_FILESEL_READDIR)) {
			owner = sa;
		}
		handle_event = B_STOPFILE;
		icon = ICON_FILESEL;
	}
	else {
		Scene *scene;
		/* another scene can be rendering too, for example via compositor */
		for (scene = CTX_data_main(C)->scene.first; scene; scene = scene->id.next) {
			if (WM_jobs_test(wm, scene, WM_JOB_TYPE_RENDER)) {
				handle_event = B_STOPRENDER;
				icon = ICON_SCENE;
				break;
			}
			else if (WM_jobs_test(wm, scene, WM_JOB_TYPE_COMPOSITE)) {
				handle_event = B_STOPCOMPO;
				icon = ICON_RENDERLAYERS;
				break;
			}
			else if (WM_jobs_test(wm, scene, WM_JOB_TYPE_OBJECT_BAKE_TEXTURE) ||
			         WM_jobs_test(wm, scene, WM_JOB_TYPE_OBJECT_BAKE))
			{
				/* Skip bake jobs in compositor to avoid compo header displaying
				 * progress bar which is not being updated (bake jobs only need
				 * to update NC_IMAGE context.
				 */
				if (sa->spacetype != SPACE_NODE) {
					handle_event = B_STOPOTHER;
					icon = ICON_IMAGE_COL;
					break;
				}
			}
			else if (WM_jobs_test(wm, scene, WM_JOB_TYPE_DPAINT_BAKE)) {
				handle_event = B_STOPOTHER;
				icon = ICON_MOD_DYNAMICPAINT;
				break;
			}
			else if (WM_jobs_test(wm, scene, WM_JOB_TYPE_POINTCACHE)) {
				handle_event = B_STOPOTHER;
				icon = ICON_PHYSICS;
				break;
			}
			else if (WM_jobs_test(wm, scene, WM_JOB_TYPE_OBJECT_SIM_FLUID)) {
				handle_event = B_STOPOTHER;
				icon = ICON_MOD_FLUIDSIM;
				break;
			}
			else if (WM_jobs_test(wm, scene, WM_JOB_TYPE_OBJECT_SIM_OCEAN)) {
				handle_event = B_STOPOTHER;
				icon = ICON_MOD_OCEAN;
				break;
			}
			else if (WM_jobs_test(wm, scene, WM_JOB_TYPE_ANY)) {
				handle_event = B_STOPOTHER;
				icon = ICON_NONE;
				break;
			}
		}
		owner = scene;
	}

	if (owner) {
		const uiFontStyle *fstyle = UI_FSTYLE_WIDGET;
		bool active = !(G.is_break || WM_jobs_is_stopped(wm, owner));

		uiLayout *row = uiLayoutRow(layout, false);
		block = uiLayoutGetBlock(row);

		/* get percentage done and set it as the UI text */
		const float progress = WM_jobs_progress(wm, owner);
		char text[8];
		BLI_snprintf(text, 8, "%d%%", (int)(progress * 100));

		const char *name = active ? WM_jobs_name(wm, owner) : "Canceling...";

		/* job name and icon */
		const int textwidth = UI_fontstyle_string_width(fstyle, name);
		uiDefIconTextBut(block, UI_BTYPE_LABEL, 0, icon, name, 0, 0,
		                 textwidth + UI_UNIT_X * 1.5f, UI_UNIT_Y, NULL, 0.0f, 0.0f, 0.0f, 0.0f, "");

		/* stick progress bar and cancel button together */
		row = uiLayoutRow(layout, true);
		uiLayoutSetActive(row, active);
		block = uiLayoutGetBlock(row);

		{
			struct ProgressTooltip_Store *tip_arg = MEM_mallocN(sizeof(*tip_arg), __func__);
			tip_arg->wm = wm;
			tip_arg->owner = owner;
			uiBut *but_progress = uiDefIconTextBut(
			        block, UI_BTYPE_PROGRESS_BAR, 0, 0, text,
			        UI_UNIT_X, 0, UI_UNIT_X * 6.0f, UI_UNIT_Y, NULL, 0.0f, 0.0f,
			        progress, 0, NULL);
			UI_but_func_tooltip_set(but_progress, progress_tooltip_func, tip_arg);
		}

		uiDefIconTextBut(block, UI_BTYPE_BUT, handle_event, ICON_PANEL_CLOSE,
		                 "", 0, 0, UI_UNIT_X, UI_UNIT_Y,
		                 NULL, 0.0f, 0.0f, 0, 0, TIP_("Stop this job"));
	}

	if (WM_jobs_test(wm, screen, WM_JOB_TYPE_SCREENCAST))
		uiDefIconTextBut(block, UI_BTYPE_BUT, B_STOPCAST, ICON_CANCEL, IFACE_("Capture"), 0, 0, UI_UNIT_X * 4.25f, UI_UNIT_Y,
		                 NULL, 0.0f, 0.0f, 0, 0, TIP_("Stop screencast"));
	if (screen->animtimer)
		uiDefIconTextBut(block, UI_BTYPE_BUT, B_STOPANIM, ICON_CANCEL, IFACE_("Anim Player"), 0, 0, UI_UNIT_X * 5.0f, UI_UNIT_Y,
		                 NULL, 0.0f, 0.0f, 0, 0, TIP_("Stop animation playback"));
}

/************************* Reports for Last Operator Template **************************/

void uiTemplateReportsBanner(uiLayout *layout, bContext *C)
{
	ReportList *reports = CTX_wm_reports(C);
	Report *report = BKE_reports_last_displayable(reports);
	ReportTimerInfo *rti;

	uiLayout *ui_abs;
	uiBlock *block;
	uiBut *but;
	uiStyle *style = UI_style_get();
	int width;
	int icon;

	/* if the report display has timed out, don't show */
	if (!reports->reporttimer) return;

	rti = (ReportTimerInfo *)reports->reporttimer->customdata;

	if (!rti || rti->widthfac == 0.0f || !report) return;

	ui_abs = uiLayoutAbsolute(layout, false);
	block = uiLayoutGetBlock(ui_abs);

	UI_fontstyle_set(&style->widgetlabel);
	width = BLF_width(style->widgetlabel.uifont_id, report->message, report->len);
	width = min_ii((int)(rti->widthfac * width), width);
	width = max_ii(width, 10);

	/* make a box around the report to make it stand out */
	UI_block_align_begin(block);
	but = uiDefBut(block, UI_BTYPE_ROUNDBOX, 0, "", 0, 0, UI_UNIT_X + 10, UI_UNIT_Y, NULL, 0.0f, 0.0f, 0, 0, "");
	/* set the report's bg color in but->col - UI_BTYPE_ROUNDBOX feature */
	rgb_float_to_uchar(but->col, rti->col);
	but->col[3] = 255;

	but = uiDefBut(block, UI_BTYPE_ROUNDBOX, 0, "", UI_UNIT_X + 10, 0, UI_UNIT_X + width, UI_UNIT_Y,
	               NULL, 0.0f, 0.0f, 0, 0, "");
	but->col[0] = but->col[1] = but->col[2] = unit_float_to_uchar_clamp(rti->grayscale);
	but->col[3] = 255;

	UI_block_align_end(block);


	/* icon and report message on top */
	icon = UI_icon_from_report_type(report->type);

	/* XXX: temporary operator to dump all reports to a text block, but only if more than 1 report
	 * to be shown instead of icon when appropriate...
	 */
	UI_block_emboss_set(block, UI_EMBOSS_NONE);

	if (reports->list.first != reports->list.last)
		uiDefIconButO(block, UI_BTYPE_BUT, "UI_OT_reports_to_textblock", WM_OP_INVOKE_REGION_WIN, icon, 2, 0, UI_UNIT_X,
		              UI_UNIT_Y, TIP_("Click to see the remaining reports in text block: 'Recent Reports'"));
	else
		uiDefIconBut(block, UI_BTYPE_LABEL, 0, icon, 2, 0, UI_UNIT_X, UI_UNIT_Y, NULL, 0.0f, 0.0f, 0, 0, "");

	UI_block_emboss_set(block, UI_EMBOSS);

	uiDefBut(block, UI_BTYPE_LABEL, 0, report->message, UI_UNIT_X + 10, 0, UI_UNIT_X + width, UI_UNIT_Y,
	         NULL, 0.0f, 0.0f, 0, 0, "");
}

/********************************* Keymap *************************************/

static void keymap_item_modified(bContext *UNUSED(C), void *kmi_p, void *UNUSED(unused))
{
	wmKeyMapItem *kmi = (wmKeyMapItem *)kmi_p;
	WM_keyconfig_update_tag(NULL, kmi);
}

static void template_keymap_item_properties(uiLayout *layout, const char *title, PointerRNA *ptr)
{
	uiLayout *flow, *box, *row;

	uiItemS(layout);

	if (title)
		uiItemL(layout, title, ICON_NONE);

	flow = uiLayoutColumnFlow(layout, 2, false);

	RNA_STRUCT_BEGIN (ptr, prop)
	{
		const bool is_set = RNA_property_is_set(ptr, prop);
		uiBut *but;

		/* recurse for nested properties */
		if (RNA_property_type(prop) == PROP_POINTER) {
			PointerRNA propptr = RNA_property_pointer_get(ptr, prop);

			if (propptr.data && RNA_struct_is_a(propptr.type, &RNA_OperatorProperties)) {
				const char *name = RNA_property_ui_name(prop);
				template_keymap_item_properties(layout, name, &propptr);
				continue;
			}
		}

		box = uiLayoutBox(flow);
		uiLayoutSetActive(box, is_set);
		row = uiLayoutRow(box, false);

		/* property value */
		uiItemFullR(row, ptr, prop, -1, 0, 0, NULL, ICON_NONE);

		if (is_set) {
			/* unset operator */
			uiBlock *block = uiLayoutGetBlock(row);
			UI_block_emboss_set(block, UI_EMBOSS_NONE);
			but = uiDefIconButO(block, UI_BTYPE_BUT, "UI_OT_unset_property_button", WM_OP_EXEC_DEFAULT, ICON_X, 0, 0, UI_UNIT_X, UI_UNIT_Y, NULL);
			but->rnapoin = *ptr;
			but->rnaprop = prop;
			UI_block_emboss_set(block, UI_EMBOSS);
		}
	}
	RNA_STRUCT_END;
}

void uiTemplateKeymapItemProperties(uiLayout *layout, PointerRNA *ptr)
{
	PointerRNA propptr = RNA_pointer_get(ptr, "properties");

	if (propptr.data) {
		uiBut *but = uiLayoutGetBlock(layout)->buttons.last;

		WM_operator_properties_sanitize(&propptr, false);
		template_keymap_item_properties(layout, NULL, &propptr);

		/* attach callbacks to compensate for missing properties update,
		 * we don't know which keymap (item) is being modified there */
		for (; but; but = but->next) {
			/* operator buttons may store props for use (file selector, [#36492]) */
			if (but->rnaprop) {
				UI_but_func_set(but, keymap_item_modified, ptr->data, NULL);

				/* Otherwise the keymap will be re-generated which we're trying to edit, see: T47685 */
				UI_but_flag_enable(but, UI_BUT_UPDATE_DELAY);
			}
		}
	}
}

/********************************* Color management *************************************/

void uiTemplateColorspaceSettings(uiLayout *layout, PointerRNA *ptr, const char *propname)
{
	PropertyRNA *prop;
	PointerRNA colorspace_settings_ptr;

	prop = RNA_struct_find_property(ptr, propname);

	if (!prop) {
		printf("%s: property not found: %s.%s\n",
		       __func__, RNA_struct_identifier(ptr->type), propname);
		return;
	}

	colorspace_settings_ptr = RNA_property_pointer_get(ptr, prop);

	uiItemR(layout, &colorspace_settings_ptr, "name", 0, IFACE_("Color Space"), ICON_NONE);
}

void uiTemplateColormanagedViewSettings(uiLayout *layout, bContext *UNUSED(C), PointerRNA *ptr, const char *propname)
{
	PropertyRNA *prop;
	PointerRNA view_transform_ptr;
	uiLayout *col, *row;
	ColorManagedViewSettings *view_settings;

	prop = RNA_struct_find_property(ptr, propname);

	if (!prop) {
		printf("%s: property not found: %s.%s\n",
		       __func__, RNA_struct_identifier(ptr->type), propname);
		return;
	}

	view_transform_ptr = RNA_property_pointer_get(ptr, prop);
	view_settings = view_transform_ptr.data;

	col = uiLayoutColumn(layout, false);

	row = uiLayoutRow(col, false);
	uiItemR(row, &view_transform_ptr, "view_transform", 0, IFACE_("View"), ICON_NONE);

	col = uiLayoutColumn(layout, false);
	uiItemR(col, &view_transform_ptr, "exposure", 0, NULL, ICON_NONE);
	uiItemR(col, &view_transform_ptr, "gamma", 0, NULL, ICON_NONE);

	uiItemR(col, &view_transform_ptr, "look", 0, IFACE_("Look"), ICON_NONE);

	col = uiLayoutColumn(layout, false);
	uiItemR(col, &view_transform_ptr, "use_curve_mapping", 0, NULL, ICON_NONE);
	if (view_settings->flag & COLORMANAGE_VIEW_USE_CURVES)
		uiTemplateCurveMapping(col, &view_transform_ptr, "curve_mapping", 'c', true, false, false);
}

/********************************* Component Menu *************************************/

typedef struct ComponentMenuArgs {
	PointerRNA ptr;
	char propname[64];	/* XXX arbitrary */
} ComponentMenuArgs;
/* NOTE: this is a block-menu, needs 0 events, otherwise the menu closes */
static uiBlock *component_menu(bContext *C, ARegion *ar, void *args_v)
{
	ComponentMenuArgs *args = (ComponentMenuArgs *)args_v;
	uiBlock *block;
	uiLayout *layout;

	block = UI_block_begin(C, ar, __func__, UI_EMBOSS);
	UI_block_flag_enable(block, UI_BLOCK_KEEP_OPEN);

	layout = uiLayoutColumn(UI_block_layout(block, UI_LAYOUT_VERTICAL, UI_LAYOUT_PANEL, 0, 0, UI_UNIT_X * 6, UI_UNIT_Y, 0, UI_style_get()), 0);

	uiItemR(layout, &args->ptr, args->propname, UI_ITEM_R_EXPAND, "", ICON_NONE);

	UI_block_bounds_set_normal(block, 6);
	UI_block_direction_set(block, UI_DIR_DOWN);

	return block;
}
void uiTemplateComponentMenu(uiLayout *layout, PointerRNA *ptr, const char *propname, const char *name)
{
	ComponentMenuArgs *args = MEM_callocN(sizeof(ComponentMenuArgs), "component menu template args");
	uiBlock *block;
	uiBut *but;

	args->ptr = *ptr;
	BLI_strncpy(args->propname, propname, sizeof(args->propname));

	block = uiLayoutGetBlock(layout);
	UI_block_align_begin(block);

	but = uiDefBlockButN(block, component_menu, args, name, 0, 0, UI_UNIT_X * 6, UI_UNIT_Y, "");
	/* set rna directly, uiDefBlockButN doesn't do this */
	but->rnapoin = *ptr;
	but->rnaprop = RNA_struct_find_property(ptr, propname);
	but->rnaindex = 0;

	UI_block_align_end(block);
}

/************************* Node Socket Icon **************************/

void uiTemplateNodeSocket(uiLayout *layout, bContext *UNUSED(C), float *color)
{
	uiBlock *block;
	uiBut *but;

	block = uiLayoutGetBlock(layout);
	UI_block_align_begin(block);

	/* XXX using explicit socket colors is not quite ideal.
	 * Eventually it should be possible to use theme colors for this purpose,
	 * but this requires a better design for extendable color palettes in user prefs.
	 */
	but = uiDefBut(block, UI_BTYPE_NODE_SOCKET, 0, "", 0, 0, UI_UNIT_X, UI_UNIT_Y, NULL, 0, 0, 0, 0, "");
	rgba_float_to_uchar(but->col, color);

	UI_block_align_end(block);
}

/********************************* Cache File *********************************/

void uiTemplateCacheFile(uiLayout *layout, bContext *C, PointerRNA *ptr, const char *propname)
{
	if (!ptr->data) {
		return;
	}

	PropertyRNA *prop = RNA_struct_find_property(ptr, propname);

	if (!prop) {
		printf("%s: property not found: %s.%s\n",
		       __func__, RNA_struct_identifier(ptr->type), propname);
		return;
	}

	if (RNA_property_type(prop) != PROP_POINTER) {
		printf("%s: expected pointer property for %s.%s\n",
		       __func__, RNA_struct_identifier(ptr->type), propname);
		return;
	}

	PointerRNA fileptr = RNA_property_pointer_get(ptr, prop);
	CacheFile *file = fileptr.data;

	uiLayoutSetContextPointer(layout, "edit_cachefile", &fileptr);

	uiTemplateID(layout, C, ptr, propname, NULL, "CACHEFILE_OT_open", NULL, UI_TEMPLATE_ID_FILTER_ALL);

	if (!file) {
		return;
	}

	SpaceButs *sbuts = CTX_wm_space_buts(C);

	uiLayout *row = uiLayoutRow(layout, false);
	uiBlock *block = uiLayoutGetBlock(row);
	uiDefBut(block, UI_BTYPE_LABEL, 0, IFACE_("File Path:"), 0, 19, 145, 19, NULL, 0, 0, 0, 0, "");

	row = uiLayoutRow(layout, false);
	uiLayout *split = uiLayoutSplit(row, 0.0f, false);
	row = uiLayoutRow(split, true);

	uiItemR(row, &fileptr, "filepath", 0, "", ICON_NONE);
	uiItemO(row, "", ICON_FILE_REFRESH, "cachefile.reload");

	row = uiLayoutRow(layout, false);
	uiItemR(row, &fileptr, "is_sequence", 0, "Is Sequence", ICON_NONE);

	row = uiLayoutRow(layout, false);
	uiItemR(row, &fileptr, "override_frame", 0, "Override Frame", ICON_NONE);

	row = uiLayoutRow(layout, false);
	uiLayoutSetEnabled(row, RNA_boolean_get(&fileptr, "override_frame"));
	uiItemR(row, &fileptr, "frame", 0, "Frame", ICON_NONE);

	row = uiLayoutRow(layout, false);
	uiItemR(row, &fileptr, "frame_offset", 0, "Frame Offset", ICON_NONE);

	row = uiLayoutRow(layout, false);
	uiItemL(row, IFACE_("Manual Transform:"), ICON_NONE);

	row = uiLayoutRow(layout, false);
	uiLayoutSetEnabled(row, (sbuts->mainb == BCONTEXT_CONSTRAINT));
	uiItemR(row, &fileptr, "scale", 0, "Scale", ICON_NONE);

	/* TODO: unused for now, so no need to expose. */
#if 0
	row = uiLayoutRow(layout, false);
	uiItemR(row, &fileptr, "forward_axis", 0, "Forward Axis", ICON_NONE);

	row = uiLayoutRow(layout, false);
	uiItemR(row, &fileptr, "up_axis", 0, "Up Axis", ICON_NONE);
#endif
}<|MERGE_RESOLUTION|>--- conflicted
+++ resolved
@@ -369,13 +369,7 @@
 
 	/* arg_litem is malloced, can be freed by parent button */
 	template_ui = *((TemplateID *)arg_litem);
-<<<<<<< HEAD
 	active_item_ptr = RNA_property_pointer_get(&template_ui.ptr, template_ui.prop);
-=======
-
-	/* get active id for showing first item */
-	idptr = RNA_property_pointer_get(&template_ui.ptr, template_ui.prop);
->>>>>>> d886e322
 
 	if (template_ui.filter) {
 		/* Currently only used for objects. */
@@ -386,52 +380,9 @@
 		}
 	}
 
-<<<<<<< HEAD
 	return template_common_search_menu(
 	               C, ar, id_search_cb_p, &template_ui, template_ID_set_property_cb, active_item_ptr.data,
 	               template_ui.prv_rows, template_ui.prv_cols);
-=======
-	block = UI_block_begin(C, ar, "_popup", UI_EMBOSS);
-	UI_block_flag_enable(block, UI_BLOCK_LOOP | UI_BLOCK_SEARCH_MENU);
-
-	/* preview thumbnails */
-	if (template_ui.prv_rows > 0 && template_ui.prv_cols > 0) {
-		int w = 4 * U.widget_unit * template_ui.prv_cols;
-		int h = 5 * U.widget_unit * template_ui.prv_rows;
-
-		/* fake button, it holds space for search items */
-		uiDefBut(block, UI_BTYPE_LABEL, 0, "", 10, 26, w, h, NULL, 0, 0, 0, 0, NULL);
-
-		but = uiDefSearchBut(block, search, 0, ICON_VIEWZOOM, sizeof(search), 10, 0, w, UI_UNIT_Y,
-		                     template_ui.prv_rows, template_ui.prv_cols, "");
-		UI_but_func_search_set(
-		        but, ui_searchbox_create_generic, id_search_cb_p,
-		        &template_ui, id_search_call_cb, idptr.data);
-	}
-	/* list view */
-	else {
-		const int searchbox_width  = UI_searchbox_size_x();
-		const int searchbox_height = UI_searchbox_size_y();
-
-		/* fake button, it holds space for search items */
-		uiDefBut(block, UI_BTYPE_LABEL, 0, "", 10, 15, searchbox_width, searchbox_height, NULL, 0, 0, 0, 0, NULL);
-		but = uiDefSearchBut(block, search, 0, ICON_VIEWZOOM, sizeof(search), 10, 0, searchbox_width, UI_UNIT_Y - 1, 0, 0, "");
-		UI_but_func_search_set(
-		        but, ui_searchbox_create_generic, id_search_cb_p,
-		        &template_ui, id_search_call_cb, idptr.data);
-	}
-
-
-	UI_block_bounds_set_normal(block, 0.3f * U.widget_unit);
-	UI_block_direction_set(block, UI_DIR_DOWN);
-
-	/* give search-field focus */
-	UI_but_focus_on_enter_event(win, but);
-	/* this type of search menu requires undo */
-	but->flag |= UI_BUT_UNDO;
-
-	return block;
->>>>>>> d886e322
 }
 
 /************************ ID Template ***************************/
@@ -706,37 +657,11 @@
 	if (idptr.type)
 		type = idptr.type;
 
-<<<<<<< HEAD
 	if (flag & UI_ID_BROWSE) {
 		template_add_button_search_menu(
 		        C, layout, block, &template_ui->ptr, template_ui->prop,
 		        id_search_menu, MEM_dupallocN(template_ui), TIP_(template_id_browse_tip(type)),
 		        use_previews, editable);
-=======
-	if (flag & UI_ID_PREVIEWS) {
-		template_ui->preview = true;
-
-		but = uiDefBlockButN(block, id_search_menu, MEM_dupallocN(template_ui), "", 0, 0, UI_UNIT_X * 6, UI_UNIT_Y * 6,
-		                     TIP_(template_id_browse_tip(type)));
-		ui_def_but_icon(but, id ? ui_id_icon_get(C, id, true) : RNA_struct_ui_icon(type),
-		                UI_HAS_ICON | UI_BUT_ICON_PREVIEW);
-
-		if ((idfrom && idfrom->lib) || !editable)
-			UI_but_flag_enable(but, UI_BUT_DISABLED);
-
-		uiLayoutRow(layout, true);
-	}
-	else if (flag & UI_ID_BROWSE) {
-		but = uiDefBlockButN(block, id_search_menu, MEM_dupallocN(template_ui), "", 0, 0, UI_UNIT_X * 1.6, UI_UNIT_Y,
-		                     TIP_(template_id_browse_tip(type)));
-		ui_def_but_icon(but, RNA_struct_ui_icon(type), UI_HAS_ICON);
-		/* default dragging of icon for id browse buttons */
-		UI_but_drag_set_id(but, id);
-		UI_but_drawflag_enable(but, UI_BUT_ICON_LEFT);
-
-		if ((idfrom && idfrom->lib) || !editable)
-			UI_but_flag_enable(but, UI_BUT_DISABLED);
->>>>>>> d886e322
 	}
 
 	/* text button with name */
@@ -804,65 +729,14 @@
 		}
 
 		if (user_alert) UI_but_flag_enable(but, UI_BUT_REDALERT);
-<<<<<<< HEAD
-		
+
 		if (id->lib == NULL && !(ELEM(GS(id->name), ID_GR, ID_SCE, ID_SCR, ID_TXT, ID_OB, ID_WS))) {
-=======
-
-		if (id->lib == NULL && !(ELEM(GS(id->name), ID_GR, ID_SCE, ID_SCR, ID_TXT, ID_OB))) {
->>>>>>> d886e322
 			uiDefButR(block, UI_BTYPE_TOGGLE, 0, "F", 0, 0, UI_UNIT_X, UI_UNIT_Y, &idptr, "use_fake_user", -1, 0, 0, -1, -1, NULL);
 		}
 	}
 
 	if (flag & UI_ID_ADD_NEW) {
-<<<<<<< HEAD
 		template_id_def_new_but(block, id, template_ui, type, newop, editable, flag & UI_ID_OPEN, false, UI_UNIT_X);
-=======
-		int w = id ? UI_UNIT_X : (flag & UI_ID_OPEN) ? UI_UNIT_X * 3 : UI_UNIT_X * 6;
-
-		/* i18n markup, does nothing! */
-		BLT_I18N_MSGID_MULTI_CTXT("New", BLT_I18NCONTEXT_DEFAULT,
-		                                 BLT_I18NCONTEXT_ID_SCENE,
-		                                 BLT_I18NCONTEXT_ID_OBJECT,
-		                                 BLT_I18NCONTEXT_ID_MESH,
-		                                 BLT_I18NCONTEXT_ID_CURVE,
-		                                 BLT_I18NCONTEXT_ID_METABALL,
-		                                 BLT_I18NCONTEXT_ID_MATERIAL,
-		                                 BLT_I18NCONTEXT_ID_TEXTURE,
-		                                 BLT_I18NCONTEXT_ID_IMAGE,
-		                                 BLT_I18NCONTEXT_ID_LATTICE,
-		                                 BLT_I18NCONTEXT_ID_LAMP,
-		                                 BLT_I18NCONTEXT_ID_CAMERA,
-		                                 BLT_I18NCONTEXT_ID_WORLD,
-		                                 BLT_I18NCONTEXT_ID_SCREEN,
-		                                 BLT_I18NCONTEXT_ID_TEXT,
-		);
-		BLT_I18N_MSGID_MULTI_CTXT("New", BLT_I18NCONTEXT_ID_SPEAKER,
-		                                 BLT_I18NCONTEXT_ID_SOUND,
-		                                 BLT_I18NCONTEXT_ID_ARMATURE,
-		                                 BLT_I18NCONTEXT_ID_ACTION,
-		                                 BLT_I18NCONTEXT_ID_NODETREE,
-		                                 BLT_I18NCONTEXT_ID_BRUSH,
-		                                 BLT_I18NCONTEXT_ID_PARTICLESETTINGS,
-		                                 BLT_I18NCONTEXT_ID_GPENCIL,
-		                                 BLT_I18NCONTEXT_ID_FREESTYLELINESTYLE,
-		);
-
-		if (newop) {
-			but = uiDefIconTextButO(block, UI_BTYPE_BUT, newop, WM_OP_INVOKE_DEFAULT, ICON_ZOOMIN,
-			                        (id) ? "" : CTX_IFACE_(template_id_context(type), "New"), 0, 0, w, UI_UNIT_Y, NULL);
-			UI_but_funcN_set(but, template_id_cb, MEM_dupallocN(template_ui), SET_INT_IN_POINTER(UI_ID_ADD_NEW));
-		}
-		else {
-			but = uiDefIconTextBut(block, UI_BTYPE_BUT, 0, ICON_ZOOMIN, (id) ? "" : CTX_IFACE_(template_id_context(type), "New"),
-			                       0, 0, w, UI_UNIT_Y, NULL, 0, 0, 0, 0, NULL);
-			UI_but_funcN_set(but, template_id_cb, MEM_dupallocN(template_ui), SET_INT_IN_POINTER(UI_ID_ADD_NEW));
-		}
-
-		if ((idfrom && idfrom->lib) || !editable)
-			UI_but_flag_enable(but, UI_BUT_DISABLED);
->>>>>>> d886e322
 	}
 
 	/* Due to space limit in UI - skip the "open" icon for packed data, and allow to unpack.
@@ -1756,15 +1630,9 @@
 	 *
 	 * object_test_constraints(ob);
 	 * if (ob->pose) BKE_pose_update_constraint_flags(ob->pose); */
-<<<<<<< HEAD
-	
+
 	if (ob->type == OB_ARMATURE) DEG_id_tag_update(&ob->id, OB_RECALC_DATA | OB_RECALC_OB);
 	else DEG_id_tag_update(&ob->id, OB_RECALC_OB);
-=======
-
-	if (ob->type == OB_ARMATURE) DAG_id_tag_update(&ob->id, OB_RECALC_DATA | OB_RECALC_OB);
-	else DAG_id_tag_update(&ob->id, OB_RECALC_OB);
->>>>>>> d886e322
 
 	WM_event_add_notifier(C, NC_OBJECT | ND_CONSTRAINT, ob);
 }
@@ -3222,80 +3090,6 @@
 	}
 }
 
-<<<<<<< HEAD
-=======
-void uiTemplateGameStates(
-        uiLayout *layout, PointerRNA *ptr, const char *propname,
-        PointerRNA *used_ptr, const char *used_propname, int active_state)
-{
-	uiLayout *uRow, *uCol;
-	PropertyRNA *prop, *used_prop = NULL;
-	int groups, cols, states;
-	int group, col, state, row;
-	int cols_per_group = 5;
-	Object *ob = (Object *)ptr->id.data;
-
-	prop = RNA_struct_find_property(ptr, propname);
-	if (!prop) {
-		RNA_warning("states property not found: %s.%s", RNA_struct_identifier(ptr->type), propname);
-		return;
-	}
-
-	/* the number of states determines the way we group them
-	 *	- we want 2 rows only (for now)
-	 *	- the number of columns (cols) is the total number of buttons per row
-	 *	  the 'remainder' is added to this, as it will be ok to have first row slightly wider if need be
-	 *	- for now, only split into groups if group will have at least 5 items
-	 */
-	states = RNA_property_array_length(ptr, prop);
-	cols = (states / 2) + (states % 2);
-	groups = ((cols / 2) < cols_per_group) ? (1) : (cols / cols_per_group);
-
-	if (used_ptr && used_propname) {
-		used_prop = RNA_struct_find_property(used_ptr, used_propname);
-		if (!used_prop) {
-			RNA_warning("used layers property not found: %s.%s", RNA_struct_identifier(ptr->type), used_propname);
-			return;
-		}
-
-		if (RNA_property_array_length(used_ptr, used_prop) < states)
-			used_prop = NULL;
-	}
-
-	/* layers are laid out going across rows, with the columns being divided into groups */
-
-	for (group = 0; group < groups; group++) {
-		uCol = uiLayoutColumn(layout, true);
-
-		for (row = 0; row < 2; row++) {
-			uiBlock *block;
-			uiBut *but;
-
-			uRow = uiLayoutRow(uCol, true);
-			block = uiLayoutGetBlock(uRow);
-			state = groups * cols_per_group * row + cols_per_group * group;
-
-			/* add layers as toggle buts */
-			for (col = 0; (col < cols_per_group) && (state < states); col++, state++) {
-				int icon = 0;
-				int butlay = 1 << state;
-
-				if (active_state & butlay)
-					icon = ICON_LAYER_ACTIVE;
-				else if (used_prop && RNA_property_boolean_get_index(used_ptr, used_prop, state))
-					icon = ICON_LAYER_USED;
-
-				but = uiDefIconButR_prop(block, UI_BTYPE_ICON_TOGGLE, 0, icon, 0, 0, UI_UNIT_X / 2, UI_UNIT_Y / 2, ptr, prop,
-				                         state, 0, 0, -1, -1, sca_state_name_get(ob, state));
-				UI_but_func_set(but, handle_layer_buttons, but, SET_INT_IN_POINTER(state));
-				but->type = UI_BTYPE_TOGGLE;
-			}
-		}
-	}
-}
-
-
->>>>>>> d886e322
 /************************* List Template **************************/
 static void uilist_draw_item_default(
         struct uiList *ui_list, struct bContext *UNUSED(C), struct uiLayout *layout,
