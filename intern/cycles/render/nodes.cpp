--- conflicted
+++ resolved
@@ -266,11 +266,7 @@
 {
   if (image_manager) {
     image_manager->remove_image(
-<<<<<<< HEAD
-        filename.string(), string(), builtin_data, interpolation, extension, use_alpha);
-=======
-        filename.string(), builtin_data, interpolation, extension, alpha_type, colorspace);
->>>>>>> 19c44ae0
+        filename.string(), string(), builtin_data, interpolation, extension, alpha_type, colorspace);
   }
 }
 
@@ -314,14 +310,10 @@
                                     0,
                                     interpolation,
                                     extension,
-<<<<<<< HEAD
-                                    use_alpha,
+                                    alpha_type,
+                                    colorspace,
                                     false,
                                     0.0f,
-=======
-                                    alpha_type,
-                                    colorspace,
->>>>>>> 19c44ae0
                                     metadata);
     is_float = metadata.is_float;
     compress_as_srgb = metadata.compress_as_srgb;
@@ -390,11 +382,7 @@
   if (is_float == -1) {
     ImageMetaData metadata;
     if (builtin_data == NULL) {
-<<<<<<< HEAD
-      image_manager->get_image_metadata(filename.string(), string(), NULL, metadata);
-=======
-      image_manager->get_image_metadata(filename.string(), NULL, colorspace, metadata);
->>>>>>> 19c44ae0
+      image_manager->get_image_metadata(filename.string(), string(), NULL, colorspace, metadata);
     }
     else {
       slot = image_manager->add_image(filename.string(),
@@ -404,14 +392,10 @@
                                       0,
                                       interpolation,
                                       extension,
-<<<<<<< HEAD
-                                      use_alpha,
+                                      alpha_type,
+                                      colorspace,
                                       false,
                                       0.0f,
-=======
-                                      alpha_type,
-                                      colorspace,
->>>>>>> 19c44ae0
                                       metadata);
     }
     is_float = metadata.is_float;
@@ -497,11 +481,7 @@
 {
   if (image_manager) {
     image_manager->remove_image(
-<<<<<<< HEAD
-        filename.string(), string(), builtin_data, interpolation, EXTENSION_REPEAT, use_alpha);
-=======
-        filename.string(), builtin_data, interpolation, EXTENSION_REPEAT, alpha_type, colorspace);
->>>>>>> 19c44ae0
+        filename.string(), string(), builtin_data, interpolation, EXTENSION_REPEAT, alpha_type, colorspace);
   }
 }
 
@@ -543,14 +523,10 @@
                                     0,
                                     interpolation,
                                     EXTENSION_REPEAT,
-<<<<<<< HEAD
-                                    use_alpha,
+                                    alpha_type,
+                                    colorspace,
                                     false,
                                     0.0f,
-=======
-                                    alpha_type,
-                                    colorspace,
->>>>>>> 19c44ae0
                                     metadata);
     is_float = metadata.is_float;
     compress_as_srgb = metadata.compress_as_srgb;
@@ -600,11 +576,7 @@
   if (is_float == -1) {
     ImageMetaData metadata;
     if (builtin_data == NULL) {
-<<<<<<< HEAD
-      image_manager->get_image_metadata(filename.string(), string(), NULL, metadata);
-=======
-      image_manager->get_image_metadata(filename.string(), NULL, colorspace, metadata);
->>>>>>> 19c44ae0
+      image_manager->get_image_metadata(filename.string(), string(), NULL, colorspace, metadata);
     }
     else {
       slot = image_manager->add_image(filename.string(),
@@ -614,14 +586,10 @@
                                       0,
                                       interpolation,
                                       EXTENSION_REPEAT,
-<<<<<<< HEAD
-                                      use_alpha,
+                                      alpha_type,
+                                      colorspace,
                                       false,
                                       0.0f,
-=======
-                                      alpha_type,
-                                      colorspace,
->>>>>>> 19c44ae0
                                       metadata);
     }
     is_float = metadata.is_float;
@@ -1654,17 +1622,13 @@
 PointDensityTextureNode::~PointDensityTextureNode()
 {
   if (image_manager) {
-<<<<<<< HEAD
-    image_manager->remove_image(
-        filename.string(), string(), builtin_data, interpolation, EXTENSION_CLIP, true);
-=======
     image_manager->remove_image(filename.string(),
+                                string(),
                                 builtin_data,
                                 interpolation,
                                 EXTENSION_CLIP,
                                 IMAGE_ALPHA_AUTO,
                                 ustring());
->>>>>>> 19c44ae0
   }
 }
 
@@ -1692,23 +1656,16 @@
   if (slot == -1) {
     ImageMetaData metadata;
     slot = image_manager->add_image(filename.string(),
-<<<<<<< HEAD
                                     string(),
-=======
->>>>>>> 19c44ae0
                                     builtin_data,
                                     false,
                                     0,
                                     interpolation,
                                     EXTENSION_CLIP,
-<<<<<<< HEAD
-                                    true,
+                                    IMAGE_ALPHA_AUTO,
+                                    u_colorspace_raw,
                                     false,
                                     0.0f,
-=======
-                                    IMAGE_ALPHA_AUTO,
-                                    u_colorspace_raw,
->>>>>>> 19c44ae0
                                     metadata);
   }
 }
