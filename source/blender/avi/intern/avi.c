/*
 *
 * This is external code.
 *
 * ***** BEGIN GPL LICENSE BLOCK *****
 *
 * This program is free software; you can redistribute it and/or
 * modify it under the terms of the GNU General Public License
 * as published by the Free Software Foundation; either version 2
 * of the License, or (at your option) any later version.
 *
 * This program is distributed in the hope that it will be useful,
 * but WITHOUT ANY WARRANTY; without even the implied warranty of
 * MERCHANTABILITY or FITNESS FOR A PARTICULAR PURPOSE.  See the
 * GNU General Public License for more details.
 *
 * You should have received a copy of the GNU General Public License
 * along with this program; if not, write to the Free Software Foundation,
 * Inc., 51 Franklin Street, Fifth Floor, Boston, MA 02110-1301, USA.
 *
 * The Original Code is Copyright (C) 2001-2002 by NaN Holding BV.
 * All rights reserved.
 *
 * The Original Code is: all of this file.
 *
 * Contributor(s): none yet.
 *
 * ***** END GPL LICENSE BLOCK *****
 *
 */

/** \file blender/avi/intern/avi.c
 *  \ingroup avi
 */


#include <stdlib.h>
#include <string.h>
#include <stdarg.h>
#include <stdio.h>
#include <ctype.h>

#include "MEM_guardedalloc.h"
#include "MEM_sys_types.h"

#ifdef WIN32
#  include "BLI_winstuff.h"
#endif

#include "AVI_avi.h"
#include "avi_intern.h"

#include "endian.h"

static int AVI_DEBUG=0;
static char DEBUG_FCC[4];

#define DEBUG_PRINT(x) if (AVI_DEBUG) { printf("AVI DEBUG: " x); } (void)0

/* local functions */
char *fcc_to_char (unsigned int fcc);
char *tcc_to_char (unsigned int tcc);



/* implemetation */

unsigned int GET_FCC (FILE *fp)
{
	unsigned char tmp[4];

	tmp[0] = getc(fp);
	tmp[1] = getc(fp);
	tmp[2] = getc(fp);
	tmp[3] = getc(fp);

	return FCC (tmp);
}

unsigned int GET_TCC (FILE *fp)
{
	char tmp[5];

	tmp[0] = getc(fp);
	tmp[1] = getc(fp);
	tmp[2] = 0;
	tmp[3] = 0;

	return FCC (tmp);
}

char *fcc_to_char (unsigned int fcc)
{
	DEBUG_FCC[0]= (fcc)&127;
	DEBUG_FCC[1]= (fcc>>8)&127;
	DEBUG_FCC[2]= (fcc>>16)&127;
	DEBUG_FCC[3]= (fcc>>24)&127;

	return DEBUG_FCC;	
}

char *tcc_to_char (unsigned int tcc)
{
	DEBUG_FCC[0]= (tcc)&127;
	DEBUG_FCC[1]= (tcc>>8)&127;
	DEBUG_FCC[2]= 0;
	DEBUG_FCC[3]= 0;

	return DEBUG_FCC;	
}

int AVI_get_stream (AviMovie *movie, int avist_type, int stream_num)
{
	int cur_stream;

	if (movie == NULL)
		return -AVI_ERROR_OPTION;

	for (cur_stream=0; cur_stream < movie->header->Streams; cur_stream++) {
		if (movie->streams[cur_stream].sh.Type == avist_type) {
			if (stream_num == 0)
				return cur_stream;
			else
				stream_num--;
		}
	}

	return -AVI_ERROR_FOUND;
}

static int fcc_get_stream (int fcc)
{
	char fccs[4];

	fccs[0] = fcc;
	fccs[1] = fcc>>8;
	fccs[2] = fcc>>16;
	fccs[3] = fcc>>24;

	return 10*(fccs[0]-'0') + (fccs[1]-'0');
}

static int fcc_is_data (int fcc)
{
	char fccs[4];

	fccs[0] = fcc;
	fccs[1] = fcc>>8;
	fccs[2] = fcc>>16;
	fccs[3] = fcc>>24;

	if (!isdigit (fccs[0]) || !isdigit (fccs[1]) || (fccs[2] != 'd' && fccs[2] != 'w'))
		return 0;
	if (fccs[3] != 'b' && fccs[3] != 'c')
		return 0;

	return 1;
}

AviError AVI_print_error (AviError in_error)
{
	int error;

	if ((int) in_error < 0)
		error = -in_error;
	else
		error = in_error;

	switch (error) {
	case AVI_ERROR_NONE:
		break;
	case AVI_ERROR_COMPRESSION:
		printf ("AVI ERROR: compressed in an unsupported format\n");
		break;
	case AVI_ERROR_OPEN:
		printf ("AVI ERROR: could not open file\n");
		break;
	case AVI_ERROR_READING:
		printf ("AVI ERROR: could not read from file\n");
		break;
	case AVI_ERROR_WRITING:
		printf ("AVI ERROR: could not write to file\n");
		break;
	case AVI_ERROR_FORMAT:
		printf ("AVI ERROR: file is in an illegal or unrecognized format\n");
		break;
	case AVI_ERROR_ALLOC:
		printf ("AVI ERROR: error encountered while allocating memory\n");
		break;
	case AVI_ERROR_OPTION:
		printf ("AVI ERROR: program made illegal request\n");
		break;
	case AVI_ERROR_FOUND:
		printf ("AVI ERROR: movie did not contain expected item\n");
		break;
	default: 
		break;
	}

	return in_error;
}
#if 0
void AVI_set_debug (int mode)
{
	AVI_DEBUG= mode;
}

int AVI_is_avi (char *name)
{
	FILE *fp;
	int ret;
	
	fp = fopen (name, "rb");
	if (fp == NULL)
		return 0;

	if (GET_FCC (fp) != FCC("RIFF") ||
		!GET_FCC (fp) ||
		GET_FCC (fp) != FCC("AVI ")) {
		ret = 0;
	}
	else {
		ret = 1;
	}

	fclose(fp);
	return ret;
}
#endif

int AVI_is_avi (const char *name)
{
	int temp, fcca, j;
	AviMovie movie= {NULL};
	AviMainHeader header;
	AviBitmapInfoHeader bheader;
	int movie_tracks = 0;
	
	DEBUG_PRINT("opening movie\n");

	movie.type = AVI_MOVIE_READ;
	movie.fp = fopen (name, "rb");
	movie.offset_table = NULL;

	if (movie.fp == NULL)
		return 0;

	if (GET_FCC (movie.fp) != FCC("RIFF") ||
		!(movie.size = GET_FCC (movie.fp))) {
		fclose(movie.fp);
		return 0;
	}

	movie.header = &header;

	if (GET_FCC (movie.fp) != FCC("AVI ") ||
		GET_FCC (movie.fp) != FCC("LIST") ||
		!GET_FCC (movie.fp) ||
		GET_FCC (movie.fp) != FCC("hdrl") ||
		(movie.header->fcc = GET_FCC (movie.fp)) != FCC("avih") ||
		!(movie.header->size = GET_FCC (movie.fp))) {
		DEBUG_PRINT("bad initial header info\n");
		fclose(movie.fp);
		return 0;
	}
	
	movie.header->MicroSecPerFrame = GET_FCC(movie.fp);
	movie.header->MaxBytesPerSec = GET_FCC(movie.fp);
	movie.header->PaddingGranularity = GET_FCC(movie.fp);
	movie.header->Flags = GET_FCC(movie.fp);
	movie.header->TotalFrames = GET_FCC(movie.fp);
	movie.header->InitialFrames = GET_FCC(movie.fp);
	movie.header->Streams = GET_FCC(movie.fp);
	movie.header->SuggestedBufferSize = GET_FCC(movie.fp);
	movie.header->Width = GET_FCC(movie.fp);
	movie.header->Height = GET_FCC(movie.fp);
	movie.header->Reserved[0] = GET_FCC(movie.fp);
	movie.header->Reserved[1] = GET_FCC(movie.fp);
	movie.header->Reserved[2] = GET_FCC(movie.fp);
	movie.header->Reserved[3] = GET_FCC(movie.fp);

	fseek (movie.fp, movie.header->size-14*4, SEEK_CUR);

	if (movie.header->Streams < 1) {
		DEBUG_PRINT("streams less than 1\n");
		fclose(movie.fp);
		return 0;
	}
	
	movie.streams = (AviStreamRec *) MEM_callocN (sizeof(AviStreamRec) * movie.header->Streams, "moviestreams");

	for (temp=0; temp < movie.header->Streams; temp++) {

		if (GET_FCC(movie.fp) != FCC("LIST") ||
			!GET_FCC (movie.fp) ||
			GET_FCC (movie.fp) != FCC ("strl") ||
			(movie.streams[temp].sh.fcc = GET_FCC (movie.fp)) != FCC ("strh") ||
			!(movie.streams[temp].sh.size = GET_FCC (movie.fp))) {
			DEBUG_PRINT("bad stream header information\n");
			
			MEM_freeN(movie.streams);
			fclose(movie.fp);
			return 0;				
		}

		movie.streams[temp].sh.Type = GET_FCC (movie.fp);
		movie.streams[temp].sh.Handler = GET_FCC (movie.fp);

		fcca = movie.streams[temp].sh.Handler;
		
		if (movie.streams[temp].sh.Type == FCC("vids")) {
			if (fcca == FCC ("DIB ") ||
				fcca == FCC ("RGB ") ||
				fcca == FCC ("rgb ") ||
				fcca == FCC ("RAW ") ||
				fcca == 0) {
				movie.streams[temp].format = AVI_FORMAT_AVI_RGB;
			}
			else if (fcca == FCC ("mjpg")||fcca == FCC ("MJPG")) {
				movie.streams[temp].format = AVI_FORMAT_MJPEG;
			}
			else {
				MEM_freeN(movie.streams);
				fclose(movie.fp);
				return 0;
			}
			movie_tracks++;
		}
		
		movie.streams[temp].sh.Flags = GET_FCC (movie.fp);
		movie.streams[temp].sh.Priority = GET_TCC (movie.fp);
		movie.streams[temp].sh.Language = GET_TCC (movie.fp);
		movie.streams[temp].sh.InitialFrames = GET_FCC (movie.fp);
		movie.streams[temp].sh.Scale = GET_FCC (movie.fp);
		movie.streams[temp].sh.Rate = GET_FCC (movie.fp);
		movie.streams[temp].sh.Start = GET_FCC (movie.fp);
		movie.streams[temp].sh.Length = GET_FCC (movie.fp);
		movie.streams[temp].sh.SuggestedBufferSize = GET_FCC (movie.fp);
		movie.streams[temp].sh.Quality = GET_FCC (movie.fp);
		movie.streams[temp].sh.SampleSize = GET_FCC (movie.fp);
		movie.streams[temp].sh.left = GET_TCC (movie.fp);
		movie.streams[temp].sh.top = GET_TCC (movie.fp);
		movie.streams[temp].sh.right = GET_TCC (movie.fp);
		movie.streams[temp].sh.bottom = GET_TCC (movie.fp);

		fseek (movie.fp, movie.streams[temp].sh.size-14*4, SEEK_CUR);

		if (GET_FCC (movie.fp) != FCC("strf")) {
			DEBUG_PRINT("no stream format information\n");
			MEM_freeN(movie.streams);
			fclose(movie.fp);
			return 0;
		}

		movie.streams[temp].sf_size= GET_FCC(movie.fp);
		if (movie.streams[temp].sh.Type == FCC("vids")) {
			j = movie.streams[temp].sf_size - (sizeof(AviBitmapInfoHeader) - 8);
			if (j >= 0) {
				AviBitmapInfoHeader *bi;
				
				movie.streams[temp].sf= &bheader;
				bi= (AviBitmapInfoHeader *) movie.streams[temp].sf;
				
				bi->fcc= FCC("strf");
				bi->size= movie.streams[temp].sf_size;
				bi->Size= GET_FCC(movie.fp);
				bi->Width= GET_FCC(movie.fp);
				bi->Height= GET_FCC(movie.fp);
				bi->Planes= GET_TCC(movie.fp);
				bi->BitCount= GET_TCC(movie.fp);
				bi->Compression= GET_FCC(movie.fp);
				bi->SizeImage= GET_FCC(movie.fp);
				bi->XPelsPerMeter= GET_FCC(movie.fp);
				bi->YPelsPerMeter= GET_FCC(movie.fp);
				bi->ClrUsed= GET_FCC(movie.fp);
				bi->ClrImportant= GET_FCC(movie.fp);
				
				fcca = bi->Compression;

				if ( movie.streams[temp].format ==
					 AVI_FORMAT_AVI_RGB) {
					if (fcca == FCC ("DIB ") ||
						fcca == FCC ("RGB ") ||
						fcca == FCC ("rgb ") ||
						fcca == FCC ("RAW ") ||
						fcca == 0 ) {
					}
					else if ( fcca == FCC ("mjpg") ||
						fcca == FCC ("MJPG")) {
							movie.streams[temp].format = AVI_FORMAT_MJPEG;
					}
					else {
						MEM_freeN(movie.streams);
						fclose(movie.fp);
						return 0;
					}
				}

			} 
			if (j > 0) fseek (movie.fp, j, SEEK_CUR);
		}
		else fseek (movie.fp, movie.streams[temp].sf_size, SEEK_CUR);

		/* Walk to the next LIST */		
		while (GET_FCC (movie.fp) != FCC("LIST")) {
			temp= GET_FCC (movie.fp);
			if (temp<0 || ftell(movie.fp) > movie.size) {
				DEBUG_PRINT("incorrect size in header or error in AVI\n");
				
				MEM_freeN(movie.streams);
				fclose(movie.fp);
				return 0;				
			}
			fseek(movie.fp, temp, SEEK_CUR);			
		}

		fseek(movie.fp, -4L, SEEK_CUR);
	}
	
	MEM_freeN(movie.streams);
	fclose(movie.fp);

	/* at least one video track is needed */
	return (movie_tracks != 0); 

}

AviError AVI_open_movie (const char *name, AviMovie *movie)
{
	int temp, fcca, size, j;
	
	DEBUG_PRINT("opening movie\n");

	memset(movie, 0, sizeof(AviMovie));

	movie->type = AVI_MOVIE_READ;
	movie->fp = fopen (name, "rb");
	movie->offset_table = NULL;

	if (movie->fp == NULL)
		return AVI_ERROR_OPEN;

	if (GET_FCC (movie->fp) != FCC("RIFF") ||
		!(movie->size = GET_FCC (movie->fp)))
		return AVI_ERROR_FORMAT;

	movie->header = (AviMainHeader *) MEM_mallocN (sizeof (AviMainHeader), "movieheader");

	if (GET_FCC (movie->fp) != FCC("AVI ") ||
		GET_FCC (movie->fp) != FCC("LIST") ||
		!GET_FCC (movie->fp) ||
		GET_FCC (movie->fp) != FCC("hdrl") ||
		(movie->header->fcc = GET_FCC (movie->fp)) != FCC("avih") ||
		!(movie->header->size = GET_FCC (movie->fp))) {
		DEBUG_PRINT("bad initial header info\n");
		return AVI_ERROR_FORMAT;
	}
	
	movie->header->MicroSecPerFrame = GET_FCC(movie->fp);
	movie->header->MaxBytesPerSec = GET_FCC(movie->fp);
	movie->header->PaddingGranularity = GET_FCC(movie->fp);
	movie->header->Flags = GET_FCC(movie->fp);
	movie->header->TotalFrames = GET_FCC(movie->fp);
	movie->header->InitialFrames = GET_FCC(movie->fp);
	movie->header->Streams = GET_FCC(movie->fp);
	movie->header->SuggestedBufferSize = GET_FCC(movie->fp);
	movie->header->Width = GET_FCC(movie->fp);
	movie->header->Height = GET_FCC(movie->fp);
	movie->header->Reserved[0] = GET_FCC(movie->fp);
	movie->header->Reserved[1] = GET_FCC(movie->fp);
	movie->header->Reserved[2] = GET_FCC(movie->fp);
	movie->header->Reserved[3] = GET_FCC(movie->fp);

	fseek (movie->fp, movie->header->size-14*4, SEEK_CUR);

	if (movie->header->Streams < 1) {
		DEBUG_PRINT("streams less than 1\n");
		return AVI_ERROR_FORMAT;
	}
	
	movie->streams = (AviStreamRec *) MEM_callocN (sizeof(AviStreamRec) * movie->header->Streams, "moviestreams");

	for (temp=0; temp < movie->header->Streams; temp++) {

		if (GET_FCC(movie->fp) != FCC("LIST") ||
			!GET_FCC (movie->fp) ||
			GET_FCC (movie->fp) != FCC ("strl") ||
			(movie->streams[temp].sh.fcc = GET_FCC (movie->fp)) != FCC ("strh") ||
			!(movie->streams[temp].sh.size = GET_FCC (movie->fp))) {
			DEBUG_PRINT("bad stream header information\n");
			return AVI_ERROR_FORMAT;				
		}

		movie->streams[temp].sh.Type = GET_FCC (movie->fp);
		movie->streams[temp].sh.Handler = GET_FCC (movie->fp);

		fcca = movie->streams[temp].sh.Handler;
		
		if (movie->streams[temp].sh.Type == FCC("vids")) {
			if (fcca == FCC ("DIB ") ||
				fcca == FCC ("RGB ") ||
				fcca == FCC ("rgb ") ||
				fcca == FCC ("RAW ") ||
				fcca == 0) {
				movie->streams[temp].format = AVI_FORMAT_AVI_RGB;
			}
			else if (fcca == FCC ("mjpg")||fcca == FCC ("MJPG")) {
				movie->streams[temp].format = AVI_FORMAT_MJPEG;
			}
			else {
				return AVI_ERROR_COMPRESSION;
			}
		}
		
		movie->streams[temp].sh.Flags = GET_FCC (movie->fp);
		movie->streams[temp].sh.Priority = GET_TCC (movie->fp);
		movie->streams[temp].sh.Language = GET_TCC (movie->fp);
		movie->streams[temp].sh.InitialFrames = GET_FCC (movie->fp);
		movie->streams[temp].sh.Scale = GET_FCC (movie->fp);
		movie->streams[temp].sh.Rate = GET_FCC (movie->fp);
		movie->streams[temp].sh.Start = GET_FCC (movie->fp);
		movie->streams[temp].sh.Length = GET_FCC (movie->fp);
		movie->streams[temp].sh.SuggestedBufferSize = GET_FCC (movie->fp);
		movie->streams[temp].sh.Quality = GET_FCC (movie->fp);
		movie->streams[temp].sh.SampleSize = GET_FCC (movie->fp);
		movie->streams[temp].sh.left = GET_TCC (movie->fp);
		movie->streams[temp].sh.top = GET_TCC (movie->fp);
		movie->streams[temp].sh.right = GET_TCC (movie->fp);
		movie->streams[temp].sh.bottom = GET_TCC (movie->fp);

		fseek (movie->fp, movie->streams[temp].sh.size-14*4, SEEK_CUR);

		if (GET_FCC (movie->fp) != FCC("strf")) {
			DEBUG_PRINT("no stream format information\n");
			return AVI_ERROR_FORMAT;
		}

		movie->streams[temp].sf_size= GET_FCC(movie->fp);
		if (movie->streams[temp].sh.Type == FCC("vids")) {
			j = movie->streams[temp].sf_size - (sizeof(AviBitmapInfoHeader) - 8);
			if (j >= 0) {
				AviBitmapInfoHeader *bi;
				
				movie->streams[temp].sf= MEM_mallocN(sizeof(AviBitmapInfoHeader), "streamformat");
				
				bi= (AviBitmapInfoHeader *) movie->streams[temp].sf;
				
				bi->fcc= FCC("strf");
				bi->size= movie->streams[temp].sf_size;
				bi->Size= GET_FCC(movie->fp);
				bi->Width= GET_FCC(movie->fp);
				bi->Height= GET_FCC(movie->fp);
				bi->Planes= GET_TCC(movie->fp);
				bi->BitCount= GET_TCC(movie->fp);
				bi->Compression= GET_FCC(movie->fp);
				bi->SizeImage= GET_FCC(movie->fp);
				bi->XPelsPerMeter= GET_FCC(movie->fp);
				bi->YPelsPerMeter= GET_FCC(movie->fp);
				bi->ClrUsed= GET_FCC(movie->fp);
				bi->ClrImportant= GET_FCC(movie->fp);
				
				fcca = bi->Compression;

								if ( movie->streams[temp].format ==
					 AVI_FORMAT_AVI_RGB) {
					if (fcca == FCC ("DIB ") ||
						fcca == FCC ("RGB ") ||
						fcca == FCC ("rgb ") ||
						fcca == FCC ("RAW ") ||
						fcca == 0 ) {
					}
					else if ( fcca == FCC ("mjpg") ||
						fcca == FCC ("MJPG")) {
							movie->streams[temp].format = AVI_FORMAT_MJPEG;
					}
					else {
						return AVI_ERROR_COMPRESSION;
					}
				}

			} 
			if (j > 0) fseek (movie->fp, j, SEEK_CUR);
		}
		else fseek (movie->fp, movie->streams[temp].sf_size, SEEK_CUR);
		
		/* Walk to the next LIST */		
		while (GET_FCC (movie->fp) != FCC("LIST")) {
			temp= GET_FCC (movie->fp);
			if (temp<0 || ftell(movie->fp) > movie->size) {
				DEBUG_PRINT("incorrect size in header or error in AVI\n");
				return AVI_ERROR_FORMAT;				
			}
			fseek(movie->fp, temp, SEEK_CUR);			
		}
		
		fseek(movie->fp, -4L, SEEK_CUR);		
	}

	while (1) {
		temp = GET_FCC (movie->fp);
		size = GET_FCC (movie->fp);

		if (size == 0)
			break;

		if (temp == FCC("LIST")) {
			if (GET_FCC(movie->fp) == FCC ("movi"))
				break;
			else
				fseek (movie->fp, size-4, SEEK_CUR);
		}
		else {
			fseek (movie->fp, size, SEEK_CUR);
		}
		if (ftell(movie->fp) > movie->size) {
			DEBUG_PRINT("incorrect size in header or error in AVI\n");
			return AVI_ERROR_FORMAT;
		}
	}

	movie->movi_offset = ftell (movie->fp);
	movie->read_offset = movie->movi_offset;
	
	/* Read in the index if the file has one, otherwise create one */
	if (movie->header->Flags & AVIF_HASINDEX) {
		fseek(movie->fp, size-4, SEEK_CUR);

		if (GET_FCC(movie->fp) != FCC("idx1")) {
			DEBUG_PRINT("bad index informatio\n");
			return AVI_ERROR_FORMAT;
		}

		movie->index_entries = GET_FCC (movie->fp)/sizeof(AviIndexEntry);
		if (movie->index_entries == 0) {
			DEBUG_PRINT("no index entries\n");
			return AVI_ERROR_FORMAT;
		}

		movie->entries = (AviIndexEntry *) MEM_mallocN (movie->index_entries * sizeof(AviIndexEntry),"movieentries");

		for (temp=0; temp < movie->index_entries; temp++) {
			movie->entries[temp].ChunkId = GET_FCC (movie->fp);
			movie->entries[temp].Flags = GET_FCC (movie->fp);
			movie->entries[temp].Offset = GET_FCC (movie->fp);
			movie->entries[temp].Size = GET_FCC (movie->fp);
			
			if (AVI_DEBUG) {
				printf("Index entry %04d: ChunkId:%s Flags:%d Offset:%d Size:%d\n",
				       temp, fcc_to_char(movie->entries[temp].ChunkId), movie->entries[temp].Flags,
				       movie->entries[temp].Offset, movie->entries[temp].Size);
			}
		}

/* Some AVI's have offset entries in absolute coordinates
 * instead of an offset from the movie beginning... this is...
 * wacky, but we need to handle it. The wacky offset always
 * starts at movi_offset it seems... so we'll check that.
 * Note the the offset needs an extra 4 bytes for some 
 * undetermined reason */
 
		if (movie->entries[0].Offset == movie->movi_offset)
			movie->read_offset= 4;
	}

	DEBUG_PRINT("movie succesfully opened\n");
	return AVI_ERROR_NONE;
}

void *AVI_read_frame (AviMovie *movie, AviFormat format, int frame, int stream)
{
	int cur_frame=-1, temp, i=0, rewind=1;
	void *buffer;

	/* Retrieve the record number of the desired frame in the index 
	 * If a chunk has Size 0 we need to rewind to previous frame */
	while (rewind && frame > -1) {
		i=0;
		cur_frame=-1;
		rewind = 0;

		while (cur_frame < frame && i < movie->index_entries) {
			if (fcc_is_data (movie->entries[i].ChunkId) &&
				fcc_get_stream (movie->entries[i].ChunkId) == stream) {
				if ((cur_frame == frame -1) && (movie->entries[i].Size == 0)) {
					rewind = 1;
					frame = frame -1;
				}
				else {
					cur_frame++;
				}
			}
			i++;
		}
	}

	if (cur_frame != frame) return NULL;


	fseek (movie->fp, movie->read_offset + movie->entries[i-1].Offset, SEEK_SET);

	temp = GET_FCC(movie->fp);
	buffer = MEM_mallocN (temp,"readbuffer");

	if (fread (buffer, 1, temp, movie->fp) != temp) {
		MEM_freeN(buffer);

		return NULL;
	}
	
	buffer = avi_format_convert (movie, stream, buffer, movie->streams[stream].format, format, &temp);

	return buffer;
}

AviError AVI_close (AviMovie *movie)
{
	int i;

	fclose (movie->fp);

	for (i=0; i < movie->header->Streams; i++) {
		if (movie->streams[i].sf != NULL)
			MEM_freeN (movie->streams[i].sf);
	}

	if (movie->header != NULL)
		MEM_freeN (movie->header);
	if (movie->streams!= NULL)
		MEM_freeN (movie->streams);
	if (movie->entries != NULL)
		MEM_freeN (movie->entries);
	if (movie->offset_table != NULL)
		MEM_freeN (movie->offset_table);

	return AVI_ERROR_NONE;
}

AviError AVI_open_compress (char *name, AviMovie *movie, int streams, ...)
{
	va_list ap;
	AviList list;
	AviChunk chunk;
	int i;
	int64_t header_pos1, header_pos2;
	int64_t stream_pos1, stream_pos2;
	int64_t junk_pos;

	movie->type = AVI_MOVIE_WRITE;
	movie->fp = fopen (name, "wb");

	movie->index_entries = 0;

	if (movie->fp == NULL)
		return AVI_ERROR_OPEN;

	movie->offset_table = (int64_t *) MEM_mallocN ((1+streams*2) * sizeof (int64_t),"offsettable");
	
	for (i=0; i < 1 + streams*2; i++)
		movie->offset_table[i] = -1L;

	movie->entries = NULL;

	movie->header = (AviMainHeader *) MEM_mallocN (sizeof(AviMainHeader),"movieheader");

	movie->header->fcc = FCC("avih");
	movie->header->size = 56;
	movie->header->MicroSecPerFrame = 66667;
	movie->header->MaxBytesPerSec = 0;
	movie->header->PaddingGranularity = 0;
	movie->header->Flags = AVIF_HASINDEX | AVIF_MUSTUSEINDEX;
	movie->header->TotalFrames = 0;
	movie->header->InitialFrames = 0;
	movie->header->Streams = streams;
	movie->header->SuggestedBufferSize = 0;
	movie->header->Width = 0;
	movie->header->Height = 0;
	movie->header->Reserved[0] = 0;
	movie->header->Reserved[1] = 0;
	movie->header->Reserved[2] = 0;
	movie->header->Reserved[3] = 0;

	movie->streams = (AviStreamRec *) MEM_mallocN (sizeof(AviStreamRec) * movie->header->Streams,"moviestreams");

	va_start (ap, streams);

	for (i=0; i < movie->header->Streams; i++) {
		movie->streams[i].format = va_arg(ap, AviFormat);

		movie->streams[i].sh.fcc = FCC ("strh");
		movie->streams[i].sh.size = 56;
		movie->streams[i].sh.Type = avi_get_format_type (movie->streams[i].format);
		if (movie->streams[i].sh.Type == 0)
			return AVI_ERROR_FORMAT;

		movie->streams[i].sh.Handler = avi_get_format_fcc (movie->streams[i].format);
		if (movie->streams[i].sh.Handler == 0)
			return AVI_ERROR_FORMAT;

		movie->streams[i].sh.Flags = 0;
		movie->streams[i].sh.Priority = 0;
		movie->streams[i].sh.Language = 0;
		movie->streams[i].sh.InitialFrames = 0;
		movie->streams[i].sh.Scale = 66667;
		movie->streams[i].sh.Rate = 1000000;
		movie->streams[i].sh.Start = 0;
		movie->streams[i].sh.Length = 0;
		movie->streams[i].sh.SuggestedBufferSize = 0;
		movie->streams[i].sh.Quality = 10000;
		movie->streams[i].sh.SampleSize = 0;
		movie->streams[i].sh.left = 0;
		movie->streams[i].sh.top = 0;
		movie->streams[i].sh.right = 0;
		movie->streams[i].sh.bottom = 0;

		if (movie->streams[i].sh.Type == FCC("vids")) {	
#if 0
			if (movie->streams[i].format == AVI_FORMAT_MJPEG) {
				movie->streams[i].sf = MEM_mallocN (sizeof(AviBitmapInfoHeader) 
										+ sizeof(AviMJPEGUnknown),"moviestreamformatL");
				movie->streams[i].sf_size = sizeof(AviBitmapInfoHeader) + sizeof(AviMJPEGUnknown);
			}
			else {
#endif
			movie->streams[i].sf = MEM_mallocN (sizeof(AviBitmapInfoHeader),  "moviestreamformatS");
			movie->streams[i].sf_size = sizeof(AviBitmapInfoHeader);

			((AviBitmapInfoHeader *) movie->streams[i].sf)->fcc = FCC ("strf");
			((AviBitmapInfoHeader *) movie->streams[i].sf)->size = movie->streams[i].sf_size - 8;
			((AviBitmapInfoHeader *) movie->streams[i].sf)->Size = movie->streams[i].sf_size - 8;
			((AviBitmapInfoHeader *) movie->streams[i].sf)->Width = 0;
			((AviBitmapInfoHeader *) movie->streams[i].sf)->Height = 0;
			((AviBitmapInfoHeader *) movie->streams[i].sf)->Planes = 1;
			((AviBitmapInfoHeader *) movie->streams[i].sf)->BitCount = 24;
			((AviBitmapInfoHeader *) movie->streams[i].sf)->Compression = avi_get_format_compression (movie->streams[i].format);
			((AviBitmapInfoHeader *) movie->streams[i].sf)->SizeImage = 0;
			((AviBitmapInfoHeader *) movie->streams[i].sf)->XPelsPerMeter = 0;
			((AviBitmapInfoHeader *) movie->streams[i].sf)->YPelsPerMeter = 0;
			((AviBitmapInfoHeader *) movie->streams[i].sf)->ClrUsed = 0;
			((AviBitmapInfoHeader *) movie->streams[i].sf)->ClrImportant = 0;

/*
			if (movie->streams[i].format == AVI_FORMAT_MJPEG) {
				AviMJPEGUnknown *tmp;
				
				tmp = (AviMJPEGUnknown *) ((char*) movie->streams[i].sf +sizeof(AviBitmapInfoHeader));
				
				tmp->a = 44;
				tmp->b = 24;
				tmp->c = 0;
				tmp->d = 2;
				tmp->e = 8;
				tmp->f = 2;
				tmp->g = 1;
			}
		}
		else if (movie->streams[i].sh.Type == FCC("auds")) {
			// pass
		}
*/
		}
	}

	list.fcc = FCC("RIFF");
	list.size = 0;
	list.ids = FCC("AVI ");

	awrite (movie, &list, 1, sizeof(AviList), movie->fp, AVI_LIST);

	list.fcc = FCC("LIST");
	list.size = 0;
	list.ids = FCC("hdrl");

	awrite (movie, &list, 1, sizeof(AviList), movie->fp, AVI_LIST);

	header_pos1 = ftell(movie->fp);

	movie->offset_table[0] = ftell(movie->fp);

	awrite (movie, movie->header, 1, sizeof(AviMainHeader), movie->fp, AVI_MAINH);

	for (i=0; i < movie->header->Streams; i++) {
		list.fcc = FCC("LIST");
		list.size = 0;
		list.ids = FCC("strl");

		awrite (movie, &list, 1, sizeof(AviList), movie->fp, AVI_LIST);

		stream_pos1 = ftell(movie->fp);

		movie->offset_table[1+i*2] = ftell(movie->fp);
		awrite (movie, &movie->streams[i].sh, 1, sizeof(AviStreamHeader), movie->fp, AVI_STREAMH);

		movie->offset_table[1+i*2+1] = ftell(movie->fp);
		awrite (movie, movie->streams[i].sf, 1, movie->streams[i].sf_size, movie->fp, AVI_BITMAPH);

		stream_pos2 = ftell(movie->fp);

		fseek (movie->fp, stream_pos1-8, SEEK_SET);

		PUT_FCCN((stream_pos2-stream_pos1+4L), movie->fp);

		fseek (movie->fp, stream_pos2, SEEK_SET);
	}

	junk_pos= ftell(movie->fp);

	if (junk_pos < 2024 - 8) {
		chunk.fcc = FCC("JUNK");
		chunk.size = 2024 - 8 - (int)junk_pos;

		awrite (movie, &chunk, 1, sizeof(AviChunk), movie->fp, AVI_CHUNK);

		for (i=0; i < chunk.size; i++)
			putc(0, movie->fp);
	}

	header_pos2 = ftell(movie->fp);

	list.fcc = FCC("LIST");
	list.size = 0;
	list.ids = FCC("movi");

	awrite (movie, &list, 1, sizeof(AviList), movie->fp, AVI_LIST);

	movie->movi_offset = ftell(movie->fp)-8L;

	fseek (movie->fp, AVI_HDRL_SOFF, SEEK_SET);

	PUT_FCCN((header_pos2-header_pos1+4L), movie->fp);

	return AVI_ERROR_NONE;
}

AviError AVI_write_frame (AviMovie *movie, int frame_num, ...)
{
	AviList list;
	AviChunk chunk;
	AviIndexEntry *temp;
	va_list ap;
	int stream;
	int64_t rec_off;
	AviFormat format;
	void *buffer;
	int size;

	if (frame_num < 0)
		return AVI_ERROR_OPTION;

	/* Allocate the new memory for the index entry */

	if (frame_num+1 > movie->index_entries) {
		temp = (AviIndexEntry *) MEM_mallocN ((frame_num+1) * 
			(movie->header->Streams+1) * sizeof(AviIndexEntry),"newidxentry");
		if (movie->entries != NULL) {
<<<<<<< HEAD
			memcpy (temp, movie->entries, movie->index_entries * (movie->header->Streams+1)
				* sizeof(AviIndexEntry));
			MEM_freeN (movie->entries);
=======
			memcpy(temp, movie->entries, movie->index_entries * (movie->header->Streams + 1) * sizeof(AviIndexEntry));
			MEM_freeN(movie->entries);
>>>>>>> e6a02281
		}

		movie->entries = temp;
		movie->index_entries = frame_num+1;
	}

	/* Slap a new record entry onto the end of the file */

	fseek (movie->fp, 0L, SEEK_END);

	list.fcc = FCC("LIST");
	list.size = 0;
	list.ids = FCC("rec ");

	awrite (movie, &list, 1, sizeof(AviList), movie->fp, AVI_LIST);

	rec_off = ftell (movie->fp)-8L;

	/* Write a frame for every stream */

	va_start (ap, frame_num);

	for (stream=0; stream < movie->header->Streams; stream++) {
		unsigned int tbuf=0;
		
		format = va_arg (ap, AviFormat);
		buffer = va_arg (ap, void*);
		size = va_arg (ap, int);

		/* Convert the buffer into the output format */
		buffer = avi_format_convert (movie, stream, buffer, format, movie->streams[stream].format, &size);

		/* Write the header info for this data chunk */

		fseek (movie->fp, 0L, SEEK_END);

		chunk.fcc = avi_get_data_id (format, stream);
		chunk.size = size;
		
		if (size%4) chunk.size += 4 - size%4;
		
		awrite (movie, &chunk, 1, sizeof(AviChunk), movie->fp, AVI_CHUNK);

		/* Write the index entry for this data chunk */

		movie->entries[frame_num * (movie->header->Streams+1) + stream + 1].ChunkId = chunk.fcc;
		movie->entries[frame_num * (movie->header->Streams+1) + stream + 1].Flags = AVIIF_KEYFRAME;
		movie->entries[frame_num * (movie->header->Streams+1) + stream + 1].Offset = ftell(movie->fp)-12L-movie->movi_offset;
		movie->entries[frame_num * (movie->header->Streams+1) + stream + 1].Size = chunk.size;

		/* Write the chunk */
		awrite (movie, buffer, 1, size, movie->fp, AVI_RAW);
		MEM_freeN (buffer);

		if (size%4) awrite (movie, &tbuf, 1, 4-size%4, movie->fp, AVI_RAW);

		/* Update the stream headers length field */
		movie->streams[stream].sh.Length++;
		fseek (movie->fp, movie->offset_table[1+stream*2], SEEK_SET);
		awrite (movie, &movie->streams[stream].sh, 1, sizeof(AviStreamHeader), movie->fp, AVI_STREAMH);
	}
	va_end (ap);

	/* Record the entry for the new record */

	fseek (movie->fp, 0L, SEEK_END);

	movie->entries[frame_num * (movie->header->Streams+1)].ChunkId = FCC("rec ");
	movie->entries[frame_num * (movie->header->Streams+1)].Flags = AVIIF_LIST;
	movie->entries[frame_num * (movie->header->Streams+1)].Offset = rec_off-8L-movie->movi_offset;
	movie->entries[frame_num * (movie->header->Streams+1)].Size = ftell(movie->fp)-(rec_off+4L);

	/* Update the record size */
	fseek (movie->fp, rec_off, SEEK_SET);
	PUT_FCCN (movie->entries[frame_num * (movie->header->Streams+1)].Size, movie->fp);

	/* Update the main header information in the file */
	movie->header->TotalFrames++;
	fseek (movie->fp, movie->offset_table[0], SEEK_SET);
	awrite (movie, movie->header, 1, sizeof(AviMainHeader), movie->fp, AVI_MAINH);

	return AVI_ERROR_NONE;
}

AviError AVI_close_compress (AviMovie *movie)
{
	int temp, movi_size, i;

	fseek (movie->fp, 0L, SEEK_END);
	movi_size = ftell (movie->fp);

	PUT_FCC ("idx1", movie->fp);
	PUT_FCCN ((movie->index_entries*(movie->header->Streams+1)*16), movie->fp);

	for (temp=0; temp < movie->index_entries*(movie->header->Streams+1); temp++)
		awrite (movie, &movie->entries[temp], 1, sizeof(AviIndexEntry), movie->fp, AVI_INDEXE);

	temp = ftell (movie->fp);

	fseek (movie->fp, AVI_RIFF_SOFF, SEEK_SET);

	PUT_FCCN((temp-8L), movie->fp);

	fseek (movie->fp, movie->movi_offset, SEEK_SET);

	PUT_FCCN((movi_size-(movie->movi_offset+4L)),movie->fp);

	fclose (movie->fp);

	for (i=0; i < movie->header->Streams; i++) {
		if (movie->streams[i].sf != NULL)
			MEM_freeN (movie->streams[i].sf);
	}
	if (movie->header != NULL)
		MEM_freeN (movie->header);
	if (movie->entries != NULL)
		MEM_freeN (movie->entries);
	if (movie->streams != NULL)
		MEM_freeN (movie->streams);
	if (movie->offset_table != NULL)
		MEM_freeN (movie->offset_table);
	return AVI_ERROR_NONE;
}<|MERGE_RESOLUTION|>--- conflicted
+++ resolved
@@ -1,7 +1,4 @@
 /*
- *
- * This is external code.
- *
  * ***** BEGIN GPL LICENSE BLOCK *****
  *
  * This program is free software; you can redistribute it and/or
@@ -31,6 +28,8 @@
 
 /** \file blender/avi/intern/avi.c
  *  \ingroup avi
+ *
+ * This is external code.
  */
 
 
@@ -52,20 +51,20 @@
 
 #include "endian.h"
 
-static int AVI_DEBUG=0;
+static int AVI_DEBUG = 0;
 static char DEBUG_FCC[4];
 
 #define DEBUG_PRINT(x) if (AVI_DEBUG) { printf("AVI DEBUG: " x); } (void)0
 
 /* local functions */
-char *fcc_to_char (unsigned int fcc);
-char *tcc_to_char (unsigned int tcc);
+char *fcc_to_char(unsigned int fcc);
+char *tcc_to_char(unsigned int tcc);
 
 
 
 /* implemetation */
 
-unsigned int GET_FCC (FILE *fp)
+unsigned int GET_FCC(FILE *fp)
 {
 	unsigned char tmp[4];
 
@@ -74,10 +73,10 @@
 	tmp[2] = getc(fp);
 	tmp[3] = getc(fp);
 
-	return FCC (tmp);
-}
-
-unsigned int GET_TCC (FILE *fp)
+	return FCC(tmp);
+}
+
+unsigned int GET_TCC(FILE *fp)
 {
 	char tmp[5];
 
@@ -86,37 +85,37 @@
 	tmp[2] = 0;
 	tmp[3] = 0;
 
-	return FCC (tmp);
-}
-
-char *fcc_to_char (unsigned int fcc)
-{
-	DEBUG_FCC[0]= (fcc)&127;
-	DEBUG_FCC[1]= (fcc>>8)&127;
-	DEBUG_FCC[2]= (fcc>>16)&127;
-	DEBUG_FCC[3]= (fcc>>24)&127;
+	return FCC(tmp);
+}
+
+char *fcc_to_char(unsigned int fcc)
+{
+	DEBUG_FCC[0] = (fcc) & 127;
+	DEBUG_FCC[1] = (fcc >> 8) & 127;
+	DEBUG_FCC[2] = (fcc >> 16) & 127;
+	DEBUG_FCC[3] = (fcc >> 24) & 127;
 
 	return DEBUG_FCC;	
 }
 
-char *tcc_to_char (unsigned int tcc)
-{
-	DEBUG_FCC[0]= (tcc)&127;
-	DEBUG_FCC[1]= (tcc>>8)&127;
-	DEBUG_FCC[2]= 0;
-	DEBUG_FCC[3]= 0;
+char *tcc_to_char(unsigned int tcc)
+{
+	DEBUG_FCC[0] = (tcc) & 127;
+	DEBUG_FCC[1] = (tcc >> 8) & 127;
+	DEBUG_FCC[2] = 0;
+	DEBUG_FCC[3] = 0;
 
 	return DEBUG_FCC;	
 }
 
-int AVI_get_stream (AviMovie *movie, int avist_type, int stream_num)
+int AVI_get_stream(AviMovie *movie, int avist_type, int stream_num)
 {
 	int cur_stream;
 
 	if (movie == NULL)
 		return -AVI_ERROR_OPTION;
 
-	for (cur_stream=0; cur_stream < movie->header->Streams; cur_stream++) {
+	for (cur_stream = 0; cur_stream < movie->header->Streams; cur_stream++) {
 		if (movie->streams[cur_stream].sh.Type == avist_type) {
 			if (stream_num == 0)
 				return cur_stream;
@@ -128,28 +127,28 @@
 	return -AVI_ERROR_FOUND;
 }
 
-static int fcc_get_stream (int fcc)
+static int fcc_get_stream(int fcc)
 {
 	char fccs[4];
 
 	fccs[0] = fcc;
-	fccs[1] = fcc>>8;
-	fccs[2] = fcc>>16;
-	fccs[3] = fcc>>24;
-
-	return 10*(fccs[0]-'0') + (fccs[1]-'0');
-}
-
-static int fcc_is_data (int fcc)
+	fccs[1] = fcc >> 8;
+	fccs[2] = fcc >> 16;
+	fccs[3] = fcc >> 24;
+
+	return 10 * (fccs[0] - '0') + (fccs[1] - '0');
+}
+
+static int fcc_is_data(int fcc)
 {
 	char fccs[4];
 
 	fccs[0] = fcc;
-	fccs[1] = fcc>>8;
-	fccs[2] = fcc>>16;
-	fccs[3] = fcc>>24;
-
-	if (!isdigit (fccs[0]) || !isdigit (fccs[1]) || (fccs[2] != 'd' && fccs[2] != 'w'))
+	fccs[1] = fcc >> 8;
+	fccs[2] = fcc >> 16;
+	fccs[3] = fcc >> 24;
+
+	if (!isdigit(fccs[0]) || !isdigit(fccs[1]) || (fccs[2] != 'd' && fccs[2] != 'w'))
 		return 0;
 	if (fccs[3] != 'b' && fccs[3] != 'c')
 		return 0;
@@ -157,7 +156,7 @@
 	return 1;
 }
 
-AviError AVI_print_error (AviError in_error)
+AviError AVI_print_error(AviError in_error)
 {
 	int error;
 
@@ -167,56 +166,56 @@
 		error = in_error;
 
 	switch (error) {
-	case AVI_ERROR_NONE:
-		break;
-	case AVI_ERROR_COMPRESSION:
-		printf ("AVI ERROR: compressed in an unsupported format\n");
-		break;
-	case AVI_ERROR_OPEN:
-		printf ("AVI ERROR: could not open file\n");
-		break;
-	case AVI_ERROR_READING:
-		printf ("AVI ERROR: could not read from file\n");
-		break;
-	case AVI_ERROR_WRITING:
-		printf ("AVI ERROR: could not write to file\n");
-		break;
-	case AVI_ERROR_FORMAT:
-		printf ("AVI ERROR: file is in an illegal or unrecognized format\n");
-		break;
-	case AVI_ERROR_ALLOC:
-		printf ("AVI ERROR: error encountered while allocating memory\n");
-		break;
-	case AVI_ERROR_OPTION:
-		printf ("AVI ERROR: program made illegal request\n");
-		break;
-	case AVI_ERROR_FOUND:
-		printf ("AVI ERROR: movie did not contain expected item\n");
-		break;
-	default: 
-		break;
+		case AVI_ERROR_NONE:
+			break;
+		case AVI_ERROR_COMPRESSION:
+			printf("AVI ERROR: compressed in an unsupported format\n");
+			break;
+		case AVI_ERROR_OPEN:
+			printf("AVI ERROR: could not open file\n");
+			break;
+		case AVI_ERROR_READING:
+			printf("AVI ERROR: could not read from file\n");
+			break;
+		case AVI_ERROR_WRITING:
+			printf("AVI ERROR: could not write to file\n");
+			break;
+		case AVI_ERROR_FORMAT:
+			printf("AVI ERROR: file is in an illegal or unrecognized format\n");
+			break;
+		case AVI_ERROR_ALLOC:
+			printf("AVI ERROR: error encountered while allocating memory\n");
+			break;
+		case AVI_ERROR_OPTION:
+			printf("AVI ERROR: program made illegal request\n");
+			break;
+		case AVI_ERROR_FOUND:
+			printf("AVI ERROR: movie did not contain expected item\n");
+			break;
+		default:
+			break;
 	}
 
 	return in_error;
 }
 #if 0
-void AVI_set_debug (int mode)
-{
-	AVI_DEBUG= mode;
-}
-
-int AVI_is_avi (char *name)
+void AVI_set_debug(int mode)
+{
+	AVI_DEBUG = mode;
+}
+
+int AVI_is_avi(char *name)
 {
 	FILE *fp;
 	int ret;
 	
-	fp = fopen (name, "rb");
+	fp = fopen(name, "rb");
 	if (fp == NULL)
 		return 0;
 
-	if (GET_FCC (fp) != FCC("RIFF") ||
-		!GET_FCC (fp) ||
-		GET_FCC (fp) != FCC("AVI ")) {
+	if (GET_FCC(fp) != FCC("RIFF") ||
+	    !GET_FCC(fp) ||
+	    GET_FCC(fp) != FCC("AVI ")) {
 		ret = 0;
 	}
 	else {
@@ -228,10 +227,10 @@
 }
 #endif
 
-int AVI_is_avi (const char *name)
+int AVI_is_avi(const char *name)
 {
 	int temp, fcca, j;
-	AviMovie movie= {NULL};
+	AviMovie movie = {NULL};
 	AviMainHeader header;
 	AviBitmapInfoHeader bheader;
 	int movie_tracks = 0;
@@ -239,26 +238,26 @@
 	DEBUG_PRINT("opening movie\n");
 
 	movie.type = AVI_MOVIE_READ;
-	movie.fp = fopen (name, "rb");
+	movie.fp = fopen(name, "rb");
 	movie.offset_table = NULL;
 
 	if (movie.fp == NULL)
 		return 0;
 
-	if (GET_FCC (movie.fp) != FCC("RIFF") ||
-		!(movie.size = GET_FCC (movie.fp))) {
+	if (GET_FCC(movie.fp) != FCC("RIFF") ||
+	    !(movie.size = GET_FCC(movie.fp))) {
 		fclose(movie.fp);
 		return 0;
 	}
 
 	movie.header = &header;
 
-	if (GET_FCC (movie.fp) != FCC("AVI ") ||
-		GET_FCC (movie.fp) != FCC("LIST") ||
-		!GET_FCC (movie.fp) ||
-		GET_FCC (movie.fp) != FCC("hdrl") ||
-		(movie.header->fcc = GET_FCC (movie.fp)) != FCC("avih") ||
-		!(movie.header->size = GET_FCC (movie.fp))) {
+	if (GET_FCC(movie.fp) != FCC("AVI ") ||
+	    GET_FCC(movie.fp) != FCC("LIST") ||
+	    !GET_FCC(movie.fp) ||
+	    GET_FCC(movie.fp) != FCC("hdrl") ||
+	    (movie.header->fcc = GET_FCC(movie.fp)) != FCC("avih") ||
+	    !(movie.header->size = GET_FCC(movie.fp))) {
 		DEBUG_PRINT("bad initial header info\n");
 		fclose(movie.fp);
 		return 0;
@@ -279,7 +278,7 @@
 	movie.header->Reserved[2] = GET_FCC(movie.fp);
 	movie.header->Reserved[3] = GET_FCC(movie.fp);
 
-	fseek (movie.fp, movie.header->size-14*4, SEEK_CUR);
+	fseek(movie.fp, movie.header->size - 14 * 4, SEEK_CUR);
 
 	if (movie.header->Streams < 1) {
 		DEBUG_PRINT("streams less than 1\n");
@@ -287,15 +286,16 @@
 		return 0;
 	}
 	
-	movie.streams = (AviStreamRec *) MEM_callocN (sizeof(AviStreamRec) * movie.header->Streams, "moviestreams");
-
-	for (temp=0; temp < movie.header->Streams; temp++) {
+	movie.streams = (AviStreamRec *) MEM_callocN(sizeof(AviStreamRec) * movie.header->Streams, "moviestreams");
+
+	for (temp = 0; temp < movie.header->Streams; temp++) {
 
 		if (GET_FCC(movie.fp) != FCC("LIST") ||
-			!GET_FCC (movie.fp) ||
-			GET_FCC (movie.fp) != FCC ("strl") ||
-			(movie.streams[temp].sh.fcc = GET_FCC (movie.fp)) != FCC ("strh") ||
-			!(movie.streams[temp].sh.size = GET_FCC (movie.fp))) {
+		    !GET_FCC(movie.fp) ||
+		    GET_FCC(movie.fp) != FCC("strl") ||
+		    (movie.streams[temp].sh.fcc = GET_FCC(movie.fp)) != FCC("strh") ||
+		    !(movie.streams[temp].sh.size = GET_FCC(movie.fp)))
+		{
 			DEBUG_PRINT("bad stream header information\n");
 			
 			MEM_freeN(movie.streams);
@@ -303,20 +303,21 @@
 			return 0;				
 		}
 
-		movie.streams[temp].sh.Type = GET_FCC (movie.fp);
-		movie.streams[temp].sh.Handler = GET_FCC (movie.fp);
+		movie.streams[temp].sh.Type = GET_FCC(movie.fp);
+		movie.streams[temp].sh.Handler = GET_FCC(movie.fp);
 
 		fcca = movie.streams[temp].sh.Handler;
 		
 		if (movie.streams[temp].sh.Type == FCC("vids")) {
-			if (fcca == FCC ("DIB ") ||
-				fcca == FCC ("RGB ") ||
-				fcca == FCC ("rgb ") ||
-				fcca == FCC ("RAW ") ||
-				fcca == 0) {
+			if (fcca == FCC("DIB ") ||
+			    fcca == FCC("RGB ") ||
+			    fcca == FCC("rgb ") ||
+			    fcca == FCC("RAW ") ||
+			    fcca == 0)
+			{
 				movie.streams[temp].format = AVI_FORMAT_AVI_RGB;
 			}
-			else if (fcca == FCC ("mjpg")||fcca == FCC ("MJPG")) {
+			else if (fcca == FCC("mjpg") || fcca == FCC("MJPG")) {
 				movie.streams[temp].format = AVI_FORMAT_MJPEG;
 			}
 			else {
@@ -327,67 +328,70 @@
 			movie_tracks++;
 		}
 		
-		movie.streams[temp].sh.Flags = GET_FCC (movie.fp);
-		movie.streams[temp].sh.Priority = GET_TCC (movie.fp);
-		movie.streams[temp].sh.Language = GET_TCC (movie.fp);
-		movie.streams[temp].sh.InitialFrames = GET_FCC (movie.fp);
-		movie.streams[temp].sh.Scale = GET_FCC (movie.fp);
-		movie.streams[temp].sh.Rate = GET_FCC (movie.fp);
-		movie.streams[temp].sh.Start = GET_FCC (movie.fp);
-		movie.streams[temp].sh.Length = GET_FCC (movie.fp);
-		movie.streams[temp].sh.SuggestedBufferSize = GET_FCC (movie.fp);
-		movie.streams[temp].sh.Quality = GET_FCC (movie.fp);
-		movie.streams[temp].sh.SampleSize = GET_FCC (movie.fp);
-		movie.streams[temp].sh.left = GET_TCC (movie.fp);
-		movie.streams[temp].sh.top = GET_TCC (movie.fp);
-		movie.streams[temp].sh.right = GET_TCC (movie.fp);
-		movie.streams[temp].sh.bottom = GET_TCC (movie.fp);
-
-		fseek (movie.fp, movie.streams[temp].sh.size-14*4, SEEK_CUR);
-
-		if (GET_FCC (movie.fp) != FCC("strf")) {
+		movie.streams[temp].sh.Flags = GET_FCC(movie.fp);
+		movie.streams[temp].sh.Priority = GET_TCC(movie.fp);
+		movie.streams[temp].sh.Language = GET_TCC(movie.fp);
+		movie.streams[temp].sh.InitialFrames = GET_FCC(movie.fp);
+		movie.streams[temp].sh.Scale = GET_FCC(movie.fp);
+		movie.streams[temp].sh.Rate = GET_FCC(movie.fp);
+		movie.streams[temp].sh.Start = GET_FCC(movie.fp);
+		movie.streams[temp].sh.Length = GET_FCC(movie.fp);
+		movie.streams[temp].sh.SuggestedBufferSize = GET_FCC(movie.fp);
+		movie.streams[temp].sh.Quality = GET_FCC(movie.fp);
+		movie.streams[temp].sh.SampleSize = GET_FCC(movie.fp);
+		movie.streams[temp].sh.left = GET_TCC(movie.fp);
+		movie.streams[temp].sh.top = GET_TCC(movie.fp);
+		movie.streams[temp].sh.right = GET_TCC(movie.fp);
+		movie.streams[temp].sh.bottom = GET_TCC(movie.fp);
+
+		fseek(movie.fp, movie.streams[temp].sh.size - 14 * 4, SEEK_CUR);
+
+		if (GET_FCC(movie.fp) != FCC("strf")) {
 			DEBUG_PRINT("no stream format information\n");
 			MEM_freeN(movie.streams);
 			fclose(movie.fp);
 			return 0;
 		}
 
-		movie.streams[temp].sf_size= GET_FCC(movie.fp);
+		movie.streams[temp].sf_size = GET_FCC(movie.fp);
 		if (movie.streams[temp].sh.Type == FCC("vids")) {
 			j = movie.streams[temp].sf_size - (sizeof(AviBitmapInfoHeader) - 8);
 			if (j >= 0) {
 				AviBitmapInfoHeader *bi;
 				
-				movie.streams[temp].sf= &bheader;
-				bi= (AviBitmapInfoHeader *) movie.streams[temp].sf;
+				movie.streams[temp].sf = &bheader;
+				bi = (AviBitmapInfoHeader *) movie.streams[temp].sf;
 				
-				bi->fcc= FCC("strf");
-				bi->size= movie.streams[temp].sf_size;
-				bi->Size= GET_FCC(movie.fp);
-				bi->Width= GET_FCC(movie.fp);
-				bi->Height= GET_FCC(movie.fp);
-				bi->Planes= GET_TCC(movie.fp);
-				bi->BitCount= GET_TCC(movie.fp);
-				bi->Compression= GET_FCC(movie.fp);
-				bi->SizeImage= GET_FCC(movie.fp);
-				bi->XPelsPerMeter= GET_FCC(movie.fp);
-				bi->YPelsPerMeter= GET_FCC(movie.fp);
-				bi->ClrUsed= GET_FCC(movie.fp);
-				bi->ClrImportant= GET_FCC(movie.fp);
+				bi->fcc = FCC("strf");
+				bi->size = movie.streams[temp].sf_size;
+				bi->Size = GET_FCC(movie.fp);
+				bi->Width = GET_FCC(movie.fp);
+				bi->Height = GET_FCC(movie.fp);
+				bi->Planes = GET_TCC(movie.fp);
+				bi->BitCount = GET_TCC(movie.fp);
+				bi->Compression = GET_FCC(movie.fp);
+				bi->SizeImage = GET_FCC(movie.fp);
+				bi->XPelsPerMeter = GET_FCC(movie.fp);
+				bi->YPelsPerMeter = GET_FCC(movie.fp);
+				bi->ClrUsed = GET_FCC(movie.fp);
+				bi->ClrImportant = GET_FCC(movie.fp);
 				
 				fcca = bi->Compression;
 
-				if ( movie.streams[temp].format ==
-					 AVI_FORMAT_AVI_RGB) {
-					if (fcca == FCC ("DIB ") ||
-						fcca == FCC ("RGB ") ||
-						fcca == FCC ("rgb ") ||
-						fcca == FCC ("RAW ") ||
-						fcca == 0 ) {
+				if (movie.streams[temp].format ==
+				    AVI_FORMAT_AVI_RGB) {
+					if (fcca == FCC("DIB ") ||
+					    fcca == FCC("RGB ") ||
+					    fcca == FCC("rgb ") ||
+					    fcca == FCC("RAW ") ||
+					    fcca == 0)
+					{
+						/* pass */
 					}
-					else if ( fcca == FCC ("mjpg") ||
-						fcca == FCC ("MJPG")) {
-							movie.streams[temp].format = AVI_FORMAT_MJPEG;
+					else if (fcca == FCC("mjpg") ||
+					         fcca == FCC("MJPG"))
+					{
+						movie.streams[temp].format = AVI_FORMAT_MJPEG;
 					}
 					else {
 						MEM_freeN(movie.streams);
@@ -397,14 +401,14 @@
 				}
 
 			} 
-			if (j > 0) fseek (movie.fp, j, SEEK_CUR);
-		}
-		else fseek (movie.fp, movie.streams[temp].sf_size, SEEK_CUR);
+			if (j > 0) fseek(movie.fp, j, SEEK_CUR);
+		}
+		else fseek(movie.fp, movie.streams[temp].sf_size, SEEK_CUR);
 
 		/* Walk to the next LIST */		
-		while (GET_FCC (movie.fp) != FCC("LIST")) {
-			temp= GET_FCC (movie.fp);
-			if (temp<0 || ftell(movie.fp) > movie.size) {
+		while (GET_FCC(movie.fp) != FCC("LIST")) {
+			temp = GET_FCC(movie.fp);
+			if (temp < 0 || ftell(movie.fp) > movie.size) {
 				DEBUG_PRINT("incorrect size in header or error in AVI\n");
 				
 				MEM_freeN(movie.streams);
@@ -425,7 +429,7 @@
 
 }
 
-AviError AVI_open_movie (const char *name, AviMovie *movie)
+AviError AVI_open_movie(const char *name, AviMovie *movie)
 {
 	int temp, fcca, size, j;
 	
@@ -434,24 +438,27 @@
 	memset(movie, 0, sizeof(AviMovie));
 
 	movie->type = AVI_MOVIE_READ;
-	movie->fp = fopen (name, "rb");
+	movie->fp = fopen(name, "rb");
 	movie->offset_table = NULL;
 
 	if (movie->fp == NULL)
 		return AVI_ERROR_OPEN;
 
-	if (GET_FCC (movie->fp) != FCC("RIFF") ||
-		!(movie->size = GET_FCC (movie->fp)))
+	if (GET_FCC(movie->fp) != FCC("RIFF") ||
+	    !(movie->size = GET_FCC(movie->fp)))
+	{
 		return AVI_ERROR_FORMAT;
-
-	movie->header = (AviMainHeader *) MEM_mallocN (sizeof (AviMainHeader), "movieheader");
-
-	if (GET_FCC (movie->fp) != FCC("AVI ") ||
-		GET_FCC (movie->fp) != FCC("LIST") ||
-		!GET_FCC (movie->fp) ||
-		GET_FCC (movie->fp) != FCC("hdrl") ||
-		(movie->header->fcc = GET_FCC (movie->fp)) != FCC("avih") ||
-		!(movie->header->size = GET_FCC (movie->fp))) {
+	}
+
+	movie->header = (AviMainHeader *) MEM_mallocN(sizeof (AviMainHeader), "movieheader");
+
+	if (GET_FCC(movie->fp) != FCC("AVI ") ||
+	    GET_FCC(movie->fp) != FCC("LIST") ||
+	    !GET_FCC(movie->fp) ||
+	    GET_FCC(movie->fp) != FCC("hdrl") ||
+	    (movie->header->fcc = GET_FCC(movie->fp)) != FCC("avih") ||
+	    !(movie->header->size = GET_FCC(movie->fp)))
+	{
 		DEBUG_PRINT("bad initial header info\n");
 		return AVI_ERROR_FORMAT;
 	}
@@ -471,40 +478,42 @@
 	movie->header->Reserved[2] = GET_FCC(movie->fp);
 	movie->header->Reserved[3] = GET_FCC(movie->fp);
 
-	fseek (movie->fp, movie->header->size-14*4, SEEK_CUR);
+	fseek(movie->fp, movie->header->size - 14 * 4, SEEK_CUR);
 
 	if (movie->header->Streams < 1) {
 		DEBUG_PRINT("streams less than 1\n");
 		return AVI_ERROR_FORMAT;
 	}
 	
-	movie->streams = (AviStreamRec *) MEM_callocN (sizeof(AviStreamRec) * movie->header->Streams, "moviestreams");
-
-	for (temp=0; temp < movie->header->Streams; temp++) {
+	movie->streams = (AviStreamRec *) MEM_callocN(sizeof(AviStreamRec) * movie->header->Streams, "moviestreams");
+
+	for (temp = 0; temp < movie->header->Streams; temp++) {
 
 		if (GET_FCC(movie->fp) != FCC("LIST") ||
-			!GET_FCC (movie->fp) ||
-			GET_FCC (movie->fp) != FCC ("strl") ||
-			(movie->streams[temp].sh.fcc = GET_FCC (movie->fp)) != FCC ("strh") ||
-			!(movie->streams[temp].sh.size = GET_FCC (movie->fp))) {
+		    !GET_FCC(movie->fp) ||
+		    GET_FCC(movie->fp) != FCC("strl") ||
+		    (movie->streams[temp].sh.fcc = GET_FCC(movie->fp)) != FCC("strh") ||
+		    !(movie->streams[temp].sh.size = GET_FCC(movie->fp)))
+		{
 			DEBUG_PRINT("bad stream header information\n");
-			return AVI_ERROR_FORMAT;				
-		}
-
-		movie->streams[temp].sh.Type = GET_FCC (movie->fp);
-		movie->streams[temp].sh.Handler = GET_FCC (movie->fp);
+			return AVI_ERROR_FORMAT;
+		}
+
+		movie->streams[temp].sh.Type = GET_FCC(movie->fp);
+		movie->streams[temp].sh.Handler = GET_FCC(movie->fp);
 
 		fcca = movie->streams[temp].sh.Handler;
 		
 		if (movie->streams[temp].sh.Type == FCC("vids")) {
-			if (fcca == FCC ("DIB ") ||
-				fcca == FCC ("RGB ") ||
-				fcca == FCC ("rgb ") ||
-				fcca == FCC ("RAW ") ||
-				fcca == 0) {
+			if (fcca == FCC("DIB ") ||
+			    fcca == FCC("RGB ") ||
+			    fcca == FCC("rgb ") ||
+			    fcca == FCC("RAW ") ||
+			    fcca == 0)
+			{
 				movie->streams[temp].format = AVI_FORMAT_AVI_RGB;
 			}
-			else if (fcca == FCC ("mjpg")||fcca == FCC ("MJPG")) {
+			else if (fcca == FCC("mjpg") || fcca == FCC("MJPG")) {
 				movie->streams[temp].format = AVI_FORMAT_MJPEG;
 			}
 			else {
@@ -512,66 +521,70 @@
 			}
 		}
 		
-		movie->streams[temp].sh.Flags = GET_FCC (movie->fp);
-		movie->streams[temp].sh.Priority = GET_TCC (movie->fp);
-		movie->streams[temp].sh.Language = GET_TCC (movie->fp);
-		movie->streams[temp].sh.InitialFrames = GET_FCC (movie->fp);
-		movie->streams[temp].sh.Scale = GET_FCC (movie->fp);
-		movie->streams[temp].sh.Rate = GET_FCC (movie->fp);
-		movie->streams[temp].sh.Start = GET_FCC (movie->fp);
-		movie->streams[temp].sh.Length = GET_FCC (movie->fp);
-		movie->streams[temp].sh.SuggestedBufferSize = GET_FCC (movie->fp);
-		movie->streams[temp].sh.Quality = GET_FCC (movie->fp);
-		movie->streams[temp].sh.SampleSize = GET_FCC (movie->fp);
-		movie->streams[temp].sh.left = GET_TCC (movie->fp);
-		movie->streams[temp].sh.top = GET_TCC (movie->fp);
-		movie->streams[temp].sh.right = GET_TCC (movie->fp);
-		movie->streams[temp].sh.bottom = GET_TCC (movie->fp);
-
-		fseek (movie->fp, movie->streams[temp].sh.size-14*4, SEEK_CUR);
-
-		if (GET_FCC (movie->fp) != FCC("strf")) {
+		movie->streams[temp].sh.Flags = GET_FCC(movie->fp);
+		movie->streams[temp].sh.Priority = GET_TCC(movie->fp);
+		movie->streams[temp].sh.Language = GET_TCC(movie->fp);
+		movie->streams[temp].sh.InitialFrames = GET_FCC(movie->fp);
+		movie->streams[temp].sh.Scale = GET_FCC(movie->fp);
+		movie->streams[temp].sh.Rate = GET_FCC(movie->fp);
+		movie->streams[temp].sh.Start = GET_FCC(movie->fp);
+		movie->streams[temp].sh.Length = GET_FCC(movie->fp);
+		movie->streams[temp].sh.SuggestedBufferSize = GET_FCC(movie->fp);
+		movie->streams[temp].sh.Quality = GET_FCC(movie->fp);
+		movie->streams[temp].sh.SampleSize = GET_FCC(movie->fp);
+		movie->streams[temp].sh.left = GET_TCC(movie->fp);
+		movie->streams[temp].sh.top = GET_TCC(movie->fp);
+		movie->streams[temp].sh.right = GET_TCC(movie->fp);
+		movie->streams[temp].sh.bottom = GET_TCC(movie->fp);
+
+		fseek(movie->fp, movie->streams[temp].sh.size - 14 * 4, SEEK_CUR);
+
+		if (GET_FCC(movie->fp) != FCC("strf")) {
 			DEBUG_PRINT("no stream format information\n");
 			return AVI_ERROR_FORMAT;
 		}
 
-		movie->streams[temp].sf_size= GET_FCC(movie->fp);
+		movie->streams[temp].sf_size = GET_FCC(movie->fp);
 		if (movie->streams[temp].sh.Type == FCC("vids")) {
 			j = movie->streams[temp].sf_size - (sizeof(AviBitmapInfoHeader) - 8);
 			if (j >= 0) {
 				AviBitmapInfoHeader *bi;
 				
-				movie->streams[temp].sf= MEM_mallocN(sizeof(AviBitmapInfoHeader), "streamformat");
+				movie->streams[temp].sf = MEM_mallocN(sizeof(AviBitmapInfoHeader), "streamformat");
 				
-				bi= (AviBitmapInfoHeader *) movie->streams[temp].sf;
+				bi = (AviBitmapInfoHeader *) movie->streams[temp].sf;
 				
-				bi->fcc= FCC("strf");
-				bi->size= movie->streams[temp].sf_size;
-				bi->Size= GET_FCC(movie->fp);
-				bi->Width= GET_FCC(movie->fp);
-				bi->Height= GET_FCC(movie->fp);
-				bi->Planes= GET_TCC(movie->fp);
-				bi->BitCount= GET_TCC(movie->fp);
-				bi->Compression= GET_FCC(movie->fp);
-				bi->SizeImage= GET_FCC(movie->fp);
-				bi->XPelsPerMeter= GET_FCC(movie->fp);
-				bi->YPelsPerMeter= GET_FCC(movie->fp);
-				bi->ClrUsed= GET_FCC(movie->fp);
-				bi->ClrImportant= GET_FCC(movie->fp);
+				bi->fcc = FCC("strf");
+				bi->size = movie->streams[temp].sf_size;
+				bi->Size = GET_FCC(movie->fp);
+				bi->Width = GET_FCC(movie->fp);
+				bi->Height = GET_FCC(movie->fp);
+				bi->Planes = GET_TCC(movie->fp);
+				bi->BitCount = GET_TCC(movie->fp);
+				bi->Compression = GET_FCC(movie->fp);
+				bi->SizeImage = GET_FCC(movie->fp);
+				bi->XPelsPerMeter = GET_FCC(movie->fp);
+				bi->YPelsPerMeter = GET_FCC(movie->fp);
+				bi->ClrUsed = GET_FCC(movie->fp);
+				bi->ClrImportant = GET_FCC(movie->fp);
 				
 				fcca = bi->Compression;
 
-								if ( movie->streams[temp].format ==
-					 AVI_FORMAT_AVI_RGB) {
-					if (fcca == FCC ("DIB ") ||
-						fcca == FCC ("RGB ") ||
-						fcca == FCC ("rgb ") ||
-						fcca == FCC ("RAW ") ||
-						fcca == 0 ) {
+				if (movie->streams[temp].format ==
+				    AVI_FORMAT_AVI_RGB)
+				{
+					if (fcca == FCC("DIB ") ||
+					    fcca == FCC("RGB ") ||
+					    fcca == FCC("rgb ") ||
+					    fcca == FCC("RAW ") ||
+					    fcca == 0)
+					{
+						/* pass */
 					}
-					else if ( fcca == FCC ("mjpg") ||
-						fcca == FCC ("MJPG")) {
-							movie->streams[temp].format = AVI_FORMAT_MJPEG;
+					else if (fcca == FCC("mjpg") ||
+					         fcca == FCC("MJPG"))
+					{
+						movie->streams[temp].format = AVI_FORMAT_MJPEG;
 					}
 					else {
 						return AVI_ERROR_COMPRESSION;
@@ -579,38 +592,38 @@
 				}
 
 			} 
-			if (j > 0) fseek (movie->fp, j, SEEK_CUR);
-		}
-		else fseek (movie->fp, movie->streams[temp].sf_size, SEEK_CUR);
+			if (j > 0) fseek(movie->fp, j, SEEK_CUR);
+		}
+		else fseek(movie->fp, movie->streams[temp].sf_size, SEEK_CUR);
 		
 		/* Walk to the next LIST */		
-		while (GET_FCC (movie->fp) != FCC("LIST")) {
-			temp= GET_FCC (movie->fp);
-			if (temp<0 || ftell(movie->fp) > movie->size) {
+		while (GET_FCC(movie->fp) != FCC("LIST")) {
+			temp = GET_FCC(movie->fp);
+			if (temp < 0 || ftell(movie->fp) > movie->size) {
 				DEBUG_PRINT("incorrect size in header or error in AVI\n");
-				return AVI_ERROR_FORMAT;				
-			}
-			fseek(movie->fp, temp, SEEK_CUR);			
+				return AVI_ERROR_FORMAT;
+			}
+			fseek(movie->fp, temp, SEEK_CUR);
 		}
 		
-		fseek(movie->fp, -4L, SEEK_CUR);		
+		fseek(movie->fp, -4L, SEEK_CUR);
 	}
 
 	while (1) {
-		temp = GET_FCC (movie->fp);
-		size = GET_FCC (movie->fp);
+		temp = GET_FCC(movie->fp);
+		size = GET_FCC(movie->fp);
 
 		if (size == 0)
 			break;
 
 		if (temp == FCC("LIST")) {
-			if (GET_FCC(movie->fp) == FCC ("movi"))
+			if (GET_FCC(movie->fp) == FCC("movi"))
 				break;
 			else
-				fseek (movie->fp, size-4, SEEK_CUR);
+				fseek(movie->fp, size - 4, SEEK_CUR);
 		}
 		else {
-			fseek (movie->fp, size, SEEK_CUR);
+			fseek(movie->fp, size, SEEK_CUR);
 		}
 		if (ftell(movie->fp) > movie->size) {
 			DEBUG_PRINT("incorrect size in header or error in AVI\n");
@@ -618,31 +631,31 @@
 		}
 	}
 
-	movie->movi_offset = ftell (movie->fp);
+	movie->movi_offset = ftell(movie->fp);
 	movie->read_offset = movie->movi_offset;
 	
 	/* Read in the index if the file has one, otherwise create one */
 	if (movie->header->Flags & AVIF_HASINDEX) {
-		fseek(movie->fp, size-4, SEEK_CUR);
+		fseek(movie->fp, size - 4, SEEK_CUR);
 
 		if (GET_FCC(movie->fp) != FCC("idx1")) {
 			DEBUG_PRINT("bad index informatio\n");
 			return AVI_ERROR_FORMAT;
 		}
 
-		movie->index_entries = GET_FCC (movie->fp)/sizeof(AviIndexEntry);
+		movie->index_entries = GET_FCC(movie->fp) / sizeof(AviIndexEntry);
 		if (movie->index_entries == 0) {
 			DEBUG_PRINT("no index entries\n");
 			return AVI_ERROR_FORMAT;
 		}
 
-		movie->entries = (AviIndexEntry *) MEM_mallocN (movie->index_entries * sizeof(AviIndexEntry),"movieentries");
-
-		for (temp=0; temp < movie->index_entries; temp++) {
-			movie->entries[temp].ChunkId = GET_FCC (movie->fp);
-			movie->entries[temp].Flags = GET_FCC (movie->fp);
-			movie->entries[temp].Offset = GET_FCC (movie->fp);
-			movie->entries[temp].Size = GET_FCC (movie->fp);
+		movie->entries = (AviIndexEntry *) MEM_mallocN(movie->index_entries * sizeof(AviIndexEntry), "movieentries");
+
+		for (temp = 0; temp < movie->index_entries; temp++) {
+			movie->entries[temp].ChunkId = GET_FCC(movie->fp);
+			movie->entries[temp].Flags = GET_FCC(movie->fp);
+			movie->entries[temp].Offset = GET_FCC(movie->fp);
+			movie->entries[temp].Size = GET_FCC(movie->fp);
 			
 			if (AVI_DEBUG) {
 				printf("Index entry %04d: ChunkId:%s Flags:%d Offset:%d Size:%d\n",
@@ -659,31 +672,32 @@
  * undetermined reason */
  
 		if (movie->entries[0].Offset == movie->movi_offset)
-			movie->read_offset= 4;
+			movie->read_offset = 4;
 	}
 
 	DEBUG_PRINT("movie succesfully opened\n");
 	return AVI_ERROR_NONE;
 }
 
-void *AVI_read_frame (AviMovie *movie, AviFormat format, int frame, int stream)
-{
-	int cur_frame=-1, temp, i=0, rewind=1;
+void *AVI_read_frame(AviMovie *movie, AviFormat format, int frame, int stream)
+{
+	int cur_frame = -1, temp, i = 0, rewind = 1;
 	void *buffer;
 
 	/* Retrieve the record number of the desired frame in the index 
 	 * If a chunk has Size 0 we need to rewind to previous frame */
 	while (rewind && frame > -1) {
-		i=0;
-		cur_frame=-1;
+		i = 0;
+		cur_frame = -1;
 		rewind = 0;
 
 		while (cur_frame < frame && i < movie->index_entries) {
-			if (fcc_is_data (movie->entries[i].ChunkId) &&
-				fcc_get_stream (movie->entries[i].ChunkId) == stream) {
-				if ((cur_frame == frame -1) && (movie->entries[i].Size == 0)) {
+			if (fcc_is_data(movie->entries[i].ChunkId) &&
+			    fcc_get_stream(movie->entries[i].ChunkId) == stream)
+			{
+				if ((cur_frame == frame - 1) && (movie->entries[i].Size == 0)) {
 					rewind = 1;
-					frame = frame -1;
+					frame = frame - 1;
 				}
 				else {
 					cur_frame++;
@@ -696,46 +710,46 @@
 	if (cur_frame != frame) return NULL;
 
 
-	fseek (movie->fp, movie->read_offset + movie->entries[i-1].Offset, SEEK_SET);
+	fseek(movie->fp, movie->read_offset + movie->entries[i - 1].Offset, SEEK_SET);
 
 	temp = GET_FCC(movie->fp);
-	buffer = MEM_mallocN (temp,"readbuffer");
-
-	if (fread (buffer, 1, temp, movie->fp) != temp) {
+	buffer = MEM_mallocN(temp, "readbuffer");
+
+	if (fread(buffer, 1, temp, movie->fp) != temp) {
 		MEM_freeN(buffer);
 
 		return NULL;
 	}
 	
-	buffer = avi_format_convert (movie, stream, buffer, movie->streams[stream].format, format, &temp);
+	buffer = avi_format_convert(movie, stream, buffer, movie->streams[stream].format, format, &temp);
 
 	return buffer;
 }
 
-AviError AVI_close (AviMovie *movie)
+AviError AVI_close(AviMovie *movie)
 {
 	int i;
 
-	fclose (movie->fp);
-
-	for (i=0; i < movie->header->Streams; i++) {
+	fclose(movie->fp);
+
+	for (i = 0; i < movie->header->Streams; i++) {
 		if (movie->streams[i].sf != NULL)
-			MEM_freeN (movie->streams[i].sf);
+			MEM_freeN(movie->streams[i].sf);
 	}
 
 	if (movie->header != NULL)
-		MEM_freeN (movie->header);
-	if (movie->streams!= NULL)
-		MEM_freeN (movie->streams);
+		MEM_freeN(movie->header);
+	if (movie->streams != NULL)
+		MEM_freeN(movie->streams);
 	if (movie->entries != NULL)
-		MEM_freeN (movie->entries);
+		MEM_freeN(movie->entries);
 	if (movie->offset_table != NULL)
-		MEM_freeN (movie->offset_table);
+		MEM_freeN(movie->offset_table);
 
 	return AVI_ERROR_NONE;
 }
 
-AviError AVI_open_compress (char *name, AviMovie *movie, int streams, ...)
+AviError AVI_open_compress(char *name, AviMovie *movie, int streams, ...)
 {
 	va_list ap;
 	AviList list;
@@ -746,21 +760,21 @@
 	int64_t junk_pos;
 
 	movie->type = AVI_MOVIE_WRITE;
-	movie->fp = fopen (name, "wb");
+	movie->fp = fopen(name, "wb");
 
 	movie->index_entries = 0;
 
 	if (movie->fp == NULL)
 		return AVI_ERROR_OPEN;
 
-	movie->offset_table = (int64_t *) MEM_mallocN ((1+streams*2) * sizeof (int64_t),"offsettable");
+	movie->offset_table = (int64_t *) MEM_mallocN((1 + streams * 2) * sizeof (int64_t), "offsettable");
 	
-	for (i=0; i < 1 + streams*2; i++)
+	for (i = 0; i < 1 + streams * 2; i++)
 		movie->offset_table[i] = -1L;
 
 	movie->entries = NULL;
 
-	movie->header = (AviMainHeader *) MEM_mallocN (sizeof(AviMainHeader),"movieheader");
+	movie->header = (AviMainHeader *) MEM_mallocN(sizeof(AviMainHeader), "movieheader");
 
 	movie->header->fcc = FCC("avih");
 	movie->header->size = 56;
@@ -779,20 +793,20 @@
 	movie->header->Reserved[2] = 0;
 	movie->header->Reserved[3] = 0;
 
-	movie->streams = (AviStreamRec *) MEM_mallocN (sizeof(AviStreamRec) * movie->header->Streams,"moviestreams");
-
-	va_start (ap, streams);
-
-	for (i=0; i < movie->header->Streams; i++) {
+	movie->streams = (AviStreamRec *) MEM_mallocN(sizeof(AviStreamRec) * movie->header->Streams, "moviestreams");
+
+	va_start(ap, streams);
+
+	for (i = 0; i < movie->header->Streams; i++) {
 		movie->streams[i].format = va_arg(ap, AviFormat);
 
-		movie->streams[i].sh.fcc = FCC ("strh");
+		movie->streams[i].sh.fcc = FCC("strh");
 		movie->streams[i].sh.size = 56;
-		movie->streams[i].sh.Type = avi_get_format_type (movie->streams[i].format);
+		movie->streams[i].sh.Type = avi_get_format_type(movie->streams[i].format);
 		if (movie->streams[i].sh.Type == 0)
 			return AVI_ERROR_FORMAT;
 
-		movie->streams[i].sh.Handler = avi_get_format_fcc (movie->streams[i].format);
+		movie->streams[i].sh.Handler = avi_get_format_fcc(movie->streams[i].format);
 		if (movie->streams[i].sh.Handler == 0)
 			return AVI_ERROR_FORMAT;
 
@@ -815,30 +829,30 @@
 		if (movie->streams[i].sh.Type == FCC("vids")) {	
 #if 0
 			if (movie->streams[i].format == AVI_FORMAT_MJPEG) {
-				movie->streams[i].sf = MEM_mallocN (sizeof(AviBitmapInfoHeader) 
-										+ sizeof(AviMJPEGUnknown),"moviestreamformatL");
+				movie->streams[i].sf = MEM_mallocN(sizeof(AviBitmapInfoHeader)
+				                                   + sizeof(AviMJPEGUnknown), "moviestreamformatL");
 				movie->streams[i].sf_size = sizeof(AviBitmapInfoHeader) + sizeof(AviMJPEGUnknown);
 			}
 			else {
 #endif
-			movie->streams[i].sf = MEM_mallocN (sizeof(AviBitmapInfoHeader),  "moviestreamformatS");
+			movie->streams[i].sf = MEM_mallocN(sizeof(AviBitmapInfoHeader),  "moviestreamformatS");
 			movie->streams[i].sf_size = sizeof(AviBitmapInfoHeader);
 
-			((AviBitmapInfoHeader *) movie->streams[i].sf)->fcc = FCC ("strf");
+			((AviBitmapInfoHeader *) movie->streams[i].sf)->fcc = FCC("strf");
 			((AviBitmapInfoHeader *) movie->streams[i].sf)->size = movie->streams[i].sf_size - 8;
 			((AviBitmapInfoHeader *) movie->streams[i].sf)->Size = movie->streams[i].sf_size - 8;
 			((AviBitmapInfoHeader *) movie->streams[i].sf)->Width = 0;
 			((AviBitmapInfoHeader *) movie->streams[i].sf)->Height = 0;
 			((AviBitmapInfoHeader *) movie->streams[i].sf)->Planes = 1;
 			((AviBitmapInfoHeader *) movie->streams[i].sf)->BitCount = 24;
-			((AviBitmapInfoHeader *) movie->streams[i].sf)->Compression = avi_get_format_compression (movie->streams[i].format);
+			((AviBitmapInfoHeader *) movie->streams[i].sf)->Compression = avi_get_format_compression(movie->streams[i].format);
 			((AviBitmapInfoHeader *) movie->streams[i].sf)->SizeImage = 0;
 			((AviBitmapInfoHeader *) movie->streams[i].sf)->XPelsPerMeter = 0;
 			((AviBitmapInfoHeader *) movie->streams[i].sf)->YPelsPerMeter = 0;
 			((AviBitmapInfoHeader *) movie->streams[i].sf)->ClrUsed = 0;
 			((AviBitmapInfoHeader *) movie->streams[i].sf)->ClrImportant = 0;
 
-/*
+#if 0
 			if (movie->streams[i].format == AVI_FORMAT_MJPEG) {
 				AviMJPEGUnknown *tmp;
 				
@@ -856,7 +870,7 @@
 		else if (movie->streams[i].sh.Type == FCC("auds")) {
 			// pass
 		}
-*/
+#endif
 		}
 	}
 
@@ -864,53 +878,53 @@
 	list.size = 0;
 	list.ids = FCC("AVI ");
 
-	awrite (movie, &list, 1, sizeof(AviList), movie->fp, AVI_LIST);
+	awrite(movie, &list, 1, sizeof(AviList), movie->fp, AVI_LIST);
 
 	list.fcc = FCC("LIST");
 	list.size = 0;
 	list.ids = FCC("hdrl");
 
-	awrite (movie, &list, 1, sizeof(AviList), movie->fp, AVI_LIST);
+	awrite(movie, &list, 1, sizeof(AviList), movie->fp, AVI_LIST);
 
 	header_pos1 = ftell(movie->fp);
 
 	movie->offset_table[0] = ftell(movie->fp);
 
-	awrite (movie, movie->header, 1, sizeof(AviMainHeader), movie->fp, AVI_MAINH);
-
-	for (i=0; i < movie->header->Streams; i++) {
+	awrite(movie, movie->header, 1, sizeof(AviMainHeader), movie->fp, AVI_MAINH);
+
+	for (i = 0; i < movie->header->Streams; i++) {
 		list.fcc = FCC("LIST");
 		list.size = 0;
 		list.ids = FCC("strl");
 
-		awrite (movie, &list, 1, sizeof(AviList), movie->fp, AVI_LIST);
+		awrite(movie, &list, 1, sizeof(AviList), movie->fp, AVI_LIST);
 
 		stream_pos1 = ftell(movie->fp);
 
-		movie->offset_table[1+i*2] = ftell(movie->fp);
-		awrite (movie, &movie->streams[i].sh, 1, sizeof(AviStreamHeader), movie->fp, AVI_STREAMH);
-
-		movie->offset_table[1+i*2+1] = ftell(movie->fp);
-		awrite (movie, movie->streams[i].sf, 1, movie->streams[i].sf_size, movie->fp, AVI_BITMAPH);
+		movie->offset_table[1 + i * 2] = ftell(movie->fp);
+		awrite(movie, &movie->streams[i].sh, 1, sizeof(AviStreamHeader), movie->fp, AVI_STREAMH);
+
+		movie->offset_table[1 + i * 2 + 1] = ftell(movie->fp);
+		awrite(movie, movie->streams[i].sf, 1, movie->streams[i].sf_size, movie->fp, AVI_BITMAPH);
 
 		stream_pos2 = ftell(movie->fp);
 
-		fseek (movie->fp, stream_pos1-8, SEEK_SET);
-
-		PUT_FCCN((stream_pos2-stream_pos1+4L), movie->fp);
-
-		fseek (movie->fp, stream_pos2, SEEK_SET);
-	}
-
-	junk_pos= ftell(movie->fp);
+		fseek(movie->fp, stream_pos1 - 8, SEEK_SET);
+
+		PUT_FCCN((stream_pos2 - stream_pos1 + 4L), movie->fp);
+
+		fseek(movie->fp, stream_pos2, SEEK_SET);
+	}
+
+	junk_pos = ftell(movie->fp);
 
 	if (junk_pos < 2024 - 8) {
 		chunk.fcc = FCC("JUNK");
 		chunk.size = 2024 - 8 - (int)junk_pos;
 
-		awrite (movie, &chunk, 1, sizeof(AviChunk), movie->fp, AVI_CHUNK);
-
-		for (i=0; i < chunk.size; i++)
+		awrite(movie, &chunk, 1, sizeof(AviChunk), movie->fp, AVI_CHUNK);
+
+		for (i = 0; i < chunk.size; i++)
 			putc(0, movie->fp);
 	}
 
@@ -920,18 +934,18 @@
 	list.size = 0;
 	list.ids = FCC("movi");
 
-	awrite (movie, &list, 1, sizeof(AviList), movie->fp, AVI_LIST);
-
-	movie->movi_offset = ftell(movie->fp)-8L;
-
-	fseek (movie->fp, AVI_HDRL_SOFF, SEEK_SET);
-
-	PUT_FCCN((header_pos2-header_pos1+4L), movie->fp);
+	awrite(movie, &list, 1, sizeof(AviList), movie->fp, AVI_LIST);
+
+	movie->movi_offset = ftell(movie->fp) - 8L;
+
+	fseek(movie->fp, AVI_HDRL_SOFF, SEEK_SET);
+
+	PUT_FCCN((header_pos2 - header_pos1 + 4L), movie->fp);
 
 	return AVI_ERROR_NONE;
 }
 
-AviError AVI_write_frame (AviMovie *movie, int frame_num, ...)
+AviError AVI_write_frame(AviMovie *movie, int frame_num, ...)
 {
 	AviList list;
 	AviChunk chunk;
@@ -948,138 +962,132 @@
 
 	/* Allocate the new memory for the index entry */
 
-	if (frame_num+1 > movie->index_entries) {
-		temp = (AviIndexEntry *) MEM_mallocN ((frame_num+1) * 
-			(movie->header->Streams+1) * sizeof(AviIndexEntry),"newidxentry");
+	if (frame_num + 1 > movie->index_entries) {
+		temp = (AviIndexEntry *) MEM_mallocN((frame_num + 1) *
+		                                     (movie->header->Streams + 1) * sizeof(AviIndexEntry), "newidxentry");
 		if (movie->entries != NULL) {
-<<<<<<< HEAD
-			memcpy (temp, movie->entries, movie->index_entries * (movie->header->Streams+1)
-				* sizeof(AviIndexEntry));
-			MEM_freeN (movie->entries);
-=======
 			memcpy(temp, movie->entries, movie->index_entries * (movie->header->Streams + 1) * sizeof(AviIndexEntry));
 			MEM_freeN(movie->entries);
->>>>>>> e6a02281
 		}
 
 		movie->entries = temp;
-		movie->index_entries = frame_num+1;
+		movie->index_entries = frame_num + 1;
 	}
 
 	/* Slap a new record entry onto the end of the file */
 
-	fseek (movie->fp, 0L, SEEK_END);
+	fseek(movie->fp, 0L, SEEK_END);
 
 	list.fcc = FCC("LIST");
 	list.size = 0;
 	list.ids = FCC("rec ");
 
-	awrite (movie, &list, 1, sizeof(AviList), movie->fp, AVI_LIST);
-
-	rec_off = ftell (movie->fp)-8L;
+	awrite(movie, &list, 1, sizeof(AviList), movie->fp, AVI_LIST);
+
+	rec_off = ftell(movie->fp) - 8L;
 
 	/* Write a frame for every stream */
 
-	va_start (ap, frame_num);
-
-	for (stream=0; stream < movie->header->Streams; stream++) {
-		unsigned int tbuf=0;
+	va_start(ap, frame_num);
+
+	for (stream = 0; stream < movie->header->Streams; stream++) {
+		unsigned int tbuf = 0;
 		
-		format = va_arg (ap, AviFormat);
-		buffer = va_arg (ap, void*);
-		size = va_arg (ap, int);
+		format = va_arg(ap, AviFormat);
+		buffer = va_arg(ap, void *);
+		size = va_arg(ap, int);
 
 		/* Convert the buffer into the output format */
-		buffer = avi_format_convert (movie, stream, buffer, format, movie->streams[stream].format, &size);
+		buffer = avi_format_convert(movie, stream, buffer, format, movie->streams[stream].format, &size);
 
 		/* Write the header info for this data chunk */
 
-		fseek (movie->fp, 0L, SEEK_END);
-
-		chunk.fcc = avi_get_data_id (format, stream);
+		fseek(movie->fp, 0L, SEEK_END);
+
+		chunk.fcc = avi_get_data_id(format, stream);
 		chunk.size = size;
 		
-		if (size%4) chunk.size += 4 - size%4;
+		if (size % 4) chunk.size += 4 - size % 4;
 		
-		awrite (movie, &chunk, 1, sizeof(AviChunk), movie->fp, AVI_CHUNK);
+		awrite(movie, &chunk, 1, sizeof(AviChunk), movie->fp, AVI_CHUNK);
 
 		/* Write the index entry for this data chunk */
 
-		movie->entries[frame_num * (movie->header->Streams+1) + stream + 1].ChunkId = chunk.fcc;
-		movie->entries[frame_num * (movie->header->Streams+1) + stream + 1].Flags = AVIIF_KEYFRAME;
-		movie->entries[frame_num * (movie->header->Streams+1) + stream + 1].Offset = ftell(movie->fp)-12L-movie->movi_offset;
-		movie->entries[frame_num * (movie->header->Streams+1) + stream + 1].Size = chunk.size;
+		movie->entries[frame_num * (movie->header->Streams + 1) + stream + 1].ChunkId = chunk.fcc;
+		movie->entries[frame_num * (movie->header->Streams + 1) + stream + 1].Flags = AVIIF_KEYFRAME;
+		movie->entries[frame_num * (movie->header->Streams + 1) + stream + 1].Offset = (int)(ftell(movie->fp) - 12L - movie->movi_offset);
+		movie->entries[frame_num * (movie->header->Streams + 1) + stream + 1].Size = chunk.size;
 
 		/* Write the chunk */
-		awrite (movie, buffer, 1, size, movie->fp, AVI_RAW);
-		MEM_freeN (buffer);
-
-		if (size%4) awrite (movie, &tbuf, 1, 4-size%4, movie->fp, AVI_RAW);
+		awrite(movie, buffer, 1, size, movie->fp, AVI_RAW);
+		MEM_freeN(buffer);
+
+		if (size % 4) awrite(movie, &tbuf, 1, 4 - size % 4, movie->fp, AVI_RAW);
 
 		/* Update the stream headers length field */
 		movie->streams[stream].sh.Length++;
-		fseek (movie->fp, movie->offset_table[1+stream*2], SEEK_SET);
-		awrite (movie, &movie->streams[stream].sh, 1, sizeof(AviStreamHeader), movie->fp, AVI_STREAMH);
-	}
-	va_end (ap);
+		fseek(movie->fp, movie->offset_table[1 + stream * 2], SEEK_SET);
+		awrite(movie, &movie->streams[stream].sh, 1, sizeof(AviStreamHeader), movie->fp, AVI_STREAMH);
+	}
+	va_end(ap);
 
 	/* Record the entry for the new record */
 
-	fseek (movie->fp, 0L, SEEK_END);
-
-	movie->entries[frame_num * (movie->header->Streams+1)].ChunkId = FCC("rec ");
-	movie->entries[frame_num * (movie->header->Streams+1)].Flags = AVIIF_LIST;
-	movie->entries[frame_num * (movie->header->Streams+1)].Offset = rec_off-8L-movie->movi_offset;
-	movie->entries[frame_num * (movie->header->Streams+1)].Size = ftell(movie->fp)-(rec_off+4L);
+	fseek(movie->fp, 0L, SEEK_END);
+
+	movie->entries[frame_num * (movie->header->Streams + 1)].ChunkId = FCC("rec ");
+	movie->entries[frame_num * (movie->header->Streams + 1)].Flags = AVIIF_LIST;
+	movie->entries[frame_num * (movie->header->Streams + 1)].Offset = (int)(rec_off - 8L - movie->movi_offset);
+	movie->entries[frame_num * (movie->header->Streams + 1)].Size = (int)(ftell(movie->fp) - (rec_off + 4L));
 
 	/* Update the record size */
-	fseek (movie->fp, rec_off, SEEK_SET);
-	PUT_FCCN (movie->entries[frame_num * (movie->header->Streams+1)].Size, movie->fp);
+	fseek(movie->fp, rec_off, SEEK_SET);
+	PUT_FCCN(movie->entries[frame_num * (movie->header->Streams + 1)].Size, movie->fp);
 
 	/* Update the main header information in the file */
 	movie->header->TotalFrames++;
-	fseek (movie->fp, movie->offset_table[0], SEEK_SET);
-	awrite (movie, movie->header, 1, sizeof(AviMainHeader), movie->fp, AVI_MAINH);
+	fseek(movie->fp, movie->offset_table[0], SEEK_SET);
+	awrite(movie, movie->header, 1, sizeof(AviMainHeader), movie->fp, AVI_MAINH);
 
 	return AVI_ERROR_NONE;
 }
 
-AviError AVI_close_compress (AviMovie *movie)
+AviError AVI_close_compress(AviMovie *movie)
 {
 	int temp, movi_size, i;
 
-	fseek (movie->fp, 0L, SEEK_END);
-	movi_size = ftell (movie->fp);
-
-	PUT_FCC ("idx1", movie->fp);
-	PUT_FCCN ((movie->index_entries*(movie->header->Streams+1)*16), movie->fp);
-
-	for (temp=0; temp < movie->index_entries*(movie->header->Streams+1); temp++)
-		awrite (movie, &movie->entries[temp], 1, sizeof(AviIndexEntry), movie->fp, AVI_INDEXE);
-
-	temp = ftell (movie->fp);
-
-	fseek (movie->fp, AVI_RIFF_SOFF, SEEK_SET);
-
-	PUT_FCCN((temp-8L), movie->fp);
-
-	fseek (movie->fp, movie->movi_offset, SEEK_SET);
-
-	PUT_FCCN((movi_size-(movie->movi_offset+4L)),movie->fp);
-
-	fclose (movie->fp);
-
-	for (i=0; i < movie->header->Streams; i++) {
+	fseek(movie->fp, 0L, SEEK_END);
+	movi_size = (int)ftell(movie->fp);
+
+	PUT_FCC("idx1", movie->fp);
+	PUT_FCCN((movie->index_entries * (movie->header->Streams + 1) * 16), movie->fp);
+
+	for (temp = 0; temp < movie->index_entries * (movie->header->Streams + 1); temp++)
+		awrite(movie, &movie->entries[temp], 1, sizeof(AviIndexEntry), movie->fp, AVI_INDEXE);
+
+	temp = (int)ftell(movie->fp);
+
+	fseek(movie->fp, AVI_RIFF_SOFF, SEEK_SET);
+
+	PUT_FCCN((temp - 8L), movie->fp);
+
+	fseek(movie->fp, movie->movi_offset, SEEK_SET);
+
+	PUT_FCCN((movi_size - (movie->movi_offset + 4L)), movie->fp);
+
+	fclose(movie->fp);
+
+	for (i = 0; i < movie->header->Streams; i++) {
 		if (movie->streams[i].sf != NULL)
-			MEM_freeN (movie->streams[i].sf);
+			MEM_freeN(movie->streams[i].sf);
 	}
 	if (movie->header != NULL)
-		MEM_freeN (movie->header);
+		MEM_freeN(movie->header);
 	if (movie->entries != NULL)
-		MEM_freeN (movie->entries);
+		MEM_freeN(movie->entries);
 	if (movie->streams != NULL)
-		MEM_freeN (movie->streams);
+		MEM_freeN(movie->streams);
 	if (movie->offset_table != NULL)
-		MEM_freeN (movie->offset_table);
+		MEM_freeN(movie->offset_table);
 	return AVI_ERROR_NONE;
 }