/*
 * Copyright 2011-2013 Blender Foundation
 *
 * Licensed under the Apache License, Version 2.0 (the "License");
 * you may not use this file except in compliance with the License.
 * You may obtain a copy of the License at
 *
 * http://www.apache.org/licenses/LICENSE-2.0
 *
 * Unless required by applicable law or agreed to in writing, software
 * distributed under the License is distributed on an "AS IS" BASIS,
 * WITHOUT WARRANTIES OR CONDITIONS OF ANY KIND, either express or implied.
 * See the License for the specific language governing permissions and
 * limitations under the License.
 */


CCL_NAMESPACE_BEGIN

/* connect the given light sample with the shading point and calculate its
 * contribution and accumulate it to L */
ccl_device void accum_light_contribution(KernelGlobals *kg,
                                         ShaderData *sd,
                                         ShaderData* emission_sd,
                                         LightSample *ls,
                                         ccl_addr_space PathState *state,
                                         Ray *light_ray,
                                         BsdfEval *L_light,
                                         PathRadiance *L,
                                         bool *is_lamp,
                                         float terminate,
                                         float3 throughput,
                                         float scale)
{
	if(direct_emission(kg, sd, emission_sd, ls, state, light_ray, L_light, is_lamp, terminate)) {
		/* trace shadow ray */
		float3 shadow;

		if(!shadow_blocked(kg, sd, emission_sd, state, light_ray, &shadow)) {
			/* accumulate */
			path_radiance_accum_light(L, state, throughput*scale, L_light, shadow, scale, *is_lamp);
		}
		else {
			path_radiance_accum_total_light(L, state, throughput*scale, L_light);
		}
	}
}

/* The accum_light_tree_contribution() function does the following:
 * 1. Recursive tree traversal using splitting. This picks one or more lights.
 * 2. For each picked light, a position on the light is also chosen.
 * 3. The total contribution of all these light samples are evaluated and
 *    accumulated to L. */
ccl_device void accum_light_tree_contribution(KernelGlobals *kg, float randu,
                                              float randv, int offset,
                                              float pdf_factor, bool can_split,
                                              float3 throughput, float scale_factor,
                                              PathRadiance *L,
                                              ccl_addr_space PathState * state,
                                              ShaderData *sd,
                                              ShaderData *emission_sd)
{
	float3 P = sd->P_pick;
	float3 N = sd->N_pick;

	float time = sd->time;
	int bounce = state->bounce;

	/* read in first part of node of light tree */
	int right_child_offset, distribution_id, num_emitters;
	update_node(kg, offset, &right_child_offset, &distribution_id, &num_emitters);

	/* found a leaf */
	if(right_child_offset == -1){

		/* if there are several emitters in this leaf then pick one of them */
		if(num_emitters > 1){

			/* create and sample CDF without dynamic allocation.
			 * see comment in light_tree_sample() for this piece of code */
			float sum = 0.0f;
			for (int i = 0; i < num_emitters; ++i) {
				sum += calc_light_importance(kg, P, N, offset, i);
			}

			if(sum == 0.0f){
				return;
			}

			float sum_inv = 1.0f / sum;
			float cdf_L = 0.0f;
			float cdf_R = 0.0f;
			float prob = 0.0f;
			int light;
			for (int i = 1; i < num_emitters + 1; ++i) {
				prob = calc_light_importance(kg, P, N, offset, i-1) * sum_inv;
				cdf_R = cdf_L + prob;
				if(randu < cdf_R){
					light = i-1;
					break;
				}

				cdf_L = cdf_R;
			}
			distribution_id += light;
			pdf_factor *= prob;

			/* rescale random number */
			randu = (randu - cdf_L)/(cdf_R - cdf_L);
		}

		/* pick a point on the chosen light(distribution_id) and calculate the
		 * probability of picking this point */
		LightSample ls;
		light_point_sample(kg, randu, randv, time, P, bounce, distribution_id, &ls);

		/* combine pdfs */
		ls.pdf *= pdf_factor;

		if(ls.pdf <= 0.0f) return;

		/* compute and accumulate the total contribution of this light */
		Ray light_ray;
		BsdfEval L_light;
		bool is_lamp;
		float terminate = path_state_rng_light_termination(kg, state);
		accum_light_contribution(kg, sd, emission_sd, &ls, state,
		                         &light_ray, &L_light, L, &is_lamp,
		                         terminate, throughput, scale_factor);

		return;
	} else { // Interior node, choose which child(ren) to go down

		int child_offsetL = offset + 4;
		int child_offsetR = 4*right_child_offset;

		/* choose whether to go down both(split) or only one of the children */
		if(can_split && split(kg, P, offset)){
			/* go down both child nodes */
			accum_light_tree_contribution(kg, randu, randv, child_offsetL,
			                              pdf_factor, true, throughput,
			                              scale_factor, L, state, sd,
			                              emission_sd);
			accum_light_tree_contribution(kg, randu, randv, child_offsetR,
			                              pdf_factor, true, throughput,
			                              scale_factor, L, state, sd,
			                              emission_sd);
		} else {
			/* go down one of the child nodes */

			/* evaluate the importance of each of the child nodes */
			float I_L = calc_node_importance(kg, P, N, child_offsetL);
			float I_R = calc_node_importance(kg, P, N, child_offsetR);

			if((I_L == 0.0f) && (I_R == 0.0f)){
				return;
			}

			/* calculate the probability of going down the left node */
			float P_L = I_L / ( I_L + I_R);

			/* choose which node to go down */
			if(randu <= P_L){ // Going down left node
				/* rescale random number */
				randu = randu / P_L;

				offset = child_offsetL;
				pdf_factor *= P_L;
			} else { // Going down right node
				/* rescale random number */
				randu = (randu * (I_L + I_R) - I_L)/I_R;

				offset = child_offsetR;
				pdf_factor *= 1.0f - P_L;
			}

			accum_light_tree_contribution(kg, randu, randv, offset, pdf_factor,
			                              false, throughput, scale_factor, L,
			                              state, sd, emission_sd);
		}
	}
}

#if defined(__BRANCHED_PATH__) || defined(__SUBSURFACE__) || defined(__SHADOW_TRICKS__) || defined(__BAKING__)
/* branched path tracing: connect path directly to position on one or more lights and add it to L */
ccl_device_noinline void kernel_branched_path_surface_connect_light(
        KernelGlobals *kg,
        ShaderData *sd,
        ShaderData *emission_sd,
        ccl_addr_space PathState *state,
        float3 throughput,
        float num_samples_adjust,
        PathRadiance *L,
        int sample_all_lights)
{
#ifdef __EMISSION__
	/* sample illumination from lights to find path contribution */
	if(!(sd->flag & SD_BSDF_HAS_EVAL))
		return;

	Ray light_ray;
	BsdfEval L_light;
	bool is_lamp;

#  ifdef __OBJECT_MOTION__
	light_ray.time = sd->time;
#  endif

	bool use_light_tree = kernel_data.integrator.use_light_tree;
	bool use_splitting = kernel_data.integrator.splitting_threshold != 0.0f;
	if(use_light_tree && use_splitting){

		int index;
		float randu, randv;
		path_state_rng_2D(kg, state, PRNG_LIGHT_U, &randu, &randv);

		/* sample light group distribution */
		int   group      = light_group_distribution_sample(kg, &randu);
		float group_prob = kernel_tex_fetch(__light_group_sample_prob, group);
		float pdf = 1.0f;

		if(group == LIGHTGROUP_TREE){
			/* accumulate contribution to L from potentially several lights */
			accum_light_tree_contribution(kg, randu, randv, 0, group_prob, true,
			                              throughput, num_samples_adjust, L, // todo: is num_samples_adjust correct here?
			                              state, sd, emission_sd);

			/* have accumulated all the contributions so return */
			return;
		} else if(group == LIGHTGROUP_DISTANT) {
			/* pick a single distant light */
			light_distant_sample(kg, sd->P, &randu, &index, &pdf);
		} else if(group == LIGHTGROUP_BACKGROUND) {
			/* pick a single background light */
			light_background_sample(kg, sd->P, &randu, &index, &pdf);
		} else {
			kernel_assert(false);
		}

		/* sample a point on the given distant/background light */
		LightSample ls;
		light_point_sample(kg, randu, randv, sd->time, sd->P, state->bounce, index, &ls);

		/* combine pdfs */
		ls.pdf *= group_prob;

		if(ls.pdf <= 0.0f) return;

		/* accumulate the contribution of this distant/background light to L */
		float terminate = path_state_rng_light_termination(kg, state);
		accum_light_contribution(kg, sd, emission_sd, &ls, state, &light_ray,
		                         &L_light, L, &is_lamp, terminate, throughput,
		                         num_samples_adjust);

	} else if(sample_all_lights && !use_light_tree) {
		/* lamp sampling */
		for(int i = 0; i < kernel_data.integrator.num_all_lights; i++) {
			if(UNLIKELY(light_select_reached_max_bounces(kg, i, state->bounce)))
				continue;

			int num_samples = ceil_to_int(num_samples_adjust*light_select_num_samples(kg, i));
			float num_samples_inv = num_samples_adjust/num_samples;
			uint lamp_rng_hash = cmj_hash(state->rng_hash, i);

			for(int j = 0; j < num_samples; j++) {
				float light_u, light_v;
				path_branched_rng_2D(kg, lamp_rng_hash, state, j, num_samples, PRNG_LIGHT_U, &light_u, &light_v);
				float terminate = path_branched_rng_light_termination(kg, lamp_rng_hash, state, j, num_samples);

				LightSample ls;
				if(lamp_light_sample(kg, i, light_u, light_v, sd->P_pick, &ls)) {
					accum_light_contribution(kg, sd, emission_sd, &ls, state,
					                         &light_ray, &L_light, L, &is_lamp,
					                         terminate, throughput,
					                         num_samples_inv);
				}
			}
		}

		/* mesh light sampling */
		if(kernel_data.integrator.pdf_triangles != 0.0f) {
			int num_samples = ceil_to_int(num_samples_adjust*kernel_data.integrator.mesh_light_samples);
			float num_samples_inv = num_samples_adjust/num_samples;

			for(int j = 0; j < num_samples; j++) {
				float light_u, light_v;
				path_branched_rng_2D(kg, state->rng_hash, state, j, num_samples, PRNG_LIGHT_U, &light_u, &light_v);
				float terminate = path_branched_rng_light_termination(kg, state->rng_hash, state, j, num_samples);

				/* only sample triangle lights */
				if(kernel_data.integrator.num_all_lights)
					light_u = 0.5f*light_u;

				LightSample ls;
				if(light_sample(kg, light_u, light_v, sd->time, sd->P_pick, sd->N_pick, state->bounce, &ls, false)) {
					/* Same as above, probability needs to be corrected since the sampling was forced to select a mesh light. */
					if(kernel_data.integrator.num_all_lights)
						ls.pdf *= 2.0f;

					accum_light_contribution(kg, sd, emission_sd, &ls, state,
					                         &light_ray, &L_light, L, &is_lamp,
					                         terminate, throughput, num_samples_inv);
				}
			}
		}
	}
	else {
		/* sample one light at random */
		float light_u, light_v;
		path_state_rng_2D(kg, state, PRNG_LIGHT_U, &light_u, &light_v);
		float terminate = path_state_rng_light_termination(kg, state);

		LightSample ls;
		if(light_sample(kg, light_u, light_v, sd->time, sd->P_pick, sd->N_pick, state->bounce, &ls, false)) {
			accum_light_contribution(kg, sd, emission_sd, &ls, state, &light_ray,
			                         &L_light, L, &is_lamp, terminate, throughput,
			                         num_samples_adjust);
		}
	}
#endif
}

/* branched path tracing: bounce off or through surface to with new direction stored in ray */
ccl_device bool kernel_branched_path_surface_bounce(
        KernelGlobals *kg,
        ShaderData *sd,
        const ShaderClosure *sc,
        int sample,
        int num_samples,
        ccl_addr_space float3 *throughput,
        ccl_addr_space PathState *state,
        PathRadianceState *L_state,
        ccl_addr_space Ray *ray,
        float sum_sample_weight)
{
	/* sample BSDF */
	float bsdf_pdf;
	BsdfEval bsdf_eval;
	float3 bsdf_omega_in;
	differential3 bsdf_domega_in;
	float bsdf_u, bsdf_v;
	path_branched_rng_2D(kg, state->rng_hash, state, sample, num_samples, PRNG_BSDF_U, &bsdf_u, &bsdf_v);
	int label;

	label = shader_bsdf_sample_closure(kg, sd, sc, bsdf_u, bsdf_v, &bsdf_eval,
		&bsdf_omega_in, &bsdf_domega_in, &bsdf_pdf);

	if(bsdf_pdf == 0.0f || bsdf_eval_is_zero(&bsdf_eval))
		return false;

	/* modify throughput */
	path_radiance_bsdf_bounce(kg, L_state, throughput, &bsdf_eval, bsdf_pdf, state->bounce, label);

#ifdef __DENOISING_FEATURES__
	state->denoising_feature_weight *= sc->sample_weight / (sum_sample_weight * num_samples);
#endif

	/* modify path state */
	path_state_next(kg, state, label);

	/* setup ray */
	ray->P = ray_offset(sd->P, (label & LABEL_TRANSMIT)? -sd->Ng: sd->Ng);
	ray->D = normalize(bsdf_omega_in);
	ray->t = FLT_MAX;
#ifdef __RAY_DIFFERENTIALS__
	ray->dP = sd->dP;
	ray->dD = bsdf_domega_in;
#endif
#ifdef __OBJECT_MOTION__
	ray->time = sd->time;
#endif

#ifdef __VOLUME__
	/* enter/exit volume */
	if(label & LABEL_TRANSMIT)
		kernel_volume_stack_enter_exit(kg, sd, state->volume_stack);
#endif

	/* branch RNG state */
	path_state_branch(state, sample, num_samples);

	/* set MIS state */
	state->min_ray_pdf = fminf(bsdf_pdf, FLT_MAX);
	state->ray_pdf = bsdf_pdf;
#ifdef __LAMP_MIS__
	state->ray_t = 0.0f;
#endif

	return true;
}

#endif

/* path tracing: connect path directly to position on a light and add it to L */
ccl_device_inline void kernel_path_surface_connect_light(KernelGlobals *kg,
	ShaderData *sd, ShaderData *emission_sd, float3 throughput, ccl_addr_space PathState *state,
	PathRadiance *L)
{
	PROFILING_INIT(kg, PROFILING_CONNECT_LIGHT);

#ifdef __EMISSION__
	if(!(kernel_data.integrator.use_direct_light && (sd->flag & SD_BSDF_HAS_EVAL)))
		return;

#ifdef __SHADOW_TRICKS__
	if(state->flag & PATH_RAY_SHADOW_CATCHER) {
		kernel_branched_path_surface_connect_light(kg,
		                                           sd,
		                                           emission_sd,
		                                           state,
		                                           throughput,
		                                           1.0f,
		                                           L,
		                                           1);
		return;
	}
#endif

	/* sample illumination from lights to find path contribution */
	float light_u, light_v;
	path_state_rng_2D(kg, state, PRNG_LIGHT_U, &light_u, &light_v);

	Ray light_ray;
	BsdfEval L_light;
	bool is_lamp;

#ifdef __OBJECT_MOTION__
	light_ray.time = sd->time;
#endif

	bool has_volume = ((sd->flag & SD_HAS_VOLUME) != 0);
	LightSample ls;
	if(light_sample(kg, light_u, light_v, sd->time, sd->P_pick, sd->N_pick, state->bounce, &ls, has_volume)) {
		float terminate = path_state_rng_light_termination(kg, state);
		accum_light_contribution(kg, sd, emission_sd, &ls, state, &light_ray,
		                         &L_light, L, &is_lamp, terminate, throughput,
		                         1.0f);
	}
#endif
}

/* path tracing: bounce off or through surface to with new direction stored in ray */
ccl_device bool kernel_path_surface_bounce(KernelGlobals *kg,
                                           ShaderData *sd,
                                           ccl_addr_space float3 *throughput,
                                           ccl_addr_space PathState *state,
                                           PathRadianceState *L_state,
                                           ccl_addr_space Ray *ray)
{
<<<<<<< HEAD
=======
	PROFILING_INIT(kg, PROFILING_SURFACE_BOUNCE);
>>>>>>> b3dabc20

	/* no BSDF? we can stop here */
	if(sd->flag & SD_BSDF) {
		/* sample BSDF */
		float bsdf_pdf;
		BsdfEval bsdf_eval;
		float3 bsdf_omega_in;
		differential3 bsdf_domega_in;
		float bsdf_u, bsdf_v;
		path_state_rng_2D(kg, state, PRNG_BSDF_U, &bsdf_u, &bsdf_v);
		int label;

		label = shader_bsdf_sample(kg, sd, bsdf_u, bsdf_v, &bsdf_eval,
			&bsdf_omega_in, &bsdf_domega_in, &bsdf_pdf);

		if(bsdf_pdf == 0.0f || bsdf_eval_is_zero(&bsdf_eval))
			return false;

		/* modify throughput */
		path_radiance_bsdf_bounce(kg, L_state, throughput, &bsdf_eval, bsdf_pdf, state->bounce, label);

		/* set labels */
		if(!(label & LABEL_TRANSPARENT)) {
			state->ray_pdf = bsdf_pdf;
#if defined(__LAMP_MIS__) || defined(__EMISSION__) || defined(__BACKGROUND_MIS__)
			state->ray_t = 0.0f;
#endif
			state->min_ray_pdf = fminf(bsdf_pdf, state->min_ray_pdf);
		}

		/* update path state */
		path_state_next(kg, state, label);

		/* setup ray */
		ray->P = ray_offset(sd->P, (label & LABEL_TRANSMIT)? -sd->Ng: sd->Ng);
		kernel_update_light_picking(sd, state);
		ray->D = normalize(bsdf_omega_in);

		if(state->bounce == 0)
			ray->t -= sd->ray_length; /* clipping works through transparent */
		else
			ray->t = FLT_MAX;

#ifdef __RAY_DIFFERENTIALS__
		ray->dP = sd->dP;
		ray->dD = bsdf_domega_in;
#endif

#ifdef __VOLUME__
		/* enter/exit volume */
		if(label & LABEL_TRANSMIT)
			kernel_volume_stack_enter_exit(kg, sd, state->volume_stack);
#endif
		return true;
	}
#ifdef __VOLUME__
	else if(sd->flag & SD_HAS_ONLY_VOLUME) {
		if(!path_state_volume_next(kg, state)) {
			return false;
		}

		if(state->bounce == 0)
			ray->t -= sd->ray_length; /* clipping works through transparent */
		else
			ray->t = FLT_MAX;

		/* setup ray position, direction stays unchanged */
		ray->P = ray_offset(sd->P, -sd->Ng);
		kernel_update_light_picking(sd, state);

#ifdef __RAY_DIFFERENTIALS__
		ray->dP = sd->dP;
#endif

		/* enter/exit volume */
		kernel_volume_stack_enter_exit(kg, sd, state->volume_stack);
		return true;
	}
#endif
	else {
		/* no bsdf or volume? */
		return false;
	}
}

CCL_NAMESPACE_END<|MERGE_RESOLUTION|>--- conflicted
+++ resolved
@@ -447,10 +447,7 @@
                                            PathRadianceState *L_state,
                                            ccl_addr_space Ray *ray)
 {
-<<<<<<< HEAD
-=======
 	PROFILING_INIT(kg, PROFILING_SURFACE_BOUNCE);
->>>>>>> b3dabc20
 
 	/* no BSDF? we can stop here */
 	if(sd->flag & SD_BSDF) {
