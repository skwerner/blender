--- conflicted
+++ resolved
@@ -4404,10 +4404,7 @@
 #ifdef WITH_ALEMBIC
 		CacheReader_free(data->reader);
 #endif
-<<<<<<< HEAD
-=======
 		data->reader = NULL;
->>>>>>> 21f37678
 	}
 }
 
