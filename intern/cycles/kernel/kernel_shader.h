/*
 * Copyright 2011-2013 Blender Foundation
 *
 * Licensed under the Apache License, Version 2.0 (the "License");
 * you may not use this file except in compliance with the License.
 * You may obtain a copy of the License at
 *
 * http://www.apache.org/licenses/LICENSE-2.0
 *
 * Unless required by applicable law or agreed to in writing, software
 * distributed under the License is distributed on an "AS IS" BASIS,
 * WITHOUT WARRANTIES OR CONDITIONS OF ANY KIND, either express or implied.
 * See the License for the specific language governing permissions and
 * limitations under the License.
 */

/*
 * ShaderData, used in four steps:
 *
 * Setup from incoming ray, sampled position and background.
 * Execute for surface, volume or displacement.
 * Evaluate one or more closures.
 * Release.
 */

#include "kernel/closure/alloc.h"
#include "kernel/closure/bsdf_util.h"
#include "kernel/closure/bsdf.h"
#include "kernel/closure/emissive.h"

#include "kernel/svm/svm.h"

CCL_NAMESPACE_BEGIN

/* ShaderData setup from incoming ray */

#ifdef __OBJECT_MOTION__
ccl_device void shader_setup_object_transforms(KernelGlobals *kg, ShaderData *sd, float time)
{
  if (sd->object_flag & SD_OBJECT_MOTION) {
    sd->ob_tfm = object_fetch_transform_motion(kg, sd->object, time);
    sd->ob_itfm = transform_quick_inverse(sd->ob_tfm);
  }
  else {
    sd->ob_tfm = object_fetch_transform(kg, sd->object, OBJECT_TRANSFORM);
    sd->ob_itfm = object_fetch_transform(kg, sd->object, OBJECT_INVERSE_TRANSFORM);
  }
}
#endif

ccl_device_noinline void shader_setup_from_ray(KernelGlobals *kg,
                                               ShaderData *sd,
                                               const Intersection *isect,
                                               const Ray *ray)
{
  PROFILING_INIT(kg, PROFILING_SHADER_SETUP);

#ifdef __INSTANCING__
  sd->object = (isect->object == OBJECT_NONE) ? kernel_tex_fetch(__prim_object, isect->prim) :
                                                isect->object;
#endif
  sd->lamp = LAMP_NONE;

  sd->type = isect->type;
  sd->flag = 0;
  sd->object_flag = kernel_tex_fetch(__object_flag, sd->object);

  /* matrices and time */
#ifdef __OBJECT_MOTION__
  shader_setup_object_transforms(kg, sd, ray->time);
#endif
  sd->time = ray->time;

  sd->prim = kernel_tex_fetch(__prim_index, isect->prim);
  sd->ray_length = isect->t;

#ifdef __UV__
  sd->u = isect->u;
  sd->v = isect->v;
#endif

#ifdef __HAIR__
  if (sd->type & PRIMITIVE_ALL_CURVE) {
    /* curve */
    float4 curvedata = kernel_tex_fetch(__curves, sd->prim);

    sd->shader = __float_as_int(curvedata.z);
    sd->P = curve_refine(kg, sd, isect, ray);
  }
  else
#endif
      if (sd->type & PRIMITIVE_TRIANGLE) {
    /* static triangle */
    float3 Ng = triangle_normal(kg, sd);
    sd->shader = kernel_tex_fetch(__tri_shader, sd->prim);

    /* vectors */
    sd->P = triangle_refine(kg, sd, isect, ray);
    sd->Ng = Ng;
    sd->N = Ng;

    /* smooth normal */
    if (sd->shader & SHADER_SMOOTH_NORMAL)
      sd->N = triangle_smooth_normal(kg, Ng, sd->prim, sd->u, sd->v);

#ifdef __DPDU__
    /* dPdu/dPdv */
    triangle_dPdudv(kg, sd->prim, &sd->dPdu, &sd->dPdv);
#endif
  }
  else {
    /* motion triangle */
    motion_triangle_shader_setup(kg, sd, isect, ray, false);
  }

  sd->I = -ray->D;

  sd->flag |= kernel_tex_fetch(__shaders, (sd->shader & SHADER_MASK)).flags;

#ifdef __INSTANCING__
  if (isect->object != OBJECT_NONE) {
    /* instance transform */
    object_normal_transform_auto(kg, sd, &sd->N);
    object_normal_transform_auto(kg, sd, &sd->Ng);
#  ifdef __DPDU__
    object_dir_transform_auto(kg, sd, &sd->dPdu);
    object_dir_transform_auto(kg, sd, &sd->dPdv);
#  endif
  }
#endif

  /* backfacing test */
  bool backfacing = (dot(sd->Ng, sd->I) < 0.0f);

  if (backfacing) {
    sd->flag |= SD_BACKFACING;
    sd->Ng = -sd->Ng;
    sd->N = -sd->N;
#ifdef __DPDU__
    sd->dPdu = -sd->dPdu;
    sd->dPdv = -sd->dPdv;
#endif
  }

#ifdef __RAY_DIFFERENTIALS__
  /* differentials */
  differential_transfer(&sd->dP, ray->dP, ray->D, ray->dD, sd->Ng, isect->t);
  differential_incoming(&sd->dI, ray->dD);
  differential_dudv(&sd->du, &sd->dv, sd->dPdu, sd->dPdv, sd->dP, sd->Ng);
#endif

  PROFILING_SHADER(sd->shader);
  PROFILING_OBJECT(sd->object);
}

/* ShaderData setup from BSSRDF scatter */

#ifdef __SUBSURFACE__
#  ifndef __KERNEL_CUDA__
ccl_device
#  else
ccl_device_inline
#  endif
    void
    shader_setup_from_subsurface(KernelGlobals *kg,
                                 ShaderData *sd,
                                 const Intersection *isect,
                                 const Ray *ray)
{
  PROFILING_INIT(kg, PROFILING_SHADER_SETUP);

  const bool backfacing = sd->flag & SD_BACKFACING;

  /* object, matrices, time, ray_length stay the same */
  sd->flag = 0;
  sd->object_flag = kernel_tex_fetch(__object_flag, sd->object);
  sd->prim = kernel_tex_fetch(__prim_index, isect->prim);
  sd->type = isect->type;

#  ifdef __UV__
  sd->u = isect->u;
  sd->v = isect->v;
#  endif

  /* fetch triangle data */
  if (sd->type == PRIMITIVE_TRIANGLE) {
    float3 Ng = triangle_normal(kg, sd);
    sd->shader = kernel_tex_fetch(__tri_shader, sd->prim);

    /* static triangle */
    sd->P = triangle_refine_local(kg, sd, isect, ray);
    sd->Ng = Ng;
    sd->N = Ng;

    if (sd->shader & SHADER_SMOOTH_NORMAL)
      sd->N = triangle_smooth_normal(kg, Ng, sd->prim, sd->u, sd->v);

#  ifdef __DPDU__
    /* dPdu/dPdv */
    triangle_dPdudv(kg, sd->prim, &sd->dPdu, &sd->dPdv);
#  endif
  }
  else {
    /* motion triangle */
    motion_triangle_shader_setup(kg, sd, isect, ray, true);
  }

  sd->flag |= kernel_tex_fetch(__shaders, (sd->shader & SHADER_MASK)).flags;

#  ifdef __INSTANCING__
  if (isect->object != OBJECT_NONE) {
    /* instance transform */
    object_normal_transform_auto(kg, sd, &sd->N);
    object_normal_transform_auto(kg, sd, &sd->Ng);
#    ifdef __DPDU__
    object_dir_transform_auto(kg, sd, &sd->dPdu);
    object_dir_transform_auto(kg, sd, &sd->dPdv);
#    endif
  }
#  endif

  /* backfacing test */
  if (backfacing) {
    sd->flag |= SD_BACKFACING;
    sd->Ng = -sd->Ng;
    sd->N = -sd->N;
#  ifdef __DPDU__
    sd->dPdu = -sd->dPdu;
    sd->dPdv = -sd->dPdv;
#  endif
  }

  /* should not get used in principle as the shading will only use a diffuse
   * BSDF, but the shader might still access it */
  sd->I = sd->N;

#  ifdef __RAY_DIFFERENTIALS__
  /* differentials */
  differential_dudv(&sd->du, &sd->dv, sd->dPdu, sd->dPdv, sd->dP, sd->Ng);
  /* don't modify dP and dI */
#  endif

  PROFILING_SHADER(sd->shader);
}
#endif

/* ShaderData setup from position sampled on mesh */

ccl_device_inline void shader_setup_from_sample(KernelGlobals *kg,
                                                ShaderData *sd,
                                                const float3 P,
                                                const float3 Ng,
                                                const float3 I,
                                                int shader,
                                                int object,
                                                int prim,
                                                float u,
                                                float v,
                                                float t,
                                                float time,
                                                bool object_space,
                                                int lamp)
{
  PROFILING_INIT(kg, PROFILING_SHADER_SETUP);

  /* vectors */
  sd->P = P;
  sd->N = Ng;
  sd->Ng = Ng;
  sd->I = I;
  sd->shader = shader;
  if (prim != PRIM_NONE)
    sd->type = PRIMITIVE_TRIANGLE;
  else if (lamp != LAMP_NONE)
    sd->type = PRIMITIVE_LAMP;
  else
    sd->type = PRIMITIVE_NONE;

    /* primitive */
#ifdef __INSTANCING__
  sd->object = object;
#endif
  sd->lamp = LAMP_NONE;
  /* currently no access to bvh prim index for strand sd->prim*/
  sd->prim = prim;
#ifdef __UV__
  sd->u = u;
  sd->v = v;
#endif
  sd->time = time;
  sd->ray_length = t;

  sd->flag = kernel_tex_fetch(__shaders, (sd->shader & SHADER_MASK)).flags;
  sd->object_flag = 0;
  if (sd->object != OBJECT_NONE) {
    sd->object_flag |= kernel_tex_fetch(__object_flag, sd->object);

#ifdef __OBJECT_MOTION__
    shader_setup_object_transforms(kg, sd, time);
  }
  else if (lamp != LAMP_NONE) {
    sd->ob_tfm = lamp_fetch_transform(kg, lamp, false);
    sd->ob_itfm = lamp_fetch_transform(kg, lamp, true);
    sd->lamp = lamp;
#else
  }
  else if (lamp != LAMP_NONE) {
    sd->lamp = lamp;
#endif
  }

  /* transform into world space */
  if (object_space) {
    object_position_transform_auto(kg, sd, &sd->P);
    object_normal_transform_auto(kg, sd, &sd->Ng);
    sd->N = sd->Ng;
    object_dir_transform_auto(kg, sd, &sd->I);
  }

  if (sd->type & PRIMITIVE_TRIANGLE) {
    /* smooth normal */
    if (sd->shader & SHADER_SMOOTH_NORMAL) {
      sd->N = triangle_smooth_normal(kg, Ng, sd->prim, sd->u, sd->v);

#ifdef __INSTANCING__
      if (!(sd->object_flag & SD_OBJECT_TRANSFORM_APPLIED)) {
        object_normal_transform_auto(kg, sd, &sd->N);
      }
#endif
    }

    /* dPdu/dPdv */
#ifdef __DPDU__
    triangle_dPdudv(kg, sd->prim, &sd->dPdu, &sd->dPdv);

#  ifdef __INSTANCING__
    if (!(sd->object_flag & SD_OBJECT_TRANSFORM_APPLIED)) {
      object_dir_transform_auto(kg, sd, &sd->dPdu);
      object_dir_transform_auto(kg, sd, &sd->dPdv);
    }
#  endif
#endif
  }
  else {
#ifdef __DPDU__
    sd->dPdu = make_float3(0.0f, 0.0f, 0.0f);
    sd->dPdv = make_float3(0.0f, 0.0f, 0.0f);
#endif
  }

  /* backfacing test */
  if (sd->prim != PRIM_NONE) {
    bool backfacing = (dot(sd->Ng, sd->I) < 0.0f);

    if (backfacing) {
      sd->flag |= SD_BACKFACING;
      sd->Ng = -sd->Ng;
      sd->N = -sd->N;
#ifdef __DPDU__
      sd->dPdu = -sd->dPdu;
      sd->dPdv = -sd->dPdv;
#endif
    }
  }

#ifdef __RAY_DIFFERENTIALS__
  /* no ray differentials here yet */
  sd->dP = differential3_zero();
  sd->dI = differential3_zero();
  sd->du = differential_zero();
  sd->dv = differential_zero();
#endif

  PROFILING_SHADER(sd->shader);
  PROFILING_OBJECT(sd->object);
}

/* ShaderData setup for displacement */

ccl_device void shader_setup_from_displace(
    KernelGlobals *kg, ShaderData *sd, int object, int prim, float u, float v)
{
  float3 P, Ng, I = make_float3(0.0f, 0.0f, 0.0f);
  int shader;

  triangle_point_normal(kg, object, prim, u, v, &P, &Ng, &shader);

  /* force smooth shading for displacement */
  shader |= SHADER_SMOOTH_NORMAL;

  shader_setup_from_sample(
      kg,
      sd,
      P,
      Ng,
      I,
      shader,
      object,
      prim,
      u,
      v,
      0.0f,
      0.5f,
      !(kernel_tex_fetch(__object_flag, object) & SD_OBJECT_TRANSFORM_APPLIED),
      LAMP_NONE);
}

/* ShaderData setup from ray into background */

ccl_device_inline void shader_setup_from_background(KernelGlobals *kg,
                                                    ShaderData *sd,
                                                    const Ray *ray)
{
  PROFILING_INIT(kg, PROFILING_SHADER_SETUP);

  /* vectors */
  sd->P = ray->D;
  sd->N = -ray->D;
  sd->Ng = -ray->D;
  sd->I = -ray->D;
  sd->shader = kernel_data.background.surface_shader;
  sd->flag = kernel_tex_fetch(__shaders, (sd->shader & SHADER_MASK)).flags;
  sd->object_flag = 0;
  sd->time = ray->time;
  sd->ray_length = 0.0f;

#ifdef __INSTANCING__
  sd->object = OBJECT_NONE;
#endif
  sd->lamp = LAMP_NONE;
  sd->prim = PRIM_NONE;
#ifdef __UV__
  sd->u = 0.0f;
  sd->v = 0.0f;
#endif

#ifdef __DPDU__
  /* dPdu/dPdv */
  sd->dPdu = make_float3(0.0f, 0.0f, 0.0f);
  sd->dPdv = make_float3(0.0f, 0.0f, 0.0f);
#endif

#ifdef __RAY_DIFFERENTIALS__
  /* differentials */
  sd->dP = ray->dD;
  differential_incoming(&sd->dI, sd->dP);
  sd->du = differential_zero();
  sd->dv = differential_zero();
#endif

  /* for NDC coordinates */
  sd->ray_P = ray->P;

  PROFILING_SHADER(sd->shader);
  PROFILING_OBJECT(sd->object);
}

/* ShaderData setup from point inside volume */

#ifdef __VOLUME__
ccl_device_inline void shader_setup_from_volume(KernelGlobals *kg, ShaderData *sd, const Ray *ray)
{
  PROFILING_INIT(kg, PROFILING_SHADER_SETUP);

  /* vectors */
  sd->P = ray->P;
  sd->N = -ray->D;
  sd->Ng = -ray->D;
  sd->I = -ray->D;
  sd->shader = SHADER_NONE;
  sd->flag = 0;
  sd->object_flag = 0;
  sd->time = ray->time;
  sd->ray_length = 0.0f; /* todo: can we set this to some useful value? */

#  ifdef __INSTANCING__
  sd->object = OBJECT_NONE; /* todo: fill this for texture coordinates */
#  endif
  sd->lamp = LAMP_NONE;
  sd->prim = PRIM_NONE;
  sd->type = PRIMITIVE_NONE;

#  ifdef __UV__
  sd->u = 0.0f;
  sd->v = 0.0f;
#  endif

#  ifdef __DPDU__
  /* dPdu/dPdv */
  sd->dPdu = make_float3(0.0f, 0.0f, 0.0f);
  sd->dPdv = make_float3(0.0f, 0.0f, 0.0f);
#  endif

#  ifdef __RAY_DIFFERENTIALS__
  /* differentials */
  sd->dP = ray->dD;
  differential_incoming(&sd->dI, sd->dP);
  sd->du = differential_zero();
  sd->dv = differential_zero();
#  endif

  /* for NDC coordinates */
  sd->ray_P = ray->P;
  sd->ray_dP = ray->dP;

  PROFILING_SHADER(sd->shader);
  PROFILING_OBJECT(sd->object);
}
#endif /* __VOLUME__ */

/* Merging */

#if defined(__BRANCHED_PATH__) || defined(__VOLUME__)
ccl_device_inline void shader_merge_closures(ShaderData *sd)
{
  /* merge identical closures, better when we sample a single closure at a time */
  for (int i = 0; i < sd->num_closure; i++) {
    ShaderClosure *sci = &sd->closure[i];

    for (int j = i + 1; j < sd->num_closure; j++) {
      ShaderClosure *scj = &sd->closure[j];

      if (sci->type != scj->type)
        continue;
      if (!bsdf_merge(sci, scj))
        continue;

      sci->weight += scj->weight;
      sci->sample_weight += scj->sample_weight;

      int size = sd->num_closure - (j + 1);
      if (size > 0) {
        for (int k = 0; k < size; k++) {
          scj[k] = scj[k + 1];
        }
      }

      sd->num_closure--;
      kernel_assert(sd->num_closure >= 0);
      j--;
    }
  }
}
#endif /* __BRANCHED_PATH__ || __VOLUME__ */

/* Defensive sampling. */

ccl_device_inline void shader_prepare_closures(ShaderData *sd, ccl_addr_space PathState *state)
{
  /* We can likely also do defensive sampling at deeper bounces, particularly
   * for cases like a perfect mirror but possibly also others. This will need
   * a good heuristic. */
  if (state->bounce + state->transparent_bounce == 0 && sd->num_closure > 1) {
    float sum = 0.0f;

    for (int i = 0; i < sd->num_closure; i++) {
      ShaderClosure *sc = &sd->closure[i];
      if (CLOSURE_IS_BSDF_OR_BSSRDF(sc->type)) {
        sum += sc->sample_weight;
      }
    }

    for (int i = 0; i < sd->num_closure; i++) {
      ShaderClosure *sc = &sd->closure[i];
      if (CLOSURE_IS_BSDF_OR_BSSRDF(sc->type)) {
        sc->sample_weight = max(sc->sample_weight, 0.125f * sum);
      }
    }
  }
}

/* BSDF */

ccl_device_inline void _shader_bsdf_multi_eval(KernelGlobals *kg,
                                               ShaderData *sd,
                                               const float3 omega_in,
                                               float *pdf,
                                               const ShaderClosure *skip_sc,
                                               BsdfEval *result_eval,
                                               float sum_pdf,
                                               float sum_sample_weight)
{
  /* this is the veach one-sample model with balance heuristic, some pdf
   * factors drop out when using balance heuristic weighting */
  for (int i = 0; i < sd->num_closure; i++) {
    const ShaderClosure *sc = &sd->closure[i];

    if (sc != skip_sc && CLOSURE_IS_BSDF(sc->type)) {
      float bsdf_pdf = 0.0f;
      float3 eval = bsdf_eval(kg, sd, sc, omega_in, &bsdf_pdf);

      if (bsdf_pdf != 0.0f) {
        bsdf_eval_accum(result_eval, sc->type, eval * sc->weight, 1.0f);
        sum_pdf += bsdf_pdf * sc->sample_weight;
      }

      sum_sample_weight += sc->sample_weight;
    }
  }

  *pdf = (sum_sample_weight > 0.0f) ? sum_pdf / sum_sample_weight : 0.0f;
}

#ifdef __BRANCHED_PATH__
ccl_device_inline void _shader_bsdf_multi_eval_branched(KernelGlobals *kg,
                                                        ShaderData *sd,
                                                        const float3 omega_in,
                                                        BsdfEval *result_eval,
                                                        float light_pdf,
                                                        bool use_mis)
{
  for (int i = 0; i < sd->num_closure; i++) {
    const ShaderClosure *sc = &sd->closure[i];
    if (CLOSURE_IS_BSDF(sc->type)) {
      float bsdf_pdf = 0.0f;
      float3 eval = bsdf_eval(kg, sd, sc, omega_in, &bsdf_pdf);
      if (bsdf_pdf != 0.0f) {
        float mis_weight = use_mis ? power_heuristic(light_pdf, bsdf_pdf) : 1.0f;
        bsdf_eval_accum(result_eval, sc->type, eval * sc->weight, mis_weight);
      }
    }
  }
}
#endif /* __BRANCHED_PATH__ */

#ifndef __KERNEL_CUDA__
ccl_device
#else
ccl_device_inline
#endif
    void
    shader_bsdf_eval(KernelGlobals *kg,
                     ShaderData *sd,
                     const float3 omega_in,
                     BsdfEval *eval,
                     float light_pdf,
                     bool use_mis)
{
  PROFILING_INIT(kg, PROFILING_CLOSURE_EVAL);

  bsdf_eval_init(
      eval, NBUILTIN_CLOSURES, make_float3(0.0f, 0.0f, 0.0f), kernel_data.film.use_light_pass);

#ifdef __BRANCHED_PATH__
  if (kernel_data.integrator.branched)
    _shader_bsdf_multi_eval_branched(kg, sd, omega_in, eval, light_pdf, use_mis);
  else
#endif
  {
    float pdf;
    _shader_bsdf_multi_eval(kg, sd, omega_in, &pdf, NULL, eval, 0.0f, 0.0f);
    if (use_mis) {
      float weight = power_heuristic(light_pdf, pdf);
      bsdf_eval_mis(eval, weight);
    }
  }
}

ccl_device_inline const ShaderClosure *shader_bsdf_pick(ShaderData *sd, float *randu)
{
  /* Note the sampling here must match shader_bssrdf_pick,
   * since we reuse the same random number. */
  int sampled = 0;

  if (sd->num_closure > 1) {
    /* Pick a BSDF or based on sample weights. */
    float sum = 0.0f;

    for (int i = 0; i < sd->num_closure; i++) {
      const ShaderClosure *sc = &sd->closure[i];

      if (CLOSURE_IS_BSDF_OR_BSSRDF(sc->type)) {
        sum += sc->sample_weight;
      }
    }

    float r = (*randu) * sum;
    float partial_sum = 0.0f;

    for (int i = 0; i < sd->num_closure; i++) {
      const ShaderClosure *sc = &sd->closure[i];

      if (CLOSURE_IS_BSDF_OR_BSSRDF(sc->type)) {
        float next_sum = partial_sum + sc->sample_weight;

        if (r < next_sum) {
          sampled = i;

          /* Rescale to reuse for direction sample, to better
           * preserve stratifaction. */
          *randu = (r - partial_sum) / sc->sample_weight;
          break;
        }

        partial_sum = next_sum;
      }
    }
  }

  const ShaderClosure *sc = &sd->closure[sampled];
  return CLOSURE_IS_BSDF(sc->type) ? sc : NULL;
}

ccl_device_inline const ShaderClosure *shader_bssrdf_pick(ShaderData *sd,
                                                          ccl_addr_space float3 *throughput,
                                                          float *randu)
{
  /* Note the sampling here must match shader_bsdf_pick,
   * since we reuse the same random number. */
  int sampled = 0;

  if (sd->num_closure > 1) {
    /* Pick a BSDF or BSSRDF or based on sample weights. */
    float sum_bsdf = 0.0f;
    float sum_bssrdf = 0.0f;

    for (int i = 0; i < sd->num_closure; i++) {
      const ShaderClosure *sc = &sd->closure[i];

      if (CLOSURE_IS_BSDF(sc->type)) {
        sum_bsdf += sc->sample_weight;
      }
      else if (CLOSURE_IS_BSSRDF(sc->type)) {
        sum_bssrdf += sc->sample_weight;
      }
    }

    float r = (*randu) * (sum_bsdf + sum_bssrdf);
    float partial_sum = 0.0f;

    for (int i = 0; i < sd->num_closure; i++) {
      const ShaderClosure *sc = &sd->closure[i];

      if (CLOSURE_IS_BSDF_OR_BSSRDF(sc->type)) {
        float next_sum = partial_sum + sc->sample_weight;

        if (r < next_sum) {
          if (CLOSURE_IS_BSDF(sc->type)) {
            *throughput *= (sum_bsdf + sum_bssrdf) / sum_bsdf;
            return NULL;
          }
          else {
            *throughput *= (sum_bsdf + sum_bssrdf) / sum_bssrdf;
            sampled = i;

            /* Rescale to reuse for direction sample, to better
             * preserve stratifaction. */
            *randu = (r - partial_sum) / sc->sample_weight;
            break;
          }
        }

        partial_sum = next_sum;
      }
    }
  }

  const ShaderClosure *sc = &sd->closure[sampled];
  return CLOSURE_IS_BSSRDF(sc->type) ? sc : NULL;
}

ccl_device_inline int shader_bsdf_sample(KernelGlobals *kg,
                                         ShaderData *sd,
                                         float randu,
                                         float randv,
                                         BsdfEval *bsdf_eval,
                                         float3 *omega_in,
                                         differential3 *domega_in,
                                         float *pdf)
{
  PROFILING_INIT(kg, PROFILING_CLOSURE_SAMPLE);

  const ShaderClosure *sc = shader_bsdf_pick(sd, &randu);
  if (sc == NULL) {
    *pdf = 0.0f;
    return LABEL_NONE;
  }

  /* BSSRDF should already have been handled elsewhere. */
  kernel_assert(CLOSURE_IS_BSDF(sc->type));

  int label;
  float3 eval;

  *pdf = 0.0f;
  label = bsdf_sample(kg, sd, sc, randu, randv, &eval, omega_in, domega_in, pdf);

  if (*pdf != 0.0f) {
    bsdf_eval_init(bsdf_eval, sc->type, eval * sc->weight, kernel_data.film.use_light_pass);

    if (sd->num_closure > 1) {
      float sweight = sc->sample_weight;
      _shader_bsdf_multi_eval(kg, sd, *omega_in, pdf, sc, bsdf_eval, *pdf * sweight, sweight);
    }
  }

  return label;
}

ccl_device int shader_bsdf_sample_closure(KernelGlobals *kg,
                                          ShaderData *sd,
                                          const ShaderClosure *sc,
                                          float randu,
                                          float randv,
                                          BsdfEval *bsdf_eval,
                                          float3 *omega_in,
                                          differential3 *domega_in,
                                          float *pdf)
{
  PROFILING_INIT(kg, PROFILING_CLOSURE_SAMPLE);

  int label;
  float3 eval;

  *pdf = 0.0f;
  label = bsdf_sample(kg, sd, sc, randu, randv, &eval, omega_in, domega_in, pdf);

  if (*pdf != 0.0f)
    bsdf_eval_init(bsdf_eval, sc->type, eval * sc->weight, kernel_data.film.use_light_pass);

  return label;
}

ccl_device float shader_bsdf_average_roughness(ShaderData *sd)
{
  float roughness = 0.0f;
  float sum_weight = 0.0f;

  for (int i = 0; i < sd->num_closure; i++) {
    ShaderClosure *sc = &sd->closure[i];

    if (CLOSURE_IS_BSDF(sc->type)) {
      /* sqrt once to undo the squaring from multiplying roughness on the
       * two axes, and once for the squared roughness convention. */
      float weight = fabsf(average(sc->weight));
      roughness += weight * sqrtf(safe_sqrtf(bsdf_get_roughness_squared(sc)));
      sum_weight += weight;
    }
  }

  return (sum_weight > 0.0f) ? roughness / sum_weight : 0.0f;
}

ccl_device void shader_bsdf_blur(KernelGlobals *kg, ShaderData *sd, float roughness)
{
  for (int i = 0; i < sd->num_closure; i++) {
    ShaderClosure *sc = &sd->closure[i];

    if (CLOSURE_IS_BSDF(sc->type))
      bsdf_blur(kg, sc, roughness);
  }
}

ccl_device float3 shader_bsdf_transparency(KernelGlobals *kg, const ShaderData *sd)
{
  if (sd->flag & SD_HAS_ONLY_VOLUME) {
    return make_float3(1.0f, 1.0f, 1.0f);
  }
  else if (sd->flag & SD_TRANSPARENT) {
    return sd->closure_transparent_extinction;
  }
  else {
    return make_float3(0.0f, 0.0f, 0.0f);
  }
}

ccl_device void shader_bsdf_disable_transparency(KernelGlobals *kg, ShaderData *sd)
{
  if (sd->flag & SD_TRANSPARENT) {
    for (int i = 0; i < sd->num_closure; i++) {
      ShaderClosure *sc = &sd->closure[i];

      if (sc->type == CLOSURE_BSDF_TRANSPARENT_ID) {
        sc->sample_weight = 0.0f;
        sc->weight = make_float3(0.0f, 0.0f, 0.0f);
      }
    }

    sd->flag &= ~SD_TRANSPARENT;
  }
}

ccl_device float3 shader_bsdf_alpha(KernelGlobals *kg, ShaderData *sd)
{
  float3 alpha = make_float3(1.0f, 1.0f, 1.0f) - shader_bsdf_transparency(kg, sd);

  alpha = max(alpha, make_float3(0.0f, 0.0f, 0.0f));
  alpha = min(alpha, make_float3(1.0f, 1.0f, 1.0f));

  return alpha;
}

ccl_device float3 shader_bsdf_diffuse(KernelGlobals *kg, ShaderData *sd)
{
  float3 eval = make_float3(0.0f, 0.0f, 0.0f);

  for (int i = 0; i < sd->num_closure; i++) {
    ShaderClosure *sc = &sd->closure[i];

    if (CLOSURE_IS_BSDF_DIFFUSE(sc->type))
      eval += sc->weight;
  }

  return eval;
}

ccl_device float3 shader_bsdf_glossy(KernelGlobals *kg, ShaderData *sd)
{
  float3 eval = make_float3(0.0f, 0.0f, 0.0f);

  for (int i = 0; i < sd->num_closure; i++) {
    ShaderClosure *sc = &sd->closure[i];

    if (CLOSURE_IS_BSDF_GLOSSY(sc->type))
      eval += sc->weight;
  }

  return eval;
}

ccl_device float3 shader_bsdf_transmission(KernelGlobals *kg, ShaderData *sd)
{
  float3 eval = make_float3(0.0f, 0.0f, 0.0f);

  for (int i = 0; i < sd->num_closure; i++) {
    ShaderClosure *sc = &sd->closure[i];

    if (CLOSURE_IS_BSDF_TRANSMISSION(sc->type))
      eval += sc->weight;
  }

  return eval;
}

ccl_device float3 shader_bsdf_subsurface(KernelGlobals *kg, ShaderData *sd)
{
  float3 eval = make_float3(0.0f, 0.0f, 0.0f);

  for (int i = 0; i < sd->num_closure; i++) {
    ShaderClosure *sc = &sd->closure[i];

    if (CLOSURE_IS_BSSRDF(sc->type) || CLOSURE_IS_BSDF_BSSRDF(sc->type))
      eval += sc->weight;
  }

  return eval;
}

ccl_device float3 shader_bsdf_average_normal(KernelGlobals *kg, ShaderData *sd)
{
  float3 N = make_float3(0.0f, 0.0f, 0.0f);

  for (int i = 0; i < sd->num_closure; i++) {
    ShaderClosure *sc = &sd->closure[i];
    if (CLOSURE_IS_BSDF_OR_BSSRDF(sc->type))
      N += sc->N * fabsf(average(sc->weight));
  }

  return (is_zero(N)) ? sd->N : normalize(N);
}

ccl_device float3 shader_bsdf_ao(KernelGlobals *kg, ShaderData *sd, float ao_factor, float3 *N_)
{
  float3 eval = make_float3(0.0f, 0.0f, 0.0f);
  float3 N = make_float3(0.0f, 0.0f, 0.0f);

  for (int i = 0; i < sd->num_closure; i++) {
    ShaderClosure *sc = &sd->closure[i];

    if (CLOSURE_IS_BSDF_DIFFUSE(sc->type)) {
      const DiffuseBsdf *bsdf = (const DiffuseBsdf *)sc;
      eval += sc->weight * ao_factor;
      N += bsdf->N * fabsf(average(sc->weight));
    }
  }

  *N_ = (is_zero(N)) ? sd->N : normalize(N);
  return eval;
}

#ifdef __SUBSURFACE__
ccl_device float3 shader_bssrdf_sum(ShaderData *sd, float3 *N_, float *texture_blur_)
{
  float3 eval = make_float3(0.0f, 0.0f, 0.0f);
  float3 N = make_float3(0.0f, 0.0f, 0.0f);
  float texture_blur = 0.0f, weight_sum = 0.0f;

  for (int i = 0; i < sd->num_closure; i++) {
    ShaderClosure *sc = &sd->closure[i];

    if (CLOSURE_IS_BSSRDF(sc->type)) {
      const Bssrdf *bssrdf = (const Bssrdf *)sc;
      float avg_weight = fabsf(average(sc->weight));

      N += bssrdf->N * avg_weight;
      eval += sc->weight;
      texture_blur += bssrdf->texture_blur * avg_weight;
      weight_sum += avg_weight;
    }
  }

  if (N_)
    *N_ = (is_zero(N)) ? sd->N : normalize(N);

  if (texture_blur_)
    *texture_blur_ = safe_divide(texture_blur, weight_sum);

  return eval;
}
#endif /* __SUBSURFACE__ */

/* Constant emission optimization */

ccl_device bool shader_constant_emission_eval(KernelGlobals *kg, int shader, float3 *eval)
{
  int shader_index = shader & SHADER_MASK;
  int shader_flag = kernel_tex_fetch(__shaders, shader_index).flags;

  if (shader_flag & SD_HAS_CONSTANT_EMISSION) {
    *eval = make_float3(kernel_tex_fetch(__shaders, shader_index).constant_emission[0],
                        kernel_tex_fetch(__shaders, shader_index).constant_emission[1],
                        kernel_tex_fetch(__shaders, shader_index).constant_emission[2]);

    return true;
  }

  return false;
}

/* Background */

ccl_device float3 shader_background_eval(ShaderData *sd)
{
  if (sd->flag & SD_EMISSION) {
    return sd->closure_emission_background;
  }
  else {
    return make_float3(0.0f, 0.0f, 0.0f);
  }
}

/* Emission */

ccl_device float3 shader_emissive_eval(ShaderData *sd)
{
  if (sd->flag & SD_EMISSION) {
    return emissive_simple_eval(sd->Ng, sd->I) * sd->closure_emission_background;
  }
  else {
    return make_float3(0.0f, 0.0f, 0.0f);
  }
}

/* Holdout */

ccl_device float3 shader_holdout_eval(KernelGlobals *kg, ShaderData *sd)
{
  float3 weight = make_float3(0.0f, 0.0f, 0.0f);

  for (int i = 0; i < sd->num_closure; i++) {
    ShaderClosure *sc = &sd->closure[i];

    if (CLOSURE_IS_HOLDOUT(sc->type))
      weight += sc->weight;
  }

  return weight;
}

/* Surface Evaluation */

ccl_device void shader_eval_surface(KernelGlobals *kg,
                                    ShaderData *sd,
                                    ccl_addr_space PathState *state,
                                    int path_flag)
{
  PROFILING_INIT(kg, PROFILING_SHADER_EVAL);

  /* If path is being terminated, we are tracing a shadow ray or evaluating
   * emission, then we don't need to store closures. The emission and shadow
   * shader data also do not have a closure array to save GPU memory. */
  int max_closures;
  if (path_flag & (PATH_RAY_TERMINATE | PATH_RAY_SHADOW | PATH_RAY_EMISSION)) {
    max_closures = 0;
  }
  else {
    max_closures = kernel_data.integrator.max_closures;
  }

  sd->num_closure = 0;
  sd->num_closure_left = max_closures;

#ifdef __OSL__
  if (kg->osl) {
    if (sd->object == OBJECT_NONE) {
      OSLShader::eval_background(kg, sd, state, path_flag);
    }
    else {
      OSLShader::eval_surface(kg, sd, state, path_flag);
    }
  }
  else
#endif
  {
#ifdef __SVM__
    svm_eval_nodes(kg, sd, state, SHADER_TYPE_SURFACE, path_flag);
#else
    if (sd->object == OBJECT_NONE) {
      sd->closure_emission_background = make_float3(0.8f, 0.8f, 0.8f);
      sd->flag |= SD_EMISSION;
    }
    else {
      DiffuseBsdf *bsdf = (DiffuseBsdf *)bsdf_alloc(
          sd, sizeof(DiffuseBsdf), make_float3(0.8f, 0.8f, 0.8f));
      if (bsdf != NULL) {
        bsdf->N = sd->N;
        sd->flag |= bsdf_diffuse_setup(bsdf);
      }
    }
#endif
  }

  if (sd->flag & SD_BSDF_NEEDS_LCG) {
    sd->lcg_state = lcg_state_init_addrspace(state, 0xb4bc3953);
  }
}

/* Volume */

#ifdef __VOLUME__

ccl_device_inline void _shader_volume_phase_multi_eval(const ShaderData *sd,
                                                       const float3 omega_in,
                                                       float *pdf,
                                                       int skip_phase,
                                                       BsdfEval *result_eval,
                                                       float sum_pdf,
                                                       float sum_sample_weight)
{
  for (int i = 0; i < sd->num_closure; i++) {
    if (i == skip_phase)
      continue;

    const ShaderClosure *sc = &sd->closure[i];

    if (CLOSURE_IS_PHASE(sc->type)) {
      float phase_pdf = 0.0f;
      float3 eval = volume_phase_eval(sd, sc, omega_in, &phase_pdf);

      if (phase_pdf != 0.0f) {
        bsdf_eval_accum(result_eval, sc->type, eval, 1.0f);
        sum_pdf += phase_pdf * sc->sample_weight;
      }

      sum_sample_weight += sc->sample_weight;
    }
  }

  *pdf = (sum_sample_weight > 0.0f) ? sum_pdf / sum_sample_weight : 0.0f;
}

ccl_device void shader_volume_phase_eval(
    KernelGlobals *kg, const ShaderData *sd, const float3 omega_in, BsdfEval *eval, float *pdf)
{
  PROFILING_INIT(kg, PROFILING_CLOSURE_VOLUME_EVAL);

  bsdf_eval_init(
      eval, NBUILTIN_CLOSURES, make_float3(0.0f, 0.0f, 0.0f), kernel_data.film.use_light_pass);

  _shader_volume_phase_multi_eval(sd, omega_in, pdf, -1, eval, 0.0f, 0.0f);
}

ccl_device int shader_volume_phase_sample(KernelGlobals *kg,
                                          const ShaderData *sd,
                                          float randu,
                                          float randv,
                                          BsdfEval *phase_eval,
                                          float3 *omega_in,
                                          differential3 *domega_in,
                                          float *pdf)
{
  PROFILING_INIT(kg, PROFILING_CLOSURE_VOLUME_SAMPLE);

  int sampled = 0;

  if (sd->num_closure > 1) {
    /* pick a phase closure based on sample weights */
    float sum = 0.0f;

    for (sampled = 0; sampled < sd->num_closure; sampled++) {
      const ShaderClosure *sc = &sd->closure[sampled];

      if (CLOSURE_IS_PHASE(sc->type))
        sum += sc->sample_weight;
    }

    float r = randu * sum;
    float partial_sum = 0.0f;

    for (sampled = 0; sampled < sd->num_closure; sampled++) {
      const ShaderClosure *sc = &sd->closure[sampled];

      if (CLOSURE_IS_PHASE(sc->type)) {
        float next_sum = partial_sum + sc->sample_weight;

        if (r <= next_sum) {
          /* Rescale to reuse for BSDF direction sample. */
          randu = (r - partial_sum) / sc->sample_weight;
          break;
        }

        partial_sum = next_sum;
      }
    }

    if (sampled == sd->num_closure) {
      *pdf = 0.0f;
      return LABEL_NONE;
    }
  }

  /* todo: this isn't quite correct, we don't weight anisotropy properly
   * depending on color channels, even if this is perhaps not a common case */
  const ShaderClosure *sc = &sd->closure[sampled];
  int label;
  float3 eval;

  *pdf = 0.0f;
  label = volume_phase_sample(sd, sc, randu, randv, &eval, omega_in, domega_in, pdf);

  if (*pdf != 0.0f) {
    bsdf_eval_init(phase_eval, sc->type, eval, kernel_data.film.use_light_pass);
  }

  return label;
}

ccl_device int shader_phase_sample_closure(KernelGlobals *kg,
                                           const ShaderData *sd,
                                           const ShaderClosure *sc,
                                           float randu,
                                           float randv,
                                           BsdfEval *phase_eval,
                                           float3 *omega_in,
                                           differential3 *domega_in,
                                           float *pdf)
{
  PROFILING_INIT(kg, PROFILING_CLOSURE_VOLUME_SAMPLE);

  int label;
  float3 eval;

  *pdf = 0.0f;
  label = volume_phase_sample(sd, sc, randu, randv, &eval, omega_in, domega_in, pdf);

  if (*pdf != 0.0f)
    bsdf_eval_init(phase_eval, sc->type, eval, kernel_data.film.use_light_pass);

  return label;
}

/* Volume Evaluation */

ccl_device_inline void shader_eval_volume(KernelGlobals *kg,
                                          ShaderData *sd,
                                          ccl_addr_space PathState *state,
                                          ccl_addr_space VolumeStack *stack,
                                          int path_flag)
{
<<<<<<< HEAD
	/* If path is being terminated, we are tracing a shadow ray or evaluating
	 * emission, then we don't need to store closures. The emission and shadow
	 * shader data also do not have a closure array to save GPU memory. */
	int max_closures;
	if(path_flag & (PATH_RAY_TERMINATE|PATH_RAY_SHADOW|PATH_RAY_EMISSION)) {
		max_closures = 0;
	}
	else {
		max_closures = kernel_data.integrator.max_closures;
	}

	/* reset closures once at the start, we will be accumulating the closures
	 * for all volumes in the stack into a single array of closures */
	sd->num_closure = 0;
	sd->num_closure_left = max_closures;
	sd->flag = 0;
	sd->object_flag = 0;

	for(int i = 0; stack[i].shader != SHADER_NONE; i++) {
		/* setup shaderdata from stack. it's mostly setup already in
		 * shader_setup_from_volume, this switching should be quick */
		sd->object = stack[i].object;
		sd->lamp = LAMP_NONE;
		sd->shader = stack[i].shader;

		sd->flag &= ~SD_SHADER_FLAGS;
		sd->flag |= kernel_tex_fetch(__shaders, (sd->shader & SHADER_MASK)).flags;
		sd->object_flag &= ~SD_OBJECT_FLAGS;

		if(sd->object != OBJECT_NONE) {
			sd->object_flag |= kernel_tex_fetch(__object_flag, sd->object);

#ifdef __OBJECT_MOTION__
			/* todo: this is inefficient for motion blur, we should be
			 * caching matrices instead of recomputing them each step */
			shader_setup_object_transforms(kg, sd, sd->time);
#endif

			/* Cache volume P. */
			sd->P_v = volume_get_position(kg, sd);
		}

		/* evaluate shader */
#ifdef __SVM__
#  ifdef __OSL__
		if(kg->osl) {
			OSLShader::eval_volume(kg, sd, state, path_flag);
		}
		else
=======
  /* If path is being terminated, we are tracing a shadow ray or evaluating
   * emission, then we don't need to store closures. The emission and shadow
   * shader data also do not have a closure array to save GPU memory. */
  int max_closures;
  if (path_flag & (PATH_RAY_TERMINATE | PATH_RAY_SHADOW | PATH_RAY_EMISSION)) {
    max_closures = 0;
  }
  else {
    max_closures = kernel_data.integrator.max_closures;
  }

  /* reset closures once at the start, we will be accumulating the closures
   * for all volumes in the stack into a single array of closures */
  sd->num_closure = 0;
  sd->num_closure_left = max_closures;
  sd->flag = 0;
  sd->object_flag = 0;

  for (int i = 0; stack[i].shader != SHADER_NONE; i++) {
    /* setup shaderdata from stack. it's mostly setup already in
     * shader_setup_from_volume, this switching should be quick */
    sd->object = stack[i].object;
    sd->lamp = LAMP_NONE;
    sd->shader = stack[i].shader;

    sd->flag &= ~SD_SHADER_FLAGS;
    sd->flag |= kernel_tex_fetch(__shaders, (sd->shader & SHADER_MASK)).flags;
    sd->object_flag &= ~SD_OBJECT_FLAGS;

    if (sd->object != OBJECT_NONE) {
      sd->object_flag |= kernel_tex_fetch(__object_flag, sd->object);

#  ifdef __OBJECT_MOTION__
      /* todo: this is inefficient for motion blur, we should be
       * caching matrices instead of recomputing them each step */
      shader_setup_object_transforms(kg, sd, sd->time);
#  endif
    }

    /* evaluate shader */
#  ifdef __SVM__
#    ifdef __OSL__
    if (kg->osl) {
      OSLShader::eval_volume(kg, sd, state, path_flag);
    }
    else
#    endif
    {
      svm_eval_nodes(kg, sd, state, SHADER_TYPE_VOLUME, path_flag);
    }
>>>>>>> 3076d95b
#  endif

    /* merge closures to avoid exceeding number of closures limit */
    if (i > 0)
      shader_merge_closures(sd);
  }
}

#endif /* __VOLUME__ */

/* Displacement Evaluation */

ccl_device void shader_eval_displacement(KernelGlobals *kg,
                                         ShaderData *sd,
                                         ccl_addr_space PathState *state)
{
  sd->num_closure = 0;
  sd->num_closure_left = 0;

  /* this will modify sd->P */
#ifdef __SVM__
#  ifdef __OSL__
  if (kg->osl)
    OSLShader::eval_displacement(kg, sd, state);
  else
#  endif
  {
    svm_eval_nodes(kg, sd, state, SHADER_TYPE_DISPLACEMENT, 0);
  }
#endif
}

/* Transparent Shadows */

#ifdef __TRANSPARENT_SHADOWS__
ccl_device bool shader_transparent_shadow(KernelGlobals *kg, Intersection *isect)
{
  int prim = kernel_tex_fetch(__prim_index, isect->prim);
  int shader = 0;

#  ifdef __HAIR__
  if (kernel_tex_fetch(__prim_type, isect->prim) & PRIMITIVE_ALL_TRIANGLE) {
#  endif
    shader = kernel_tex_fetch(__tri_shader, prim);
#  ifdef __HAIR__
  }
  else {
    float4 str = kernel_tex_fetch(__curves, prim);
    shader = __float_as_int(str.z);
  }
#  endif
  int flag = kernel_tex_fetch(__shaders, (shader & SHADER_MASK)).flags;

  return (flag & SD_HAS_TRANSPARENT_SHADOW) != 0;
}
#endif /* __TRANSPARENT_SHADOWS__ */

ccl_device float shader_cryptomatte_id(KernelGlobals *kg, int shader)
{
  return kernel_tex_fetch(__shaders, (shader & SHADER_MASK)).cryptomatte_id;
}

CCL_NAMESPACE_END<|MERGE_RESOLUTION|>--- conflicted
+++ resolved
@@ -1267,57 +1267,6 @@
                                           ccl_addr_space VolumeStack *stack,
                                           int path_flag)
 {
-<<<<<<< HEAD
-	/* If path is being terminated, we are tracing a shadow ray or evaluating
-	 * emission, then we don't need to store closures. The emission and shadow
-	 * shader data also do not have a closure array to save GPU memory. */
-	int max_closures;
-	if(path_flag & (PATH_RAY_TERMINATE|PATH_RAY_SHADOW|PATH_RAY_EMISSION)) {
-		max_closures = 0;
-	}
-	else {
-		max_closures = kernel_data.integrator.max_closures;
-	}
-
-	/* reset closures once at the start, we will be accumulating the closures
-	 * for all volumes in the stack into a single array of closures */
-	sd->num_closure = 0;
-	sd->num_closure_left = max_closures;
-	sd->flag = 0;
-	sd->object_flag = 0;
-
-	for(int i = 0; stack[i].shader != SHADER_NONE; i++) {
-		/* setup shaderdata from stack. it's mostly setup already in
-		 * shader_setup_from_volume, this switching should be quick */
-		sd->object = stack[i].object;
-		sd->lamp = LAMP_NONE;
-		sd->shader = stack[i].shader;
-
-		sd->flag &= ~SD_SHADER_FLAGS;
-		sd->flag |= kernel_tex_fetch(__shaders, (sd->shader & SHADER_MASK)).flags;
-		sd->object_flag &= ~SD_OBJECT_FLAGS;
-
-		if(sd->object != OBJECT_NONE) {
-			sd->object_flag |= kernel_tex_fetch(__object_flag, sd->object);
-
-#ifdef __OBJECT_MOTION__
-			/* todo: this is inefficient for motion blur, we should be
-			 * caching matrices instead of recomputing them each step */
-			shader_setup_object_transforms(kg, sd, sd->time);
-#endif
-
-			/* Cache volume P. */
-			sd->P_v = volume_get_position(kg, sd);
-		}
-
-		/* evaluate shader */
-#ifdef __SVM__
-#  ifdef __OSL__
-		if(kg->osl) {
-			OSLShader::eval_volume(kg, sd, state, path_flag);
-		}
-		else
-=======
   /* If path is being terminated, we are tracing a shadow ray or evaluating
    * emission, then we don't need to store closures. The emission and shadow
    * shader data also do not have a closure array to save GPU memory. */
@@ -1355,6 +1304,9 @@
        * caching matrices instead of recomputing them each step */
       shader_setup_object_transforms(kg, sd, sd->time);
 #  endif
+
+      /* Cache volume P. */
+      sd->P_v = volume_get_position(kg, sd);
     }
 
     /* evaluate shader */
@@ -1368,7 +1320,6 @@
     {
       svm_eval_nodes(kg, sd, state, SHADER_TYPE_VOLUME, path_flag);
     }
->>>>>>> 3076d95b
 #  endif
 
     /* merge closures to avoid exceeding number of closures limit */
