--- conflicted
+++ resolved
@@ -1470,19 +1470,11 @@
 
     /* find def_nr in list, if not exist, then create one */
     for (j = 0; j < dv->totweight; j++) {
-<<<<<<< HEAD
-      int found = 0;
-      dw = &dv->dw[j];
-      for (ld = result->first; ld; ld = ld->next) {
-        if (ld->data == POINTER_FROM_INT(dw->def_nr)) {
-          found = 1;
-=======
       bool found = false;
       dw = &dv->dw[j];
       for (ld = result->first; ld; ld = ld->next) {
         if (ld->data == POINTER_FROM_INT(dw->def_nr)) {
           found = true;
->>>>>>> e17b075a
           break;
         }
       }
@@ -1504,16 +1496,9 @@
   LinkData *ld;
   MDeformVert *dst = MEM_mallocN(count * sizeof(MDeformVert), "new_deformVert");
 
-<<<<<<< HEAD
-  dst->totweight = totweight;
-
-  for (i = 0; i < count; i++) {
-    dst[i].dw = MEM_mallocN(sizeof(MDeformWeight) * totweight, "new_deformWeight");
-=======
   for (i = 0; i < count; i++) {
     dst[i].dw = MEM_mallocN(sizeof(MDeformWeight) * totweight, "new_deformWeight");
     dst[i].totweight = totweight;
->>>>>>> e17b075a
     j = 0;
     /* re-assign deform groups */
     for (ld = def_nr_list->first; ld; ld = ld->next) {
@@ -1703,11 +1688,7 @@
   int result_totweight;
 
   if (gps->dvert != NULL) {
-<<<<<<< HEAD
-    stroke_defvert_create_nr_list(gps->dvert, count, &def_nr_list, &result_totweight);
-=======
     stroke_defvert_create_nr_list(gps->dvert, gps->totpoints, &def_nr_list, &result_totweight);
->>>>>>> e17b075a
     new_dv = stroke_defvert_new_count(count, result_totweight, &def_nr_list);
   }
 
@@ -1763,19 +1744,6 @@
   }
 
   gps->points = new_pt;
-<<<<<<< HEAD
-  gps->totpoints = i;
-  MEM_freeN(pt); /* original */
-
-  if (new_dv) {
-    BKE_gpencil_free_stroke_weights(gps);
-    while ((ld = BLI_pophead(&def_nr_list))) {
-      MEM_freeN(ld);
-    }
-    gps->dvert = new_dv;
-  }
-
-=======
   /* Free original vertex list. */
   MEM_freeN(pt);
 
@@ -1792,15 +1760,12 @@
 
   gps->totpoints = i;
 
->>>>>>> e17b075a
   gps->flag |= GP_STROKE_RECALC_GEOMETRY;
   gps->tot_triangles = 0;
 
   return true;
 }
 
-<<<<<<< HEAD
-=======
 /**
  * Backbone stretch similar to Freestyle.
  * \param gps: Stroke to sample
@@ -2032,7 +1997,6 @@
   return true;
 }
 
->>>>>>> e17b075a
 /**
  * Apply smooth to stroke point
  * \param gps: Stroke to smooth
