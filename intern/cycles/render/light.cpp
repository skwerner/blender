--- conflicted
+++ resolved
@@ -287,7 +287,7 @@
       continue;
 
     const Light *lamp = scene->lights[prim.lamp_id];
-    if (lamp->type != LIGHT_DISTANT)
+    if (lamp->light_type != LIGHT_DISTANT)
       continue;
 
     /* get emission from shader */
@@ -329,7 +329,7 @@
       continue;
 
     const Light *lamp = scene->lights[prim.lamp_id];
-    if (lamp->type != LIGHT_BACKGROUND)
+    if (lamp->light_type != LIGHT_BACKGROUND)
       continue;
 
     vector<float3> pixels;
@@ -398,14 +398,8 @@
       object_id++;
       continue;
     }
-<<<<<<< HEAD
     /* Count emissive triangles. */
-    Mesh *mesh = static_cast<Mesh *>(object->geometry);
-=======
-
-    /* Count triangles. */
     Mesh *mesh = static_cast<Mesh *>(object->get_geometry());
->>>>>>> e2983392
     size_t mesh_num_triangles = mesh->num_triangles();
     for (size_t i = 0; i < mesh_num_triangles; i++) {
       int shader_index = mesh->get_shader()[i];
@@ -413,12 +407,8 @@
                            static_cast<Shader *>(mesh->get_used_shaders()[shader_index]) :
                            scene->default_surface;
 
-<<<<<<< HEAD
-      if (shader->use_mis && shader->has_surface_emission) {
+      if (shader->get_use_mis() && shader->has_surface_emission) {
         emissive_prims.push_back(Primitive(i + mesh->prim_offset, object_id));
-=======
-      if (shader->get_use_mis() && shader->has_surface_emission) {
->>>>>>> e2983392
         num_triangles++;
       }
     }
@@ -438,7 +428,7 @@
     if (light->is_enabled) {
       emissive_prims.push_back(Primitive(~light_index, light_id));
       num_lights++;
-      if (light->type == LIGHT_BACKGROUND) {
+      if (light->light_type == LIGHT_BACKGROUND) {
         background_index = light_index;
       }
       light_index++;
@@ -452,7 +442,7 @@
   size_t num_distribution = num_triangles + num_lights;
   VLOG(1) << "Total " << num_distribution << " of light distribution primitives.";
 
-  if (scene->integrator->use_light_tree) {
+  if (scene->integrator->get_use_light_tree()) {
 
     /* create light tree */
     double time_start = time_dt();
@@ -683,14 +673,7 @@
 
     const Object *object = scene->objects[prim.object_id];
     /* Sum area. */
-<<<<<<< HEAD
-    Mesh *mesh = static_cast<Mesh *>(object->geometry);
-=======
     Mesh *mesh = static_cast<Mesh *>(object->get_geometry());
-    bool transform_applied = mesh->transform_applied;
-    Transform tfm = object->get_tfm();
-    int object_id = j;
->>>>>>> e2983392
     int shader_flag = 0;
 
     if (!(object->get_visibility() & PATH_RAY_DIFFUSE)) {
@@ -710,48 +693,14 @@
       use_light_visibility = true;
     }
 
-<<<<<<< HEAD
     int triangle_id = prim.prim_id - mesh->prim_offset;
-    const float area = mesh->compute_triangle_area(triangle_id, object->tfm);
+    const float area = mesh->compute_triangle_area(triangle_id, object->get_tfm());
     distribution[offset].area = area;
     distribution[offset].totarea = totarea;
     distribution[offset].prim = prim.prim_id;
     distribution[offset].mesh_light.shader_flag = shader_flag;
     distribution[offset].mesh_light.object_id = prim.object_id;
     offset++;
-=======
-    size_t mesh_num_triangles = mesh->num_triangles();
-    for (size_t i = 0; i < mesh_num_triangles; i++) {
-      int shader_index = mesh->get_shader()[i];
-      Shader *shader = (shader_index < mesh->get_used_shaders().size()) ?
-                           static_cast<Shader *>(mesh->get_used_shaders()[shader_index]) :
-                           scene->default_surface;
-
-      if (shader->get_use_mis() && shader->has_surface_emission) {
-        distribution[offset].totarea = totarea;
-        distribution[offset].prim = i + mesh->prim_offset;
-        distribution[offset].mesh_light.shader_flag = shader_flag;
-        distribution[offset].mesh_light.object_id = object_id;
-        offset++;
-
-        Mesh::Triangle t = mesh->get_triangle(i);
-        if (!t.valid(&mesh->get_verts()[0])) {
-          continue;
-        }
-        float3 p1 = mesh->get_verts()[t.v[0]];
-        float3 p2 = mesh->get_verts()[t.v[1]];
-        float3 p3 = mesh->get_verts()[t.v[2]];
-
-        if (!transform_applied) {
-          p1 = transform_point(&tfm, p1);
-          p2 = transform_point(&tfm, p2);
-          p3 = transform_point(&tfm, p3);
-        }
-
-        totarea += triangle_area(p1, p2, p3);
-      }
-    }
->>>>>>> e2983392
 
     totarea += area;
   }
@@ -782,12 +731,8 @@
     distribution[offset].lamp.size = light->size;
     totarea += lightarea;
 
-<<<<<<< HEAD
-    if (light->type == LIGHT_DISTANT) {
+    if (light->light_type == LIGHT_DISTANT) {
       num_distant_lights++;
-=======
-    if (light->light_type == LIGHT_DISTANT) {
->>>>>>> e2983392
       use_lamp_mis |= (light->angle > 0.0f && light->use_mis);
     }
     else if (light->light_type == LIGHT_POINT || light->light_type == LIGHT_SPOT) {
@@ -829,8 +774,8 @@
   if (kintegrator->use_direct_light) {
 
     /* update light tree */
-    kintegrator->use_light_tree = scene->integrator->use_light_tree;
-    kintegrator->splitting_threshold = scene->integrator->splitting_threshold;
+    kintegrator->use_light_tree = scene->integrator->get_use_light_tree();
+    kintegrator->splitting_threshold = scene->integrator->get_splitting_threshold();
 
     dscene->light_tree_nodes.copy_to_device();
     dscene->light_distribution_to_node.copy_to_device();
@@ -1549,7 +1494,7 @@
   int2 res = make_int2(background_light->map_resolution, background_light->map_resolution / 2);
   /* If the resolution isn't set manually, try to find an environment texture. */
   if (res.x == 0) {
-    Shader *shader = (scene->background->shader) ? scene->background->shader :
+    Shader *shader = (scene->background->get_shader()) ? scene->background->get_shader() :
                                                    scene->default_background;
     foreach (ShaderNode *node, shader->graph->nodes) {
       if (node->type == EnvironmentTextureNode::node_type) {
