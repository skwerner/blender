/*
 * Copyright 2011-2013 Blender Foundation
 *
 * Licensed under the Apache License, Version 2.0 (the "License");
 * you may not use this file except in compliance with the License.
 * You may obtain a copy of the License at
 *
 * http://www.apache.org/licenses/LICENSE-2.0
 *
 * Unless required by applicable law or agreed to in writing, software
 * distributed under the License is distributed on an "AS IS" BASIS,
 * WITHOUT WARRANTIES OR CONDITIONS OF ANY KIND, either express or implied.
 * See the License for the specific language governing permissions and
 * limitations under the License.
 */

#ifndef __SHADER_H__
#define __SHADER_H__

#ifdef WITH_OSL
/* So no context pollution happens from indirectly included windows.h */
#  include "util/util_windows.h"
#  include <OSL/oslexec.h>
#endif

#include "render/attribute.h"
#include "kernel/kernel_types.h"

#include "graph/node.h"

#include "util/util_map.h"
#include "util/util_param.h"
#include "util/util_string.h"
#include "util/util_thread.h"
#include "util/util_types.h"
#include "kernel/kernel_oiio_globals.h"

CCL_NAMESPACE_BEGIN

class Device;
class DeviceScene;
class DeviceRequestedFeatures;
class Mesh;
class Progress;
class Scene;
class ShaderGraph;
struct float3;

enum ShadingSystem {
	SHADINGSYSTEM_OSL,
	SHADINGSYSTEM_SVM
};

/* Keep those in sync with the python-defined enum. */
enum VolumeSampling {
	VOLUME_SAMPLING_DISTANCE = 0,
	VOLUME_SAMPLING_EQUIANGULAR = 1,
	VOLUME_SAMPLING_MULTIPLE_IMPORTANCE = 2,

	VOLUME_NUM_SAMPLING,
};

enum VolumeInterpolation {
	VOLUME_INTERPOLATION_LINEAR = 0,
	VOLUME_INTERPOLATION_CUBIC = 1,

	VOLUME_NUM_INTERPOLATION,
};

enum DisplacementMethod {
	DISPLACE_BUMP = 0,
	DISPLACE_TRUE = 1,
	DISPLACE_BOTH = 2,

	DISPLACE_NUM_METHODS,
};

/* Shader describing the appearance of a Mesh, Light or Background.
 *
 * While there is only a single shader graph, it has three outputs: surface,
 * volume and displacement, that the shader manager will compile and execute
 * separately. */

class Shader : public Node {
public:
	NODE_DECLARE

	int pass_id;

	/* shader graph */
	ShaderGraph *graph;

	/* sampling */
	bool use_mis;
	bool use_transparent_shadow;
	bool heterogeneous_volume;
	VolumeSampling volume_sampling_method;
	int volume_interpolation_method;

	/* synchronization */
	bool need_update;
	bool need_update_mesh;

	/* If the shader has only volume components, the surface is assumed to
	 * be transparent.
	 * However, graph optimization might remove the volume subgraph, but
	 * since the user connected something to the volume output the surface
	 * should still be transparent.
	 * Therefore, has_volume_connected stores whether some volume subtree
	 * was connected before optimization. */
	bool has_volume_connected;

	/* information about shader after compiling */
	bool has_surface;
	bool has_surface_emission;
	bool has_surface_transparent;
	bool has_volume;
	bool has_displacement;
	bool has_surface_bssrdf;
	bool has_bump;
	bool has_bssrdf_bump;
	bool has_surface_spatial_varying;
	bool has_volume_spatial_varying;
	bool has_object_dependency;
	bool has_attribute_dependency;
	bool has_integrator_dependency;

	/* displacement */
	DisplacementMethod displacement_method;

	/* requested mesh attributes */
	AttributeRequestSet attributes;

	/* determined before compiling */
	uint id;
	bool used;

#ifdef WITH_OSL
	/* osl shading state references */
	OSL::ShaderGroupRef osl_surface_ref;
	OSL::ShaderGroupRef osl_surface_bump_ref;
	OSL::ShaderGroupRef osl_volume_ref;
	OSL::ShaderGroupRef osl_displacement_ref;
#endif

	Shader();
	~Shader();

	/* Checks whether the shader consists of just a emission node with fixed inputs that's connected directly to the output.
	 * If yes, it sets the content of emission to the constant value (color * strength), which is then used for speeding up light evaluation. */
	bool is_constant_emission(float3* emission);

	void set_graph(ShaderGraph *graph);
	void tag_update(Scene *scene);
	void tag_used(Scene *scene);
};

/* Shader Manager virtual base class
 * 
 * From this the SVM and OSL shader managers are derived, that do the actual
 * shader compiling and device updating. */

class ShaderManager {
public:
	bool need_update;

	static ShaderManager *create(Scene *scene, int shadingsystem);
	virtual ~ShaderManager();

	virtual void reset(Scene *scene) = 0;

	virtual bool use_osl() { return false; }

	/* device update */
	virtual void device_update(Device *device, DeviceScene *dscene, Scene *scene, Progress& progress) = 0;
	virtual void device_free(Device *device, DeviceScene *dscene, Scene *scene) = 0;

	void device_update_shaders_used(Scene *scene);
	void device_update_common(Device *device, DeviceScene *dscene, Scene *scene, Progress& progress);
	void device_free_common(Device *device, DeviceScene *dscene, Scene *scene);

	/* get globally unique id for a type of attribute */
	uint get_attribute_id(ustring name);
	uint get_attribute_id(AttributeStandard std);

	/* get shader id for mesh faces */
	int get_shader_id(Shader *shader, bool smooth = false);

	/* add default shaders to scene, to use as default for things that don't
	 * have any shader assigned explicitly */
	static void add_default(Scene *scene);

	/* Selective nodes compilation. */
	void get_requested_features(Scene *scene,
	                            DeviceRequestedFeatures *requested_features);

	static void free_memory();

	float linear_rgb_to_gray(float3 c);

protected:
	ShaderManager();

	typedef unordered_map<ustring, uint, ustringHash> AttributeIDMap;
	AttributeIDMap unique_attribute_id;

	static thread_mutex lookup_table_mutex;
	static vector<float> beckmann_table;
	static bool beckmann_table_ready;

	size_t beckmann_table_offset;

	void get_requested_graph_features(ShaderGraph *graph,
	                                  DeviceRequestedFeatures *requested_features);

	thread_spin_lock attribute_lock_;

<<<<<<< HEAD
	void texture_system_init();
	void texture_system_free();

	OIIO::TextureSystem *ts;
	static OIIO::TextureSystem *ts_shared;
	static thread_mutex ts_shared_mutex;
	static int ts_shared_users;
=======
	float3 xyz_to_r;
	float3 xyz_to_g;
	float3 xyz_to_b;
	float3 rgb_to_y;
>>>>>>> b09a8203
};

CCL_NAMESPACE_END

#endif /* __SHADER_H__ */
<|MERGE_RESOLUTION|>--- conflicted
+++ resolved
@@ -215,7 +215,6 @@
 
 	thread_spin_lock attribute_lock_;
 
-<<<<<<< HEAD
 	void texture_system_init();
 	void texture_system_free();
 
@@ -223,12 +222,11 @@
 	static OIIO::TextureSystem *ts_shared;
 	static thread_mutex ts_shared_mutex;
 	static int ts_shared_users;
-=======
+
 	float3 xyz_to_r;
 	float3 xyz_to_g;
 	float3 xyz_to_b;
 	float3 rgb_to_y;
->>>>>>> b09a8203
 };
 
 CCL_NAMESPACE_END
