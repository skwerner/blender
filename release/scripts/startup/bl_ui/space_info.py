# ##### BEGIN GPL LICENSE BLOCK #####
#
#  This program is free software; you can redistribute it and/or
#  modify it under the terms of the GNU General Public License
#  as published by the Free Software Foundation; either version 2
#  of the License, or (at your option) any later version.
#
#  This program is distributed in the hope that it will be useful,
#  but WITHOUT ANY WARRANTY; without even the implied warranty of
#  MERCHANTABILITY or FITNESS FOR A PARTICULAR PURPOSE.  See the
#  GNU General Public License for more details.
#
#  You should have received a copy of the GNU General Public License
#  along with this program; if not, write to the Free Software Foundation,
#  Inc., 51 Franklin Street, Fifth Floor, Boston, MA 02110-1301, USA.
#
# ##### END GPL LICENSE BLOCK #####

# <pep8 compliant>
import bpy
from bpy.types import Header, Menu, Operator
from blf import gettext as _


class INFO_HT_header(Header):
    bl_space_type = 'INFO'

    def draw(self, context):
        layout = self.layout

        window = context.window
        scene = context.scene
        rd = scene.render

        row = layout.row(align=True)
        row.template_header()

        if context.area.show_menus:
            sub = row.row(align=True)
            sub.menu("INFO_MT_file")
            sub.menu("INFO_MT_add")
            if rd.use_game_engine:
                sub.menu("INFO_MT_game")
            else:
                sub.menu("INFO_MT_render")
            sub.menu("INFO_MT_help")

        if window.screen.show_fullscreen:
            layout.operator("screen.back_to_previous", icon='SCREEN_BACK', text=_("Back to Previous"))
            layout.separator()
        else:
            layout.template_ID(context.window, "screen", new="screen.new", unlink="screen.delete")
            layout.template_ID(context.screen, "scene", new="scene.new", unlink="scene.delete")

        layout.separator()

        if rd.has_multiple_engines:
            layout.prop(rd, "engine", text="")

        layout.separator()

        layout.template_running_jobs()

        layout.template_reports_banner()

        row = layout.row(align=True)
        row.operator("wm.splash", text="", icon='BLENDER', emboss=False)
        row.label(text=scene.statistics())

        # XXX: this should be right-aligned to the RHS of the region
        layout.operator("wm.window_fullscreen_toggle", icon='FULLSCREEN_ENTER', text="")

        # XXX: BEFORE RELEASE, MOVE FILE MENU OUT OF INFO!!!
        """
        sinfo = context.space_data
        row = layout.row(align=True)
        row.prop(sinfo, "show_report_debug", text=_("Debug"))
        row.prop(sinfo, "show_report_info", text=_("Info"))
        row.prop(sinfo, "show_report_operator", text=_("Operators"))
        row.prop(sinfo, "show_report_warning", text=_("Warnings"))
        row.prop(sinfo, "show_report_error", text=_("Errors"))

        row = layout.row()
        row.enabled = sinfo.show_report_operator
        row.operator("info.report_replay")

        row.menu("INFO_MT_report")
        """


class INFO_MT_report(Menu):
    bl_label = "Report"

    def draw(self, context):
        layout = self.layout

        layout.operator("console.select_all_toggle")
        layout.operator("console.select_border")
        layout.operator("console.report_delete")
        layout.operator("console.report_copy")


class INFO_MT_file(Menu):
    bl_label = "File"

    def draw(self, context):
        layout = self.layout

        layout.operator_context = 'EXEC_AREA'
        layout.operator("wm.read_homefile", text=_("New"), icon='NEW')
        layout.operator_context = 'INVOKE_AREA'
        layout.operator("wm.open_mainfile", text=_("Open..."), icon='FILE_FOLDER')
        layout.menu("INFO_MT_file_open_recent")
        layout.operator("wm.recover_last_session", icon='RECOVER_LAST')
        layout.operator("wm.recover_auto_save", text=_("Recover Auto Save..."))

        layout.separator()

        layout.operator_context = 'INVOKE_AREA'
        layout.operator("wm.save_mainfile", text=_("Save"), icon='FILE_TICK').check_existing = False
        layout.operator_context = 'INVOKE_AREA'
        layout.operator("wm.save_as_mainfile", text=_("Save As..."))
        layout.operator_context = 'INVOKE_AREA'
        layout.operator("wm.save_as_mainfile", text=_("Save Copy...")).copy = True

        layout.separator()

        layout.operator("screen.userpref_show", text=_("User Preferences..."), icon='PREFERENCES')

        layout.operator_context = 'EXEC_AREA'
        layout.operator("wm.save_homefile")
        layout.operator("wm.read_factory_settings")

        layout.separator()

        layout.operator_context = 'INVOKE_AREA'
        layout.operator("wm.link_append", text=_("Link"))
        props = layout.operator("wm.link_append", text=_("Append"))
        props.link = False
        props.instance_groups = False

        layout.separator()

        layout.menu("INFO_MT_file_import")
        layout.menu("INFO_MT_file_export")

        layout.separator()

        layout.menu("INFO_MT_file_external_data")

        layout.separator()

        layout.operator_context = 'EXEC_AREA'
        layout.operator("wm.quit_blender", text=_("Quit"), icon='QUIT')


class INFO_MT_file_import(Menu):
    bl_idname = "INFO_MT_file_import"
    bl_label = "Import"

    def draw(self, context):
        if hasattr(bpy.types, "WM_OT_collada_import"):
            self.layout.operator("wm.collada_import", text="COLLADA (.dae)")


class INFO_MT_file_export(Menu):
    bl_idname = "INFO_MT_file_export"
    bl_label = "Export"

    def draw(self, context):
        if hasattr(bpy.types, "WM_OT_collada_export"):
            self.layout.operator("wm.collada_export", text="COLLADA (.dae)")


class INFO_MT_file_external_data(Menu):
    bl_label = "External Data"

    def draw(self, context):
        layout = self.layout

        layout.operator("file.pack_all", text=_("Pack into .blend file"))
        layout.operator("file.unpack_all", text=_("Unpack into Files"))

        layout.separator()

        layout.operator("file.make_paths_relative")
        layout.operator("file.make_paths_absolute")
        layout.operator("file.report_missing_files")
        layout.operator("file.find_missing_files")


class INFO_MT_mesh_add(Menu):
    bl_idname = "INFO_MT_mesh_add"
    bl_label = "Mesh"

    def draw(self, context):
        layout = self.layout

        layout.operator_context = 'INVOKE_REGION_WIN'
        layout.operator("mesh.primitive_plane_add", icon='MESH_PLANE', text=_("Plane"))
        layout.operator("mesh.primitive_cube_add", icon='MESH_CUBE', text=_("Cube"))
        layout.operator("mesh.primitive_circle_add", icon='MESH_CIRCLE', text=_("Circle"))
        layout.operator("mesh.primitive_uv_sphere_add", icon='MESH_UVSPHERE', text=_("UV Sphere"))
        layout.operator("mesh.primitive_ico_sphere_add", icon='MESH_ICOSPHERE', text=_("Icosphere"))
        layout.operator("mesh.primitive_cylinder_add", icon='MESH_CYLINDER', text=_("Cylinder"))
        layout.operator("mesh.primitive_cone_add", icon='MESH_CONE', text=_("Cone"))
        layout.separator()
        layout.operator("mesh.primitive_grid_add", icon='MESH_GRID', text=_("Grid"))
        layout.operator("mesh.primitive_monkey_add", icon='MESH_MONKEY', text=_("Monkey"))
        layout.operator("mesh.primitive_torus_add", text=_("Torus"), icon='MESH_TORUS')


class INFO_MT_curve_add(Menu):
    bl_idname = "INFO_MT_curve_add"
    bl_label = "Curve"

    def draw(self, context):
        layout = self.layout

        layout.operator_context = 'INVOKE_REGION_WIN'
        layout.operator("curve.primitive_bezier_curve_add", icon='CURVE_BEZCURVE', text=_("Bezier"))
        layout.operator("curve.primitive_bezier_circle_add", icon='CURVE_BEZCIRCLE', text=_("Circle"))
        layout.operator("curve.primitive_nurbs_curve_add", icon='CURVE_NCURVE', text=_("Nurbs Curve"))
        layout.operator("curve.primitive_nurbs_circle_add", icon='CURVE_NCIRCLE', text=_("Nurbs Circle"))
        layout.operator("curve.primitive_nurbs_path_add", icon='CURVE_PATH', text=_("Path"))


class INFO_MT_edit_curve_add(Menu):
    bl_idname = "INFO_MT_edit_curve_add"
    bl_label = "Add"

    def draw(self, context):
        is_surf = context.active_object.type == 'SURFACE'

        layout = self.layout
        layout.operator_context = 'INVOKE_REGION_WIN'

        if is_surf:
            INFO_MT_surface_add.draw(self, context)
        else:
            INFO_MT_curve_add.draw(self, context)


class INFO_MT_surface_add(Menu):
    bl_idname = "INFO_MT_surface_add"
    bl_label = "Surface"

    def draw(self, context):
        layout = self.layout

        layout.operator_context = 'INVOKE_REGION_WIN'
        layout.operator("surface.primitive_nurbs_surface_curve_add", icon='SURFACE_NCURVE', text=_("NURBS Curve"))
        layout.operator("surface.primitive_nurbs_surface_circle_add", icon='SURFACE_NCIRCLE', text=_("NURBS Circle"))
        layout.operator("surface.primitive_nurbs_surface_surface_add", icon='SURFACE_NSURFACE', text=_("NURBS Surface"))
        layout.operator("surface.primitive_nurbs_surface_cylinder_add", icon='SURFACE_NCYLINDER', text=_("NURBS Cylinder"))
        layout.operator("surface.primitive_nurbs_surface_sphere_add", icon='SURFACE_NSPHERE', text=_("NURBS Sphere"))
        layout.operator("surface.primitive_nurbs_surface_torus_add", icon='SURFACE_NTORUS', text=_("NURBS Torus"))


class INFO_MT_armature_add(Menu):
    bl_idname = "INFO_MT_armature_add"
    bl_label = "Armature"

    def draw(self, context):
        layout = self.layout

        layout.operator_context = 'INVOKE_REGION_WIN'
        layout.operator("object.armature_add", text=_("Single Bone"), icon='BONE_DATA')


class INFO_MT_add(Menu):
    bl_label = "Add"

    def draw(self, context):
        layout = self.layout

        layout.operator_context = 'EXEC_SCREEN'

        #layout.operator_menu_enum("object.mesh_add", "type", text=_("Mesh"), icon='OUTLINER_OB_MESH')
        layout.menu("INFO_MT_mesh_add", icon='OUTLINER_OB_MESH')

        #layout.operator_menu_enum("object.curve_add", "type", text=_("Curve"), icon='OUTLINER_OB_CURVE')
        layout.menu("INFO_MT_curve_add", icon='OUTLINER_OB_CURVE')
        #layout.operator_menu_enum("object.surface_add", "type", text=_("Surface"), icon='OUTLINER_OB_SURFACE')
        layout.menu("INFO_MT_surface_add", icon='OUTLINER_OB_SURFACE')
        layout.operator_menu_enum("object.metaball_add", "type", text=_("Metaball"), icon='OUTLINER_OB_META')
        layout.operator_context = 'INVOKE_REGION_WIN'
        layout.operator("object.text_add", text=_("Text"), icon='OUTLINER_OB_FONT')
        layout.separator()

        layout.menu("INFO_MT_armature_add", icon='OUTLINER_OB_ARMATURE')
        layout.operator("object.add", text=_("Lattice"), icon='OUTLINER_OB_LATTICE').type = 'LATTICE'
        layout.operator("object.add", text=_("Empty"), icon='OUTLINER_OB_EMPTY').type = 'EMPTY'
        layout.separator()

        layout.operator("object.speaker_add", text=_("Speaker"), icon='OUTLINER_OB_SPEAKER')
        layout.separator()

        layout.operator("object.camera_add", text=_("Camera"), icon='OUTLINER_OB_CAMERA')
        layout.operator_context = 'EXEC_SCREEN'
        layout.operator_menu_enum("object.lamp_add", "type", text=_("Lamp"), icon='OUTLINER_OB_LAMP')
        layout.separator()

        layout.operator_menu_enum("object.effector_add", "type", text=_("Force Field"), icon='OUTLINER_OB_EMPTY')
        layout.separator()

        if(len(bpy.data.groups) > 10):
            layout.operator_context = 'INVOKE_DEFAULT'
            layout.operator("object.group_instance_add", text=_("Group Instance..."), icon='OUTLINER_OB_EMPTY')
        else:
            layout.operator_menu_enum("object.group_instance_add", "group", text=_("Group Instance"), icon='OUTLINER_OB_EMPTY')


class INFO_MT_game(Menu):
    bl_label = "Game"

    def draw(self, context):
        layout = self.layout

        gs = context.scene.game_settings

        layout.operator("view3d.game_start")

        layout.separator()

        layout.prop(gs, "show_debug_properties")
        layout.prop(gs, "show_framerate_profile")
        layout.prop(gs, "show_physics_visualization")
        layout.prop(gs, "use_deprecation_warnings")
        layout.prop(gs, "use_animation_record")
        layout.separator()
        layout.prop(gs, "use_auto_start")


class INFO_MT_render(Menu):
    bl_label = "Render"

    def draw(self, context):
        layout = self.layout

        layout.operator("render.render", text=_("Render Image"), icon='RENDER_STILL')
        layout.operator("render.render", text=_("Render Animation"), icon='RENDER_ANIMATION').animation = True

        layout.separator()

        layout.operator("render.opengl", text=_("OpenGL Render Image"))
        layout.operator("render.opengl", text=_("OpenGL Render Animation")).animation = True

        layout.separator()

        layout.operator("render.view_show")
        layout.operator("render.play_rendered_anim")


class INFO_MT_help(Menu):
    bl_label = "Help"

    def draw(self, context):
        import sys

        layout = self.layout

        layout.operator("wm.url_open", text=_("Manual"), icon='HELP').url = 'http://wiki.blender.org/index.php/Doc:Manual'
        layout.operator("wm.url_open", text=_("Release Log"), icon='URL').url = 'http://www.blender.org/development/release-logs/blender-259/'

        layout.separator()

        layout.operator("wm.url_open", text=_("Blender Website"), icon='URL').url = 'http://www.blender.org/'
        layout.operator("wm.url_open", text=_("Blender e-Shop"), icon='URL').url = 'http://www.blender.org/e-shop'
        layout.operator("wm.url_open", text=_("Developer Community"), icon='URL').url = 'http://www.blender.org/community/get-involved/'
        layout.operator("wm.url_open", text=_("User Community"), icon='URL').url = 'http://www.blender.org/community/user-community/'
        layout.separator()
        layout.operator("wm.url_open", text=_("Report a Bug"), icon='URL').url = 'http://projects.blender.org/tracker/?atid=498&group_id=9&func=browse'
        layout.separator()

        layout.operator("wm.url_open", text=_("Python API Reference"), icon='URL').url = bpy.types.WM_OT_doc_view._prefix
        layout.operator("help.operator_cheat_sheet", icon='TEXT')
        layout.operator("wm.sysinfo", icon='TEXT')
        layout.separator()
        if sys.platform[:3] == "win":
            layout.operator("wm.console_toggle", icon='CONSOLE')
            layout.separator()
<<<<<<< HEAD
        layout.operator("anim.update_data_paths", text=_("FCurve/Driver Version fix"), icon='HELP')
=======
        layout.operator("anim.update_data_paths", text="FCurve/Driver Version fix", icon='HELP')
        layout.operator("logic.texface_convert", text="TexFace to Material Convert", icon='GAME')
>>>>>>> 78d42601
        layout.separator()
        layout.operator("wm.splash", icon='BLENDER')


# Help operators


class HELP_OT_operator_cheat_sheet(Operator):
    bl_idname = "help.operator_cheat_sheet"
    bl_label = "Operator Cheat Sheet"

    def execute(self, context):
        op_strings = []
        tot = 0
        for op_module_name in dir(bpy.ops):
            op_module = getattr(bpy.ops, op_module_name)
            for op_submodule_name in dir(op_module):
                op = getattr(op_module, op_submodule_name)
                text = repr(op)
                if text.split("\n")[-1].startswith('bpy.ops.'):
                    op_strings.append(text)
                    tot += 1

            op_strings.append('')

        textblock = bpy.data.texts.new("OperatorList.txt")
        textblock.write('# %d Operators\n\n' % tot)
        textblock.write('\n'.join(op_strings))
        self.report({'INFO'}, "See OperatorList.txt textblock")
        return {'FINISHED'}

if __name__ == "__main__":  # only for live edit.
    bpy.utils.register_module(__name__)<|MERGE_RESOLUTION|>--- conflicted
+++ resolved
@@ -380,12 +380,8 @@
         if sys.platform[:3] == "win":
             layout.operator("wm.console_toggle", icon='CONSOLE')
             layout.separator()
-<<<<<<< HEAD
         layout.operator("anim.update_data_paths", text=_("FCurve/Driver Version fix"), icon='HELP')
-=======
-        layout.operator("anim.update_data_paths", text="FCurve/Driver Version fix", icon='HELP')
         layout.operator("logic.texface_convert", text="TexFace to Material Convert", icon='GAME')
->>>>>>> 78d42601
         layout.separator()
         layout.operator("wm.splash", icon='BLENDER')
 
