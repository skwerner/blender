/*
 * Copyright 2011-2013 Blender Foundation
 *
 * Licensed under the Apache License, Version 2.0 (the "License");
 * you may not use this file except in compliance with the License.
 * You may obtain a copy of the License at
 *
 * http://www.apache.org/licenses/LICENSE-2.0
 *
 * Unless required by applicable law or agreed to in writing, software
 * distributed under the License is distributed on an "AS IS" BASIS,
 * WITHOUT WARRANTIES OR CONDITIONS OF ANY KIND, either express or implied.
 * See the License for the specific language governing permissions and
 * limitations under the License.
 */

CCL_NAMESPACE_BEGIN

#ifdef __VOLUME__
typedef struct VolumeState {
#  ifdef __SPLIT_KERNEL__
#  else
  PathState ps;
#  endif
} VolumeState;

/* Get PathState ready for use for volume stack evaluation. */
#  ifdef __SPLIT_KERNEL__
ccl_addr_space
#  endif
    ccl_device_inline PathState *
    shadow_blocked_volume_path_state(KernelGlobals *kg,
                                     VolumeState *volume_state,
                                     ccl_addr_space PathState *state,
                                     ShaderData *sd,
                                     Ray *ray)
{
#  ifdef __SPLIT_KERNEL__
  ccl_addr_space PathState *ps =
      &kernel_split_state.state_shadow[ccl_global_id(1) * ccl_global_size(0) + ccl_global_id(0)];
#  else
  PathState *ps = &volume_state->ps;
#  endif
<<<<<<< HEAD
	*ps = *state;

	/* remove all non-overlapping volumes from the stack */
	for(int i = 0; ps->volume_stack[i].shader != SHADER_NONE; ++i) {
		if(ps->volume_stack[i].t_exit < sd->ray_length || ps->volume_stack[i].t_enter > sd->ray_length) {
			int j = i;
			/* shift back next stack entries */
			do {
				ps->volume_stack[j] = ps->volume_stack[j+1];
				++j;
			}
			while(ps->volume_stack[j].shader != SHADER_NONE);
			--i;
		}
		ps->volume_stack[i].t_enter = 0.0f;
		ps->volume_stack[i].t_exit = FLT_MAX;
	}

	/* We are checking for shadow on the "other" side of the surface, so need
	 * to discard volume we are currently at.
	 */
	if(dot(sd->Ng, ray->D) < 0.0f) {
		kernel_volume_stack_enter_exit(kg, sd, ps->volume_stack);
	}
	return ps;
=======
  *ps = *state;
  /* We are checking for shadow on the "other" side of the surface, so need
   * to discard volume we are currently at.
   */
  if (dot(sd->Ng, ray->D) < 0.0f) {
    kernel_volume_stack_enter_exit(kg, sd, ps->volume_stack);
  }
  return ps;
>>>>>>> 3076d95b
}
#endif /* __VOLUME__ */

/* Attenuate throughput accordingly to the given intersection event.
 * Returns true if the throughput is zero and traversal can be aborted.
 */
ccl_device_forceinline bool shadow_handle_transparent_isect(
    KernelGlobals *kg,
    ShaderData *shadow_sd,
    ccl_addr_space PathState *state,
#ifdef __VOLUME__
    ccl_addr_space struct PathState *volume_state,
#endif
    Intersection *isect,
    Ray *ray,
    float3 *throughput)
{
#ifdef __VOLUME__
  /* Attenuation between last surface and next surface. */
  if (volume_state->volume_stack[0].shader != SHADER_NONE) {
    Ray segment_ray = *ray;
    segment_ray.t = isect->t;
    kernel_volume_shadow(kg, shadow_sd, volume_state, &segment_ray, throughput);
  }
#endif
  /* Setup shader data at surface. */
  shader_setup_from_ray(kg, shadow_sd, isect, ray);
  /* Attenuation from transparent surface. */
  if (!(shadow_sd->flag & SD_HAS_ONLY_VOLUME)) {
    path_state_modify_bounce(state, true);
    shader_eval_surface(kg, shadow_sd, state, PATH_RAY_SHADOW);
    path_state_modify_bounce(state, false);
    *throughput *= shader_bsdf_transparency(kg, shadow_sd);
  }
  /* Stop if all light is blocked. */
  if (is_zero(*throughput)) {
    return true;
  }
#ifdef __VOLUME__
  /* Exit/enter volume. */
  kernel_volume_stack_enter_exit(kg, shadow_sd, volume_state->volume_stack);
#endif
  return false;
}

/* Special version which only handles opaque shadows. */
ccl_device bool shadow_blocked_opaque(KernelGlobals *kg,
                                      ShaderData *shadow_sd,
                                      ccl_addr_space PathState *state,
                                      const uint visibility,
                                      Ray *ray,
                                      Intersection *isect,
                                      float3 *shadow)
{
  const bool blocked = scene_intersect(
      kg, *ray, visibility & PATH_RAY_SHADOW_OPAQUE, isect, NULL, 0.0f, 0.0f);
#ifdef __VOLUME__
  if (!blocked && state->volume_stack[0].shader != SHADER_NONE) {
    /* Apply attenuation from current volume shader. */
    kernel_volume_shadow(kg, shadow_sd, state, ray, shadow);
  }
#endif
  return blocked;
}

#ifdef __TRANSPARENT_SHADOWS__
#  ifdef __SHADOW_RECORD_ALL__
/* Shadow function to compute how much light is blocked,
 *
 * We trace a single ray. If it hits any opaque surface, or more than a given
 * number of transparent surfaces is hit, then we consider the geometry to be
 * entirely blocked. If not, all transparent surfaces will be recorded and we
 * will shade them one by one to determine how much light is blocked. This all
 * happens in one scene intersection function.
 *
 * Recording all hits works well in some cases but may be slower in others. If
 * we have many semi-transparent hairs, one intersection may be faster because
 * you'd be reinteresecting the same hairs a lot with each step otherwise. If
 * however there is mostly binary transparency then we may be recording many
 * unnecessary intersections when one of the first surfaces blocks all light.
 *
 * From tests in real scenes it seems the performance loss is either minimal,
 * or there is a performance increase anyway due to avoiding the need to send
 * two rays with transparent shadows.
 *
 * On CPU it'll handle all transparent bounces (by allocating storage for
 * intersections when they don't fit into the stack storage).
 *
 * On GPU it'll only handle SHADOW_STACK_MAX_HITS-1 intersections, so this
 * is something to be kept an eye on.
 */

#    define SHADOW_STACK_MAX_HITS 64

/* Actual logic with traversal loop implementation which is free from device
 * specific tweaks.
 *
 * Note that hits array should be as big as max_hits+1.
 */
ccl_device bool shadow_blocked_transparent_all_loop(KernelGlobals *kg,
                                                    ShaderData *sd,
                                                    ShaderData *shadow_sd,
                                                    ccl_addr_space PathState *state,
                                                    const uint visibility,
                                                    Ray *ray,
                                                    Intersection *hits,
                                                    uint max_hits,
                                                    float3 *shadow)
{
  /* Intersect to find an opaque surface, or record all transparent
   * surface hits.
   */
  uint num_hits;
  const bool blocked = scene_intersect_shadow_all(kg, ray, hits, visibility, max_hits, &num_hits);
#    ifdef __VOLUME__
  VolumeState volume_state;
#    endif
  /* If no opaque surface found but we did find transparent hits,
   * shade them.
   */
  if (!blocked && num_hits > 0) {
    float3 throughput = make_float3(1.0f, 1.0f, 1.0f);
    float3 Pend = ray->P + ray->D * ray->t;
    float last_t = 0.0f;
    int bounce = state->transparent_bounce;
    Intersection *isect = hits;
#    ifdef __VOLUME__
#      ifdef __SPLIT_KERNEL__
    ccl_addr_space
#      endif
        PathState *ps = shadow_blocked_volume_path_state(kg, &volume_state, state, sd, ray);
#    endif
    sort_intersections(hits, num_hits);
    for (int hit = 0; hit < num_hits; hit++, isect++) {
      /* Adjust intersection distance for moving ray forward. */
      float new_t = isect->t;
      isect->t -= last_t;
      /* Skip hit if we did not move forward, step by step raytracing
       * would have skipped it as well then.
       */
      if (last_t == new_t) {
        continue;
      }
      last_t = new_t;
      /* Attenuate the throughput. */
      if (shadow_handle_transparent_isect(kg,
                                          shadow_sd,
                                          state,
#    ifdef __VOLUME__
                                          ps,
#    endif
                                          isect,
                                          ray,
                                          &throughput)) {
        return true;
      }
      /* Move ray forward. */
      ray->P = shadow_sd->P;
      if (ray->t != FLT_MAX) {
        ray->D = normalize_len(Pend - ray->P, &ray->t);
      }
      bounce++;
    }
#    ifdef __VOLUME__
    /* Attenuation for last line segment towards light. */
    if (ps->volume_stack[0].shader != SHADER_NONE) {
      kernel_volume_shadow(kg, shadow_sd, ps, ray, &throughput);
    }
#    endif
    *shadow = throughput;
    return is_zero(throughput);
  }
#    ifdef __VOLUME__
  if (!blocked && state->volume_stack[0].shader != SHADER_NONE) {
    /* Apply attenuation from current volume shader. */
#      ifdef __SPLIT_KERNEL__
    ccl_addr_space
#      endif
        PathState *ps = shadow_blocked_volume_path_state(kg, &volume_state, state, sd, ray);
    kernel_volume_shadow(kg, shadow_sd, ps, ray, shadow);
  }
#    endif
  return blocked;
}

/* Here we do all device specific trickery before invoking actual traversal
 * loop to help readability of the actual logic.
 */
ccl_device bool shadow_blocked_transparent_all(KernelGlobals *kg,
                                               ShaderData *sd,
                                               ShaderData *shadow_sd,
                                               ccl_addr_space PathState *state,
                                               const uint visibility,
                                               Ray *ray,
                                               uint max_hits,
                                               float3 *shadow)
{
#    ifdef __SPLIT_KERNEL__
  Intersection hits_[SHADOW_STACK_MAX_HITS];
  Intersection *hits = &hits_[0];
#    elif defined(__KERNEL_CUDA__)
  Intersection *hits = kg->hits_stack;
#    else
  Intersection hits_stack[SHADOW_STACK_MAX_HITS];
  Intersection *hits = hits_stack;
#    endif
#    ifndef __KERNEL_GPU__
  /* Prefer to use stack but use dynamic allocation if too deep max hits
   * we need max_hits + 1 storage space due to the logic in
   * scene_intersect_shadow_all which will first store and then check if
   * the limit is exceeded.
   *
   * Ignore this on GPU because of slow/unavailable malloc().
   */
  if (max_hits + 1 > SHADOW_STACK_MAX_HITS) {
    if (kg->transparent_shadow_intersections == NULL) {
      const int transparent_max_bounce = kernel_data.integrator.transparent_max_bounce;
      kg->transparent_shadow_intersections = (Intersection *)malloc(sizeof(Intersection) *
                                                                    (transparent_max_bounce + 1));
    }
    hits = kg->transparent_shadow_intersections;
  }
#    endif /* __KERNEL_GPU__ */
  /* Invoke actual traversal. */
  return shadow_blocked_transparent_all_loop(
      kg, sd, shadow_sd, state, visibility, ray, hits, max_hits, shadow);
}
#  endif /* __SHADOW_RECORD_ALL__ */

#  if defined(__KERNEL_GPU__) || !defined(__SHADOW_RECORD_ALL__)
/* Shadow function to compute how much light is blocked,
 *
 * Here we raytrace from one transparent surface to the next step by step.
 * To minimize overhead in cases where we don't need transparent shadows, we
 * first trace a regular shadow ray. We check if the hit primitive was
 * potentially transparent, and only in that case start marching. this gives
 * one extra ray cast for the cases were we do want transparency.
 */

/* This function is only implementing device-independent traversal logic
 * which requires some precalculation done.
 */
ccl_device bool shadow_blocked_transparent_stepped_loop(KernelGlobals *kg,
                                                        ShaderData *sd,
                                                        ShaderData *shadow_sd,
                                                        ccl_addr_space PathState *state,
                                                        const uint visibility,
                                                        Ray *ray,
                                                        Intersection *isect,
                                                        const bool blocked,
                                                        const bool is_transparent_isect,
                                                        float3 *shadow)
{
#    ifdef __VOLUME__
  VolumeState volume_state;
#    endif
  if (blocked && is_transparent_isect) {
    float3 throughput = make_float3(1.0f, 1.0f, 1.0f);
    float3 Pend = ray->P + ray->D * ray->t;
    int bounce = state->transparent_bounce;
#    ifdef __VOLUME__
#      ifdef __SPLIT_KERNEL__
    ccl_addr_space
#      endif
        PathState *ps = shadow_blocked_volume_path_state(kg, &volume_state, state, sd, ray);
#    endif
    for (;;) {
      if (bounce >= kernel_data.integrator.transparent_max_bounce) {
        return true;
      }
      if (!scene_intersect(
              kg, *ray, visibility & PATH_RAY_SHADOW_TRANSPARENT, isect, NULL, 0.0f, 0.0f)) {
        break;
      }
      if (!shader_transparent_shadow(kg, isect)) {
        return true;
      }
      /* Attenuate the throughput. */
      if (shadow_handle_transparent_isect(kg,
                                          shadow_sd,
                                          state,
#    ifdef __VOLUME__
                                          ps,
#    endif
                                          isect,
                                          ray,
                                          &throughput)) {
        return true;
      }
      /* Move ray forward. */
      ray->P = ray_offset(shadow_sd->P, -shadow_sd->Ng);
      if (ray->t != FLT_MAX) {
        ray->D = normalize_len(Pend - ray->P, &ray->t);
      }
      bounce++;
    }
#    ifdef __VOLUME__
    /* Attenuation for last line segment towards light. */
    if (ps->volume_stack[0].shader != SHADER_NONE) {
      kernel_volume_shadow(kg, shadow_sd, ps, ray, &throughput);
    }
#    endif
    *shadow *= throughput;
    return is_zero(throughput);
  }
#    ifdef __VOLUME__
  if (!blocked && state->volume_stack[0].shader != SHADER_NONE) {
    /* Apply attenuation from current volume shader. */
#      ifdef __SPLIT_KERNEL__
    ccl_addr_space
#      endif
        PathState *ps = shadow_blocked_volume_path_state(kg, &volume_state, state, sd, ray);
    kernel_volume_shadow(kg, shadow_sd, ps, ray, shadow);
  }
#    endif
  return blocked;
}

ccl_device bool shadow_blocked_transparent_stepped(KernelGlobals *kg,
                                                   ShaderData *sd,
                                                   ShaderData *shadow_sd,
                                                   ccl_addr_space PathState *state,
                                                   const uint visibility,
                                                   Ray *ray,
                                                   Intersection *isect,
                                                   float3 *shadow)
{
  bool blocked = scene_intersect(
      kg, *ray, visibility & PATH_RAY_SHADOW_OPAQUE, isect, NULL, 0.0f, 0.0f);
  bool is_transparent_isect = blocked ? shader_transparent_shadow(kg, isect) : false;
  return shadow_blocked_transparent_stepped_loop(
      kg, sd, shadow_sd, state, visibility, ray, isect, blocked, is_transparent_isect, shadow);
}

#  endif /* __KERNEL_GPU__ || !__SHADOW_RECORD_ALL__ */
#endif   /* __TRANSPARENT_SHADOWS__ */

ccl_device_inline bool shadow_blocked(KernelGlobals *kg,
                                      ShaderData *sd,
                                      ShaderData *shadow_sd,
                                      ccl_addr_space PathState *state,
                                      Ray *ray_input,
                                      float3 *shadow)
{
  Ray *ray = ray_input;
  Intersection isect;
  /* Some common early checks. */
  *shadow = make_float3(1.0f, 1.0f, 1.0f);
  if (ray->t == 0.0f) {
    return false;
  }
#ifdef __SHADOW_TRICKS__
  const uint visibility = (state->flag & PATH_RAY_SHADOW_CATCHER) ? PATH_RAY_SHADOW_NON_CATCHER :
                                                                    PATH_RAY_SHADOW;
#else
  const uint visibility = PATH_RAY_SHADOW;
#endif
  /* Do actual shadow shading. */
  /* First of all, we check if integrator requires transparent shadows.
   * if not, we use simplest and fastest ever way to calculate occlusion.
   */
#ifdef __TRANSPARENT_SHADOWS__
  if (!kernel_data.integrator.transparent_shadows)
#endif
  {
    return shadow_blocked_opaque(kg, shadow_sd, state, visibility, ray, &isect, shadow);
  }
#ifdef __TRANSPARENT_SHADOWS__
#  ifdef __SHADOW_RECORD_ALL__
  /* For the transparent shadows we try to use record-all logic on the
   * devices which supports this.
   */
  const int transparent_max_bounce = kernel_data.integrator.transparent_max_bounce;
  /* Check transparent bounces here, for volume scatter which can do
   * lighting before surface path termination is checked.
   */
  if (state->transparent_bounce >= transparent_max_bounce) {
    return true;
  }
  const uint max_hits = transparent_max_bounce - state->transparent_bounce - 1;
#    ifdef __KERNEL_GPU__
  /* On GPU we do trickey with tracing opaque ray first, this avoids speed
   * regressions in some files.
   *
   * TODO(sergey): Check why using record-all behavior causes slowdown in such
   * cases. Could that be caused by a higher spill pressure?
   */
  const bool blocked = scene_intersect(
      kg, *ray, visibility & PATH_RAY_SHADOW_OPAQUE, &isect, NULL, 0.0f, 0.0f);
  const bool is_transparent_isect = blocked ? shader_transparent_shadow(kg, &isect) : false;
  if (!blocked || !is_transparent_isect || max_hits + 1 >= SHADOW_STACK_MAX_HITS) {
    return shadow_blocked_transparent_stepped_loop(
        kg, sd, shadow_sd, state, visibility, ray, &isect, blocked, is_transparent_isect, shadow);
  }
#    endif /* __KERNEL_GPU__ */
  return shadow_blocked_transparent_all(
      kg, sd, shadow_sd, state, visibility, ray, max_hits, shadow);
#  else  /* __SHADOW_RECORD_ALL__ */
  /* Fallback to a slowest version which works on all devices. */
  return shadow_blocked_transparent_stepped(
      kg, sd, shadow_sd, state, visibility, ray, &isect, shadow);
#  endif /* __SHADOW_RECORD_ALL__ */
#endif   /* __TRANSPARENT_SHADOWS__ */
}

#undef SHADOW_STACK_MAX_HITS

CCL_NAMESPACE_END<|MERGE_RESOLUTION|>--- conflicted
+++ resolved
@@ -41,34 +41,24 @@
 #  else
   PathState *ps = &volume_state->ps;
 #  endif
-<<<<<<< HEAD
-	*ps = *state;
-
-	/* remove all non-overlapping volumes from the stack */
-	for(int i = 0; ps->volume_stack[i].shader != SHADER_NONE; ++i) {
-		if(ps->volume_stack[i].t_exit < sd->ray_length || ps->volume_stack[i].t_enter > sd->ray_length) {
-			int j = i;
-			/* shift back next stack entries */
-			do {
-				ps->volume_stack[j] = ps->volume_stack[j+1];
-				++j;
-			}
-			while(ps->volume_stack[j].shader != SHADER_NONE);
-			--i;
-		}
-		ps->volume_stack[i].t_enter = 0.0f;
-		ps->volume_stack[i].t_exit = FLT_MAX;
-	}
-
-	/* We are checking for shadow on the "other" side of the surface, so need
-	 * to discard volume we are currently at.
-	 */
-	if(dot(sd->Ng, ray->D) < 0.0f) {
-		kernel_volume_stack_enter_exit(kg, sd, ps->volume_stack);
-	}
-	return ps;
-=======
   *ps = *state;
+
+  /* remove all non-overlapping volumes from the stack */
+  for (int i = 0; ps->volume_stack[i].shader != SHADER_NONE; ++i) {
+    if (ps->volume_stack[i].t_exit < sd->ray_length ||
+        ps->volume_stack[i].t_enter > sd->ray_length) {
+      int j = i;
+      /* shift back next stack entries */
+      do {
+        ps->volume_stack[j] = ps->volume_stack[j + 1];
+        ++j;
+      } while (ps->volume_stack[j].shader != SHADER_NONE);
+      --i;
+    }
+    ps->volume_stack[i].t_enter = 0.0f;
+    ps->volume_stack[i].t_exit = FLT_MAX;
+  }
+
   /* We are checking for shadow on the "other" side of the surface, so need
    * to discard volume we are currently at.
    */
@@ -76,7 +66,6 @@
     kernel_volume_stack_enter_exit(kg, sd, ps->volume_stack);
   }
   return ps;
->>>>>>> 3076d95b
 }
 #endif /* __VOLUME__ */
 
