--- conflicted
+++ resolved
@@ -114,12 +114,7 @@
 
   bool need_finish_queue;
   bool integrator_branched;
-<<<<<<< HEAD
   bool integrator_adaptive;
-  int2 requested_tile_size;
-=======
->>>>>>> cc085e22
-
  protected:
   double last_update_time;
 };
