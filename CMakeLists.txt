# ***** BEGIN GPL LICENSE BLOCK *****
#
# This program is free software; you can redistribute it and/or
# modify it under the terms of the GNU General Public License
# as published by the Free Software Foundation; either version 2
# of the License, or (at your option) any later version.
#
# This program is distributed in the hope that it will be useful,
# but WITHOUT ANY WARRANTY; without even the implied warranty of
# MERCHANTABILITY or FITNESS FOR A PARTICULAR PURPOSE.  See the
# GNU General Public License for more details.
#
# You should have received a copy of the GNU General Public License
# along with this program; if not, write to the Free Software Foundation,
# Inc., 51 Franklin Street, Fifth Floor, Boston, MA 02110-1301, USA.
#
# The Original Code is Copyright (C) 2006, Blender Foundation
# All rights reserved.
#
# ***** END GPL LICENSE BLOCK *****

#-----------------------------------------------------------------------------
# We don't allow in-source builds. This causes no end of troubles because
# all out-of-source builds will use the CMakeCache.txt file there and even
# build the libs and objects in it.

if(${CMAKE_SOURCE_DIR} STREQUAL ${CMAKE_BINARY_DIR})
  if(NOT DEFINED WITH_IN_SOURCE_BUILD)
    message(FATAL_ERROR
      "CMake generation for blender is not allowed within the source directory!"
      "\n Remove \"${CMAKE_SOURCE_DIR}/CMakeCache.txt\" and try again from another folder, e.g.:"
      "\n "
      "\n rm CMakeCache.txt"
      "\n cd .."
      "\n mkdir cmake-make"
      "\n cd cmake-make"
      "\n cmake ../blender"
      "\n "
      "\n Alternately define WITH_IN_SOURCE_BUILD to force this option (not recommended!)"
    )
  endif()
endif()

cmake_minimum_required(VERSION 3.10)
include(CheckCXXSourceCompiles)

# Prefer LEGACY OpenGL to be compatible with all the existing releases and
# platforms which don't have GLVND yet. Only do it if preference was not set
# externally.
if(NOT DEFINED OpenGL_GL_PREFERENCE)
  set(OpenGL_GL_PREFERENCE "LEGACY")
endif()

if(NOT EXECUTABLE_OUTPUT_PATH)
  set(FIRST_RUN TRUE)
else()
  set(FIRST_RUN FALSE)
endif()

# this starts out unset
list(APPEND CMAKE_MODULE_PATH "${CMAKE_SOURCE_DIR}/build_files/cmake/Modules")
list(APPEND CMAKE_MODULE_PATH "${CMAKE_SOURCE_DIR}/build_files/cmake/platform")

# avoid having empty buildtype
if(NOT DEFINED CMAKE_BUILD_TYPE_INIT)
  set(CMAKE_BUILD_TYPE_INIT "Release")
endif()

# Omit superfluous "Up-to-date" messages.
if(NOT DEFINED CMAKE_INSTALL_MESSAGE)
  set(CMAKE_INSTALL_MESSAGE "LAZY")
endif()

# quiet output for Makefiles, 'make -s' helps too
# set_property(GLOBAL PROPERTY RULE_MESSAGES OFF)

# global compile definitions since add_definitions() adds for all.
set_property(DIRECTORY APPEND PROPERTY COMPILE_DEFINITIONS
  $<$<CONFIG:Debug>:DEBUG;_DEBUG>
  $<$<CONFIG:Release>:NDEBUG>
  $<$<CONFIG:MinSizeRel>:NDEBUG>
  $<$<CONFIG:RelWithDebInfo>:NDEBUG>
)

#-----------------------------------------------------------------------------
# Set policy

# see "cmake --help-policy CMP0003"
# So library linking is more sane
cmake_policy(SET CMP0003 NEW)

# So BUILDINFO and BLENDERPATH strings are automatically quoted
cmake_policy(SET CMP0005 NEW)

# So syntax problems are errors
cmake_policy(SET CMP0010 NEW)

# Input directories must have CMakeLists.txt
cmake_policy(SET CMP0014 NEW)

# Silence draco warning on macOS, new policy works fine.
if(POLICY CMP0068)
  cmake_policy(SET CMP0068 NEW)
endif()

# find_package() uses <PackageName>_ROOT variables.
if(POLICY CMP0074)
  cmake_policy(SET CMP0074 NEW)
endif()

#-----------------------------------------------------------------------------
# Load some macros.
include(build_files/cmake/macros.cmake)


#-----------------------------------------------------------------------------
# Initialize project.

blender_project_hack_pre()

project(Blender)

blender_project_hack_post()

enable_testing()

#-----------------------------------------------------------------------------
# Redirect output files

set(EXECUTABLE_OUTPUT_PATH ${CMAKE_BINARY_DIR}/bin CACHE INTERNAL "" FORCE)
set(LIBRARY_OUTPUT_PATH ${CMAKE_BINARY_DIR}/lib CACHE INTERNAL "" FORCE)

get_property(GENERATOR_IS_MULTI_CONFIG GLOBAL PROPERTY GENERATOR_IS_MULTI_CONFIG)
if(GENERATOR_IS_MULTI_CONFIG)
  set(TESTS_OUTPUT_DIR ${EXECUTABLE_OUTPUT_PATH}/tests/$<CONFIG>/ CACHE INTERNAL "" FORCE)
else()
  set(TESTS_OUTPUT_DIR ${EXECUTABLE_OUTPUT_PATH}/tests/ CACHE INTERNAL "" FORCE)
endif()

#-----------------------------------------------------------------------------
# Set default config options

get_blender_version()


#-----------------------------------------------------------------------------
# Options

# Blender internal features
option(WITH_BLENDER "Build blender (disable to build only the blender player)" ON)
mark_as_advanced(WITH_BLENDER)

option(WITH_INTERNATIONAL "Enable I18N (International fonts and text)" ON)

option(WITH_PYTHON        "Enable Embedded Python API  (only disable for development)" ON)
option(WITH_PYTHON_SECURITY "Disables execution of scripts within blend files by default" ON)
mark_as_advanced(WITH_PYTHON)  # don't want people disabling this unless they really know what they are doing.
mark_as_advanced(WITH_PYTHON_SECURITY)  # some distributions see this as a security issue, rather than have them patch it, make a build option.

option(WITH_PYTHON_SAFETY "Enable internal API error checking to track invalid data to prevent crash on access (at the expense of some efficiency, only enable for development)." OFF)
mark_as_advanced(WITH_PYTHON_SAFETY)
option(WITH_PYTHON_MODULE "Enable building as a python module which runs without a user interface, like running regular blender in background mode (experimental, only enable for development), installs to PYTHON_SITE_PACKAGES (or CMAKE_INSTALL_PREFIX if WITH_INSTALL_PORTABLE is enabled)." OFF)
if(APPLE)
  option(WITH_PYTHON_FRAMEWORK "Enable building using the Python available in the framework (OSX only)" OFF)
endif()

option(WITH_BUILDINFO     "Include extra build details (only disable for development & faster builds)" ON)
if(${CMAKE_VERSION} VERSION_LESS 2.8.8)
  # add_library OBJECT arg unsupported
  set(WITH_BUILDINFO OFF)
endif()
set(BUILDINFO_OVERRIDE_DATE "" CACHE STRING "Use instead of the current date for reproducible builds (empty string disables this option)")
set(BUILDINFO_OVERRIDE_TIME "" CACHE STRING "Use instead of the current time for reproducible builds (empty string disables this option)")
set(CPACK_OVERRIDE_PACKAGENAME "" CACHE STRING "Use instead of the standard packagename (empty string disables this option)")
mark_as_advanced(CPACK_OVERRIDE_PACKAGENAME)
mark_as_advanced(BUILDINFO_OVERRIDE_DATE)
mark_as_advanced(BUILDINFO_OVERRIDE_TIME)

option(WITH_IK_ITASC      "Enable ITASC IK solver (only disable for development & for incompatible C++ compilers)" ON)
option(WITH_IK_SOLVER     "Enable Legacy IK solver (only disable for development)" ON)
option(WITH_FFTW3         "Enable FFTW3 support (Used for smoke, ocean sim, and audio effects)" ON)
option(WITH_PUGIXML       "Enable PugiXML support (Used for OpenImageIO, Grease Pencil SVG export)" ON)
option(WITH_BULLET        "Enable Bullet (Physics Engine)" ON)
option(WITH_SYSTEM_BULLET "Use the systems bullet library (currently unsupported due to missing features in upstream!)" )
mark_as_advanced(WITH_SYSTEM_BULLET)
option(WITH_OPENCOLORIO   "Enable OpenColorIO color management" ON)
if(APPLE)
  # There's no OpenXR runtime in sight for macOS, neither is code well
  # tested there -> disable it by default.
  option(WITH_XR_OPENXR   "Enable VR features through the OpenXR specification" OFF)
  mark_as_advanced(WITH_XR_OPENXR)
else()
  option(WITH_XR_OPENXR   "Enable VR features through the OpenXR specification" ON)
endif()
option(WITH_GMP "Enable features depending on GMP (Exact Boolean)" ON)

# Compositor
option(WITH_COMPOSITOR         "Enable the tile based nodal compositor" ON)
option(WITH_OPENIMAGEDENOISE   "Enable the OpenImageDenoise compositing node" ON)

option(WITH_OPENSUBDIV    "Enable OpenSubdiv for surface subdivision" ON)

option(WITH_POTRACE       "Enable features relying on potrace" ON)
option(WITH_OPENVDB       "Enable features relying on OpenVDB" ON)
option(WITH_OPENVDB_BLOSC "Enable blosc compression for OpenVDB, only enable if OpenVDB was built with blosc support" ON)
option(WITH_OPENVDB_3_ABI_COMPATIBLE "Assume OpenVDB library has been compiled with version 3 ABI compatibility" OFF)
mark_as_advanced(WITH_OPENVDB_3_ABI_COMPATIBLE)
option(WITH_NANOVDB       "Enable usage of NanoVDB data structure for rendering on the GPU" ON)

# GHOST Windowing Library Options
option(WITH_GHOST_DEBUG   "Enable debugging output for the GHOST library" OFF)
mark_as_advanced(WITH_GHOST_DEBUG)

option(WITH_GHOST_SDL    "Enable building Blender against SDL for windowing rather than the native APIs" OFF)
mark_as_advanced(WITH_GHOST_SDL)

if(UNIX AND NOT (APPLE OR HAIKU))
  option(WITH_GHOST_X11 "Enable building Blender against X11 for windowing" ON)
  mark_as_advanced(WITH_GHOST_X11)

  option(WITH_GHOST_WAYLAND "Enable building Blender against Wayland for windowing (under development)" OFF)
  mark_as_advanced(WITH_GHOST_WAYLAND)
endif()

if(WITH_GHOST_X11)
  option(WITH_GHOST_XDND    "Enable drag'n'drop support on X11 using XDND protocol" ON)
endif()

# Misc...
option(WITH_HEADLESS      "Build without graphical support (renderfarm, server mode only)" OFF)
mark_as_advanced(WITH_HEADLESS)

option(WITH_QUADRIFLOW    "Build with quadriflow remesher support" ON)

option(WITH_AUDASPACE    "Build with blenders audio library (only disable if you know what you're doing!)" ON)
option(WITH_SYSTEM_AUDASPACE "Build with external audaspace library installed on the system (only enable if you know what you're doing!)" OFF)
mark_as_advanced(WITH_AUDASPACE)
mark_as_advanced(WITH_SYSTEM_AUDASPACE)

if(NOT WITH_AUDASPACE)
  set(WITH_SYSTEM_AUDASPACE OFF)
endif()

option(WITH_OPENMP        "Enable OpenMP (has to be supported by the compiler)" ON)
if(UNIX AND NOT APPLE)
  option(WITH_OPENMP_STATIC "Link OpenMP statically (only used by the release environment)" OFF)
  mark_as_advanced(WITH_OPENMP_STATIC)
endif()

if(WITH_GHOST_X11)
  option(WITH_X11_XINPUT    "Enable X11 Xinput (tablet support and unicode input)"  ON)
  option(WITH_X11_XF86VMODE "Enable X11 video mode switching"                       ON)
  option(WITH_X11_XFIXES    "Enable X11 XWayland cursor warping workaround"         ON)
  option(WITH_X11_ALPHA     "Enable X11 transparent background"                     ON)
endif()

if(UNIX AND NOT APPLE)
  option(WITH_SYSTEM_GLEW "Use GLEW OpenGL wrapper library provided by the operating system" OFF)
  option(WITH_SYSTEM_GLES "Use OpenGL ES library provided by the operating system"           ON)
else()
  # not an option for other OS's
  set(WITH_SYSTEM_GLEW OFF)
  set(WITH_SYSTEM_GLES OFF)
endif()


if(UNIX AND NOT APPLE)
  option(WITH_SYSTEM_EIGEN3 "Use the systems Eigen3 library" OFF)
endif()


# Modifiers
option(WITH_MOD_FLUID           "Enable Mantaflow Fluid Simulation Framework" ON)
option(WITH_MOD_REMESH          "Enable Remesh Modifier" ON)
option(WITH_MOD_OCEANSIM        "Enable Ocean Modifier" ON)

# Image format support
option(WITH_OPENIMAGEIO         "Enable OpenImageIO Support (http://www.openimageio.org)" ON)
option(WITH_IMAGE_OPENEXR       "Enable OpenEXR Support (http://www.openexr.com)" ON)
option(WITH_IMAGE_OPENJPEG      "Enable OpenJpeg Support (http://www.openjpeg.org)" ON)
option(WITH_IMAGE_TIFF          "Enable LibTIFF Support" ON)
option(WITH_IMAGE_DDS           "Enable DDS Image Support" ON)
option(WITH_IMAGE_CINEON        "Enable CINEON and DPX Image Support" ON)
option(WITH_IMAGE_HDR           "Enable HDR Image Support" ON)

# Audio/Video format support
option(WITH_CODEC_AVI           "Enable Blenders own AVI file support (raw/jpeg)" ON)
option(WITH_CODEC_FFMPEG        "Enable FFMPeg Support (http://ffmpeg.org)" ON)
option(WITH_CODEC_SNDFILE       "Enable libsndfile Support (http://www.mega-nerd.com/libsndfile)" ON)

# Alembic support
option(WITH_ALEMBIC             "Enable Alembic Support" ON)

# Universal Scene Description support
option(WITH_USD                 "Enable Universal Scene Description (USD) Support" ON)

# 3D format support
# Disable opencollada when we don't have precompiled libs
option(WITH_OPENCOLLADA   "Enable OpenCollada Support (http://www.opencollada.org)" ON)

# Sound output
option(WITH_SDL           "Enable SDL for sound and joystick support" ON)
option(WITH_OPENAL        "Enable OpenAL Support (http://www.openal.org)" ON)
if(NOT WIN32)
  option(WITH_JACK          "Enable JACK Support (http://www.jackaudio.org)" ON)
  if(UNIX AND NOT APPLE)
    option(WITH_JACK_DYNLOAD  "Enable runtime dynamic JACK libraries loading" OFF)
  endif()
endif()
if(UNIX AND NOT APPLE)
  option(WITH_SDL_DYNLOAD  "Enable runtime dynamic SDL libraries loading" OFF)
endif()

# Compression
option(WITH_LZO           "Enable fast LZO compression (used for pointcache)" ON)
option(WITH_LZMA          "Enable best LZMA compression, (used for pointcache)" ON)
if(UNIX AND NOT APPLE)
  option(WITH_SYSTEM_LZO    "Use the system LZO library" OFF)
endif()
option(WITH_DRACO         "Enable Draco mesh compression Python module (used for glTF)" ON)

# Camera/motion tracking
option(WITH_LIBMV         "Enable Libmv structure from motion library" ON)
option(WITH_LIBMV_SCHUR_SPECIALIZATIONS "Enable fixed-size schur specializations." ON)
mark_as_advanced(WITH_LIBMV_SCHUR_SPECIALIZATIONS)

# Logging/unbit test libraries.
option(WITH_SYSTEM_GFLAGS   "Use system-wide Gflags instead of a bundled one" OFF)
option(WITH_SYSTEM_GLOG     "Use system-wide Glog instead of a bundled one" OFF)
mark_as_advanced(WITH_SYSTEM_GFLAGS)
mark_as_advanced(WITH_SYSTEM_GLOG)

# Freestyle
option(WITH_FREESTYLE     "Enable Freestyle (advanced edges rendering)" ON)

# Misc
if(WIN32)
  option(WITH_INPUT_IME "Enable Input Method Editor (IME) for complex Asian character input" ON)
endif()
option(WITH_INPUT_NDOF "Enable NDOF input devices (SpaceNavigator and friends)" ON)
if(UNIX AND NOT APPLE)
  option(WITH_INSTALL_PORTABLE "Install redistributeable runtime, otherwise install into CMAKE_INSTALL_PREFIX" ON)
  option(WITH_STATIC_LIBS "Try to link with static libraries, as much as possible, to make blender more portable across distributions" OFF)
  if(WITH_STATIC_LIBS)
    option(WITH_BOOST_ICU "Boost uses ICU library (required for linking with static Boost built with libicu)." OFF)
    mark_as_advanced(WITH_BOOST_ICU)
  endif()
endif()

option(WITH_PYTHON_INSTALL       "Copy system python into the blender install folder" ON)

if((WITH_AUDASPACE AND NOT WITH_SYSTEM_AUDASPACE) OR WITH_MOD_FLUID)
  option(WITH_PYTHON_NUMPY "Include NumPy in Blender (used by Audaspace and Mantaflow)"  ON)
endif()

if(WIN32 OR APPLE)
  # Windows and macOS have this bundled with Python libraries.
elseif(WITH_PYTHON_INSTALL OR WITH_PYTHON_NUMPY)
  set(PYTHON_NUMPY_PATH            "" CACHE PATH "Path to python site-packages or dist-packages containing 'numpy' module")
  mark_as_advanced(PYTHON_NUMPY_PATH)
  set(PYTHON_NUMPY_INCLUDE_DIRS    "" CACHE PATH "Path to the include directory of the NumPy module")
  mark_as_advanced(PYTHON_NUMPY_INCLUDE_DIRS)
endif()
if(WITH_PYTHON_INSTALL)
  option(WITH_PYTHON_INSTALL_NUMPY "Copy system NumPy into the blender install folder"  ON)

  if(UNIX AND NOT APPLE)
    option(WITH_PYTHON_INSTALL_REQUESTS "Copy system requests into the blender install folder" ON)
    set(PYTHON_REQUESTS_PATH "" CACHE PATH "Path to python site-packages or dist-packages containing 'requests' module")
    mark_as_advanced(PYTHON_REQUESTS_PATH)
  endif()
endif()

option(WITH_CPU_SSE              "Enable Intel SIMD instruction if they're detected on the host machine" ON)
mark_as_advanced(WITH_CPU_SSE)
option(WITH_CPU_NEON              "Enable ARM SIMD instruction if they're detected on the host machine" ON)
mark_as_advanced(WITH_CPU_NEON)

# Cycles
option(WITH_CYCLES                  "Enable Cycles Render Engine" ON)
option(WITH_CYCLES_STANDALONE       "Build Cycles standalone application" OFF)
option(WITH_CYCLES_STANDALONE_GUI   "Build Cycles standalone with GUI" OFF)
option(WITH_CYCLES_OSL              "Build Cycles with OSL support" ON)
option(WITH_CYCLES_EMBREE           "Build Cycles with Embree support" ON)
option(WITH_CYCLES_CUDA_BINARIES    "Build Cycles CUDA binaries" OFF)
option(WITH_CYCLES_CUBIN_COMPILER   "Build cubins with nvrtc based compiler instead of nvcc" OFF)
option(WITH_CYCLES_CUDA_BUILD_SERIAL "Build cubins one after another (useful on machines with limited RAM)" OFF)
mark_as_advanced(WITH_CYCLES_CUDA_BUILD_SERIAL)
set(CYCLES_TEST_DEVICES CPU CACHE STRING "Run regression tests on the specified device types (CPU CUDA OPTIX OPENCL)" )
set(CYCLES_CUDA_BINARIES_ARCH sm_30 sm_35 sm_37 sm_50 sm_52 sm_60 sm_61 sm_70 sm_75 sm_86 compute_75 CACHE STRING "CUDA architectures to build binaries for")
mark_as_advanced(CYCLES_CUDA_BINARIES_ARCH)
unset(PLATFORM_DEFAULT)
option(WITH_CYCLES_LOGGING  "Build Cycles with logging support" ON)
option(WITH_CYCLES_DEBUG    "Build Cycles with extra debug capabilities" OFF)
option(WITH_CYCLES_NATIVE_ONLY  "Build Cycles with native kernel only (which fits current CPU, use for development only)" OFF)
option(WITH_CYCLES_KERNEL_ASAN  "Build Cycles kernels with address sanitizer when WITH_COMPILER_ASAN is on, even if it's very slow" OFF)
mark_as_advanced(WITH_CYCLES_KERNEL_ASAN)
mark_as_advanced(WITH_CYCLES_CUBIN_COMPILER)
mark_as_advanced(WITH_CYCLES_LOGGING)
mark_as_advanced(WITH_CYCLES_DEBUG)
mark_as_advanced(WITH_CYCLES_NATIVE_ONLY)

option(WITH_CYCLES_DEVICE_CUDA              "Enable Cycles CUDA compute support" ON)
option(WITH_CYCLES_DEVICE_OPTIX             "Enable Cycles OptiX support" OFF)
option(WITH_CYCLES_DEVICE_OPENCL            "Enable Cycles OpenCL compute support" ON)
option(WITH_CYCLES_NETWORK              "Enable Cycles compute over network support (EXPERIMENTAL and unfinished)" OFF)
mark_as_advanced(WITH_CYCLES_DEVICE_CUDA)
mark_as_advanced(WITH_CYCLES_DEVICE_OPENCL)
mark_as_advanced(WITH_CYCLES_NETWORK)

option(WITH_CUDA_DYNLOAD "Dynamically load CUDA libraries at runtime" ON)
mark_as_advanced(WITH_CUDA_DYNLOAD)

# LLVM
option(WITH_LLVM                    "Use LLVM" OFF)
if(APPLE)
  option(LLVM_STATIC                  "Link with LLVM static libraries" ON) # we prefer static llvm build on Apple, dyn build possible though
else()
  option(LLVM_STATIC                  "Link with LLVM static libraries" OFF)
endif()
mark_as_advanced(LLVM_STATIC)

# disable for now, but plan to support on all platforms eventually
option(WITH_MEM_JEMALLOC   "Enable malloc replacement (http://www.canonware.com/jemalloc)" ON)
mark_as_advanced(WITH_MEM_JEMALLOC)

# currently only used for BLI_mempool
option(WITH_MEM_VALGRIND "Enable extended valgrind support for better reporting" OFF)
mark_as_advanced(WITH_MEM_VALGRIND)

# Debug
option(WITH_CXX_GUARDEDALLOC "Enable GuardedAlloc for C++ memory allocation tracking (only enable for development)" OFF)
mark_as_advanced(WITH_CXX_GUARDEDALLOC)

option(WITH_ASSERT_ABORT "Call abort() when raising an assertion through BLI_assert()" ON)
mark_as_advanced(WITH_ASSERT_ABORT)

if((UNIX AND NOT APPLE) OR (CMAKE_GENERATOR MATCHES "^Visual Studio.+"))
  option(WITH_CLANG_TIDY "Use Clang Tidy to analyze the source code (only enable for development on Linux using Clang, or Windows using the Visual Studio IDE)" OFF)
  mark_as_advanced(WITH_CLANG_TIDY)
endif()

option(WITH_BOOST "Enable features depending on boost" ON)
option(WITH_TBB   "Enable features depending on TBB (OpenVDB, OpenImageDenoise, sculpt multithreading)" ON)

# TBB malloc is only supported on for windows currently
if(WIN32)
  option(WITH_TBB_MALLOC_PROXY "Enable the TBB malloc replacement" ON)
endif()

# This should be turned off when Blender enter beta/rc/release
if("${BLENDER_VERSION_CYCLE}" STREQUAL "release" OR
   "${BLENDER_VERSION_CYCLE}" STREQUAL "rc")
  set(WITH_EXPERIMENTAL_FEATURES OFF)
else()
  set(WITH_EXPERIMENTAL_FEATURES ON)
endif()

# Unit testsing
option(WITH_GTESTS "Enable GTest unit testing" OFF)
option(WITH_OPENGL_RENDER_TESTS "Enable OpenGL render related unit testing (Experimental)" OFF)
option(WITH_OPENGL_DRAW_TESTS "Enable OpenGL UI drawing related unit testing (Experimental)" OFF)
set(TEST_PYTHON_EXE "" CACHE PATH "Python executable to run unit tests")
mark_as_advanced(TEST_PYTHON_EXE)

# Documentation
if(UNIX AND NOT APPLE)
  option(WITH_DOC_MANPAGE "Create a manual page (Unix manpage)" OFF)
endif()


# OpenGL

option(WITH_OPENGL              "When off limits visibility of the opengl headers to just bf_gpu and gawain (temporary option for development purposes)" ON)
option(WITH_GLEW_ES             "Switches to experimental copy of GLEW that has support for OpenGL ES. (temporary option for development purposes)" OFF)
option(WITH_GL_EGL              "Use the EGL OpenGL system library instead of the platform specific OpenGL system library (CGL, glX, or WGL)"       OFF)
option(WITH_GL_PROFILE_ES20     "Support using OpenGL ES 2.0. (through either EGL or the AGL/WGL/XGL 'es20' profile)"                               OFF)

mark_as_advanced(
  WITH_OPENGL
  WITH_GLEW_ES
  WITH_GL_EGL
  WITH_GL_PROFILE_ES20
)

if(WIN32)
  option(WITH_GL_ANGLE "Link with the ANGLE library, an OpenGL ES 2.0 implementation based on Direct3D, instead of the system OpenGL library." OFF)
  mark_as_advanced(WITH_GL_ANGLE)
endif()

if(WITH_GLEW_ES AND WITH_SYSTEM_GLEW)
  message(WARNING Ignoring WITH_SYSTEM_GLEW and using WITH_GLEW_ES)
  set(WITH_SYSTEM_GLEW OFF)
endif()

if(WIN32)
  getDefaultWindowsPrefixBase(CMAKE_GENERIC_PROGRAM_FILES)
  set(CPACK_INSTALL_PREFIX ${CMAKE_GENERIC_PROGRAM_FILES}/${})
endif()

# Compiler toolchain
if(CMAKE_COMPILER_IS_GNUCC)
  option(WITH_LINKER_GOLD "Use ld.gold linker which is usually faster than ld.bfd" ON)
  mark_as_advanced(WITH_LINKER_GOLD)
  option(WITH_LINKER_LLD "Use ld.lld linker which is usually faster than ld.gold" OFF)
  mark_as_advanced(WITH_LINKER_LLD)
endif()

if(CMAKE_COMPILER_IS_GNUCC OR CMAKE_C_COMPILER_ID MATCHES "Clang")
  option(WITH_COMPILER_ASAN "Build and link against address sanitizer (only for Debug & RelWithDebInfo targets)." OFF)
  mark_as_advanced(WITH_COMPILER_ASAN)

  if(WITH_COMPILER_ASAN)
    set(_asan_defaults "\
-fsanitize=address \
-fsanitize=bool \
-fsanitize=bounds \
-fsanitize=enum \
-fsanitize=float-cast-overflow \
-fsanitize=float-divide-by-zero \
-fsanitize=nonnull-attribute \
-fsanitize=returns-nonnull-attribute \
-fsanitize=signed-integer-overflow \
-fsanitize=undefined \
-fsanitize=vla-bound \
-fno-sanitize=alignment \
")

    if(MSVC)
      # clang-cl doesn't support all sanitizers, but leak and object-size give errors/warnings.
      set(_asan_defaults "${_asan_defaults}")
    elseif(APPLE)
      # AppleClang doesn't support all sanitizers, but leak gives error.
      # Build type is not known for multi-config generator, so don't add object-size sanitizer.
      if(CMAKE_BUILD_TYPE MATCHES "Debug" OR GENERATOR_IS_MULTI_CONFIG)
        # Silence the warning that object-size is not effective in -O0.
        set(_asan_defaults "${_asan_defaults}")
      else()
        string(APPEND _asan_defaults " -fsanitize=object-size")
      endif()
    else()
      string(APPEND _asan_defaults " -fsanitize=leak -fsanitize=object-size")
    endif()

    set(COMPILER_ASAN_CFLAGS "${_asan_defaults}" CACHE STRING "C flags for address sanitizer")
    mark_as_advanced(COMPILER_ASAN_CFLAGS)
    set(COMPILER_ASAN_CXXFLAGS "${_asan_defaults}" CACHE STRING "C++ flags for address sanitizer")
    mark_as_advanced(COMPILER_ASAN_CXXFLAGS)

    unset(_asan_defaults)

    if(MSVC)
        find_library(
          COMPILER_ASAN_LIBRARY NAMES clang_rt.asan-x86_64
        PATHS
        [HKEY_LOCAL_MACHINE\\SOFTWARE\\Wow6432Node\\LLVM\\LLVM;]/lib/clang/7.0.0/lib/windows
        [HKEY_LOCAL_MACHINE\\SOFTWARE\\Wow6432Node\\LLVM\\LLVM;]/lib/clang/6.0.0/lib/windows
      )
    elseif(APPLE)
      execute_process(COMMAND ${CMAKE_CXX_COMPILER}
        -print-file-name=lib
        OUTPUT_VARIABLE CLANG_LIB_DIR
      )
      string(STRIP "${CLANG_LIB_DIR}" CLANG_LIB_DIR)
      find_library(
        COMPILER_ASAN_LIBRARY
        NAMES
          libclang_rt.asan_osx_dynamic.dylib
        PATHS
          "${CLANG_LIB_DIR}/darwin/"
      )
      unset(CLANG_LIB_DIR)
    else()
      find_library(
        COMPILER_ASAN_LIBRARY asan ${CMAKE_C_IMPLICIT_LINK_DIRECTORIES}
      )
    endif()

    mark_as_advanced(COMPILER_ASAN_LIBRARY)
  endif()
endif()

if(CMAKE_COMPILER_IS_GNUCC OR CMAKE_C_COMPILER_ID MATCHES "Clang")
  option(WITH_COMPILER_SHORT_FILE_MACRO "Make paths in macros like __FILE__ relative to top level source and build directories." ON)
  mark_as_advanced(WITH_COMPILER_SHORT_FILE_MACRO)
endif()

if(WIN32)
  # Use hardcoded paths or find_package to find externals
  option(WITH_WINDOWS_FIND_MODULES "Use find_package to locate libraries" OFF)
  mark_as_advanced(WITH_WINDOWS_FIND_MODULES)

  option(WINDOWS_USE_VISUAL_STUDIO_PROJECT_FOLDERS "Organize the visual studio projects according to source folder structure." ON)
  mark_as_advanced(WINDOWS_USE_VISUAL_STUDIO_PROJECT_FOLDERS)

  option(WINDOWS_USE_VISUAL_STUDIO_SOURCE_FOLDERS "Organize the source files in filters matching the source folders." ON)
  mark_as_advanced(WINDOWS_USE_VISUAL_STUDIO_SOURCE_FOLDERS)

  option(WINDOWS_PYTHON_DEBUG "Include the files needed for debugging python scripts with visual studio 2017+." OFF)
  mark_as_advanced(WINDOWS_PYTHON_DEBUG)

  option(WITH_WINDOWS_BUNDLE_CRT "Bundle the C runtime for install free distribution." ON)
  mark_as_advanced(WITH_WINDOWS_BUNDLE_CRT)

  option(WITH_WINDOWS_SCCACHE "Use sccache to speed up builds (Ninja builder only)" OFF)
  mark_as_advanced(WITH_WINDOWS_SCCACHE)

  option(WITH_WINDOWS_PDB "Generate a pdb file for client side stacktraces" ON)
  mark_as_advanced(WITH_WINDOWS_PDB)

  option(WITH_WINDOWS_STRIPPED_PDB "Use a stripped PDB file" On)
  mark_as_advanced(WITH_WINDOWS_STRIPPED_PDB)

endif()

if(UNIX)
  # See WITH_WINDOWS_SCCACHE for Windows.
  option(WITH_COMPILER_CCACHE "Use ccache to improve rebuild times (Works with Ninja, Makefiles and Xcode)" OFF)
endif()

# The following only works with the Ninja generator in CMake >= 3.0.
if("${CMAKE_GENERATOR}" MATCHES "Ninja")
  option(WITH_NINJA_POOL_JOBS
         "Enable Ninja pools of jobs, to try to ease building on machines with 16GB of RAM or less (if not yet defined, will try to set best values based on detected machine specifications)."
         OFF)
  mark_as_advanced(WITH_NINJA_POOL_JOBS)
endif()

if(UNIX AND NOT APPLE)
  option(WITH_CXX11_ABI "Use native C++11 ABI of compiler" ON)
  mark_as_advanced(WITH_CXX11_ABI)
endif()

# Installation process.
option(POSTINSTALL_SCRIPT "Run given CMake script after installation process" OFF)
mark_as_advanced(POSTINSTALL_SCRIPT)

# end option(...)



# By default we want to install to the directory we are compiling our executables
# unless specified otherwise, which we currently do not allow
if(CMAKE_INSTALL_PREFIX_INITIALIZED_TO_DEFAULT)
  if(WIN32)
    set(CMAKE_INSTALL_PREFIX ${EXECUTABLE_OUTPUT_PATH}/\${BUILD_TYPE} CACHE PATH "default install path" FORCE)
  elseif(APPLE)
    set(CMAKE_INSTALL_PREFIX ${EXECUTABLE_OUTPUT_PATH}/\${BUILD_TYPE} CACHE PATH "default install path" FORCE)
  else()
    if(WITH_INSTALL_PORTABLE)
      set(CMAKE_INSTALL_PREFIX ${EXECUTABLE_OUTPUT_PATH} CACHE PATH "default install path" FORCE)
    endif()
  endif()
endif()



# Apple

if(APPLE)
  include(platform_apple_xcode)
endif()


#-----------------------------------------------------------------------------
# Check for conflicting/unsupported configurations

if(NOT WITH_BLENDER AND NOT WITH_CYCLES_STANDALONE)
  message(FATAL_ERROR
    "At least one of WITH_BLENDER or WITH_CYCLES_STANDALONE "
    "must be enabled, nothing to do!"
  )
endif()

if(NOT WITH_AUDASPACE)
  if(WITH_OPENAL)
    message(WARNING "WITH_OPENAL requires WITH_AUDASPACE which is disabled")
    set(WITH_OPENAL OFF)
  endif()
  if(WITH_JACK)
    message(WARNING "WITH_JACK requires WITH_AUDASPACE which is disabled")
    set(WITH_JACK OFF)
  endif()
endif()

if(NOT WITH_SDL AND WITH_GHOST_SDL)
  message(FATAL_ERROR "WITH_GHOST_SDL requires WITH_SDL")
endif()

# python module, needs some different options
if(WITH_PYTHON_MODULE AND WITH_PYTHON_INSTALL)
  message(FATAL_ERROR "WITH_PYTHON_MODULE requires WITH_PYTHON_INSTALL to be OFF")
endif()

if(NOT WITH_PYTHON)
  set(WITH_CYCLES OFF)
  set(WITH_DRACO OFF)
endif()

if(WITH_DRACO AND NOT WITH_PYTHON_INSTALL)
  message(STATUS "WITH_DRACO requires WITH_PYTHON_INSTALL to be ON, disabling WITH_DRACO for now")
  set(WITH_DRACO OFF)
endif()

# enable boost for cycles, audaspace or i18n
# otherwise if the user disabled

set_and_warn_dependency(WITH_BOOST WITH_CYCLES         OFF)
set_and_warn_dependency(WITH_BOOST WITH_INTERNATIONAL  OFF)
set_and_warn_dependency(WITH_BOOST WITH_OPENVDB        OFF)
set_and_warn_dependency(WITH_BOOST WITH_OPENCOLORIO    OFF)
set_and_warn_dependency(WITH_BOOST WITH_QUADRIFLOW     OFF)
set_and_warn_dependency(WITH_BOOST WITH_USD            OFF)
set_and_warn_dependency(WITH_BOOST WITH_ALEMBIC        OFF)
set_and_warn_dependency(WITH_PUGIXML WITH_CYCLES_OSL   OFF)
set_and_warn_dependency(WITH_PUGIXML WITH_OPENIMAGEIO  OFF)

if(WITH_BOOST AND NOT (WITH_CYCLES OR WITH_OPENIMAGEIO OR WITH_INTERNATIONAL OR
   WITH_OPENVDB OR WITH_OPENCOLORIO OR WITH_USD OR WITH_ALEMBIC))
  message(STATUS "No dependencies need 'WITH_BOOST' forcing WITH_BOOST=OFF")
  set(WITH_BOOST OFF)
endif()

set_and_warn_dependency(WITH_TBB WITH_CYCLES            OFF)
set_and_warn_dependency(WITH_TBB WITH_USD               OFF)
set_and_warn_dependency(WITH_TBB WITH_OPENIMAGEDENOISE  OFF)
set_and_warn_dependency(WITH_TBB WITH_OPENVDB           OFF)
set_and_warn_dependency(WITH_TBB WITH_MOD_FLUID         OFF)

# NanoVDB requires OpenVDB to convert the data structure
set_and_warn_dependency(WITH_OPENVDB WITH_NANOVDB       OFF)

# OpenVDB uses 'half' type from OpenEXR & fails to link without OpenEXR enabled.
set_and_warn_dependency(WITH_IMAGE_OPENEXR WITH_OPENVDB OFF)

# auto enable openimageio for cycles
if(WITH_CYCLES)
  set(WITH_OPENIMAGEIO ON)

  # auto enable llvm for cycles_osl
  if(WITH_CYCLES_OSL)
    set(WITH_LLVM ON CACHE BOOL "" FORCE)
  endif()
else()
  set(WITH_CYCLES_OSL OFF)
endif()

# auto enable openimageio linking dependencies
if(WITH_OPENIMAGEIO)
  set(WITH_IMAGE_OPENEXR ON)
  set(WITH_IMAGE_TIFF ON)
endif()

# auto enable alembic linking dependencies
if(WITH_ALEMBIC)
  set(WITH_IMAGE_OPENEXR ON)
endif()

# don't store paths to libs for portable distribution
if(WITH_INSTALL_PORTABLE)
  set(CMAKE_SKIP_BUILD_RPATH TRUE)
endif()

if(WITH_GHOST_SDL OR WITH_HEADLESS)
  set(WITH_GHOST_WAYLAND OFF)
  set(WITH_GHOST_X11     OFF)
  set(WITH_X11_XINPUT    OFF)
  set(WITH_X11_XF86VMODE OFF)
  set(WITH_X11_XFIXES    OFF)
  set(WITH_X11_ALPHA     OFF)
  set(WITH_GHOST_XDND    OFF)
  set(WITH_INPUT_IME     OFF)
  set(WITH_XR_OPENXR     OFF)
endif()

if(WITH_CPU_SSE)
  TEST_SSE_SUPPORT(COMPILER_SSE_FLAG COMPILER_SSE2_FLAG)
else()
  message(STATUS "SSE and SSE2 optimizations are DISABLED!")
  set(COMPILER_SSE_FLAG)
  set(COMPILER_SSE2_FLAG)
endif()


check_cxx_source_compiles(
	"#include <arm_neon.h>
          int main() {return vaddvq_s32(vdupq_n_s32(1));}"

        COMPILER_HAS_NEON_SUPPORT)

if((NOT WITH_CPU_NEON) AND COMPILER_HAS_NEON_SUPPORT)
  message(STATUS "Neon optimizations are DISABLED!, but compiler supports neon")
elseif(COMPILER_HAS_NEON_SUPPORT AND WITH_CPU_NEON)
  message(STATUS "Using NEON instructions")
elseif(NOT COMPILER_HAS_NEON_SUPPORT)
  set(WITH_CPU_NEON OFF)
endif()

if(WITH_BUILDINFO)
  find_package(Git)
  if(NOT GIT_FOUND)
    message(WARNING "Git was not found, disabling WITH_BUILDINFO")
    set(WITH_BUILDINFO OFF)
  endif()
endif()

if(WITH_AUDASPACE)
  if(NOT WITH_SYSTEM_AUDASPACE)
    set(AUDASPACE_C_INCLUDE_DIRS "${CMAKE_SOURCE_DIR}/extern/audaspace/bindings/C" "${CMAKE_BINARY_DIR}/extern/audaspace")
    set(AUDASPACE_PY_INCLUDE_DIRS "${CMAKE_SOURCE_DIR}/extern/audaspace/bindings")
  endif()
endif()

# Auto-enable CUDA dynload if toolkit is not found.
if(NOT WITH_CUDA_DYNLOAD)
  find_package(CUDA)
  if(NOT CUDA_FOUND)
    message("CUDA toolkit not found, using dynamic runtime loading of libraries instead")
    set(WITH_CUDA_DYNLOAD ON)
  endif()
endif()

#-----------------------------------------------------------------------------
# Check check if submodules are cloned

if(WITH_INTERNATIONAL)
  file(GLOB RESULT "${CMAKE_SOURCE_DIR}/release/datafiles/locale")
  list(LENGTH RESULT DIR_LEN)
  if(DIR_LEN EQUAL 0)
    message(WARNING
      "Translation path '${CMAKE_SOURCE_DIR}/release/datafiles/locale' is missing, "
      "This is a 'git submodule', which are known not to work with bridges to other version "
      "control systems, disabling 'WITH_INTERNATIONAL'."
    )
    set(WITH_INTERNATIONAL OFF)
  endif()
endif()

if(WITH_PYTHON)
  # While we have this as an '#error' in 'bpy_capi_utils.h',
  # upgrading Python tends to cause confusion for users who build.
  # Give the error message early to make this more obvious.
  #
  # Do this before main 'platform_*' checks,
  # because UNIX will search for the old Python paths which may not exist.
  # giving errors about missing paths before this case is met.
  if(DEFINED PYTHON_VERSION AND "${PYTHON_VERSION}" VERSION_LESS "3.7")
    message(FATAL_ERROR "At least Python 3.7 is required to build")
  endif()

  file(GLOB RESULT "${CMAKE_SOURCE_DIR}/release/scripts/addons")
  list(LENGTH RESULT DIR_LEN)
  if(DIR_LEN EQUAL 0)
    message(WARNING
      "Addons path '${CMAKE_SOURCE_DIR}/release/scripts/addons' is missing, "
      "This is a 'git submodule', which are known not to work with bridges to other version "
      "control systems: * CONTINUING WITHOUT ADDONS *"
    )
  endif()
endif()

#-----------------------------------------------------------------------------
# Initialize un-cached vars, avoid unused warning

# linux only, not cached
set(WITH_BINRELOC OFF)

# MACOSX only, set to avoid uninitialized
set(EXETYPE "")

# C/C++ flags
set(PLATFORM_CFLAGS)

# these are added to later on.
set(C_WARNINGS)
set(CXX_WARNINGS)

# for gcc -Wno-blah-blah
set(C_REMOVE_STRICT_FLAGS)
set(CXX_REMOVE_STRICT_FLAGS)

# Libraries to link to targets in setup_platform_linker_libs
set(PLATFORM_LINKLIBS "")

# Added to target linker flags in setup_platform_linker_flags
# - CMAKE_EXE_LINKER_FLAGS
# - CMAKE_EXE_LINKER_FLAGS_DEBUG
set(PLATFORM_LINKFLAGS "")
set(PLATFORM_LINKFLAGS_DEBUG "")

if(NOT CMAKE_BUILD_TYPE MATCHES "Release")
  if(WITH_COMPILER_ASAN)
    if(NOT APPLE)
      # Avoid passing address sanitizer compiler flags to `try_compile`.
      # Since linker flags are not set, all compiler checks and `find_package`
      # calls that rely on `try_compile` will fail.
      # See CMP0066 also.
      string(APPEND CMAKE_C_FLAGS_DEBUG " ${COMPILER_ASAN_CFLAGS}")
      string(APPEND CMAKE_C_FLAGS_RELWITHDEBINFO " ${COMPILER_ASAN_CFLAGS}")

      string(APPEND CMAKE_CXX_FLAGS_DEBUG " ${COMPILER_ASAN_CXXFLAGS}")
      string(APPEND CMAKE_CXX_FLAGS_RELWITHDEBINFO " ${COMPILER_ASAN_CXXFLAGS}")
    endif()
    if(MSVC)
      set(COMPILER_ASAN_LINKER_FLAGS "/FUNCTIONPADMIN:6")
    endif()

    if(APPLE AND COMPILER_ASAN_LIBRARY)
      string(REPLACE " " ";" _list_COMPILER_ASAN_CFLAGS ${COMPILER_ASAN_CFLAGS})
      set(_is_CONFIG_DEBUG "$<OR:$<CONFIG:Debug>,$<CONFIG:RelWithDebInfo>>")
      add_compile_options("$<${_is_CONFIG_DEBUG}:${_list_COMPILER_ASAN_CFLAGS}>")
      add_link_options("$<${_is_CONFIG_DEBUG}:-fno-omit-frame-pointer;-fsanitize=address>")
      unset(_list_COMPILER_ASAN_CFLAGS)
      unset(_is_CONFIG_DEBUG)
    elseif(COMPILER_ASAN_LIBRARY)
      set(PLATFORM_LINKLIBS "${PLATFORM_LINKLIBS};${COMPILER_ASAN_LIBRARY}")
      set(PLATFORM_LINKFLAGS "${COMPILER_ASAN_LIBRARY} ${COMPILER_ASAN_LINKER_FLAGS}")
      set(PLATFORM_LINKFLAGS_DEBUG "${COMPILER_ASAN_LIBRARY} ${COMPILER_ASAN_LINKER_FLAGS}")
    endif()
  endif()
endif()

# ----------------------------------------------------------------------------
# Main Platform Checks
#
# - UNIX
# - WIN32
# - APPLE

if(UNIX AND NOT APPLE)
  include(platform_unix)
elseif(WIN32)
  include(platform_win32)
elseif(APPLE)
  include(platform_apple)
endif()

#-----------------------------------------------------------------------------
# Common.

if(NOT WITH_FFTW3 AND WITH_MOD_OCEANSIM)
  message(FATAL_ERROR "WITH_MOD_OCEANSIM requires WITH_FFTW3 to be ON")
endif()

if(WITH_CYCLES)
  if(NOT WITH_OPENIMAGEIO)
    message(FATAL_ERROR
      "Cycles requires WITH_OPENIMAGEIO, the library may not have been found. "
      "Configure OIIO or disable WITH_CYCLES"
    )
  endif()
  if(NOT WITH_BOOST)
    message(FATAL_ERROR
      "Cycles requires WITH_BOOST, the library may not have been found. "
      "Configure BOOST or disable WITH_CYCLES"
    )
  endif()

  if(WITH_CYCLES_OSL)
    if(NOT WITH_LLVM)
      message(FATAL_ERROR
        "Cycles OSL requires WITH_LLVM, the library may not have been found. "
        "Configure LLVM or disable WITH_CYCLES_OSL"
      )
    endif()
  endif()
endif()

if(WITH_INTERNATIONAL)
  if(NOT WITH_BOOST)
    message(FATAL_ERROR
      "Internationalization requires WITH_BOOST, the library may not have been found. "
      "Configure BOOST or disable WITH_INTERNATIONAL"
    )
  endif()
endif()

# See TEST_SSE_SUPPORT() for how this is defined.

# Do it globally, SSE2 is required for quite some time now.
# Doing it now allows to use SSE/SSE2 in inline headers.
<<<<<<< HEAD
if(SUPPORT_SSE_BUILD)
  string(PREPEND PLATFORM_CFLAGS "${COMPILER_SSE_FLAG} ")
  add_definitions(-D__SSE__ -D__MMX__)
endif()
if(SUPPORT_SSE2_BUILD)
  string(APPEND PLATFORM_CFLAGS " ${COMPILER_SSE2_FLAG}")
  add_definitions(-D__SSE2__)
  if(NOT SUPPORT_SSE_BUILD) # don't double up
    add_definitions(-D__MMX__)
=======
if(WITH_CPU_SSE)
  if(SUPPORT_SSE_BUILD)
    set(PLATFORM_CFLAGS " ${COMPILER_SSE_FLAG} ${PLATFORM_CFLAGS}")
    add_definitions(-D__SSE__ -D__MMX__)
  endif()
  if(SUPPORT_SSE2_BUILD)
    set(PLATFORM_CFLAGS " ${PLATFORM_CFLAGS} ${COMPILER_SSE2_FLAG}")
    add_definitions(-D__SSE2__)
    if(NOT SUPPORT_SSE_BUILD) # don't double up
      add_definitions(-D__MMX__)
    endif()
>>>>>>> 0a844b7d
  endif()
endif()

# set the endian define
if(MSVC)
  # for some reason this fails on msvc
  add_definitions(-D__LITTLE_ENDIAN__)

  # OSX-Note: as we do cross-compiling with specific set architecture,
  # endianess-detection and auto-setting is counterproductive
  # so we just set endianness according CMAKE_OSX_ARCHITECTURES

elseif(CMAKE_OSX_ARCHITECTURES MATCHES i386 OR CMAKE_OSX_ARCHITECTURES MATCHES x86_64 OR CMAKE_OSX_ARCHITECTURES MATCHES arm64)
  add_definitions(-D__LITTLE_ENDIAN__)
elseif(CMAKE_OSX_ARCHITECTURES MATCHES ppc OR CMAKE_OSX_ARCHITECTURES MATCHES ppc64)
  add_definitions(-D__BIG_ENDIAN__)

else()
  include(TestBigEndian)
  test_big_endian(_SYSTEM_BIG_ENDIAN)
  if(_SYSTEM_BIG_ENDIAN)
    add_definitions(-D__BIG_ENDIAN__)
  else()
    add_definitions(-D__LITTLE_ENDIAN__)
  endif()
  unset(_SYSTEM_BIG_ENDIAN)
endif()
if(WITH_IMAGE_OPENJPEG)
  # Special handling of Windows platform where openjpeg is always static.
  if(WIN32)
    set(OPENJPEG_DEFINES "-DOPJ_STATIC")
  else()
    set(OPENJPEG_DEFINES "")
  endif()
endif()

if(NOT WITH_SYSTEM_EIGEN3)
  set(EIGEN3_INCLUDE_DIRS ${CMAKE_SOURCE_DIR}/extern/Eigen3)
endif()

if(WITH_OPENVDB)
  list(APPEND OPENVDB_DEFINITIONS -DWITH_OPENVDB)

  if(WITH_OPENVDB_3_ABI_COMPATIBLE)
    list(APPEND OPENVDB_DEFINITIONS -DOPENVDB_3_ABI_COMPATIBLE)
  endif()

  list(APPEND OPENVDB_INCLUDE_DIRS
    ${BOOST_INCLUDE_DIR}
    ${TBB_INCLUDE_DIRS}
    ${OPENEXR_INCLUDE_DIRS})

  list(APPEND OPENVDB_LIBRARIES ${OPENEXR_LIBRARIES} ${ZLIB_LIBRARIES})

  if(WITH_OPENVDB_BLOSC)
    list(APPEND OPENVDB_DEFINITIONS -DWITH_OPENVDB_BLOSC)
    list(APPEND OPENVDB_LIBRARIES ${BLOSC_LIBRARIES} ${ZLIB_LIBRARIES})
  endif()

  list(APPEND OPENVDB_LIBRARIES ${BOOST_LIBRARIES} ${TBB_LIBRARIES})
endif()

#-----------------------------------------------------------------------------
# Configure OpenGL.

find_package(OpenGL)
blender_include_dirs_sys("${OPENGL_INCLUDE_DIR}")

if(WITH_OPENGL)
  add_definitions(-DWITH_OPENGL)
endif()

if(WITH_SYSTEM_GLES)
  find_package_wrapper(OpenGLES)
endif()

if(WITH_GL_PROFILE_ES20)
  if(WITH_SYSTEM_GLES)
    if(NOT OPENGLES_LIBRARY)
      message(FATAL_ERROR
        "Unable to find OpenGL ES libraries. "
        "Install them or disable WITH_SYSTEM_GLES."
      )
    endif()

    list(APPEND BLENDER_GL_LIBRARIES "${OPENGLES_LIBRARY}")

  else()
    set(OPENGLES_LIBRARY "" CACHE FILEPATH "OpenGL ES 2.0 library file")
    mark_as_advanced(OPENGLES_LIBRARY)

    list(APPEND BLENDER_GL_LIBRARIES "${OPENGLES_LIBRARY}")

    if(NOT OPENGLES_LIBRARY)
      message(FATAL_ERROR
        "To compile WITH_GL_EGL you need to set OPENGLES_LIBRARY "
        "to the file path of an OpenGL ES 2.0 library."
      )
    endif()

  endif()

  if(WIN32)
    # Setup paths to files needed to install and redistribute Windows Blender with OpenGL ES

    set(OPENGLES_DLL "" CACHE FILEPATH "OpenGL ES 2.0 redistributable DLL file")
    mark_as_advanced(OPENGLES_DLL)

    if(NOT OPENGLES_DLL)
      message(FATAL_ERROR
        "To compile WITH_GL_PROFILE_ES20 you need to set OPENGLES_DLL to the file "
        "path of an OpenGL ES 2.0 runtime dynamic link library (DLL)."
      )
    endif()

    if(WITH_GL_ANGLE)
      list(APPEND GL_DEFINITIONS -DWITH_ANGLE)

      set(D3DCOMPILER_DLL "" CACHE FILEPATH "Direct3D Compiler redistributable DLL file (needed by ANGLE)")

      get_filename_component(D3DCOMPILER_FILENAME "${D3DCOMPILER_DLL}" NAME)
      list(APPEND GL_DEFINITIONS "-DD3DCOMPILER=\"\\\"${D3DCOMPILER_FILENAME}\\\"\"")

      mark_as_advanced(D3DCOMPILER_DLL)

      if(D3DCOMPILER_DLL STREQUAL "")
        message(FATAL_ERROR
          "To compile WITH_GL_ANGLE you need to set D3DCOMPILER_DLL to the file "
          "path of a copy of the DirectX redistributable DLL file: D3DCompiler_46.dll"
        )
      endif()

    endif()

  endif()

else()
  if(OpenGL_GL_PREFERENCE STREQUAL "LEGACY" AND OPENGL_gl_LIBRARY)
    list(APPEND BLENDER_GL_LIBRARIES ${OPENGL_gl_LIBRARY})
  else()
    list(APPEND BLENDER_GL_LIBRARIES ${OPENGL_opengl_LIBRARY} ${OPENGL_glx_LIBRARY})
  endif()
endif()

if(WITH_GL_EGL)
  find_package(OpenGL REQUIRED EGL)
  list(APPEND BLENDER_GL_LIBRARIES OpenGL::EGL)

  list(APPEND GL_DEFINITIONS -DWITH_GL_EGL -DGLEW_EGL -DGLEW_INC_EGL)

  if(WITH_SYSTEM_GLES)
    if(NOT OPENGLES_EGL_LIBRARY)
      message(FATAL_ERROR
        "Unable to find OpenGL ES libraries. "
        "Install them or disable WITH_SYSTEM_GLES."
      )
    endif()

    list(APPEND BLENDER_GL_LIBRARIES ${OPENGLES_EGL_LIBRARY})

  else()
    set(OPENGLES_EGL_LIBRARY "" CACHE FILEPATH "EGL library file")
    mark_as_advanced(OPENGLES_EGL_LIBRARY)

    list(APPEND BLENDER_GL_LIBRARIES "${OPENGLES_LIBRARY}" "${OPENGLES_EGL_LIBRARY}")

    if(NOT OPENGLES_EGL_LIBRARY)
      message(FATAL_ERROR
        "To compile WITH_GL_EGL you need to set OPENGLES_EGL_LIBRARY "
        "to the file path of an EGL library."
      )
    endif()

  endif()

  if(WIN32)
    # Setup paths to files needed to install and redistribute Windows Blender with OpenGL ES

    set(OPENGLES_EGL_DLL "" CACHE FILEPATH "EGL redistributable DLL file")
    mark_as_advanced(OPENGLES_EGL_DLL)

    if(NOT OPENGLES_EGL_DLL)
      message(FATAL_ERROR
        "To compile WITH_GL_EGL you need to set OPENGLES_EGL_DLL "
        "to the file path of an EGL runtime dynamic link library (DLL)."
      )
    endif()

  endif()

endif()

if(WITH_GL_PROFILE_ES20)
  list(APPEND GL_DEFINITIONS -DWITH_GL_PROFILE_ES20)
else()
  list(APPEND GL_DEFINITIONS -DWITH_GL_PROFILE_CORE)
endif()

#-----------------------------------------------------------------------------
# Configure OpenMP.
if(WITH_OPENMP)
  if(NOT OPENMP_CUSTOM)
    find_package(OpenMP)
  endif()

  if(OPENMP_FOUND)
    if(NOT WITH_OPENMP_STATIC)
      string(APPEND CMAKE_C_FLAGS " ${OpenMP_C_FLAGS}")
      string(APPEND CMAKE_CXX_FLAGS " ${OpenMP_CXX_FLAGS}")
    else()
      # Typically avoid adding flags as defines but we can't
      # pass OpenMP flags to the linker for static builds, meaning
      # we can't add any OpenMP related flags to CFLAGS variables
      # since they're passed to the linker as well.
      add_definitions("${OpenMP_C_FLAGS}")

      find_library_static(OpenMP_LIBRARIES gomp ${CMAKE_CXX_IMPLICIT_LINK_DIRECTORIES})
    endif()
  else()
    set(WITH_OPENMP OFF)
  endif()

  mark_as_advanced(
    OpenMP_C_FLAGS
    OpenMP_CXX_FLAGS
  )
endif()

#-----------------------------------------------------------------------------
# Configure GLEW

if(WITH_SYSTEM_GLEW)
  find_package(GLEW)

  # Note: There is an assumption here that the system GLEW is not a static library.

  if(NOT GLEW_FOUND)
    message(FATAL_ERROR "GLEW is required to build Blender. Install it or disable WITH_SYSTEM_GLEW.")
  endif()

  set(GLEW_INCLUDE_PATH "${GLEW_INCLUDE_DIR}")
  set(BLENDER_GLEW_LIBRARIES ${GLEW_LIBRARY})
else()
  if(WITH_GLEW_ES)
    set(GLEW_INCLUDE_PATH "${CMAKE_SOURCE_DIR}/extern/glew-es/include")

    list(APPEND GL_DEFINITIONS -DGLEW_STATIC -DWITH_GLEW_ES)

    # These definitions remove APIs from glew.h, making GLEW smaller, and catching unguarded API usage
    if(WITH_GL_PROFILE_ES20)
      list(APPEND GL_DEFINITIONS -DGLEW_ES_ONLY)
    else()
      # No ES functions are needed
      list(APPEND GL_DEFINITIONS -DGLEW_NO_ES)
    endif()

    if(WITH_GL_PROFILE_ES20)
      if(WITH_GL_EGL)
        list(APPEND GL_DEFINITIONS -DGLEW_USE_LIB_ES20)
      endif()

      # ToDo: This is an experiment to eliminate ES 1 symbols,
      # GLEW doesn't really properly provide this level of control
      # (for example, without modification it eliminates too many symbols)
      # so there are lots of modifications to GLEW to make this work,
      # and no attempt to make it work beyond Blender at this point.
      list(APPEND GL_DEFINITIONS -DGL_ES_VERSION_1_0=0 -DGL_ES_VERSION_CL_1_1=0 -DGL_ES_VERSION_CM_1_1=0)
    endif()

    set(BLENDER_GLEW_LIBRARIES extern_glew_es bf_intern_glew_mx)

  else()
    set(GLEW_INCLUDE_PATH "${CMAKE_SOURCE_DIR}/extern/glew/include")

    list(APPEND GL_DEFINITIONS -DGLEW_STATIC)

    # This won't affect the non-experimental glew library,
    # but is used for conditional compilation elsewhere.
    list(APPEND GL_DEFINITIONS -DGLEW_NO_ES)

    set(BLENDER_GLEW_LIBRARIES extern_glew)

  endif()

endif()

list(APPEND GL_DEFINITIONS -DGLEW_NO_GLU)

#-----------------------------------------------------------------------------
# Configure Bullet

if(WITH_BULLET AND WITH_SYSTEM_BULLET)
  find_package(Bullet)
  if(NOT BULLET_FOUND)
    set(WITH_BULLET OFF)
  endif()
else()
  set(BULLET_INCLUDE_DIRS "${CMAKE_SOURCE_DIR}/extern/bullet2/src")
  # set(BULLET_LIBRARIES "")
endif()

#-----------------------------------------------------------------------------
# Configure Python.

if(WITH_PYTHON_MODULE)
  add_definitions(-DPy_ENABLE_SHARED)
endif()

#-----------------------------------------------------------------------------
# Configure GLog/GFlags

if(WITH_LIBMV OR WITH_GTESTS OR (WITH_CYCLES AND WITH_CYCLES_LOGGING))
  if(WITH_SYSTEM_GFLAGS)
    find_package(Gflags)
    if(NOT GFLAGS_FOUND)
      message(FATAL_ERROR "System wide Gflags is requested but was not found")
    endif()
    # FindGflags does not define this, and we are not even sure what to use here.
    set(GFLAGS_DEFINES)
  else()
    set(GFLAGS_DEFINES
      -DGFLAGS_DLL_DEFINE_FLAG=
      -DGFLAGS_DLL_DECLARE_FLAG=
      -DGFLAGS_DLL_DECL=
    )
    set(GFLAGS_NAMESPACE "gflags")
    set(GFLAGS_LIBRARIES extern_gflags)
    set(GFLAGS_INCLUDE_DIRS "${PROJECT_SOURCE_DIR}/extern/gflags/src")
  endif()

  if(WITH_SYSTEM_GLOG)
    find_package(Glog)
    if(NOT GLOG_FOUND)
      message(FATAL_ERROR "System wide Glog is requested but was not found")
    endif()
    # FindGlog does not define this, and we are not even sure what to use here.
    set(GLOG_DEFINES)
  else()
    set(GLOG_DEFINES
      -DGOOGLE_GLOG_DLL_DECL=
    )
    set(GLOG_LIBRARIES extern_glog)
    if(WIN32)
      set(GLOG_INCLUDE_DIRS ${CMAKE_SOURCE_DIR}/extern/glog/src/windows)
    else()
      set(GLOG_INCLUDE_DIRS ${CMAKE_SOURCE_DIR}/extern/glog/include)
    endif()
  endif()
endif()

#-----------------------------------------------------------------------------
# Configure Ceres

if(WITH_LIBMV)
  # We always have C++11 which includes unordered_map.
  set(CERES_DEFINES "-DCERES_STD_UNORDERED_MAP;-DCERES_USE_CXX_THREADS")
endif()

#-----------------------------------------------------------------------------
# Extra limits to number of jobs running in parallel for some kind os tasks.
# Only supported by Ninja build system currently.
if("${CMAKE_GENERATOR}" MATCHES "Ninja" AND WITH_NINJA_POOL_JOBS)
  if(NOT NINJA_MAX_NUM_PARALLEL_COMPILE_JOBS AND
     NOT NINJA_MAX_NUM_PARALLEL_COMPILE_HEAVY_JOBS AND
     NOT NINJA_MAX_NUM_PARALLEL_LINK_JOBS)
    # Try to define good default values.
    # Max mem of heavy cpp files compilation: about 2.5GB
    # Max mem during linking: about 3.3GB
    cmake_host_system_information(RESULT _NUM_CORES QUERY NUMBER_OF_LOGICAL_CORES)
    # Note: this gives mem in MB.
    cmake_host_system_information(RESULT _TOT_MEM QUERY TOTAL_PHYSICAL_MEMORY)

    # Heuristics... the more cores we have, the more free mem we have to keep for the non-heavy tasks too.
    if(${_TOT_MEM} LESS 8000 AND ${_NUM_CORES} GREATER 2)
      set(_compile_heavy_jobs "1")
    elseif(${_TOT_MEM} LESS 16000 AND ${_NUM_CORES} GREATER 4)
      set(_compile_heavy_jobs "2")
    elseif(${_TOT_MEM} LESS 24000 AND ${_NUM_CORES} GREATER 8)
      set(_compile_heavy_jobs "3")
    elseif(${_TOT_MEM} LESS 32000 AND ${_NUM_CORES} GREATER 16)
      set(_compile_heavy_jobs "4")
    elseif(${_TOT_MEM} LESS 64000 AND ${_NUM_CORES} GREATER 32)
      set(_compile_heavy_jobs "8")
    else()
      set(_compile_heavy_jobs "")
    endif()

    set(NINJA_MAX_NUM_PARALLEL_COMPILE_HEAVY_JOBS "${_compile_heavy_jobs}" CACHE STRING
        "Define the maximum number of concurrent heavy compilation jobs, for ninja build system (used for some targets which cpp files can take several GB each during compilation)." FORCE)
    mark_as_advanced(NINJA_MAX_NUM_PARALLEL_COMPILE_HEAVY_JOBS)
    set(_compile_heavy_jobs)

    # Only set regular compile jobs if we set heavy jobs, otherwise default (using all cores) if fine.
    if(NINJA_MAX_NUM_PARALLEL_COMPILE_HEAVY_JOBS)
      math(EXPR _compile_jobs "${_NUM_CORES} - 1")
    else()
      set(_compile_jobs "")
    endif()
    set(NINJA_MAX_NUM_PARALLEL_COMPILE_JOBS "${_compile_jobs}" CACHE STRING
        "Define the maximum number of concurrent compilation jobs, for ninja build system." FORCE)
    mark_as_advanced(NINJA_MAX_NUM_PARALLEL_COMPILE_JOBS)
    set(_compile_jobs)

    # In practice, even when there is RAM available, this proves to be quicker than running in parallel
    # (due to slow disks accesses).
    set(NINJA_MAX_NUM_PARALLEL_LINK_JOBS "1" CACHE STRING
        "Define the maximum number of concurrent link jobs, for ninja build system." FORCE)
    mark_as_advanced(NINJA_MAX_NUM_PARALLEL_LINK_JOBS)

    set(_NUM_CORES)
    set(_TOT_MEM)
  endif()

  if(NINJA_MAX_NUM_PARALLEL_COMPILE_JOBS)
    set_property(GLOBAL APPEND PROPERTY JOB_POOLS compile_job_pool=${NINJA_MAX_NUM_PARALLEL_COMPILE_JOBS})
    set(CMAKE_JOB_POOL_COMPILE compile_job_pool)
  endif()

  if(NINJA_MAX_NUM_PARALLEL_COMPILE_HEAVY_JOBS)
    set_property(GLOBAL APPEND PROPERTY JOB_POOLS compile_heavy_job_pool=${NINJA_MAX_NUM_PARALLEL_COMPILE_HEAVY_JOBS})
  endif()

  if(NINJA_MAX_NUM_PARALLEL_LINK_JOBS)
    set_property(GLOBAL APPEND PROPERTY JOB_POOLS link_job_pool=${NINJA_MAX_NUM_PARALLEL_LINK_JOBS})
    set(CMAKE_JOB_POOL_LINK link_job_pool)
  endif()
endif()

#-----------------------------------------------------------------------------
# Extra compile flags

if(CMAKE_COMPILER_IS_GNUCC)

  ADD_CHECK_C_COMPILER_FLAG(C_WARNINGS C_WARN_ALL -Wall)
  ADD_CHECK_C_COMPILER_FLAG(C_WARNINGS C_WARN_CAST_ALIGN -Wcast-align)
  ADD_CHECK_C_COMPILER_FLAG(C_WARNINGS C_WARN_ERROR_IMPLICIT_FUNCTION_DECLARATION -Werror=implicit-function-declaration)
  ADD_CHECK_C_COMPILER_FLAG(C_WARNINGS C_WARN_ERROR_RETURN_TYPE  -Werror=return-type)
  ADD_CHECK_C_COMPILER_FLAG(C_WARNINGS C_WARN_ERROR_VLA -Werror=vla)
  # system headers sometimes do this, disable for now, was: -Werror=strict-prototypes
  ADD_CHECK_C_COMPILER_FLAG(C_WARNINGS C_WARN_STRICT_PROTOTYPES  -Wstrict-prototypes)
  ADD_CHECK_C_COMPILER_FLAG(C_WARNINGS C_WARN_MISSING_PROTOTYPES -Wmissing-prototypes)
  ADD_CHECK_C_COMPILER_FLAG(C_WARNINGS C_WARN_NO_CHAR_SUBSCRIPTS -Wno-char-subscripts)
  ADD_CHECK_C_COMPILER_FLAG(C_WARNINGS C_WARN_NO_UNKNOWN_PRAGMAS -Wno-unknown-pragmas)
  ADD_CHECK_C_COMPILER_FLAG(C_WARNINGS C_WARN_POINTER_ARITH -Wpointer-arith)
  ADD_CHECK_C_COMPILER_FLAG(C_WARNINGS C_WARN_UNUSED_PARAMETER -Wunused-parameter)
  ADD_CHECK_C_COMPILER_FLAG(C_WARNINGS C_WARN_WRITE_STRINGS -Wwrite-strings)
  ADD_CHECK_C_COMPILER_FLAG(C_WARNINGS C_WARN_LOGICAL_OP -Wlogical-op)
  ADD_CHECK_C_COMPILER_FLAG(C_WARNINGS C_WARN_UNDEF -Wundef)
  ADD_CHECK_C_COMPILER_FLAG(C_WARNINGS C_WARN_INIT_SELF -Winit-self)  # needs -Wuninitialized
  ADD_CHECK_C_COMPILER_FLAG(C_WARNINGS C_WARN_MISSING_INCLUDE_DIRS -Wmissing-include-dirs)
  ADD_CHECK_C_COMPILER_FLAG(C_WARNINGS C_WARN_NO_DIV_BY_ZERO -Wno-div-by-zero)
  ADD_CHECK_C_COMPILER_FLAG(C_WARNINGS C_WARN_TYPE_LIMITS -Wtype-limits)
  ADD_CHECK_C_COMPILER_FLAG(C_WARNINGS C_WARN_FORMAT_SIGN -Wformat-signedness)
  ADD_CHECK_C_COMPILER_FLAG(C_WARNINGS C_WARN_RESTRICT -Wrestrict)

  # C-only.
  ADD_CHECK_C_COMPILER_FLAG(C_WARNINGS C_WARN_NO_NULL -Wnonnull)
  ADD_CHECK_C_COMPILER_FLAG(C_WARNINGS C_WARN_ABSOLUTE_VALUE -Wabsolute-value)

  # gcc 4.2 gives annoying warnings on every file with this
  if(NOT "${CMAKE_C_COMPILER_VERSION}" VERSION_LESS "4.3")
    ADD_CHECK_C_COMPILER_FLAG(C_WARNINGS C_WARN_UNINITIALIZED -Wuninitialized)
  endif()

  # versions before gcc4.6 give many BLI_math warnings
  if(NOT "${CMAKE_C_COMPILER_VERSION}" VERSION_LESS "4.6")
    ADD_CHECK_C_COMPILER_FLAG(C_WARNINGS C_WARN_REDUNDANT_DECLS       -Wredundant-decls)
    ADD_CHECK_CXX_COMPILER_FLAG(CXX_WARNINGS CXX_WARN_REDUNDANT_DECLS -Wredundant-decls)
  endif()

  # versions before gcc4.8 include global name-space.
  if(NOT "${CMAKE_C_COMPILER_VERSION}" VERSION_LESS "4.8")
    ADD_CHECK_C_COMPILER_FLAG(C_WARNINGS C_WARN_SHADOW -Wshadow)
  endif()

  # disable because it gives warnings for printf() & friends.
  # ADD_CHECK_C_COMPILER_FLAG(C_WARNINGS C_WARN_DOUBLE_PROMOTION -Wdouble-promotion -Wno-error=double-promotion)

  if(NOT APPLE)
    ADD_CHECK_C_COMPILER_FLAG(C_WARNINGS C_WARN_NO_ERROR_UNUSED_BUT_SET_VARIABLE -Wno-error=unused-but-set-variable)
  endif()

  ADD_CHECK_CXX_COMPILER_FLAG(CXX_WARNINGS CXX_WARN_ALL -Wall)
  ADD_CHECK_CXX_COMPILER_FLAG(CXX_WARNINGS CXX_WARN_NO_INVALID_OFFSETOF -Wno-invalid-offsetof)
  ADD_CHECK_CXX_COMPILER_FLAG(CXX_WARNINGS CXX_WARN_NO_SIGN_COMPARE -Wno-sign-compare)
  ADD_CHECK_CXX_COMPILER_FLAG(CXX_WARNINGS CXX_WARN_LOGICAL_OP -Wlogical-op)
  ADD_CHECK_CXX_COMPILER_FLAG(CXX_WARNINGS CXX_WARN_INIT_SELF -Winit-self)  # needs -Wuninitialized
  ADD_CHECK_CXX_COMPILER_FLAG(CXX_WARNINGS CXX_WARN_MISSING_INCLUDE_DIRS -Wmissing-include-dirs)
  ADD_CHECK_CXX_COMPILER_FLAG(CXX_WARNINGS CXX_WARN_NO_DIV_BY_ZERO -Wno-div-by-zero)
  ADD_CHECK_CXX_COMPILER_FLAG(CXX_WARNINGS CXX_WARN_TYPE_LIMITS -Wtype-limits)
  ADD_CHECK_CXX_COMPILER_FLAG(CXX_WARNINGS CXX_WARN_ERROR_RETURN_TYPE  -Werror=return-type)
  ADD_CHECK_CXX_COMPILER_FLAG(CXX_WARNINGS CXX_WARN_NO_CHAR_SUBSCRIPTS -Wno-char-subscripts)
  ADD_CHECK_CXX_COMPILER_FLAG(CXX_WARNINGS CXX_WARN_NO_UNKNOWN_PRAGMAS -Wno-unknown-pragmas)
  ADD_CHECK_CXX_COMPILER_FLAG(CXX_WARNINGS CXX_WARN_POINTER_ARITH -Wpointer-arith)
  ADD_CHECK_CXX_COMPILER_FLAG(CXX_WARNINGS CXX_WARN_UNUSED_PARAMETER -Wunused-parameter)
  ADD_CHECK_CXX_COMPILER_FLAG(CXX_WARNINGS CXX_WARN_WRITE_STRINGS -Wwrite-strings)
  ADD_CHECK_CXX_COMPILER_FLAG(CXX_WARNINGS CXX_WARN_UNDEF -Wundef)
  ADD_CHECK_CXX_COMPILER_FLAG(CXX_WARNINGS CXX_WARN_FORMAT_SIGN -Wformat-signedness)
  ADD_CHECK_CXX_COMPILER_FLAG(CXX_WARNINGS CXX_WARN_RESTRICT -Wrestrict)

  # gcc 4.2 gives annoying warnings on every file with this
  if(NOT "${CMAKE_C_COMPILER_VERSION}" VERSION_LESS "4.3")
    ADD_CHECK_CXX_COMPILER_FLAG(CXX_WARNINGS CXX_WARN_UNINITIALIZED -Wuninitialized)
  endif()

  # causes too many warnings
  if(NOT APPLE)
    ADD_CHECK_CXX_COMPILER_FLAG(CXX_WARNINGS CXX_WARN_UNDEF -Wundef)
    ADD_CHECK_CXX_COMPILER_FLAG(CXX_WARNINGS CXX_WARN_MISSING_DECLARATIONS -Wmissing-declarations)
  endif()

  # Use 'ATTR_FALLTHROUGH' macro to suppress.
  if(CMAKE_COMPILER_IS_GNUCC AND (NOT "${CMAKE_C_COMPILER_VERSION}" VERSION_LESS "7.0"))
    ADD_CHECK_C_COMPILER_FLAG(C_WARNINGS C_WARN_IMPLICIT_FALLTHROUGH -Wimplicit-fallthrough=5)
    ADD_CHECK_CXX_COMPILER_FLAG(CXX_WARNINGS CXX_WARN_IMPLICIT_FALLTHROUGH -Wimplicit-fallthrough=5)
  endif()

  # flags to undo strict flags
  ADD_CHECK_C_COMPILER_FLAG(C_REMOVE_STRICT_FLAGS C_WARN_NO_DEPRECATED_DECLARATIONS -Wno-deprecated-declarations)
  ADD_CHECK_C_COMPILER_FLAG(C_REMOVE_STRICT_FLAGS C_WARN_NO_UNUSED_PARAMETER        -Wno-unused-parameter)
  ADD_CHECK_C_COMPILER_FLAG(C_REMOVE_STRICT_FLAGS C_WARN_NO_UNUSED_FUNCTION         -Wno-unused-function)
  ADD_CHECK_C_COMPILER_FLAG(C_REMOVE_STRICT_FLAGS C_WARN_NO_TYPE_LIMITS             -Wno-type-limits)
  ADD_CHECK_C_COMPILER_FLAG(C_REMOVE_STRICT_FLAGS C_WARN_NO_INT_IN_BOOL_CONTEXT     -Wno-int-in-bool-context)
  ADD_CHECK_C_COMPILER_FLAG(C_REMOVE_STRICT_FLAGS C_WARN_NO_FORMAT                  -Wno-format)
  ADD_CHECK_C_COMPILER_FLAG(C_REMOVE_STRICT_FLAGS C_WARN_NO_SWITCH                  -Wno-switch)
  ADD_CHECK_C_COMPILER_FLAG(C_REMOVE_STRICT_FLAGS C_WARN_NO_UNUSED_VARIABLE         -Wno-unused-variable)

  ADD_CHECK_CXX_COMPILER_FLAG(CXX_REMOVE_STRICT_FLAGS CXX_WARN_NO_CLASS_MEMACCESS     -Wno-class-memaccess)
  ADD_CHECK_CXX_COMPILER_FLAG(CXX_REMOVE_STRICT_FLAGS CXX_WARN_NO_COMMENT             -Wno-comment)
  ADD_CHECK_CXX_COMPILER_FLAG(CXX_REMOVE_STRICT_FLAGS CXX_WARN_NO_UNUSED_TYPEDEFS     -Wno-unused-local-typedefs)
  ADD_CHECK_CXX_COMPILER_FLAG(CXX_REMOVE_STRICT_FLAGS CXX_WARN_NO_UNUSED_VARIABLE     -Wno-unused-variable)

  if(CMAKE_COMPILER_IS_GNUCC AND (NOT "${CMAKE_C_COMPILER_VERSION}" VERSION_LESS "7.0"))
    ADD_CHECK_C_COMPILER_FLAG(C_REMOVE_STRICT_FLAGS C_WARN_NO_IMPLICIT_FALLTHROUGH    -Wno-implicit-fallthrough)
  endif()

  if(NOT APPLE)
    ADD_CHECK_C_COMPILER_FLAG(C_REMOVE_STRICT_FLAGS C_WARN_NO_ERROR_UNUSED_BUT_SET_VARIABLE -Wno-error=unused-but-set-variable)
  endif()

elseif(CMAKE_C_COMPILER_ID MATCHES "Clang")

  # strange, clang complains these are not supported, but then uses them.
  ADD_CHECK_C_COMPILER_FLAG(C_WARNINGS C_WARN_ALL -Wall)
  ADD_CHECK_C_COMPILER_FLAG(C_WARNINGS C_WARN_ERROR_IMPLICIT_FUNCTION_DECLARATION -Werror=implicit-function-declaration)
  ADD_CHECK_C_COMPILER_FLAG(C_WARNINGS C_WARN_ERROR_RETURN_TYPE  -Werror=return-type)
  ADD_CHECK_C_COMPILER_FLAG(C_WARNINGS C_WARN_NO_AUTOLOGICAL_COMPARE -Wno-tautological-compare)
  ADD_CHECK_C_COMPILER_FLAG(C_WARNINGS C_WARN_NO_UNKNOWN_PRAGMAS -Wno-unknown-pragmas)
  ADD_CHECK_C_COMPILER_FLAG(C_WARNINGS C_WARN_NO_CHAR_SUBSCRIPTS -Wno-char-subscripts)
  ADD_CHECK_C_COMPILER_FLAG(C_WARNINGS C_WARN_STRICT_PROTOTYPES  -Wstrict-prototypes)
  ADD_CHECK_C_COMPILER_FLAG(C_WARNINGS C_WARN_MISSING_PROTOTYPES -Wmissing-prototypes)
  ADD_CHECK_C_COMPILER_FLAG(C_WARNINGS C_WARN_UNUSED_PARAMETER -Wunused-parameter)

  ADD_CHECK_CXX_COMPILER_FLAG(CXX_WARNINGS CXX_WARN_ALL -Wall)
  ADD_CHECK_CXX_COMPILER_FLAG(CXX_WARNINGS CXX_WARN_NO_AUTOLOGICAL_COMPARE -Wno-tautological-compare)
  ADD_CHECK_CXX_COMPILER_FLAG(CXX_WARNINGS CXX_WARN_NO_UNKNOWN_PRAGMAS     -Wno-unknown-pragmas)
  ADD_CHECK_CXX_COMPILER_FLAG(CXX_WARNINGS CXX_WARN_NO_CHAR_SUBSCRIPTS     -Wno-char-subscripts)
  ADD_CHECK_CXX_COMPILER_FLAG(CXX_WARNINGS CXX_WARN_NO_OVERLOADED_VIRTUAL  -Wno-overloaded-virtual)  # we get a lot of these, if its a problem a dev needs to look into it.
  ADD_CHECK_CXX_COMPILER_FLAG(CXX_WARNINGS CXX_WARN_NO_SIGN_COMPARE        -Wno-sign-compare)
  ADD_CHECK_CXX_COMPILER_FLAG(CXX_WARNINGS CXX_WARN_NO_INVALID_OFFSETOF    -Wno-invalid-offsetof)

  # gives too many unfixable warnings
  # ADD_CHECK_C_COMPILER_FLAG(C_WARNINGS C_WARN_UNUSED_MACROS      -Wunused-macros)
  # ADD_CHECK_CXX_COMPILER_FLAG(CXX_WARNINGS CXX_WARN_UNUSED_MACROS          -Wunused-macros)

  # flags to undo strict flags
  ADD_CHECK_C_COMPILER_FLAG(C_REMOVE_STRICT_FLAGS C_WARN_NO_UNUSED_PARAMETER -Wno-unused-parameter)
  ADD_CHECK_C_COMPILER_FLAG(C_REMOVE_STRICT_FLAGS C_WARN_NO_UNUSED_VARIABLE  -Wno-unused-variable)
  ADD_CHECK_C_COMPILER_FLAG(C_REMOVE_STRICT_FLAGS C_WARN_NO_UNUSED_MACROS    -Wno-unused-macros)
  ADD_CHECK_C_COMPILER_FLAG(C_REMOVE_STRICT_FLAGS C_WARN_NO_MISLEADING_INDENTATION    -Wno-misleading-indentation)

  ADD_CHECK_C_COMPILER_FLAG(C_REMOVE_STRICT_FLAGS C_WARN_NO_MISSING_VARIABLE_DECLARATIONS -Wno-missing-variable-declarations)
  ADD_CHECK_C_COMPILER_FLAG(C_REMOVE_STRICT_FLAGS C_WARN_NO_INCOMPAT_PTR_DISCARD_QUAL -Wno-incompatible-pointer-types-discards-qualifiers)
  ADD_CHECK_C_COMPILER_FLAG(C_REMOVE_STRICT_FLAGS C_WARN_NO_UNUSED_FUNCTION -Wno-unused-function)
  ADD_CHECK_C_COMPILER_FLAG(C_REMOVE_STRICT_FLAGS C_WARN_NO_INT_TO_VOID_POINTER_CAST -Wno-int-to-void-pointer-cast)
  ADD_CHECK_C_COMPILER_FLAG(C_REMOVE_STRICT_FLAGS C_WARN_NO_MISSING_PROTOTYPES -Wno-missing-prototypes)
  ADD_CHECK_C_COMPILER_FLAG(C_REMOVE_STRICT_FLAGS C_WARN_NO_DUPLICATE_ENUM -Wno-duplicate-enum)
  ADD_CHECK_C_COMPILER_FLAG(C_REMOVE_STRICT_FLAGS C_WARN_NO_UNDEF -Wno-undef)
  ADD_CHECK_C_COMPILER_FLAG(C_REMOVE_STRICT_FLAGS C_WARN_NO_MISSING_NORETURN -Wno-missing-noreturn)

  ADD_CHECK_CXX_COMPILER_FLAG(CXX_REMOVE_STRICT_FLAGS CXX_WARN_NO_UNUSED_PARAMETER -Wno-unused-parameter)
  ADD_CHECK_CXX_COMPILER_FLAG(CXX_REMOVE_STRICT_FLAGS CXX_WARN_NO_UNUSED_PRIVATE_FIELD -Wno-unused-private-field)
  ADD_CHECK_CXX_COMPILER_FLAG(CXX_REMOVE_STRICT_FLAGS CXX_WARN_NO_CXX11_NARROWING -Wno-c++11-narrowing)
  ADD_CHECK_CXX_COMPILER_FLAG(CXX_REMOVE_STRICT_FLAGS CXX_WARN_NO_NON_VIRTUAL_DTOR -Wno-non-virtual-dtor)
  ADD_CHECK_CXX_COMPILER_FLAG(CXX_REMOVE_STRICT_FLAGS CXX_WARN_NO_UNUSED_MACROS -Wno-unused-macros)
  ADD_CHECK_CXX_COMPILER_FLAG(CXX_REMOVE_STRICT_FLAGS CXX_WARN_NO_UNUSED_VARIABLE  -Wno-unused-variable)
  ADD_CHECK_CXX_COMPILER_FLAG(CXX_REMOVE_STRICT_FLAGS CXX_WARN_NO_REORDER -Wno-reorder)
  ADD_CHECK_CXX_COMPILER_FLAG(CXX_REMOVE_STRICT_FLAGS CXX_WARN_NO_COMMENT -Wno-comment)
  ADD_CHECK_CXX_COMPILER_FLAG(CXX_REMOVE_STRICT_FLAGS CXX_WARN_NO_UNUSED_TYPEDEFS -Wno-unused-local-typedefs)
  ADD_CHECK_CXX_COMPILER_FLAG(CXX_REMOVE_STRICT_FLAGS CXX_WARN_NO_UNDEFINED_VAR_TEMPLATE -Wno-undefined-var-template)
  ADD_CHECK_CXX_COMPILER_FLAG(CXX_REMOVE_STRICT_FLAGS CXX_WARN_NO_INSTANTIATION_AFTER_SPECIALIZATION -Wno-instantiation-after-specialization)
  ADD_CHECK_CXX_COMPILER_FLAG(CXX_REMOVE_STRICT_FLAGS CXX_WARN_NO_MISLEADING_INDENTATION    -Wno-misleading-indentation)

elseif(CMAKE_C_COMPILER_ID MATCHES "Intel")

  ADD_CHECK_C_COMPILER_FLAG(C_WARNINGS C_WARN_ALL -Wall)
  ADD_CHECK_C_COMPILER_FLAG(C_WARNINGS C_WARN_POINTER_ARITH -Wpointer-arith)
  ADD_CHECK_C_COMPILER_FLAG(C_WARNINGS C_WARN_NO_UNKNOWN_PRAGMAS -Wno-unknown-pragmas)

  ADD_CHECK_CXX_COMPILER_FLAG(CXX_WARNINGS CXX_WARN_ALL -Wall)
  ADD_CHECK_CXX_COMPILER_FLAG(CXX_WARNINGS CXX_WARN_NO_INVALID_OFFSETOF -Wno-invalid-offsetof)
  ADD_CHECK_CXX_COMPILER_FLAG(CXX_WARNINGS CXX_WARN_NO_SIGN_COMPARE -Wno-sign-compare)

  # disable numbered, false positives
  string(APPEND C_WARNINGS " -wd188,186,144,913,556,858,597,177,1292,167,279,592,94,2722,3199")
  string(APPEND CXX_WARNINGS " -wd188,186,144,913,556,858,597,177,1292,167,279,592,94,2722,3199")
elseif(CMAKE_C_COMPILER_ID MATCHES "MSVC")
  # most msvc warnings are C & C++
  set(_WARNINGS
    # warning level:
    "/W3"
    "/w34062"  # switch statement contains 'default' but no 'case' labels
    "/w34115"  # 'type' : named type definition in parentheses
    "/w34189"  # local variable is initialized but not referenced
    # disable:
    "/wd4018"  # signed/unsigned mismatch
    "/wd4146"  # unary minus operator applied to unsigned type, result still unsigned
    "/wd4065"  # switch statement contains 'default' but no 'case' labels
    "/wd4127"  # conditional expression is constant
    "/wd4181"  # qualifier applied to reference type; ignored
    "/wd4200"  # zero-sized array in struct/union
    "/wd4244"  # conversion from 'type1' to 'type2', possible loss of data
    "/wd4267"  # conversion from 'size_t' to 'type', possible loss of data
    "/wd4305"  # truncation from 'type1' to 'type2'
    "/wd4800"  # forcing value to bool 'true' or 'false'
    "/wd4828"  # The file contains a character that is illegal
    "/wd4996"  # identifier was declared deprecated
    "/wd4661"  # no suitable definition provided for explicit template instantiation request
    # errors:
    "/we4013"  # 'function' undefined; assuming extern returning int
    "/we4133"  # incompatible pointer types
    "/we4431"  # missing type specifier - int assumed
  )

  if(MSVC_VERSION GREATER_EQUAL 1911)
    # see https://docs.microsoft.com/en-us/cpp/error-messages/compiler-warnings/c5038?view=vs-2017
    string(APPEND _WARNINGS " /w35038") # order of initialization in c++ constructors
  endif()

  string(REPLACE ";" " " _WARNINGS "${_WARNINGS}")
  set(C_WARNINGS "${_WARNINGS}")
  set(CXX_WARNINGS "${_WARNINGS}")
  unset(_WARNINGS)
endif()

# ensure python header is found since detection can fail, this could happen
# with _any_ library but since we used a fixed python version this tends to
# be most problematic.
if(WITH_PYTHON)
  if(NOT EXISTS "${PYTHON_INCLUDE_DIR}/Python.h")
    message(FATAL_ERROR
      "Missing: \"${PYTHON_INCLUDE_DIR}/Python.h\",\n"
      "Set the cache entry 'PYTHON_INCLUDE_DIR' to point "
      "to a valid python include path. Containing "
      "Python.h for python version \"${PYTHON_VERSION}\""
    )
  endif()

  if(WIN32 OR APPLE)
    # Windows and macOS have this bundled with Python libraries.
  elseif((WITH_PYTHON_INSTALL AND WITH_PYTHON_INSTALL_NUMPY) OR WITH_PYTHON_NUMPY)
    if(("${PYTHON_NUMPY_PATH}" STREQUAL "") OR (${PYTHON_NUMPY_PATH} MATCHES NOTFOUND))
      find_python_package(numpy "core/include")
    endif()
  endif()

  if(WIN32 OR APPLE)
    # pass, we have this in lib/python/site-packages
  elseif(WITH_PYTHON_INSTALL_REQUESTS)
    find_python_package(requests "")
  endif()
endif()

if(MSVC)
  string(APPEND CMAKE_CXX_FLAGS " /std:c++17")
  # Make MSVC properly report the value of the __cplusplus preprocessor macro
  # Available MSVC 15.7 (1914) and up, without this it reports 199711L regardless
  # of the C++ standard chosen above
  if(MSVC_VERSION GREATER 1913)
    string(APPEND CMAKE_CXX_FLAGS " /Zc:__cplusplus")
  endif()
elseif(
  CMAKE_COMPILER_IS_GNUCC OR
  CMAKE_C_COMPILER_ID MATCHES "Clang" OR
  CMAKE_C_COMPILER_ID MATCHES "Intel"
)
  string(APPEND CMAKE_CXX_FLAGS " -std=c++17")
else()
  message(FATAL_ERROR "Unknown compiler ${CMAKE_C_COMPILER_ID}, can't enable C++17 build")
endif()

# Visual Studio has all standards it supports available by default
# Clang on windows copies this behavior and does not support these switches
if(
  CMAKE_COMPILER_IS_GNUCC OR
  (CMAKE_C_COMPILER_ID MATCHES "Clang" AND (NOT MSVC)) OR
  (CMAKE_C_COMPILER_ID MATCHES "Intel")
)
  # Use C11 + GNU extensions, works with GCC, Clang, ICC
  string(APPEND CMAKE_C_FLAGS " -std=gnu11")
endif()

if(UNIX AND NOT APPLE)
  if(NOT WITH_CXX11_ABI)
    string(APPEND PLATFORM_CFLAGS " -D_GLIBCXX_USE_CXX11_ABI=0")
  endif()
endif()

if(WITH_COMPILER_SHORT_FILE_MACRO)
  # Use '-fmacro-prefix-map' for Clang and GCC (MSVC doesn't support this).
  ADD_CHECK_C_COMPILER_FLAG(C_PREFIX_MAP_FLAGS C_MACRO_PREFIX_MAP -fmacro-prefix-map=foo=bar)
  ADD_CHECK_CXX_COMPILER_FLAG(CXX_PREFIX_MAP_FLAGS CXX_MACRO_PREFIX_MAP -fmacro-prefix-map=foo=bar)
  if(C_MACRO_PREFIX_MAP AND CXX_MACRO_PREFIX_MAP)
    if(APPLE)
      if(XCODE AND ${XCODE_VERSION} VERSION_LESS 12.0)
      # Developers may have say LLVM Clang-10.0.1 toolchain (which supports the flag)
      # with Xcode-11 (the Clang of which doesn't support the flag).
        message(WARNING
          "-fmacro-prefix-map flag is NOT supported by Clang shipped with Xcode-${XCODE_VERSION}."
          " Some Xcode functionality in Product menu may not work. Disabling WITH_COMPILER_SHORT_FILE_MACRO."
        )
        set(WITH_COMPILER_SHORT_FILE_MACRO OFF)
      endif()
    endif()
    if(WITH_COMPILER_SHORT_FILE_MACRO)
      path_ensure_trailing_slash(_src_dir "${CMAKE_SOURCE_DIR}")
      path_ensure_trailing_slash(_bin_dir "${CMAKE_BINARY_DIR}")
      # Keep this variable so it can be stripped from build-info.
      set(PLATFORM_CFLAGS_FMACRO_PREFIX_MAP
        "-fmacro-prefix-map=\"${_src_dir}\"=\"\" -fmacro-prefix-map=\"${_bin_dir}\"=\"\"")
      string(APPEND PLATFORM_CFLAGS " ${PLATFORM_CFLAGS_FMACRO_PREFIX_MAP}")
      unset(_src_dir)
      unset(_bin_dir)
    endif()
  else()
    message(WARNING
      "-fmacro-prefix-map flag is NOT supported by C/C++ compiler."
      " Disabling WITH_COMPILER_SHORT_FILE_MACRO."
    )
    set(WITH_COMPILER_SHORT_FILE_MACRO OFF)
  endif()
endif()

# Include warnings first, so its possible to disable them with user defined flags
# eg: -Wno-uninitialized
set(CMAKE_C_FLAGS "${C_WARNINGS} ${CMAKE_C_FLAGS} ${PLATFORM_CFLAGS}")
set(CMAKE_CXX_FLAGS "${CXX_WARNINGS} ${CMAKE_CXX_FLAGS} ${PLATFORM_CFLAGS}")

# defined above, platform specific but shared names
mark_as_advanced(
  CYCLES_OSL
  OSL_LIB_EXEC
  OSL_COMPILER
  OSL_LIB_COMP
  OSL_LIB_QUERY
  OSL_INCLUDE_DIR
)

mark_as_advanced(
  LLVM_CONFIG
  LLVM_ROOT_DIR
  LLVM_LIBRARY
  LLVM_VERSION
)

#-------------------------------------------------------------------------------
# Global Defines

# better not set includes here but this debugging option is off by default.
if(WITH_CXX_GUARDEDALLOC)
  include_directories(${CMAKE_SOURCE_DIR}/intern/guardedalloc)
  add_definitions(-DWITH_CXX_GUARDEDALLOC)
endif()

if(WITH_ASSERT_ABORT)
  add_definitions(-DWITH_ASSERT_ABORT)
endif()

# message(STATUS "Using CFLAGS: ${CMAKE_C_FLAGS}")
# message(STATUS "Using CXXFLAGS: ${CMAKE_CXX_FLAGS}")

#-----------------------------------------------------------------------------
# Libraries

if(WITH_BLENDER)
  add_subdirectory(intern)
  add_subdirectory(extern)

  # source after intern and extern to gather all
  # internal and external library information first, for test linking
  add_subdirectory(source)
elseif(WITH_CYCLES_STANDALONE)
  add_subdirectory(intern/cycles)
  add_subdirectory(extern/clew)
  if(WITH_CUDA_DYNLOAD)
    add_subdirectory(extern/cuew)
  endif()
  if(NOT WITH_SYSTEM_GLEW)
    add_subdirectory(extern/glew)
  endif()
endif()

#-----------------------------------------------------------------------------
# Testing
add_subdirectory(tests)

#-----------------------------------------------------------------------------
# Blender Application
if(WITH_BLENDER)
  add_subdirectory(source/creator)
endif()


#-----------------------------------------------------------------------------
# Define 'heavy' submodules (for Ninja builder when using pools).
setup_heavy_lib_pool()


#-----------------------------------------------------------------------------
# CPack for generating packages
include(build_files/cmake/packaging.cmake)

#-----------------------------------------------------------------------------
# Use dynamic loading for OpenMP
if(WITH_BLENDER)
  openmp_delayload(blender)
endif()

#-----------------------------------------------------------------------------
# Print Final Configuration

if(FIRST_RUN)

  set(_config_msg "\nBlender Configuration\n=====================")

  function(info_cfg_option
    _setting
    )

    set(_msg "  - ${_setting}")
    string(LENGTH "${_msg}" _len)
    while("32" GREATER "${_len}")
      string(APPEND _msg " ")
      math(EXPR _len "${_len} + 1")
    endwhile()

    set(_config_msg "${_config_msg}\n${_msg}${${_setting}}" PARENT_SCOPE)
  endfunction()

  function(info_cfg_text
    _text
    )

    set(_config_msg "${_config_msg}\n\n  ${_text}" PARENT_SCOPE)
  endfunction()

  message(STATUS "C Compiler:   \"${CMAKE_C_COMPILER_ID}\"")
  message(STATUS "C++ Compiler: \"${CMAKE_CXX_COMPILER_ID}\"")

  info_cfg_text("Build Options:")
  info_cfg_option(WITH_ALEMBIC)
  info_cfg_option(WITH_BULLET)
  info_cfg_option(WITH_CYCLES)
  info_cfg_option(WITH_FFTW3)
  info_cfg_option(WITH_FREESTYLE)
  info_cfg_option(WITH_GMP)
  info_cfg_option(WITH_IK_ITASC)
  info_cfg_option(WITH_IK_SOLVER)
  info_cfg_option(WITH_INPUT_NDOF)
  info_cfg_option(WITH_INTERNATIONAL)
  info_cfg_option(WITH_OPENCOLLADA)
  info_cfg_option(WITH_OPENCOLORIO)
  info_cfg_option(WITH_OPENIMAGEDENOISE)
  info_cfg_option(WITH_OPENVDB)
  info_cfg_option(WITH_QUADRIFLOW)
  info_cfg_option(WITH_TBB)
  info_cfg_option(WITH_USD)
  info_cfg_option(WITH_XR_OPENXR)

  info_cfg_text("Compiler Options:")
  info_cfg_option(WITH_BUILDINFO)
  info_cfg_option(WITH_OPENMP)

  info_cfg_text("System Options:")
  info_cfg_option(WITH_INSTALL_PORTABLE)
  info_cfg_option(WITH_MEM_JEMALLOC)
  info_cfg_option(WITH_MEM_VALGRIND)
  info_cfg_option(WITH_SYSTEM_GLEW)
  info_cfg_option(WITH_X11_ALPHA)
  info_cfg_option(WITH_X11_XF86VMODE)
  info_cfg_option(WITH_X11_XFIXES)
  info_cfg_option(WITH_X11_XINPUT)

  info_cfg_text("Image Formats:")
  info_cfg_option(WITH_IMAGE_CINEON)
  info_cfg_option(WITH_IMAGE_DDS)
  info_cfg_option(WITH_IMAGE_HDR)
  info_cfg_option(WITH_IMAGE_OPENEXR)
  info_cfg_option(WITH_IMAGE_OPENJPEG)
  info_cfg_option(WITH_IMAGE_TIFF)
  info_cfg_option(WITH_OPENIMAGEIO)

  info_cfg_text("Audio:")
  info_cfg_option(WITH_CODEC_AVI)
  info_cfg_option(WITH_CODEC_FFMPEG)
  info_cfg_option(WITH_CODEC_SNDFILE)
  info_cfg_option(WITH_JACK)
  info_cfg_option(WITH_JACK_DYNLOAD)
  info_cfg_option(WITH_OPENAL)
  info_cfg_option(WITH_SDL)
  info_cfg_option(WITH_SDL_DYNLOAD)

  info_cfg_text("Compression:")
  info_cfg_option(WITH_LZMA)
  info_cfg_option(WITH_LZO)

  info_cfg_text("Python:")
  if(APPLE)
    info_cfg_option(WITH_PYTHON_FRAMEWORK)
  endif()
  info_cfg_option(WITH_PYTHON_INSTALL)
  info_cfg_option(WITH_PYTHON_INSTALL_NUMPY)
  info_cfg_option(WITH_PYTHON_MODULE)
  info_cfg_option(WITH_PYTHON_SAFETY)

  info_cfg_text("Modifiers:")
  info_cfg_option(WITH_MOD_FLUID)
  info_cfg_option(WITH_MOD_OCEANSIM)
  info_cfg_option(WITH_MOD_REMESH)

  info_cfg_text("OpenGL:")
  if(WIN32)
    info_cfg_option(WITH_GL_ANGLE)
  endif()
  info_cfg_option(WITH_GL_EGL)
  info_cfg_option(WITH_GL_PROFILE_ES20)
  info_cfg_option(WITH_GLEW_ES)

  info_cfg_text("")

  message("${_config_msg}")
endif()

if(0)
  print_all_vars()
endif()<|MERGE_RESOLUTION|>--- conflicted
+++ resolved
@@ -979,17 +979,6 @@
 
 # Do it globally, SSE2 is required for quite some time now.
 # Doing it now allows to use SSE/SSE2 in inline headers.
-<<<<<<< HEAD
-if(SUPPORT_SSE_BUILD)
-  string(PREPEND PLATFORM_CFLAGS "${COMPILER_SSE_FLAG} ")
-  add_definitions(-D__SSE__ -D__MMX__)
-endif()
-if(SUPPORT_SSE2_BUILD)
-  string(APPEND PLATFORM_CFLAGS " ${COMPILER_SSE2_FLAG}")
-  add_definitions(-D__SSE2__)
-  if(NOT SUPPORT_SSE_BUILD) # don't double up
-    add_definitions(-D__MMX__)
-=======
 if(WITH_CPU_SSE)
   if(SUPPORT_SSE_BUILD)
     set(PLATFORM_CFLAGS " ${COMPILER_SSE_FLAG} ${PLATFORM_CFLAGS}")
@@ -1001,7 +990,6 @@
     if(NOT SUPPORT_SSE_BUILD) # don't double up
       add_definitions(-D__MMX__)
     endif()
->>>>>>> 0a844b7d
   endif()
 endif()
 
