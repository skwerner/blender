/*
 * Copyright 2011-2016 Blender Foundation
 *
 * Licensed under the Apache License, Version 2.0 (the "License");
 * you may not use this file except in compliance with the License.
 * You may obtain a copy of the License at
 *
 * http://www.apache.org/licenses/LICENSE-2.0
 *
 * Unless required by applicable law or agreed to in writing, software
 * distributed under the License is distributed on an "AS IS" BASIS,
 * WITHOUT WARRANTIES OR CONDITIONS OF ANY KIND, either express or implied.
 * See the License for the specific language governing permissions and
 * limitations under the License.
 */

#ifndef __KERNEL_CPU_IMAGE_H__
#define __KERNEL_CPU_IMAGE_H__

CCL_NAMESPACE_BEGIN

<<<<<<< HEAD
template<typename T>
struct TextureInterpolator {
#define SET_CUBIC_SPLINE_WEIGHTS(u, t) \
	{ \
		u[0] = (((-1.0f/6.0f)* t + 0.5f) * t - 0.5f) * t + (1.0f/6.0f); \
		u[1] =  ((      0.5f * t - 1.0f) * t       ) * t + (2.0f/3.0f); \
		u[2] =  ((     -0.5f * t + 0.5f) * t + 0.5f) * t + (1.0f/6.0f); \
		u[3] = (1.0f / 6.0f) * t * t * t; \
	} (void) 0

	static ccl_always_inline float4 read(float4 r)
	{
		return r;
	}

	static ccl_always_inline float4 read(uchar4 r)
	{
		float f = 1.0f / 255.0f;
		return make_float4(r.x*f, r.y*f, r.z*f, r.w*f);
	}

	static ccl_always_inline float4 read(uchar r)
	{
		float f = r * (1.0f / 255.0f);
		return make_float4(f, f, f, 1.0f);
	}

	static ccl_always_inline float4 read(float r)
	{
		/* TODO(dingto): Optimize this, so interpolation
		 * happens on float instead of float4 */
		return make_float4(r, r, r, 1.0f);
	}

	static ccl_always_inline float4 read(half4 r)
	{
		return half4_to_float4(r);
	}

	static ccl_always_inline float4 read(half r)
	{
		float f = half_to_float(r);
		return make_float4(f, f, f, 1.0f);
	}

	static ccl_always_inline float4 read(uint16_t r)
	{
		float f = r*(1.0f/65535.0f);
		return make_float4(f, f, f, 1.0f);
	}

	static ccl_always_inline float4 read(ushort4 r)
	{
		float f = 1.0f/65535.0f;
		return make_float4(r.x*f, r.y*f, r.z*f, r.w*f);
	}

	static ccl_always_inline float4 read(const T *data,
	                                     int x, int y,
	                                     int width, int height)
	{
		if(x < 0 || y < 0 || x >= width || y >= height) {
			return make_float4(0.0f);
		}
		return read(data[y * width + x]);
	}

	/* Sparse grid voxel access. */
	static ccl_always_inline float4 read_data(const T *data,
	                                          const SparseTextureInfo s_info,
	                                          const int *offsets,
	                                          int x, int y, int z)
	{
		int tile_start = offsets[(x >> TILE_INDEX_SHIFT)
		                 + s_info.tiled_w
		                 * ((y >> TILE_INDEX_SHIFT)
		                    + (z >> TILE_INDEX_SHIFT)
		                    * s_info.tiled_h)];
		if(tile_start < 0) {
			return make_float4(0.0f);
		}
		return read(data[tile_start + (x & TILE_INDEX_MASK)
		        + ((x > s_info.div_w) ? s_info.remain_w : TILE_SIZE)
		        * ((y & TILE_INDEX_MASK) + (z & TILE_INDEX_MASK)
		           * ((y > s_info.div_h) ? s_info.remain_h : TILE_SIZE))]);
	}

	static ccl_always_inline float4 read_data(const T *data,
	                                          const SparseTextureInfo s_info,
	                                          const int *offsets,
	                                          int index,
	                                          int width, int height, int /*depth*/)
	{
		int x = index % width;
		int y = (index / width) % height;
		int z = index / (width * height);
		return read_data(data, s_info, offsets, x, y, z);
	}

	static ccl_always_inline int wrap_periodic(int x, int width)
	{
		x %= width;
		if(x < 0)
			x += width;
		return x;
	}

	static ccl_always_inline int wrap_clamp(int x, int width)
	{
		return clamp(x, 0, width-1);
	}

	static ccl_always_inline float frac(float x, int *ix)
	{
		int i = float_to_int(x) - ((x < 0.0f)? 1: 0);
		*ix = i;
		return x - (float)i;
	}

	/* ********  2D interpolation ******** */

	static ccl_always_inline float4 interp_closest(const TextureInfo& info,
	                                               float x, float y)
	{
		const T *data = (const T*)info.data;
		const int width = info.width;
		const int height = info.height;
		int ix, iy;
		frac(x*(float)width, &ix);
		frac(y*(float)height, &iy);
		switch(info.extension) {
			case EXTENSION_REPEAT:
				ix = wrap_periodic(ix, width);
				iy = wrap_periodic(iy, height);
				break;
			case EXTENSION_CLIP:
				if(x < 0.0f || y < 0.0f || x > 1.0f || y > 1.0f) {
					return make_float4(0.0f);
				}
				ATTR_FALLTHROUGH;
			case EXTENSION_EXTEND:
				ix = wrap_clamp(ix, width);
				iy = wrap_clamp(iy, height);
				break;
			default:
				kernel_assert(0);
				return make_float4(0.0f);
		}
		return read(data[ix + iy*width]);
	}

	static ccl_always_inline float4 interp_linear(const TextureInfo& info,
	                                              float x, float y)
	{
		const T *data = (const T*)info.data;
		const int width = info.width;
		const int height = info.height;
		int ix, iy, nix, niy;
		const float tx = frac(x*(float)width - 0.5f, &ix);
		const float ty = frac(y*(float)height - 0.5f, &iy);
		switch(info.extension) {
			case EXTENSION_REPEAT:
				ix = wrap_periodic(ix, width);
				iy = wrap_periodic(iy, height);
				nix = wrap_periodic(ix+1, width);
				niy = wrap_periodic(iy+1, height);
				break;
			case EXTENSION_CLIP:
				nix = ix + 1;
				niy = iy + 1;
				break;
			case EXTENSION_EXTEND:
				nix = wrap_clamp(ix+1, width);
				niy = wrap_clamp(iy+1, height);
				ix = wrap_clamp(ix, width);
				iy = wrap_clamp(iy, height);
				break;
			default:
				kernel_assert(0);
				return make_float4(0.0f);
		}
		return (1.0f - ty) * (1.0f - tx) * read(data, ix, iy, width, height) +
		       (1.0f - ty) * tx * read(data, nix, iy, width, height) +
		       ty * (1.0f - tx) * read(data, ix, niy, width, height) +
		       ty * tx * read(data, nix, niy, width, height);
	}

	static ccl_always_inline float4 interp_cubic(const TextureInfo& info,
	                                             float x, float y)
	{
		const T *data = (const T*)info.data;
		const int width = info.width;
		const int height = info.height;
		int ix, iy, nix, niy;
		const float tx = frac(x*(float)width - 0.5f, &ix);
		const float ty = frac(y*(float)height - 0.5f, &iy);
		int pix, piy, nnix, nniy;
		switch(info.extension) {
			case EXTENSION_REPEAT:
				ix = wrap_periodic(ix, width);
				iy = wrap_periodic(iy, height);
				pix = wrap_periodic(ix-1, width);
				piy = wrap_periodic(iy-1, height);
				nix = wrap_periodic(ix+1, width);
				niy = wrap_periodic(iy+1, height);
				nnix = wrap_periodic(ix+2, width);
				nniy = wrap_periodic(iy+2, height);
				break;
			case EXTENSION_CLIP:
				pix = ix - 1;
				piy = iy - 1;
				nix = ix + 1;
				niy = iy + 1;
				nnix = ix + 2;
				nniy = iy + 2;
				break;
			case EXTENSION_EXTEND:
				pix = wrap_clamp(ix-1, width);
				piy = wrap_clamp(iy-1, height);
				nix = wrap_clamp(ix+1, width);
				niy = wrap_clamp(iy+1, height);
				nnix = wrap_clamp(ix+2, width);
				nniy = wrap_clamp(iy+2, height);
				ix = wrap_clamp(ix, width);
				iy = wrap_clamp(iy, height);
				break;
			default:
				kernel_assert(0);
				return make_float4(0.0f);
		}
		const int xc[4] = {pix, ix, nix, nnix};
		const int yc[4] = {piy, iy, niy, nniy};
		float u[4], v[4];
		/* Some helper macro to keep code reasonable size,
		 * let compiler to inline all the matrix multiplications.
		 */
=======
template<typename T> struct TextureInterpolator {
#define SET_CUBIC_SPLINE_WEIGHTS(u, t) \
  { \
    u[0] = (((-1.0f / 6.0f) * t + 0.5f) * t - 0.5f) * t + (1.0f / 6.0f); \
    u[1] = ((0.5f * t - 1.0f) * t) * t + (2.0f / 3.0f); \
    u[2] = ((-0.5f * t + 0.5f) * t + 0.5f) * t + (1.0f / 6.0f); \
    u[3] = (1.0f / 6.0f) * t * t * t; \
  } \
  (void)0

  static ccl_always_inline float4 read(float4 r)
  {
    return r;
  }

  static ccl_always_inline float4 read(uchar4 r)
  {
    float f = 1.0f / 255.0f;
    return make_float4(r.x * f, r.y * f, r.z * f, r.w * f);
  }

  static ccl_always_inline float4 read(uchar r)
  {
    float f = r * (1.0f / 255.0f);
    return make_float4(f, f, f, 1.0f);
  }

  static ccl_always_inline float4 read(float r)
  {
    /* TODO(dingto): Optimize this, so interpolation
     * happens on float instead of float4 */
    return make_float4(r, r, r, 1.0f);
  }

  static ccl_always_inline float4 read(half4 r)
  {
    return half4_to_float4(r);
  }

  static ccl_always_inline float4 read(half r)
  {
    float f = half_to_float(r);
    return make_float4(f, f, f, 1.0f);
  }

  static ccl_always_inline float4 read(uint16_t r)
  {
    float f = r * (1.0f / 65535.0f);
    return make_float4(f, f, f, 1.0f);
  }

  static ccl_always_inline float4 read(ushort4 r)
  {
    float f = 1.0f / 65535.0f;
    return make_float4(r.x * f, r.y * f, r.z * f, r.w * f);
  }

  static ccl_always_inline float4 read(const T *data, int x, int y, int width, int height)
  {
    if (x < 0 || y < 0 || x >= width || y >= height) {
      return make_float4(0.0f, 0.0f, 0.0f, 0.0f);
    }
    return read(data[y * width + x]);
  }

  static ccl_always_inline int wrap_periodic(int x, int width)
  {
    x %= width;
    if (x < 0)
      x += width;
    return x;
  }

  static ccl_always_inline int wrap_clamp(int x, int width)
  {
    return clamp(x, 0, width - 1);
  }

  static ccl_always_inline float frac(float x, int *ix)
  {
    int i = float_to_int(x) - ((x < 0.0f) ? 1 : 0);
    *ix = i;
    return x - (float)i;
  }

  /* ********  2D interpolation ******** */

  static ccl_always_inline float4 interp_closest(const TextureInfo &info, float x, float y)
  {
    const T *data = (const T *)info.data;
    const int width = info.width;
    const int height = info.height;
    int ix, iy;
    frac(x * (float)width, &ix);
    frac(y * (float)height, &iy);
    switch (info.extension) {
      case EXTENSION_REPEAT:
        ix = wrap_periodic(ix, width);
        iy = wrap_periodic(iy, height);
        break;
      case EXTENSION_CLIP:
        if (x < 0.0f || y < 0.0f || x > 1.0f || y > 1.0f) {
          return make_float4(0.0f, 0.0f, 0.0f, 0.0f);
        }
        ATTR_FALLTHROUGH;
      case EXTENSION_EXTEND:
        ix = wrap_clamp(ix, width);
        iy = wrap_clamp(iy, height);
        break;
      default:
        kernel_assert(0);
        return make_float4(0.0f, 0.0f, 0.0f, 0.0f);
    }
    return read(data[ix + iy * width]);
  }

  static ccl_always_inline float4 interp_linear(const TextureInfo &info, float x, float y)
  {
    const T *data = (const T *)info.data;
    const int width = info.width;
    const int height = info.height;
    int ix, iy, nix, niy;
    const float tx = frac(x * (float)width - 0.5f, &ix);
    const float ty = frac(y * (float)height - 0.5f, &iy);
    switch (info.extension) {
      case EXTENSION_REPEAT:
        ix = wrap_periodic(ix, width);
        iy = wrap_periodic(iy, height);
        nix = wrap_periodic(ix + 1, width);
        niy = wrap_periodic(iy + 1, height);
        break;
      case EXTENSION_CLIP:
        nix = ix + 1;
        niy = iy + 1;
        break;
      case EXTENSION_EXTEND:
        nix = wrap_clamp(ix + 1, width);
        niy = wrap_clamp(iy + 1, height);
        ix = wrap_clamp(ix, width);
        iy = wrap_clamp(iy, height);
        break;
      default:
        kernel_assert(0);
        return make_float4(0.0f, 0.0f, 0.0f, 0.0f);
    }
    return (1.0f - ty) * (1.0f - tx) * read(data, ix, iy, width, height) +
           (1.0f - ty) * tx * read(data, nix, iy, width, height) +
           ty * (1.0f - tx) * read(data, ix, niy, width, height) +
           ty * tx * read(data, nix, niy, width, height);
  }

  static ccl_always_inline float4 interp_cubic(const TextureInfo &info, float x, float y)
  {
    const T *data = (const T *)info.data;
    const int width = info.width;
    const int height = info.height;
    int ix, iy, nix, niy;
    const float tx = frac(x * (float)width - 0.5f, &ix);
    const float ty = frac(y * (float)height - 0.5f, &iy);
    int pix, piy, nnix, nniy;
    switch (info.extension) {
      case EXTENSION_REPEAT:
        ix = wrap_periodic(ix, width);
        iy = wrap_periodic(iy, height);
        pix = wrap_periodic(ix - 1, width);
        piy = wrap_periodic(iy - 1, height);
        nix = wrap_periodic(ix + 1, width);
        niy = wrap_periodic(iy + 1, height);
        nnix = wrap_periodic(ix + 2, width);
        nniy = wrap_periodic(iy + 2, height);
        break;
      case EXTENSION_CLIP:
        pix = ix - 1;
        piy = iy - 1;
        nix = ix + 1;
        niy = iy + 1;
        nnix = ix + 2;
        nniy = iy + 2;
        break;
      case EXTENSION_EXTEND:
        pix = wrap_clamp(ix - 1, width);
        piy = wrap_clamp(iy - 1, height);
        nix = wrap_clamp(ix + 1, width);
        niy = wrap_clamp(iy + 1, height);
        nnix = wrap_clamp(ix + 2, width);
        nniy = wrap_clamp(iy + 2, height);
        ix = wrap_clamp(ix, width);
        iy = wrap_clamp(iy, height);
        break;
      default:
        kernel_assert(0);
        return make_float4(0.0f, 0.0f, 0.0f, 0.0f);
    }
    const int xc[4] = {pix, ix, nix, nnix};
    const int yc[4] = {piy, iy, niy, nniy};
    float u[4], v[4];
    /* Some helper macro to keep code reasonable size,
     * let compiler to inline all the matrix multiplications.
     */
>>>>>>> 3076d95b
#define DATA(x, y) (read(data, xc[x], yc[y], width, height))
#define TERM(col) \
  (v[col] * \
   (u[0] * DATA(0, col) + u[1] * DATA(1, col) + u[2] * DATA(2, col) + u[3] * DATA(3, col)))

    SET_CUBIC_SPLINE_WEIGHTS(u, tx);
    SET_CUBIC_SPLINE_WEIGHTS(v, ty);

    /* Actual interpolation. */
    return TERM(0) + TERM(1) + TERM(2) + TERM(3);
#undef TERM
#undef DATA
<<<<<<< HEAD
	}

	static ccl_always_inline float4 interp(const TextureInfo& info,
	                                       float x, float y)
	{
		if(UNLIKELY(!info.data)) {
			return make_float4(0.0f);
		}
		switch(info.interpolation) {
			case INTERPOLATION_CLOSEST:
				return interp_closest(info, x, y);
			case INTERPOLATION_LINEAR:
				return interp_linear(info, x, y);
			default:
				return interp_cubic(info, x, y);
		}
	}

	/* ********  3D interpolation ******** */

	static ccl_always_inline float4 interp_3d_closest(const TextureInfo& info,
	                                                  float x, float y, float z)
	{
		int width = info.width;
		int height = info.height;
		int depth = info.depth;
		int ix, iy, iz;

		frac(x*(float)width, &ix);
		frac(y*(float)height, &iy);
		frac(z*(float)depth, &iz);

		switch(info.extension) {
			case EXTENSION_REPEAT:
				ix = wrap_periodic(ix, width);
				iy = wrap_periodic(iy, height);
				iz = wrap_periodic(iz, depth);
				break;
			case EXTENSION_CLIP:
				if(x < 0.0f || y < 0.0f || z < 0.0f ||
				   x > 1.0f || y > 1.0f || z > 1.0f)
				{
					return make_float4(0.0f);
				}
				ATTR_FALLTHROUGH;
			case EXTENSION_EXTEND:
				ix = wrap_clamp(ix, width);
				iy = wrap_clamp(iy, height);
				iz = wrap_clamp(iz, depth);
				break;
			default:
				kernel_assert(0);
				return make_float4(0.0f);
		}

		const T *data = (const T*)info.data;
		const SparseTextureInfo s_info = info.sparse_info;

		if(UNLIKELY(s_info.offsets)) {
			const int *offsets = (const int*)s_info.offsets;
			return read_data(data, s_info, offsets, ix, iy, iz);
		}
		return read(data[ix + width * (iy + iz * height)]);
	}

	static ccl_always_inline float4 interp_3d_linear(const TextureInfo& info,
	                                                 float x, float y, float z)
	{
		int width = info.width;
		int height = info.height;
		int depth = info.depth;
		int ix, iy, iz;
		int nix, niy, niz;

		float tx = frac(x*(float)width - 0.5f, &ix);
		float ty = frac(y*(float)height - 0.5f, &iy);
		float tz = frac(z*(float)depth - 0.5f, &iz);

		switch(info.extension) {
			case EXTENSION_REPEAT:
				ix = wrap_periodic(ix, width);
				iy = wrap_periodic(iy, height);
				iz = wrap_periodic(iz, depth);

				nix = wrap_periodic(ix+1, width);
				niy = wrap_periodic(iy+1, height);
				niz = wrap_periodic(iz+1, depth);
				break;
			case EXTENSION_CLIP:
				if(x < 0.0f || y < 0.0f || z < 0.0f ||
				   x > 1.0f || y > 1.0f || z > 1.0f)
				{
					return make_float4(0.0f);
				}
				ATTR_FALLTHROUGH;
			case EXTENSION_EXTEND:
				nix = wrap_clamp(ix+1, width);
				niy = wrap_clamp(iy+1, height);
				niz = wrap_clamp(iz+1, depth);

				ix = wrap_clamp(ix, width);
				iy = wrap_clamp(iy, height);
				iz = wrap_clamp(iz, depth);
				break;
			default:
				kernel_assert(0);
				return make_float4(0.0f);
		}

		float4 r;
		const T *data = (const T*)info.data;
		const SparseTextureInfo s_info = info.sparse_info;

		if(UNLIKELY(s_info.offsets)) {
			const int *offsets = (const int*)s_info.offsets;
			r  = (1.0f - tz)*(1.0f - ty)*(1.0f - tx) * read_data(data, s_info, offsets, ix,  iy,  iz);
			r += (1.0f - tz)*(1.0f - ty)*tx          * read_data(data, s_info, offsets, nix, iy,  iz);
			r += (1.0f - tz)*ty*(1.0f - tx)          * read_data(data, s_info, offsets, ix,  niy, iz);
			r += (1.0f - tz)*ty*tx                   * read_data(data, s_info, offsets, nix, niy, iz);
			r += tz*(1.0f - ty)*(1.0f - tx)          * read_data(data, s_info, offsets, ix,  iy,  niz);
			r += tz*(1.0f - ty)*tx                   * read_data(data, s_info, offsets, nix, iy,  niz);
			r += tz*ty*(1.0f - tx)                   * read_data(data, s_info, offsets, ix,  niy, niz);
			r += tz*ty*tx                            * read_data(data, s_info, offsets, nix, niy, niz);
		}
		else {
			r  = (1.0f - tz)*(1.0f - ty)*(1.0f - tx) * read(data[ix  + width * (iy  + iz  * height)]);
			r += (1.0f - tz)*(1.0f - ty)*tx          * read(data[nix + width * (iy  + iz  * height)]);
			r += (1.0f - tz)*ty*(1.0f - tx)          * read(data[ix  + width * (niy + iz  * height)]);
			r += (1.0f - tz)*ty*tx                   * read(data[nix + width * (niy + iz  * height)]);
			r += tz*(1.0f - ty)*(1.0f - tx)          * read(data[ix  + width * (iy  + niz * height)]);
			r += tz*(1.0f - ty)*tx                   * read(data[nix + width * (iy  + niz * height)]);
			r += tz*ty*(1.0f - tx)                   * read(data[ix  + width * (niy + niz * height)]);
			r += tz*ty*tx                            * read(data[nix + width * (niy + niz * height)]);
		}

		return r;
	}

	/* TODO(sergey): For some unspeakable reason both GCC-6 and Clang-3.9 are
	 * causing stack overflow issue in this function unless it is inlined.
	 *
	 * Only happens for AVX2 kernel and global __KERNEL_SSE__ vectorization
	 * enabled.
	 */
=======
  }

  static ccl_always_inline float4 interp(const TextureInfo &info, float x, float y)
  {
    if (UNLIKELY(!info.data)) {
      return make_float4(0.0f, 0.0f, 0.0f, 0.0f);
    }
    switch (info.interpolation) {
      case INTERPOLATION_CLOSEST:
        return interp_closest(info, x, y);
      case INTERPOLATION_LINEAR:
        return interp_linear(info, x, y);
      default:
        return interp_cubic(info, x, y);
    }
  }

  /* ********  3D interpolation ******** */

  static ccl_always_inline float4 interp_3d_closest(const TextureInfo &info,
                                                    float x,
                                                    float y,
                                                    float z)
  {
    int width = info.width;
    int height = info.height;
    int depth = info.depth;
    int ix, iy, iz;

    frac(x * (float)width, &ix);
    frac(y * (float)height, &iy);
    frac(z * (float)depth, &iz);

    switch (info.extension) {
      case EXTENSION_REPEAT:
        ix = wrap_periodic(ix, width);
        iy = wrap_periodic(iy, height);
        iz = wrap_periodic(iz, depth);
        break;
      case EXTENSION_CLIP:
        if (x < 0.0f || y < 0.0f || z < 0.0f || x > 1.0f || y > 1.0f || z > 1.0f) {
          return make_float4(0.0f, 0.0f, 0.0f, 0.0f);
        }
        ATTR_FALLTHROUGH;
      case EXTENSION_EXTEND:
        ix = wrap_clamp(ix, width);
        iy = wrap_clamp(iy, height);
        iz = wrap_clamp(iz, depth);
        break;
      default:
        kernel_assert(0);
        return make_float4(0.0f, 0.0f, 0.0f, 0.0f);
    }

    const T *data = (const T *)info.data;
    return read(data[ix + iy * width + iz * width * height]);
  }

  static ccl_always_inline float4 interp_3d_linear(const TextureInfo &info,
                                                   float x,
                                                   float y,
                                                   float z)
  {
    int width = info.width;
    int height = info.height;
    int depth = info.depth;
    int ix, iy, iz;
    int nix, niy, niz;

    float tx = frac(x * (float)width - 0.5f, &ix);
    float ty = frac(y * (float)height - 0.5f, &iy);
    float tz = frac(z * (float)depth - 0.5f, &iz);

    switch (info.extension) {
      case EXTENSION_REPEAT:
        ix = wrap_periodic(ix, width);
        iy = wrap_periodic(iy, height);
        iz = wrap_periodic(iz, depth);

        nix = wrap_periodic(ix + 1, width);
        niy = wrap_periodic(iy + 1, height);
        niz = wrap_periodic(iz + 1, depth);
        break;
      case EXTENSION_CLIP:
        if (x < 0.0f || y < 0.0f || z < 0.0f || x > 1.0f || y > 1.0f || z > 1.0f) {
          return make_float4(0.0f, 0.0f, 0.0f, 0.0f);
        }
        ATTR_FALLTHROUGH;
      case EXTENSION_EXTEND:
        nix = wrap_clamp(ix + 1, width);
        niy = wrap_clamp(iy + 1, height);
        niz = wrap_clamp(iz + 1, depth);

        ix = wrap_clamp(ix, width);
        iy = wrap_clamp(iy, height);
        iz = wrap_clamp(iz, depth);
        break;
      default:
        kernel_assert(0);
        return make_float4(0.0f, 0.0f, 0.0f, 0.0f);
    }

    const T *data = (const T *)info.data;
    float4 r;

    r = (1.0f - tz) * (1.0f - ty) * (1.0f - tx) *
        read(data[ix + iy * width + iz * width * height]);
    r += (1.0f - tz) * (1.0f - ty) * tx * read(data[nix + iy * width + iz * width * height]);
    r += (1.0f - tz) * ty * (1.0f - tx) * read(data[ix + niy * width + iz * width * height]);
    r += (1.0f - tz) * ty * tx * read(data[nix + niy * width + iz * width * height]);

    r += tz * (1.0f - ty) * (1.0f - tx) * read(data[ix + iy * width + niz * width * height]);
    r += tz * (1.0f - ty) * tx * read(data[nix + iy * width + niz * width * height]);
    r += tz * ty * (1.0f - tx) * read(data[ix + niy * width + niz * width * height]);
    r += tz * ty * tx * read(data[nix + niy * width + niz * width * height]);

    return r;
  }

  /* TODO(sergey): For some unspeakable reason both GCC-6 and Clang-3.9 are
   * causing stack overflow issue in this function unless it is inlined.
   *
   * Only happens for AVX2 kernel and global __KERNEL_SSE__ vectorization
   * enabled.
   */
>>>>>>> 3076d95b
#if defined(__GNUC__) || defined(__clang__)
  static ccl_always_inline
#else
  static ccl_never_inline
#endif
<<<<<<< HEAD
	float4 interp_3d_tricubic(const TextureInfo& info, float x, float y, float z)
	{
		int width = info.width;
		int height = info.height;
		int depth = info.depth;
		int ix, iy, iz;
		int nix, niy, niz;
		/* Tricubic b-spline interpolation. */
		const float tx = frac(x*(float)width - 0.5f, &ix);
		const float ty = frac(y*(float)height - 0.5f, &iy);
		const float tz = frac(z*(float)depth - 0.5f, &iz);
		int pix, piy, piz, nnix, nniy, nniz;

		switch(info.extension) {
			case EXTENSION_REPEAT:
				ix = wrap_periodic(ix, width);
				iy = wrap_periodic(iy, height);
				iz = wrap_periodic(iz, depth);

				pix = wrap_periodic(ix-1, width);
				piy = wrap_periodic(iy-1, height);
				piz = wrap_periodic(iz-1, depth);

				nix = wrap_periodic(ix+1, width);
				niy = wrap_periodic(iy+1, height);
				niz = wrap_periodic(iz+1, depth);

				nnix = wrap_periodic(ix+2, width);
				nniy = wrap_periodic(iy+2, height);
				nniz = wrap_periodic(iz+2, depth);
				break;
			case EXTENSION_CLIP:
				if(x < 0.0f || y < 0.0f || z < 0.0f ||
				   x > 1.0f || y > 1.0f || z > 1.0f)
				{
					return make_float4(0.0f);
				}
				ATTR_FALLTHROUGH;
			case EXTENSION_EXTEND:
				pix = wrap_clamp(ix-1, width);
				piy = wrap_clamp(iy-1, height);
				piz = wrap_clamp(iz-1, depth);

				nix = wrap_clamp(ix+1, width);
				niy = wrap_clamp(iy+1, height);
				niz = wrap_clamp(iz+1, depth);

				nnix = wrap_clamp(ix+2, width);
				nniy = wrap_clamp(iy+2, height);
				nniz = wrap_clamp(iz+2, depth);

				ix = wrap_clamp(ix, width);
				iy = wrap_clamp(iy, height);
				iz = wrap_clamp(iz, depth);
				break;
			default:
				kernel_assert(0);
				return make_float4(0.0f);
		}

		const int xc[4] = {pix, ix, nix, nnix};
		const int yc[4] = {width * piy,
		                   width * iy,
		                   width * niy,
		                   width * nniy};
		const int zc[4] = {width * height * piz,
		                   width * height * iz,
		                   width * height * niz,
		                   width * height * nniz};
		float u[4], v[4], w[4];

		/* Some helper macro to keep code reasonable size,
		 * let compiler to inline all the matrix multiplications.
		 */
#define DATA(x, y, z) (UNLIKELY(s_info.offsets) ? \
		read_data(data, s_info, offsets, xc[x] + yc[y] + zc[z], width, height, depth) : \
		read(data[xc[x] + yc[y] + zc[z]]))
=======
      float4
      interp_3d_tricubic(const TextureInfo &info, float x, float y, float z)
  {
    int width = info.width;
    int height = info.height;
    int depth = info.depth;
    int ix, iy, iz;
    int nix, niy, niz;
    /* Tricubic b-spline interpolation. */
    const float tx = frac(x * (float)width - 0.5f, &ix);
    const float ty = frac(y * (float)height - 0.5f, &iy);
    const float tz = frac(z * (float)depth - 0.5f, &iz);
    int pix, piy, piz, nnix, nniy, nniz;

    switch (info.extension) {
      case EXTENSION_REPEAT:
        ix = wrap_periodic(ix, width);
        iy = wrap_periodic(iy, height);
        iz = wrap_periodic(iz, depth);

        pix = wrap_periodic(ix - 1, width);
        piy = wrap_periodic(iy - 1, height);
        piz = wrap_periodic(iz - 1, depth);

        nix = wrap_periodic(ix + 1, width);
        niy = wrap_periodic(iy + 1, height);
        niz = wrap_periodic(iz + 1, depth);

        nnix = wrap_periodic(ix + 2, width);
        nniy = wrap_periodic(iy + 2, height);
        nniz = wrap_periodic(iz + 2, depth);
        break;
      case EXTENSION_CLIP:
        if (x < 0.0f || y < 0.0f || z < 0.0f || x > 1.0f || y > 1.0f || z > 1.0f) {
          return make_float4(0.0f, 0.0f, 0.0f, 0.0f);
        }
        ATTR_FALLTHROUGH;
      case EXTENSION_EXTEND:
        pix = wrap_clamp(ix - 1, width);
        piy = wrap_clamp(iy - 1, height);
        piz = wrap_clamp(iz - 1, depth);

        nix = wrap_clamp(ix + 1, width);
        niy = wrap_clamp(iy + 1, height);
        niz = wrap_clamp(iz + 1, depth);

        nnix = wrap_clamp(ix + 2, width);
        nniy = wrap_clamp(iy + 2, height);
        nniz = wrap_clamp(iz + 2, depth);

        ix = wrap_clamp(ix, width);
        iy = wrap_clamp(iy, height);
        iz = wrap_clamp(iz, depth);
        break;
      default:
        kernel_assert(0);
        return make_float4(0.0f, 0.0f, 0.0f, 0.0f);
    }

    const int xc[4] = {pix, ix, nix, nnix};
    const int yc[4] = {width * piy, width * iy, width * niy, width * nniy};
    const int zc[4] = {
        width * height * piz, width * height * iz, width * height * niz, width * height * nniz};
    float u[4], v[4], w[4];

    /* Some helper macro to keep code reasonable size,
     * let compiler to inline all the matrix multiplications.
     */
#define DATA(x, y, z) (read(data[xc[x] + yc[y] + zc[z]]))
>>>>>>> 3076d95b
#define COL_TERM(col, row) \
  (v[col] * (u[0] * DATA(0, col, row) + u[1] * DATA(1, col, row) + u[2] * DATA(2, col, row) + \
             u[3] * DATA(3, col, row)))
#define ROW_TERM(row) \
  (w[row] * (COL_TERM(0, row) + COL_TERM(1, row) + COL_TERM(2, row) + COL_TERM(3, row)))

    SET_CUBIC_SPLINE_WEIGHTS(u, tx);
    SET_CUBIC_SPLINE_WEIGHTS(v, ty);
    SET_CUBIC_SPLINE_WEIGHTS(w, tz);

<<<<<<< HEAD
		/* Actual interpolation. */
		const T *data = (const T*)info.data;
		const SparseTextureInfo s_info = info.sparse_info;
		const int *offsets = (const int*)s_info.offsets;
		return ROW_TERM(0) + ROW_TERM(1) + ROW_TERM(2) + ROW_TERM(3);
=======
    /* Actual interpolation. */
    const T *data = (const T *)info.data;
    return ROW_TERM(0) + ROW_TERM(1) + ROW_TERM(2) + ROW_TERM(3);
>>>>>>> 3076d95b

#undef COL_TERM
#undef ROW_TERM
#undef DATA
<<<<<<< HEAD
	}

	static ccl_always_inline float4 interp_3d(const TextureInfo& info,
	                                          float x, float y, float z,
	                                          InterpolationType interp)
	{
		if(UNLIKELY(!info.data))
			return make_float4(0.0f);

		switch((interp == INTERPOLATION_NONE)? info.interpolation: interp) {
			case INTERPOLATION_CUBIC:
				return interp_3d_tricubic(info, x, y, z);
			case INTERPOLATION_LINEAR:
				return interp_3d_linear(info, x, y, z);
			default:
				return interp_3d_closest(info, x, y, z);
		}
	}
=======
  }

  static ccl_always_inline float4
  interp_3d(const TextureInfo &info, float x, float y, float z, InterpolationType interp)
  {
    if (UNLIKELY(!info.data))
      return make_float4(0.0f, 0.0f, 0.0f, 0.0f);

    switch ((interp == INTERPOLATION_NONE) ? info.interpolation : interp) {
      case INTERPOLATION_CLOSEST:
        return interp_3d_closest(info, x, y, z);
      case INTERPOLATION_LINEAR:
        return interp_3d_linear(info, x, y, z);
      default:
        return interp_3d_tricubic(info, x, y, z);
    }
  }
>>>>>>> 3076d95b
#undef SET_CUBIC_SPLINE_WEIGHTS
};

ccl_device float4 kernel_tex_image_interp(KernelGlobals *kg, int id, float x, float y)
{
  const TextureInfo &info = kernel_tex_fetch(__texture_info, id);

  switch (kernel_tex_type(id)) {
    case IMAGE_DATA_TYPE_HALF:
      return TextureInterpolator<half>::interp(info, x, y);
    case IMAGE_DATA_TYPE_BYTE:
      return TextureInterpolator<uchar>::interp(info, x, y);
    case IMAGE_DATA_TYPE_USHORT:
      return TextureInterpolator<uint16_t>::interp(info, x, y);
    case IMAGE_DATA_TYPE_FLOAT:
      return TextureInterpolator<float>::interp(info, x, y);
    case IMAGE_DATA_TYPE_HALF4:
      return TextureInterpolator<half4>::interp(info, x, y);
    case IMAGE_DATA_TYPE_BYTE4:
      return TextureInterpolator<uchar4>::interp(info, x, y);
    case IMAGE_DATA_TYPE_USHORT4:
      return TextureInterpolator<ushort4>::interp(info, x, y);
    case IMAGE_DATA_TYPE_FLOAT4:
      return TextureInterpolator<float4>::interp(info, x, y);
    default:
      assert(0);
      return make_float4(
          TEX_IMAGE_MISSING_R, TEX_IMAGE_MISSING_G, TEX_IMAGE_MISSING_B, TEX_IMAGE_MISSING_A);
  }
}

ccl_device float4 kernel_tex_image_interp_3d(
    KernelGlobals *kg, int id, float x, float y, float z, InterpolationType interp)
{
  const TextureInfo &info = kernel_tex_fetch(__texture_info, id);

  switch (kernel_tex_type(id)) {
    case IMAGE_DATA_TYPE_HALF:
      return TextureInterpolator<half>::interp_3d(info, x, y, z, interp);
    case IMAGE_DATA_TYPE_BYTE:
      return TextureInterpolator<uchar>::interp_3d(info, x, y, z, interp);
    case IMAGE_DATA_TYPE_USHORT:
      return TextureInterpolator<uint16_t>::interp_3d(info, x, y, z, interp);
    case IMAGE_DATA_TYPE_FLOAT:
      return TextureInterpolator<float>::interp_3d(info, x, y, z, interp);
    case IMAGE_DATA_TYPE_HALF4:
      return TextureInterpolator<half4>::interp_3d(info, x, y, z, interp);
    case IMAGE_DATA_TYPE_BYTE4:
      return TextureInterpolator<uchar4>::interp_3d(info, x, y, z, interp);
    case IMAGE_DATA_TYPE_USHORT4:
      return TextureInterpolator<ushort4>::interp_3d(info, x, y, z, interp);
    case IMAGE_DATA_TYPE_FLOAT4:
      return TextureInterpolator<float4>::interp_3d(info, x, y, z, interp);
    default:
      assert(0);
      return make_float4(
          TEX_IMAGE_MISSING_R, TEX_IMAGE_MISSING_G, TEX_IMAGE_MISSING_B, TEX_IMAGE_MISSING_A);
  }
}

CCL_NAMESPACE_END

#endif  // __KERNEL_CPU_IMAGE_H__<|MERGE_RESOLUTION|>--- conflicted
+++ resolved
@@ -19,244 +19,6 @@
 
 CCL_NAMESPACE_BEGIN
 
-<<<<<<< HEAD
-template<typename T>
-struct TextureInterpolator {
-#define SET_CUBIC_SPLINE_WEIGHTS(u, t) \
-	{ \
-		u[0] = (((-1.0f/6.0f)* t + 0.5f) * t - 0.5f) * t + (1.0f/6.0f); \
-		u[1] =  ((      0.5f * t - 1.0f) * t       ) * t + (2.0f/3.0f); \
-		u[2] =  ((     -0.5f * t + 0.5f) * t + 0.5f) * t + (1.0f/6.0f); \
-		u[3] = (1.0f / 6.0f) * t * t * t; \
-	} (void) 0
-
-	static ccl_always_inline float4 read(float4 r)
-	{
-		return r;
-	}
-
-	static ccl_always_inline float4 read(uchar4 r)
-	{
-		float f = 1.0f / 255.0f;
-		return make_float4(r.x*f, r.y*f, r.z*f, r.w*f);
-	}
-
-	static ccl_always_inline float4 read(uchar r)
-	{
-		float f = r * (1.0f / 255.0f);
-		return make_float4(f, f, f, 1.0f);
-	}
-
-	static ccl_always_inline float4 read(float r)
-	{
-		/* TODO(dingto): Optimize this, so interpolation
-		 * happens on float instead of float4 */
-		return make_float4(r, r, r, 1.0f);
-	}
-
-	static ccl_always_inline float4 read(half4 r)
-	{
-		return half4_to_float4(r);
-	}
-
-	static ccl_always_inline float4 read(half r)
-	{
-		float f = half_to_float(r);
-		return make_float4(f, f, f, 1.0f);
-	}
-
-	static ccl_always_inline float4 read(uint16_t r)
-	{
-		float f = r*(1.0f/65535.0f);
-		return make_float4(f, f, f, 1.0f);
-	}
-
-	static ccl_always_inline float4 read(ushort4 r)
-	{
-		float f = 1.0f/65535.0f;
-		return make_float4(r.x*f, r.y*f, r.z*f, r.w*f);
-	}
-
-	static ccl_always_inline float4 read(const T *data,
-	                                     int x, int y,
-	                                     int width, int height)
-	{
-		if(x < 0 || y < 0 || x >= width || y >= height) {
-			return make_float4(0.0f);
-		}
-		return read(data[y * width + x]);
-	}
-
-	/* Sparse grid voxel access. */
-	static ccl_always_inline float4 read_data(const T *data,
-	                                          const SparseTextureInfo s_info,
-	                                          const int *offsets,
-	                                          int x, int y, int z)
-	{
-		int tile_start = offsets[(x >> TILE_INDEX_SHIFT)
-		                 + s_info.tiled_w
-		                 * ((y >> TILE_INDEX_SHIFT)
-		                    + (z >> TILE_INDEX_SHIFT)
-		                    * s_info.tiled_h)];
-		if(tile_start < 0) {
-			return make_float4(0.0f);
-		}
-		return read(data[tile_start + (x & TILE_INDEX_MASK)
-		        + ((x > s_info.div_w) ? s_info.remain_w : TILE_SIZE)
-		        * ((y & TILE_INDEX_MASK) + (z & TILE_INDEX_MASK)
-		           * ((y > s_info.div_h) ? s_info.remain_h : TILE_SIZE))]);
-	}
-
-	static ccl_always_inline float4 read_data(const T *data,
-	                                          const SparseTextureInfo s_info,
-	                                          const int *offsets,
-	                                          int index,
-	                                          int width, int height, int /*depth*/)
-	{
-		int x = index % width;
-		int y = (index / width) % height;
-		int z = index / (width * height);
-		return read_data(data, s_info, offsets, x, y, z);
-	}
-
-	static ccl_always_inline int wrap_periodic(int x, int width)
-	{
-		x %= width;
-		if(x < 0)
-			x += width;
-		return x;
-	}
-
-	static ccl_always_inline int wrap_clamp(int x, int width)
-	{
-		return clamp(x, 0, width-1);
-	}
-
-	static ccl_always_inline float frac(float x, int *ix)
-	{
-		int i = float_to_int(x) - ((x < 0.0f)? 1: 0);
-		*ix = i;
-		return x - (float)i;
-	}
-
-	/* ********  2D interpolation ******** */
-
-	static ccl_always_inline float4 interp_closest(const TextureInfo& info,
-	                                               float x, float y)
-	{
-		const T *data = (const T*)info.data;
-		const int width = info.width;
-		const int height = info.height;
-		int ix, iy;
-		frac(x*(float)width, &ix);
-		frac(y*(float)height, &iy);
-		switch(info.extension) {
-			case EXTENSION_REPEAT:
-				ix = wrap_periodic(ix, width);
-				iy = wrap_periodic(iy, height);
-				break;
-			case EXTENSION_CLIP:
-				if(x < 0.0f || y < 0.0f || x > 1.0f || y > 1.0f) {
-					return make_float4(0.0f);
-				}
-				ATTR_FALLTHROUGH;
-			case EXTENSION_EXTEND:
-				ix = wrap_clamp(ix, width);
-				iy = wrap_clamp(iy, height);
-				break;
-			default:
-				kernel_assert(0);
-				return make_float4(0.0f);
-		}
-		return read(data[ix + iy*width]);
-	}
-
-	static ccl_always_inline float4 interp_linear(const TextureInfo& info,
-	                                              float x, float y)
-	{
-		const T *data = (const T*)info.data;
-		const int width = info.width;
-		const int height = info.height;
-		int ix, iy, nix, niy;
-		const float tx = frac(x*(float)width - 0.5f, &ix);
-		const float ty = frac(y*(float)height - 0.5f, &iy);
-		switch(info.extension) {
-			case EXTENSION_REPEAT:
-				ix = wrap_periodic(ix, width);
-				iy = wrap_periodic(iy, height);
-				nix = wrap_periodic(ix+1, width);
-				niy = wrap_periodic(iy+1, height);
-				break;
-			case EXTENSION_CLIP:
-				nix = ix + 1;
-				niy = iy + 1;
-				break;
-			case EXTENSION_EXTEND:
-				nix = wrap_clamp(ix+1, width);
-				niy = wrap_clamp(iy+1, height);
-				ix = wrap_clamp(ix, width);
-				iy = wrap_clamp(iy, height);
-				break;
-			default:
-				kernel_assert(0);
-				return make_float4(0.0f);
-		}
-		return (1.0f - ty) * (1.0f - tx) * read(data, ix, iy, width, height) +
-		       (1.0f - ty) * tx * read(data, nix, iy, width, height) +
-		       ty * (1.0f - tx) * read(data, ix, niy, width, height) +
-		       ty * tx * read(data, nix, niy, width, height);
-	}
-
-	static ccl_always_inline float4 interp_cubic(const TextureInfo& info,
-	                                             float x, float y)
-	{
-		const T *data = (const T*)info.data;
-		const int width = info.width;
-		const int height = info.height;
-		int ix, iy, nix, niy;
-		const float tx = frac(x*(float)width - 0.5f, &ix);
-		const float ty = frac(y*(float)height - 0.5f, &iy);
-		int pix, piy, nnix, nniy;
-		switch(info.extension) {
-			case EXTENSION_REPEAT:
-				ix = wrap_periodic(ix, width);
-				iy = wrap_periodic(iy, height);
-				pix = wrap_periodic(ix-1, width);
-				piy = wrap_periodic(iy-1, height);
-				nix = wrap_periodic(ix+1, width);
-				niy = wrap_periodic(iy+1, height);
-				nnix = wrap_periodic(ix+2, width);
-				nniy = wrap_periodic(iy+2, height);
-				break;
-			case EXTENSION_CLIP:
-				pix = ix - 1;
-				piy = iy - 1;
-				nix = ix + 1;
-				niy = iy + 1;
-				nnix = ix + 2;
-				nniy = iy + 2;
-				break;
-			case EXTENSION_EXTEND:
-				pix = wrap_clamp(ix-1, width);
-				piy = wrap_clamp(iy-1, height);
-				nix = wrap_clamp(ix+1, width);
-				niy = wrap_clamp(iy+1, height);
-				nnix = wrap_clamp(ix+2, width);
-				nniy = wrap_clamp(iy+2, height);
-				ix = wrap_clamp(ix, width);
-				iy = wrap_clamp(iy, height);
-				break;
-			default:
-				kernel_assert(0);
-				return make_float4(0.0f);
-		}
-		const int xc[4] = {pix, ix, nix, nnix};
-		const int yc[4] = {piy, iy, niy, nniy};
-		float u[4], v[4];
-		/* Some helper macro to keep code reasonable size,
-		 * let compiler to inline all the matrix multiplications.
-		 */
-=======
 template<typename T> struct TextureInterpolator {
 #define SET_CUBIC_SPLINE_WEIGHTS(u, t) \
   { \
@@ -317,9 +79,40 @@
   static ccl_always_inline float4 read(const T *data, int x, int y, int width, int height)
   {
     if (x < 0 || y < 0 || x >= width || y >= height) {
-      return make_float4(0.0f, 0.0f, 0.0f, 0.0f);
+      return make_float4(0.0f);
     }
     return read(data[y * width + x]);
+  }
+
+  /* Sparse grid voxel access. */
+  static ccl_always_inline float4
+  read_data(const T *data, const SparseTextureInfo s_info, const int *offsets, int x, int y, int z)
+  {
+    int tile_start = offsets[(x >> TILE_INDEX_SHIFT) +
+                             s_info.tiled_w * ((y >> TILE_INDEX_SHIFT) +
+                                               (z >> TILE_INDEX_SHIFT) * s_info.tiled_h)];
+    if (tile_start < 0) {
+      return make_float4(0.0f);
+    }
+    return read(
+        data[tile_start + (x & TILE_INDEX_MASK) +
+             ((x > s_info.div_w) ? s_info.remain_w : TILE_SIZE) *
+                 ((y & TILE_INDEX_MASK) +
+                  (z & TILE_INDEX_MASK) * ((y > s_info.div_h) ? s_info.remain_h : TILE_SIZE))]);
+  }
+
+  static ccl_always_inline float4 read_data(const T *data,
+                                            const SparseTextureInfo s_info,
+                                            const int *offsets,
+                                            int index,
+                                            int width,
+                                            int height,
+                                            int /*depth*/)
+  {
+    int x = index % width;
+    int y = (index / width) % height;
+    int z = index / (width * height);
+    return read_data(data, s_info, offsets, x, y, z);
   }
 
   static ccl_always_inline int wrap_periodic(int x, int width)
@@ -359,7 +152,7 @@
         break;
       case EXTENSION_CLIP:
         if (x < 0.0f || y < 0.0f || x > 1.0f || y > 1.0f) {
-          return make_float4(0.0f, 0.0f, 0.0f, 0.0f);
+          return make_float4(0.0f);
         }
         ATTR_FALLTHROUGH;
       case EXTENSION_EXTEND:
@@ -368,7 +161,7 @@
         break;
       default:
         kernel_assert(0);
-        return make_float4(0.0f, 0.0f, 0.0f, 0.0f);
+        return make_float4(0.0f);
     }
     return read(data[ix + iy * width]);
   }
@@ -400,7 +193,7 @@
         break;
       default:
         kernel_assert(0);
-        return make_float4(0.0f, 0.0f, 0.0f, 0.0f);
+        return make_float4(0.0f);
     }
     return (1.0f - ty) * (1.0f - tx) * read(data, ix, iy, width, height) +
            (1.0f - ty) * tx * read(data, nix, iy, width, height) +
@@ -448,7 +241,7 @@
         break;
       default:
         kernel_assert(0);
-        return make_float4(0.0f, 0.0f, 0.0f, 0.0f);
+        return make_float4(0.0f);
     }
     const int xc[4] = {pix, ix, nix, nnix};
     const int yc[4] = {piy, iy, niy, nniy};
@@ -456,7 +249,6 @@
     /* Some helper macro to keep code reasonable size,
      * let compiler to inline all the matrix multiplications.
      */
->>>>>>> 3076d95b
 #define DATA(x, y) (read(data, xc[x], yc[y], width, height))
 #define TERM(col) \
   (v[col] * \
@@ -469,158 +261,12 @@
     return TERM(0) + TERM(1) + TERM(2) + TERM(3);
 #undef TERM
 #undef DATA
-<<<<<<< HEAD
-	}
-
-	static ccl_always_inline float4 interp(const TextureInfo& info,
-	                                       float x, float y)
-	{
-		if(UNLIKELY(!info.data)) {
-			return make_float4(0.0f);
-		}
-		switch(info.interpolation) {
-			case INTERPOLATION_CLOSEST:
-				return interp_closest(info, x, y);
-			case INTERPOLATION_LINEAR:
-				return interp_linear(info, x, y);
-			default:
-				return interp_cubic(info, x, y);
-		}
-	}
-
-	/* ********  3D interpolation ******** */
-
-	static ccl_always_inline float4 interp_3d_closest(const TextureInfo& info,
-	                                                  float x, float y, float z)
-	{
-		int width = info.width;
-		int height = info.height;
-		int depth = info.depth;
-		int ix, iy, iz;
-
-		frac(x*(float)width, &ix);
-		frac(y*(float)height, &iy);
-		frac(z*(float)depth, &iz);
-
-		switch(info.extension) {
-			case EXTENSION_REPEAT:
-				ix = wrap_periodic(ix, width);
-				iy = wrap_periodic(iy, height);
-				iz = wrap_periodic(iz, depth);
-				break;
-			case EXTENSION_CLIP:
-				if(x < 0.0f || y < 0.0f || z < 0.0f ||
-				   x > 1.0f || y > 1.0f || z > 1.0f)
-				{
-					return make_float4(0.0f);
-				}
-				ATTR_FALLTHROUGH;
-			case EXTENSION_EXTEND:
-				ix = wrap_clamp(ix, width);
-				iy = wrap_clamp(iy, height);
-				iz = wrap_clamp(iz, depth);
-				break;
-			default:
-				kernel_assert(0);
-				return make_float4(0.0f);
-		}
-
-		const T *data = (const T*)info.data;
-		const SparseTextureInfo s_info = info.sparse_info;
-
-		if(UNLIKELY(s_info.offsets)) {
-			const int *offsets = (const int*)s_info.offsets;
-			return read_data(data, s_info, offsets, ix, iy, iz);
-		}
-		return read(data[ix + width * (iy + iz * height)]);
-	}
-
-	static ccl_always_inline float4 interp_3d_linear(const TextureInfo& info,
-	                                                 float x, float y, float z)
-	{
-		int width = info.width;
-		int height = info.height;
-		int depth = info.depth;
-		int ix, iy, iz;
-		int nix, niy, niz;
-
-		float tx = frac(x*(float)width - 0.5f, &ix);
-		float ty = frac(y*(float)height - 0.5f, &iy);
-		float tz = frac(z*(float)depth - 0.5f, &iz);
-
-		switch(info.extension) {
-			case EXTENSION_REPEAT:
-				ix = wrap_periodic(ix, width);
-				iy = wrap_periodic(iy, height);
-				iz = wrap_periodic(iz, depth);
-
-				nix = wrap_periodic(ix+1, width);
-				niy = wrap_periodic(iy+1, height);
-				niz = wrap_periodic(iz+1, depth);
-				break;
-			case EXTENSION_CLIP:
-				if(x < 0.0f || y < 0.0f || z < 0.0f ||
-				   x > 1.0f || y > 1.0f || z > 1.0f)
-				{
-					return make_float4(0.0f);
-				}
-				ATTR_FALLTHROUGH;
-			case EXTENSION_EXTEND:
-				nix = wrap_clamp(ix+1, width);
-				niy = wrap_clamp(iy+1, height);
-				niz = wrap_clamp(iz+1, depth);
-
-				ix = wrap_clamp(ix, width);
-				iy = wrap_clamp(iy, height);
-				iz = wrap_clamp(iz, depth);
-				break;
-			default:
-				kernel_assert(0);
-				return make_float4(0.0f);
-		}
-
-		float4 r;
-		const T *data = (const T*)info.data;
-		const SparseTextureInfo s_info = info.sparse_info;
-
-		if(UNLIKELY(s_info.offsets)) {
-			const int *offsets = (const int*)s_info.offsets;
-			r  = (1.0f - tz)*(1.0f - ty)*(1.0f - tx) * read_data(data, s_info, offsets, ix,  iy,  iz);
-			r += (1.0f - tz)*(1.0f - ty)*tx          * read_data(data, s_info, offsets, nix, iy,  iz);
-			r += (1.0f - tz)*ty*(1.0f - tx)          * read_data(data, s_info, offsets, ix,  niy, iz);
-			r += (1.0f - tz)*ty*tx                   * read_data(data, s_info, offsets, nix, niy, iz);
-			r += tz*(1.0f - ty)*(1.0f - tx)          * read_data(data, s_info, offsets, ix,  iy,  niz);
-			r += tz*(1.0f - ty)*tx                   * read_data(data, s_info, offsets, nix, iy,  niz);
-			r += tz*ty*(1.0f - tx)                   * read_data(data, s_info, offsets, ix,  niy, niz);
-			r += tz*ty*tx                            * read_data(data, s_info, offsets, nix, niy, niz);
-		}
-		else {
-			r  = (1.0f - tz)*(1.0f - ty)*(1.0f - tx) * read(data[ix  + width * (iy  + iz  * height)]);
-			r += (1.0f - tz)*(1.0f - ty)*tx          * read(data[nix + width * (iy  + iz  * height)]);
-			r += (1.0f - tz)*ty*(1.0f - tx)          * read(data[ix  + width * (niy + iz  * height)]);
-			r += (1.0f - tz)*ty*tx                   * read(data[nix + width * (niy + iz  * height)]);
-			r += tz*(1.0f - ty)*(1.0f - tx)          * read(data[ix  + width * (iy  + niz * height)]);
-			r += tz*(1.0f - ty)*tx                   * read(data[nix + width * (iy  + niz * height)]);
-			r += tz*ty*(1.0f - tx)                   * read(data[ix  + width * (niy + niz * height)]);
-			r += tz*ty*tx                            * read(data[nix + width * (niy + niz * height)]);
-		}
-
-		return r;
-	}
-
-	/* TODO(sergey): For some unspeakable reason both GCC-6 and Clang-3.9 are
-	 * causing stack overflow issue in this function unless it is inlined.
-	 *
-	 * Only happens for AVX2 kernel and global __KERNEL_SSE__ vectorization
-	 * enabled.
-	 */
-=======
   }
 
   static ccl_always_inline float4 interp(const TextureInfo &info, float x, float y)
   {
     if (UNLIKELY(!info.data)) {
-      return make_float4(0.0f, 0.0f, 0.0f, 0.0f);
+      return make_float4(0.0f);
     }
     switch (info.interpolation) {
       case INTERPOLATION_CLOSEST:
@@ -656,7 +302,7 @@
         break;
       case EXTENSION_CLIP:
         if (x < 0.0f || y < 0.0f || z < 0.0f || x > 1.0f || y > 1.0f || z > 1.0f) {
-          return make_float4(0.0f, 0.0f, 0.0f, 0.0f);
+          return make_float4(0.0f);
         }
         ATTR_FALLTHROUGH;
       case EXTENSION_EXTEND:
@@ -666,11 +312,17 @@
         break;
       default:
         kernel_assert(0);
-        return make_float4(0.0f, 0.0f, 0.0f, 0.0f);
+        return make_float4(0.0f);
     }
 
     const T *data = (const T *)info.data;
-    return read(data[ix + iy * width + iz * width * height]);
+    const SparseTextureInfo s_info = info.sparse_info;
+
+    if (UNLIKELY(s_info.offsets)) {
+      const int *offsets = (const int *)s_info.offsets;
+      return read_data(data, s_info, offsets, ix, iy, iz);
+    }
+    return read(data[ix + width * (iy + iz * height)]);
   }
 
   static ccl_always_inline float4 interp_3d_linear(const TextureInfo &info,
@@ -700,7 +352,7 @@
         break;
       case EXTENSION_CLIP:
         if (x < 0.0f || y < 0.0f || z < 0.0f || x > 1.0f || y > 1.0f || z > 1.0f) {
-          return make_float4(0.0f, 0.0f, 0.0f, 0.0f);
+          return make_float4(0.0f);
         }
         ATTR_FALLTHROUGH;
       case EXTENSION_EXTEND:
@@ -714,22 +366,34 @@
         break;
       default:
         kernel_assert(0);
-        return make_float4(0.0f, 0.0f, 0.0f, 0.0f);
-    }
-
+        return make_float4(0.0f);
+    }
+
+    float4 r;
     const T *data = (const T *)info.data;
-    float4 r;
-
-    r = (1.0f - tz) * (1.0f - ty) * (1.0f - tx) *
-        read(data[ix + iy * width + iz * width * height]);
-    r += (1.0f - tz) * (1.0f - ty) * tx * read(data[nix + iy * width + iz * width * height]);
-    r += (1.0f - tz) * ty * (1.0f - tx) * read(data[ix + niy * width + iz * width * height]);
-    r += (1.0f - tz) * ty * tx * read(data[nix + niy * width + iz * width * height]);
-
-    r += tz * (1.0f - ty) * (1.0f - tx) * read(data[ix + iy * width + niz * width * height]);
-    r += tz * (1.0f - ty) * tx * read(data[nix + iy * width + niz * width * height]);
-    r += tz * ty * (1.0f - tx) * read(data[ix + niy * width + niz * width * height]);
-    r += tz * ty * tx * read(data[nix + niy * width + niz * width * height]);
+    const SparseTextureInfo s_info = info.sparse_info;
+
+    if (UNLIKELY(s_info.offsets)) {
+      const int *offsets = (const int *)s_info.offsets;
+      r = (1.0f - tz) * (1.0f - ty) * (1.0f - tx) * read_data(data, s_info, offsets, ix, iy, iz);
+      r += (1.0f - tz) * (1.0f - ty) * tx * read_data(data, s_info, offsets, nix, iy, iz);
+      r += (1.0f - tz) * ty * (1.0f - tx) * read_data(data, s_info, offsets, ix, niy, iz);
+      r += (1.0f - tz) * ty * tx * read_data(data, s_info, offsets, nix, niy, iz);
+      r += tz * (1.0f - ty) * (1.0f - tx) * read_data(data, s_info, offsets, ix, iy, niz);
+      r += tz * (1.0f - ty) * tx * read_data(data, s_info, offsets, nix, iy, niz);
+      r += tz * ty * (1.0f - tx) * read_data(data, s_info, offsets, ix, niy, niz);
+      r += tz * ty * tx * read_data(data, s_info, offsets, nix, niy, niz);
+    }
+    else {
+      r = (1.0f - tz) * (1.0f - ty) * (1.0f - tx) * read(data[ix + width * (iy + iz * height)]);
+      r += (1.0f - tz) * (1.0f - ty) * tx * read(data[nix + width * (iy + iz * height)]);
+      r += (1.0f - tz) * ty * (1.0f - tx) * read(data[ix + width * (niy + iz * height)]);
+      r += (1.0f - tz) * ty * tx * read(data[nix + width * (niy + iz * height)]);
+      r += tz * (1.0f - ty) * (1.0f - tx) * read(data[ix + width * (iy + niz * height)]);
+      r += tz * (1.0f - ty) * tx * read(data[nix + width * (iy + niz * height)]);
+      r += tz * ty * (1.0f - tx) * read(data[ix + width * (niy + niz * height)]);
+      r += tz * ty * tx * read(data[nix + width * (niy + niz * height)]);
+    }
 
     return r;
   }
@@ -740,91 +404,11 @@
    * Only happens for AVX2 kernel and global __KERNEL_SSE__ vectorization
    * enabled.
    */
->>>>>>> 3076d95b
 #if defined(__GNUC__) || defined(__clang__)
   static ccl_always_inline
 #else
   static ccl_never_inline
 #endif
-<<<<<<< HEAD
-	float4 interp_3d_tricubic(const TextureInfo& info, float x, float y, float z)
-	{
-		int width = info.width;
-		int height = info.height;
-		int depth = info.depth;
-		int ix, iy, iz;
-		int nix, niy, niz;
-		/* Tricubic b-spline interpolation. */
-		const float tx = frac(x*(float)width - 0.5f, &ix);
-		const float ty = frac(y*(float)height - 0.5f, &iy);
-		const float tz = frac(z*(float)depth - 0.5f, &iz);
-		int pix, piy, piz, nnix, nniy, nniz;
-
-		switch(info.extension) {
-			case EXTENSION_REPEAT:
-				ix = wrap_periodic(ix, width);
-				iy = wrap_periodic(iy, height);
-				iz = wrap_periodic(iz, depth);
-
-				pix = wrap_periodic(ix-1, width);
-				piy = wrap_periodic(iy-1, height);
-				piz = wrap_periodic(iz-1, depth);
-
-				nix = wrap_periodic(ix+1, width);
-				niy = wrap_periodic(iy+1, height);
-				niz = wrap_periodic(iz+1, depth);
-
-				nnix = wrap_periodic(ix+2, width);
-				nniy = wrap_periodic(iy+2, height);
-				nniz = wrap_periodic(iz+2, depth);
-				break;
-			case EXTENSION_CLIP:
-				if(x < 0.0f || y < 0.0f || z < 0.0f ||
-				   x > 1.0f || y > 1.0f || z > 1.0f)
-				{
-					return make_float4(0.0f);
-				}
-				ATTR_FALLTHROUGH;
-			case EXTENSION_EXTEND:
-				pix = wrap_clamp(ix-1, width);
-				piy = wrap_clamp(iy-1, height);
-				piz = wrap_clamp(iz-1, depth);
-
-				nix = wrap_clamp(ix+1, width);
-				niy = wrap_clamp(iy+1, height);
-				niz = wrap_clamp(iz+1, depth);
-
-				nnix = wrap_clamp(ix+2, width);
-				nniy = wrap_clamp(iy+2, height);
-				nniz = wrap_clamp(iz+2, depth);
-
-				ix = wrap_clamp(ix, width);
-				iy = wrap_clamp(iy, height);
-				iz = wrap_clamp(iz, depth);
-				break;
-			default:
-				kernel_assert(0);
-				return make_float4(0.0f);
-		}
-
-		const int xc[4] = {pix, ix, nix, nnix};
-		const int yc[4] = {width * piy,
-		                   width * iy,
-		                   width * niy,
-		                   width * nniy};
-		const int zc[4] = {width * height * piz,
-		                   width * height * iz,
-		                   width * height * niz,
-		                   width * height * nniz};
-		float u[4], v[4], w[4];
-
-		/* Some helper macro to keep code reasonable size,
-		 * let compiler to inline all the matrix multiplications.
-		 */
-#define DATA(x, y, z) (UNLIKELY(s_info.offsets) ? \
-		read_data(data, s_info, offsets, xc[x] + yc[y] + zc[z], width, height, depth) : \
-		read(data[xc[x] + yc[y] + zc[z]]))
-=======
       float4
       interp_3d_tricubic(const TextureInfo &info, float x, float y, float z)
   {
@@ -859,7 +443,7 @@
         break;
       case EXTENSION_CLIP:
         if (x < 0.0f || y < 0.0f || z < 0.0f || x > 1.0f || y > 1.0f || z > 1.0f) {
-          return make_float4(0.0f, 0.0f, 0.0f, 0.0f);
+          return make_float4(0.0f);
         }
         ATTR_FALLTHROUGH;
       case EXTENSION_EXTEND:
@@ -881,7 +465,7 @@
         break;
       default:
         kernel_assert(0);
-        return make_float4(0.0f, 0.0f, 0.0f, 0.0f);
+        return make_float4(0.0f);
     }
 
     const int xc[4] = {pix, ix, nix, nnix};
@@ -893,8 +477,10 @@
     /* Some helper macro to keep code reasonable size,
      * let compiler to inline all the matrix multiplications.
      */
-#define DATA(x, y, z) (read(data[xc[x] + yc[y] + zc[z]]))
->>>>>>> 3076d95b
+#define DATA(x, y, z) \
+  (UNLIKELY(s_info.offsets) ? \
+       read_data(data, s_info, offsets, xc[x] + yc[y] + zc[z], width, height, depth) : \
+       read(data[xc[x] + yc[y] + zc[z]]))
 #define COL_TERM(col, row) \
   (v[col] * (u[0] * DATA(0, col, row) + u[1] * DATA(1, col, row) + u[2] * DATA(2, col, row) + \
              u[3] * DATA(3, col, row)))
@@ -905,59 +491,32 @@
     SET_CUBIC_SPLINE_WEIGHTS(v, ty);
     SET_CUBIC_SPLINE_WEIGHTS(w, tz);
 
-<<<<<<< HEAD
-		/* Actual interpolation. */
-		const T *data = (const T*)info.data;
-		const SparseTextureInfo s_info = info.sparse_info;
-		const int *offsets = (const int*)s_info.offsets;
-		return ROW_TERM(0) + ROW_TERM(1) + ROW_TERM(2) + ROW_TERM(3);
-=======
     /* Actual interpolation. */
     const T *data = (const T *)info.data;
+    const SparseTextureInfo s_info = info.sparse_info;
+    const int *offsets = (const int *)s_info.offsets;
     return ROW_TERM(0) + ROW_TERM(1) + ROW_TERM(2) + ROW_TERM(3);
->>>>>>> 3076d95b
 
 #undef COL_TERM
 #undef ROW_TERM
 #undef DATA
-<<<<<<< HEAD
-	}
-
-	static ccl_always_inline float4 interp_3d(const TextureInfo& info,
-	                                          float x, float y, float z,
-	                                          InterpolationType interp)
-	{
-		if(UNLIKELY(!info.data))
-			return make_float4(0.0f);
-
-		switch((interp == INTERPOLATION_NONE)? info.interpolation: interp) {
-			case INTERPOLATION_CUBIC:
-				return interp_3d_tricubic(info, x, y, z);
-			case INTERPOLATION_LINEAR:
-				return interp_3d_linear(info, x, y, z);
-			default:
-				return interp_3d_closest(info, x, y, z);
-		}
-	}
-=======
   }
 
   static ccl_always_inline float4
   interp_3d(const TextureInfo &info, float x, float y, float z, InterpolationType interp)
   {
     if (UNLIKELY(!info.data))
-      return make_float4(0.0f, 0.0f, 0.0f, 0.0f);
+      return make_float4(0.0f);
 
     switch ((interp == INTERPOLATION_NONE) ? info.interpolation : interp) {
-      case INTERPOLATION_CLOSEST:
-        return interp_3d_closest(info, x, y, z);
+      case INTERPOLATION_CUBIC:
+        return interp_3d_tricubic(info, x, y, z);
       case INTERPOLATION_LINEAR:
         return interp_3d_linear(info, x, y, z);
       default:
-        return interp_3d_tricubic(info, x, y, z);
-    }
-  }
->>>>>>> 3076d95b
+        return interp_3d_closest(info, x, y, z);
+    }
+  }
 #undef SET_CUBIC_SPLINE_WEIGHTS
 };
 
