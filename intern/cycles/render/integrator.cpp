--- conflicted
+++ resolved
@@ -50,8 +50,7 @@
   SOCKET_INT(ao_bounces, "AO Bounces", 0);
 
   SOCKET_INT(volume_max_steps, "Volume Max Steps", 1024);
-<<<<<<< HEAD
-  SOCKET_FLOAT(volume_step_size, "Volume Step Size", 0.1f);
+  SOCKET_FLOAT(volume_step_rate, "Volume Step Rate", 1.0f);
   static NodeEnum volume_integrator_enum;
   volume_integrator_enum.insert("ray marching", VOLUME_INTEGRATOR_RAY_MARCH);
   volume_integrator_enum.insert("woodcock tracking", VOLUME_INTEGRATOR_WOODCOCK);
@@ -61,9 +60,6 @@
   SOCKET_ENUM(volume_integrator, "Volume Integrator", volume_integrator_enum, VOLUME_INTEGRATOR_RAY_MARCH);
 
   SOCKET_FLOAT(volume_max_density, "Volume Max Density", 1.0f);
-=======
-  SOCKET_FLOAT(volume_step_rate, "Volume Step Rate", 1.0f);
->>>>>>> c3651adf
 
   SOCKET_BOOLEAN(caustics_reflective, "Reflective Caustics", true);
   SOCKET_BOOLEAN(caustics_refractive, "Refractive Caustics", true);
@@ -155,13 +151,9 @@
   }
 
   kintegrator->volume_max_steps = volume_max_steps;
-<<<<<<< HEAD
-  kintegrator->volume_step_size = volume_step_size;
+  kintegrator->volume_step_rate = volume_step_rate;
   kintegrator->volume_max_density = volume_max_density;
   kintegrator->volume_integrator = volume_integrator;
-=======
-  kintegrator->volume_step_rate = volume_step_rate;
->>>>>>> c3651adf
 
   kintegrator->caustics_reflective = caustics_reflective;
   kintegrator->caustics_refractive = caustics_refractive;
