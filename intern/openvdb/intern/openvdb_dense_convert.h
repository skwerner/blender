--- conflicted
+++ resolved
@@ -34,25 +34,25 @@
 
 static const int compute_index(int x, int y, int z, int width, int height)
 {
-	return x + width * (y + z * height);
+  return x + width * (y + z * height);
 }
 
 static void copy(float *des, const float *src)
 {
-	*des = *src;
+  *des = *src;
 }
 
 static void copy(unsigned char *des, const int *src)
 {
-	*des = *src;
+  *des = *src;
 }
 
 static void copy(float *des, const openvdb::math::Vec3s *src)
 {
-	*(des + 0) = src->x();
-	*(des + 1) = src->y();
-	*(des + 2) = src->z();
-	*(des + 3) = 1.0f;
+  *(des + 0) = src->x();
+  *(des + 1) = src->y();
+  *(des + 2) = src->z();
+  *(des + 3) = 1.0f;
 }
 
 /* Verify that the name does not correspond to the old format, in which case we
@@ -61,51 +61,29 @@
 
 openvdb::Mat4R convertMatrix(const float mat[4][4]);
 
-<<<<<<< HEAD
-template <typename GridType, typename T>
-typename GridType::Ptr OpenVDB_export_grid(
-        OpenVDBWriter *writer,
-        const openvdb::Name &name,
-        const T *data,
-        const int res[3],
-		float fluid_mat[4][4],
-		const float clipping,
-        const openvdb::FloatGrid *mask)
-=======
 template<typename GridType, typename T>
-GridType *OpenVDB_export_grid(OpenVDBWriter *writer,
-                              const openvdb::Name &name,
-                              const T *data,
-                              const int res[3],
-                              float fluid_mat[4][4],
-                              const float clipping,
-                              const openvdb::FloatGrid *mask)
->>>>>>> 3076d95b
+typename GridType::Ptr OpenVDB_export_grid(OpenVDBWriter *writer,
+                                           const openvdb::Name &name,
+                                           const T *data,
+                                           const int res[3],
+                                           float fluid_mat[4][4],
+                                           const float clipping,
+                                           const openvdb::FloatGrid *mask)
 {
   using namespace openvdb;
 
-<<<<<<< HEAD
-	math::CoordBBox bbox(Coord(0), Coord(res[0] - 1, res[1] - 1, res[2] - 1));
-=======
   math::CoordBBox bbox(Coord(0), Coord(res[0] - 1, res[1] - 1, res[2] - 1));
-  Mat4R mat = convertMatrix(fluid_mat);
-  math::Transform::Ptr transform = math::Transform::createLinearTransform(mat);
->>>>>>> 3076d95b
 
   typename GridType::Ptr grid = GridType::create(T(0));
 
   tools::Dense<const T, openvdb::tools::LayoutXYZ> dense_grid(bbox, data);
   tools::copyFromDense(dense_grid, grid->tree(), static_cast<T>(clipping));
 
-<<<<<<< HEAD
-	if(fluid_mat) {
-		Mat4R mat = convertMatrix(fluid_mat);
-		math::Transform::Ptr transform = math::Transform::createLinearTransform(mat);
-		grid->setTransform(transform);
-	}
-=======
-  grid->setTransform(transform);
->>>>>>> 3076d95b
+  if (fluid_mat) {
+    Mat4R mat = convertMatrix(fluid_mat);
+    math::Transform::Ptr transform = math::Transform::createLinearTransform(mat);
+    grid->setTransform(transform);
+  }
 
   /* Avoid clipping against an empty grid. */
   if (mask && !mask->tree().empty()) {
@@ -116,181 +94,118 @@
   grid->setIsInWorldSpace(false);
   grid->setVectorType(openvdb::VEC_INVARIANT);
 
-<<<<<<< HEAD
-	if(writer) {
-		writer->insert(grid);
-	}
-
-	return grid;
+  if (writer) {
+    writer->insert(grid);
+  }
+
+  return grid;
 }
 
 openvdb::GridBase::Ptr OpenVDB_export_vector_grid(OpenVDBWriter *writer,
-		const openvdb::Name &name,
-		const float *data_x, const float *data_y, const float *data_z,
-		const int res[3],
-		float fluid_mat[4][4],
-		openvdb::VecType vec_type,
-		const bool is_color,
-		const float clipping,
-		const openvdb::FloatGrid *mask);
-
-template <typename GridType, typename GridDataType, typename DataType>
-void OpenVDB_import_grid(
-        OpenVDBReader *reader,
-        const char *name,
-        DataType **data,
-        const int raw_res[3],
-        const int min_bound[3],
-		const int channels,
-		const int sample_level,
-		const bool weave)
-{
-	using namespace openvdb;
-
-	/* Weave pattern: xyzxyz...xyz
-	 * Normal pattern: xxx...yyy....zzz
-	 * Normal data is an array of pointers while weave data is a pointer to a
-	 * flat T array. */
-
-	int remainder[3], res[3];
-	for(int i = 0; i < 3; ++i) {
-		remainder[i] = res[i] % CUBE_SIZE;
-		res[i] = raw_res[i] / sample_level + (raw_res[i] % sample_level != 0);
-	}
-
-	if(weave) {
-		memset(data[0], 0, res[0] * res[1] * res[2] * channels * sizeof(DataType));
-	}
-	else {
-		for(int c = 0; c < channels; ++c) {
-			memset(data[c], 0, res[0] * res[1] * res[2] * sizeof(DataType));
-		}
-	}
-
-	openvdb::Name temp_name(name);
-
-	if (!reader->hasGrid(temp_name)) {
-		temp_name = do_name_versionning(temp_name);
-
-		if (!reader->hasGrid(temp_name)) {
-			std::fprintf(stderr, "OpenVDB grid %s not found in file!\n", temp_name.c_str());
-			return;
-		}
-	}
-
-	typename GridType::Ptr grid = gridPtrCast<GridType>(reader->getGrid(temp_name));
-
-	const math::Coord min(min_bound[0], min_bound[1], min_bound[2]);
-
-	for (typename GridType::TreeType::LeafCIter iter = grid->tree().cbeginLeaf(); iter; ++iter) {
-		const typename GridType::TreeType::LeafNodeType *leaf = iter.getLeaf();
-		const GridDataType *leaf_data = leaf->buffer().data();
-
-		const math::Coord start = leaf->getNodeBoundingBox().getStart() - min;
-		const int tile_width = (start.x() + CUBE_SIZE > raw_res[0]) ? remainder[0] : CUBE_SIZE;
-		const int tile_height = (start.y() + CUBE_SIZE > raw_res[1]) ? remainder[1] : CUBE_SIZE;
-		const int tile_depth = (start.z() + CUBE_SIZE > raw_res[2]) ? remainder[2] : CUBE_SIZE;
-
-		for (int k = 0; k < tile_depth; ++k) {
-			for (int j = 0; j < tile_height; ++j) {
-				for (int i = 0; i < tile_width; ++i) {
-					int x = start.x() + i;
-					int y = start.y() + j;
-					int z = start.z() + k;
-
-					/* Get every (sample_level)th voxel. */
-					if(sample_level > 1) {
-						if(x % sample_level != 0 || y % sample_level != 0 || z % sample_level != 0) {
-							continue;
-						}
-						x /= sample_level;
-						y /= sample_level;
-						z /= sample_level;
-					}
-
-					int data_index = compute_index(x, y, z, res[0], res[1]);
-					/* Index computation by coordinates is reversed in VDB grids. */
-					int leaf_index = compute_index(k, j, i, tile_depth, tile_height);
-
-					if(weave) {
-						copy(data[0] + data_index, leaf_data + leaf_index);
-					}
-					else {
-						DataType temp_value[4]; /* We don't expect channels > 4 */
-						copy(temp_value, leaf_data + leaf_index);
-						for(int c = 0; c < channels; ++c) {
-							data[c][data_index] = temp_value[c];
-						}
-					}
-				}
-			}
-		}
-	}
-}
-
-}  /* namespace internal */
-=======
-  writer->insert(grid);
-
-  return grid.get();
-}
-
-template<typename GridType, typename T>
+                                                  const openvdb::Name &name,
+                                                  const float *data_x,
+                                                  const float *data_y,
+                                                  const float *data_z,
+                                                  const int res[3],
+                                                  float fluid_mat[4][4],
+                                                  openvdb::VecType vec_type,
+                                                  const bool is_color,
+                                                  const float clipping,
+                                                  const openvdb::FloatGrid *mask);
+
+template<typename GridType, typename GridDataType, typename DataType>
 void OpenVDB_import_grid(OpenVDBReader *reader,
-                         const openvdb::Name &name,
-                         T **data,
-                         const int res[3])
+                         const char *name,
+                         DataType **data,
+                         const int raw_res[3],
+                         const int min_bound[3],
+                         const int channels,
+                         const int sample_level,
+                         const bool weave)
 {
   using namespace openvdb;
 
-  openvdb::Name temp_name = name;
+  /* Weave pattern: xyzxyz...xyz
+   * Normal pattern: xxx...yyy....zzz
+   * Normal data is an array of pointers while weave data is a pointer to a
+   * flat T array. */
+
+  int remainder[3], res[3];
+  for (int i = 0; i < 3; ++i) {
+    remainder[i] = res[i] % CUBE_SIZE;
+    res[i] = raw_res[i] / sample_level + (raw_res[i] % sample_level != 0);
+  }
+
+  if (weave) {
+    memset(data[0], 0, res[0] * res[1] * res[2] * channels * sizeof(DataType));
+  }
+  else {
+    for (int c = 0; c < channels; ++c) {
+      memset(data[c], 0, res[0] * res[1] * res[2] * sizeof(DataType));
+    }
+  }
+
+  openvdb::Name temp_name(name);
 
   if (!reader->hasGrid(temp_name)) {
     temp_name = do_name_versionning(temp_name);
 
     if (!reader->hasGrid(temp_name)) {
       std::fprintf(stderr, "OpenVDB grid %s not found in file!\n", temp_name.c_str());
-      memset(*data, 0, sizeof(T) * res[0] * res[1] * res[2]);
       return;
     }
   }
 
   typename GridType::Ptr grid = gridPtrCast<GridType>(reader->getGrid(temp_name));
-  typename GridType::ConstAccessor acc = grid->getConstAccessor();
-
-  math::Coord xyz;
-  int &x = xyz[0], &y = xyz[1], &z = xyz[2];
-
-  size_t index = 0;
-  for (z = 0; z < res[2]; ++z) {
-    for (y = 0; y < res[1]; ++y) {
-      for (x = 0; x < res[0]; ++x, ++index) {
-        (*data)[index] = acc.getValue(xyz);
+
+  const math::Coord min(min_bound[0], min_bound[1], min_bound[2]);
+
+  for (typename GridType::TreeType::LeafCIter iter = grid->tree().cbeginLeaf(); iter; ++iter) {
+    const typename GridType::TreeType::LeafNodeType *leaf = iter.getLeaf();
+    const GridDataType *leaf_data = leaf->buffer().data();
+
+    const math::Coord start = leaf->getNodeBoundingBox().getStart() - min;
+    const int tile_width = (start.x() + CUBE_SIZE > raw_res[0]) ? remainder[0] : CUBE_SIZE;
+    const int tile_height = (start.y() + CUBE_SIZE > raw_res[1]) ? remainder[1] : CUBE_SIZE;
+    const int tile_depth = (start.z() + CUBE_SIZE > raw_res[2]) ? remainder[2] : CUBE_SIZE;
+
+    for (int k = 0; k < tile_depth; ++k) {
+      for (int j = 0; j < tile_height; ++j) {
+        for (int i = 0; i < tile_width; ++i) {
+          int x = start.x() + i;
+          int y = start.y() + j;
+          int z = start.z() + k;
+
+          /* Get every (sample_level)th voxel. */
+          if (sample_level > 1) {
+            if (x % sample_level != 0 || y % sample_level != 0 || z % sample_level != 0) {
+              continue;
+            }
+            x /= sample_level;
+            y /= sample_level;
+            z /= sample_level;
+          }
+
+          int data_index = compute_index(x, y, z, res[0], res[1]);
+          /* Index computation by coordinates is reversed in VDB grids. */
+          int leaf_index = compute_index(k, j, i, tile_depth, tile_height);
+
+          if (weave) {
+            copy(data[0] + data_index, leaf_data + leaf_index);
+          }
+          else {
+            DataType temp_value[4]; /* We don't expect channels > 4 */
+            copy(temp_value, leaf_data + leaf_index);
+            for (int c = 0; c < channels; ++c) {
+              data[c][data_index] = temp_value[c];
+            }
+          }
+        }
       }
     }
   }
 }
 
-openvdb::GridBase *OpenVDB_export_vector_grid(OpenVDBWriter *writer,
-                                              const openvdb::Name &name,
-                                              const float *data_x,
-                                              const float *data_y,
-                                              const float *data_z,
-                                              const int res[3],
-                                              float fluid_mat[4][4],
-                                              openvdb::VecType vec_type,
-                                              const bool is_color,
-                                              const float clipping,
-                                              const openvdb::FloatGrid *mask);
-
-void OpenVDB_import_grid_vector(OpenVDBReader *reader,
-                                const openvdb::Name &name,
-                                float **data_x,
-                                float **data_y,
-                                float **data_z,
-                                const int res[3]);
-
 } /* namespace internal */
->>>>>>> 3076d95b
 
 #endif /* __OPENVDB_DENSE_CONVERT_H__ */