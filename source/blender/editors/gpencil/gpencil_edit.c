--- conflicted
+++ resolved
@@ -1826,17 +1826,12 @@
   int first = 0;
   int last = 0;
 
-<<<<<<< HEAD
   GP_EDITABLE_STROKES_BEGIN (gpstroke_iter, C, gpl, gps) {
     /* the stroke must have at least one point selected for any operator */
     if (gps->flag & GP_STROKE_SELECT) {
       bGPDspoint *pt;
       MDeformVert *dvert = NULL;
       int i;
-=======
-  CTX_DATA_BEGIN (C, bGPDlayer *, gpl, editable_gpencil_layers) {
-    bGPDframe *init_gpf = (is_multiedit) ? gpl->frames.first : gpl->actframe;
->>>>>>> 9d6b5e23
 
       int tot = gps->totpoints; /* number of points in new buffer */
 
@@ -4585,7 +4580,6 @@
     ok = true;
   }
   return ok;
-<<<<<<< HEAD
 }
 
 /* ** merge by distance *** */
@@ -4656,6 +4650,4 @@
   prop = RNA_def_boolean(
       ot->srna, "use_unselected", 0, "Unselected", "Use whole stroke, not only selected points");
   RNA_def_property_flag(prop, PROP_SKIP_SAVE);
-=======
->>>>>>> 9d6b5e23
 }