--- conflicted
+++ resolved
@@ -217,14 +217,9 @@
 
 option(WITH_BUILDINFO     "Include extra build details (only disable for development & faster builds)" ${_init_BUILDINFO})
 if(${CMAKE_VERSION} VERSION_LESS 2.8.8)
-<<<<<<< HEAD
-	# add_library OBJECT arg unsupported
-	set(WITH_BUILDINFO OFF)
-set(WITH_BUILDINFO OFF)
-=======
   # add_library OBJECT arg unsupported
   set(WITH_BUILDINFO OFF)
->>>>>>> 3076d95b
+set(WITH_BUILDINFO OFF)
 endif()
 set(BUILDINFO_OVERRIDE_DATE "" CACHE STRING "Use instead of the current date for reproducible builds (empty string disables this option)")
 set(BUILDINFO_OVERRIDE_TIME "" CACHE STRING "Use instead of the current time for reproducible builds (empty string disables this option)")
@@ -416,15 +411,9 @@
 set(CYCLES_CUDA_BINARIES_ARCH sm_30 sm_35 sm_37 sm_50 sm_52 sm_60 sm_61 sm_70 sm_75 CACHE STRING "CUDA architectures to build binaries for")
 mark_as_advanced(CYCLES_CUDA_BINARIES_ARCH)
 unset(PLATFORM_DEFAULT)
-<<<<<<< HEAD
-option(WITH_CYCLES_LOGGING	"Build Cycles with logging support" ON)
-option(WITH_CYCLES_DEBUG	"Build Cycles with extra debug capabilities" OFF)
-option(WITH_CYCLES_NATIVE_ONLY	"Build Cycles with native kernel only (which fits current CPU, use for development only)" ON)
-=======
 option(WITH_CYCLES_LOGGING  "Build Cycles with logging support" ON)
 option(WITH_CYCLES_DEBUG    "Build Cycles with extra debug capabilities" OFF)
-option(WITH_CYCLES_NATIVE_ONLY  "Build Cycles with native kernel only (which fits current CPU, use for development only)" OFF)
->>>>>>> 3076d95b
+option(WITH_CYCLES_NATIVE_ONLY  "Build Cycles with native kernel only (which fits current CPU, use for development only)" ON)
 mark_as_advanced(WITH_CYCLES_CUBIN_COMPILER)
 mark_as_advanced(WITH_CYCLES_LOGGING)
 mark_as_advanced(WITH_CYCLES_DEBUG)
