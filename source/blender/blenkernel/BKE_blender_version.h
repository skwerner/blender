/*
 * This program is free software; you can redistribute it and/or
 * modify it under the terms of the GNU General Public License
 * as published by the Free Software Foundation; either version 2
 * of the License, or (at your option) any later version.
 *
 * This program is distributed in the hope that it will be useful,
 * but WITHOUT ANY WARRANTY; without even the implied warranty of
 * MERCHANTABILITY or FITNESS FOR A PARTICULAR PURPOSE.  See the
 * GNU General Public License for more details.
 *
 * You should have received a copy of the GNU General Public License
 * along with this program; if not, write to the Free Software Foundation,
 * Inc., 51 Franklin Street, Fifth Floor, Boston, MA 02110-1301, USA.
 */
#ifndef __BKE_BLENDER_VERSION_H__
#define __BKE_BLENDER_VERSION_H__

/** \file
 * \ingroup bke
 */

/**
 * The lines below use regex from scripts to extract their values,
 * Keep this in mind when modifying this file and keep this comment above the defines.
 *
 * \note Use #STRINGIFY() rather than defining with quotes.
 */
<<<<<<< HEAD
#define BLENDER_VERSION 280
#define BLENDER_SUBVERSION 75
=======
#define BLENDER_VERSION 281
#define BLENDER_SUBVERSION 12
>>>>>>> ae755c01
/** Several breakages with 280, e.g. collections vs layers. */
#define BLENDER_MINVERSION 280
#define BLENDER_MINSUBVERSION 0

/** Used by packaging tools. */
/** Can be left blank, otherwise a,b,c... etc with no quotes. */
#define BLENDER_VERSION_CHAR
/** alpha/beta/rc/release, docs use this. */
<<<<<<< HEAD
#define BLENDER_VERSION_CYCLE release
=======
#define BLENDER_VERSION_CYCLE alpha
/** Optionally set to 1,2,... for example to to get alpha1 or rc2. */
#define BLENDER_VERSION_CYCLE_NUMBER
>>>>>>> ae755c01

/** Defined in from blender.c */
extern char versionstr[];

#endif /* __BKE_BLENDER_VERSION_H__ */<|MERGE_RESOLUTION|>--- conflicted
+++ resolved
@@ -26,13 +26,8 @@
  *
  * \note Use #STRINGIFY() rather than defining with quotes.
  */
-<<<<<<< HEAD
-#define BLENDER_VERSION 280
-#define BLENDER_SUBVERSION 75
-=======
 #define BLENDER_VERSION 281
 #define BLENDER_SUBVERSION 12
->>>>>>> ae755c01
 /** Several breakages with 280, e.g. collections vs layers. */
 #define BLENDER_MINVERSION 280
 #define BLENDER_MINSUBVERSION 0
@@ -41,13 +36,9 @@
 /** Can be left blank, otherwise a,b,c... etc with no quotes. */
 #define BLENDER_VERSION_CHAR
 /** alpha/beta/rc/release, docs use this. */
-<<<<<<< HEAD
-#define BLENDER_VERSION_CYCLE release
-=======
 #define BLENDER_VERSION_CYCLE alpha
 /** Optionally set to 1,2,... for example to to get alpha1 or rc2. */
 #define BLENDER_VERSION_CYCLE_NUMBER
->>>>>>> ae755c01
 
 /** Defined in from blender.c */
 extern char versionstr[];
