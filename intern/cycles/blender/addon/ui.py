#
# Copyright 2011-2013 Blender Foundation
#
# Licensed under the Apache License, Version 2.0 (the "License");
# you may not use this file except in compliance with the License.
# You may obtain a copy of the License at
#
# http://www.apache.org/licenses/LICENSE-2.0
#
# Unless required by applicable law or agreed to in writing, software
# distributed under the License is distributed on an "AS IS" BASIS,
# WITHOUT WARRANTIES OR CONDITIONS OF ANY KIND, either express or implied.
# See the License for the specific language governing permissions and
# limitations under the License.
#

# <pep8 compliant>

import bpy
from bpy_extras.node_utils import find_node_input
from bl_ui.utils import PresetPanel

from bpy.types import Panel

from bl_ui.properties_grease_pencil_common import GreasePencilSimplifyPanel


class CYCLES_PT_sampling_presets(PresetPanel, Panel):
    bl_label = "Sampling Presets"
    preset_subdir = "cycles/sampling"
    preset_operator = "script.execute_preset"
    preset_add_operator = "render.cycles_sampling_preset_add"
    COMPAT_ENGINES = {'CYCLES'}


class CYCLES_PT_integrator_presets(PresetPanel, Panel):
    bl_label = "Integrator Presets"
    preset_subdir = "cycles/integrator"
    preset_operator = "script.execute_preset"
    preset_add_operator = "render.cycles_integrator_preset_add"
    COMPAT_ENGINES = {'CYCLES'}


class CyclesButtonsPanel:
    bl_space_type = "PROPERTIES"
    bl_region_type = "WINDOW"
    bl_context = "render"
    COMPAT_ENGINES = {'CYCLES'}

    @classmethod
    def poll(cls, context):
        return context.engine in cls.COMPAT_ENGINES


# Adapt properties editor panel to display in node editor. We have to
# copy the class rather than inherit due to the way bpy registration works.
def node_panel(cls):
    node_cls = type('NODE_' + cls.__name__, cls.__bases__, dict(cls.__dict__))

    node_cls.bl_space_type = 'NODE_EDITOR'
    node_cls.bl_region_type = 'UI'
    node_cls.bl_category = "Options"
    if hasattr(node_cls, 'bl_parent_id'):
        node_cls.bl_parent_id = 'NODE_' + node_cls.bl_parent_id

    return node_cls


def get_device_type(context):
    return context.preferences.addons[__package__].preferences.compute_device_type


def use_cpu(context):
    cscene = context.scene.cycles

    return (get_device_type(context) == 'NONE' or cscene.device == 'CPU')


def use_opencl(context):
    cscene = context.scene.cycles

    return (get_device_type(context) == 'OPENCL' and cscene.device == 'GPU')


def use_cuda(context):
    cscene = context.scene.cycles

    return (get_device_type(context) == 'CUDA' and cscene.device == 'GPU')


def use_optix(context):
    cscene = context.scene.cycles

    return (get_device_type(context) == 'OPTIX' and cscene.device == 'GPU')


def use_branched_path(context):
    cscene = context.scene.cycles

    return (cscene.progressive == 'BRANCHED_PATH' and not use_optix(context))


def use_sample_all_lights(context):
    cscene = context.scene.cycles

    return cscene.sample_all_lights_direct or cscene.sample_all_lights_indirect


def show_device_active(context):
    cscene = context.scene.cycles
    if cscene.device != 'GPU':
        return True
    return context.preferences.addons[__package__].preferences.has_active_device()

def show_optix_denoising(context):
    # OptiX AI denoiser can be used when at least one device supports OptiX
    return bool(context.preferences.addons[__package__].preferences.get_devices_for_type('OPTIX'))


def draw_samples_info(layout, context):
    cscene = context.scene.cycles
    integrator = cscene.progressive

    # Calculate sample values
    if integrator == 'PATH':
        aa = cscene.samples
        if cscene.use_square_samples:
            aa = aa * aa
    else:
        aa = cscene.aa_samples
        d = cscene.diffuse_samples
        g = cscene.glossy_samples
        t = cscene.transmission_samples
        ao = cscene.ao_samples
        ml = cscene.mesh_light_samples
        sss = cscene.subsurface_samples
        vol = cscene.volume_samples

        if cscene.use_square_samples:
            aa = aa * aa
            d = d * d
            g = g * g
            t = t * t
            ao = ao * ao
            ml = ml * ml
            sss = sss * sss
            vol = vol * vol

    # Draw interface
    # Do not draw for progressive, when Square Samples are disabled
    if use_branched_path(context) or (cscene.use_square_samples and integrator == 'PATH'):
        col = layout.column(align=True)
        col.scale_y = 0.6
        col.label(text="Total Samples:")
        col.separator()
        if integrator == 'PATH':
            col.label(text="%s AA" % aa)
        else:
            col.label(text="%s AA, %s Diffuse, %s Glossy, %s Transmission" %
                      (aa, d * aa, g * aa, t * aa))
            col.separator()
            col.label(text="%s AO, %s Mesh Light, %s Subsurface, %s Volume" %
                      (ao * aa, ml * aa, sss * aa, vol * aa))


class CYCLES_RENDER_PT_sampling(CyclesButtonsPanel, Panel):
    bl_label = "Sampling"

    def draw_header_preset(self, context):
        CYCLES_PT_sampling_presets.draw_panel_header(self.layout)

    def draw(self, context):
        layout = self.layout

        scene = context.scene
        cscene = scene.cycles

        layout.use_property_split = True
        layout.use_property_decorate = False

        if not use_optix(context):
            layout.prop(cscene, "progressive")

        if not use_branched_path(context):
            col = layout.column(align=True)
            col.prop(cscene, "samples", text="Render")
            col.prop(cscene, "preview_samples", text="Viewport")
        else:
            col = layout.column(align=True)
            col.prop(cscene, "aa_samples", text="Render")
            col.prop(cscene, "preview_aa_samples", text="Viewport")

<<<<<<< HEAD
        col.prop(cscene, "use_adaptive_sampling", text="Adaptive Sampling")
=======
        # Viewport denoising is currently only supported with OptiX
        if show_optix_denoising(context):
            col = layout.column()
            col.prop(cscene, "preview_denoising")

        if not use_branched_path(context):
            draw_samples_info(layout, context)
>>>>>>> cc085e22


class CYCLES_RENDER_PT_sampling_sub_samples(CyclesButtonsPanel, Panel):
    bl_label = "Sub Samples"
    bl_parent_id = "CYCLES_RENDER_PT_sampling"

    @classmethod
    def poll(cls, context):
        return use_branched_path(context)

    def draw(self, context):
        layout = self.layout
        layout.use_property_split = True
        layout.use_property_decorate = False

        scene = context.scene
        cscene = scene.cycles

        col = layout.column(align=True)
        col.prop(cscene, "diffuse_samples", text="Diffuse")
        col.prop(cscene, "glossy_samples", text="Glossy")
        col.prop(cscene, "transmission_samples", text="Transmission")
        col.prop(cscene, "ao_samples", text="AO")

        sub = col.row(align=True)
        sub.active = use_sample_all_lights(context)
        sub.prop(cscene, "mesh_light_samples", text="Mesh Light")
        col.prop(cscene, "subsurface_samples", text="Subsurface")
        col.prop(cscene, "volume_samples", text="Volume")

        draw_samples_info(layout, context)


class CYCLES_RENDER_PT_sampling_advanced(CyclesButtonsPanel, Panel):
    bl_label = "Advanced"
    bl_parent_id = "CYCLES_RENDER_PT_sampling"
    bl_options = {'DEFAULT_CLOSED'}

    def draw(self, context):
        layout = self.layout
        layout.use_property_split = True
        layout.use_property_decorate = False

        scene = context.scene
        cscene = scene.cycles

        row = layout.row(align=True)
        row.prop(cscene, "seed")
        row.prop(cscene, "use_animated_seed", text="", icon='TIME')

        col = layout.column(align=True)
        col.active = not(cscene.use_adaptive_sampling)
        col.prop(cscene, "sampling_pattern", text="Pattern")
        col = layout.column(align=True)
        col.active = cscene.use_adaptive_sampling
        col.prop(cscene, "adaptive_min_samples", text="Adaptive Min Samples")
        col.prop(cscene, "adaptive_threshold", text="Adaptive Threshold")

        layout.prop(cscene, "use_square_samples")

        layout.separator()

        col = layout.column(align=True)
        col.prop(cscene, "min_light_bounces")
        col.prop(cscene, "min_transparent_bounces")
        col.prop(cscene, "light_sampling_threshold", text="Light Threshold")

        if cscene.progressive != 'PATH' and use_branched_path(context):
            col = layout.column(align=True)
            col.prop(cscene, "sample_all_lights_direct")
            col.prop(cscene, "sample_all_lights_indirect")

        for view_layer in scene.view_layers:
            if view_layer.samples > 0:
                layout.separator()
                layout.row().prop(cscene, "use_layer_samples")
                break


class CYCLES_RENDER_PT_sampling_total(CyclesButtonsPanel, Panel):
    bl_label = "Total Samples"
    bl_parent_id = "CYCLES_RENDER_PT_sampling"

    @classmethod
    def poll(cls, context):
        scene = context.scene
        cscene = scene.cycles

        if cscene.use_square_samples:
            return True

        return cscene.progressive != 'PATH' and use_branched_path(context)

    def draw(self, context):
        layout = self.layout
        cscene = context.scene.cycles
        integrator = cscene.progressive

        # Calculate sample values
        if integrator == 'PATH':
            aa = cscene.samples
            if cscene.use_square_samples:
                aa = aa * aa
        else:
            aa = cscene.aa_samples
            d = cscene.diffuse_samples
            g = cscene.glossy_samples
            t = cscene.transmission_samples
            ao = cscene.ao_samples
            ml = cscene.mesh_light_samples
            sss = cscene.subsurface_samples
            vol = cscene.volume_samples

            if cscene.use_square_samples:
                aa = aa * aa
                d = d * d
                g = g * g
                t = t * t
                ao = ao * ao
                ml = ml * ml
                sss = sss * sss
                vol = vol * vol

        col = layout.column(align=True)
        col.scale_y = 0.6
        if integrator == 'PATH':
            col.label(text="%s AA" % aa)
        else:
            col.label(text="%s AA, %s Diffuse, %s Glossy, %s Transmission" %
                      (aa, d * aa, g * aa, t * aa))
            col.separator()
            col.label(text="%s AO, %s Mesh Light, %s Subsurface, %s Volume" %
                      (ao * aa, ml * aa, sss * aa, vol * aa))


class CYCLES_RENDER_PT_subdivision(CyclesButtonsPanel, Panel):
    bl_label = "Subdivision"
    bl_options = {'DEFAULT_CLOSED'}

    @classmethod
    def poll(cls, context):
        return (context.scene.render.engine == 'CYCLES') and (context.scene.cycles.feature_set == 'EXPERIMENTAL')

    def draw(self, context):
        layout = self.layout
        layout.use_property_split = True
        layout.use_property_decorate = False

        scene = context.scene
        cscene = scene.cycles

        col = layout.column()
        sub = col.column(align=True)
        sub.prop(cscene, "dicing_rate", text="Dicing Rate Render")
        sub.prop(cscene, "preview_dicing_rate", text="Preview")

        col.separator()

        col.prop(cscene, "offscreen_dicing_scale", text="Offscreen Scale")
        col.prop(cscene, "max_subdivisions")

        col.prop(cscene, "dicing_camera")


class CYCLES_RENDER_PT_hair(CyclesButtonsPanel, Panel):
    bl_label = "Hair"
    bl_options = {'DEFAULT_CLOSED'}

    def draw_header(self, context):
        layout = self.layout
        scene = context.scene
        ccscene = scene.cycles_curves

        layout.prop(ccscene, "use_curves", text="")

    def draw(self, context):
        layout = self.layout
        layout.use_property_split = True
        layout.use_property_decorate = False

        scene = context.scene
        ccscene = scene.cycles_curves

        layout.active = ccscene.use_curves

        col = layout.column()
        col.prop(ccscene, "shape", text="Shape")
        if not (ccscene.primitive in {'CURVE_SEGMENTS', 'LINE_SEGMENTS'} and ccscene.shape == 'RIBBONS'):
            col.prop(ccscene, "cull_backfacing", text="Cull back-faces")
        col.prop(ccscene, "primitive", text="Primitive")

        if ccscene.primitive == 'TRIANGLES' and ccscene.shape == 'THICK':
            col.prop(ccscene, "resolution", text="Resolution")
        elif ccscene.primitive == 'CURVE_SEGMENTS':
            col.prop(ccscene, "subdivisions", text="Curve subdivisions")


class CYCLES_RENDER_PT_volumes(CyclesButtonsPanel, Panel):
    bl_label = "Volumes"
    bl_options = {'DEFAULT_CLOSED'}

    def draw(self, context):
        layout = self.layout
        layout.use_property_split = True
        layout.use_property_decorate = False

        scene = context.scene
        cscene = scene.cycles

        col = layout.column()
        col.prop(cscene, "volume_step_size", text="Step Size")
        col.prop(cscene, "volume_max_steps", text="Max Steps")


class CYCLES_RENDER_PT_light_paths(CyclesButtonsPanel, Panel):
    bl_label = "Light Paths"
    bl_options = {'DEFAULT_CLOSED'}

    def draw_header_preset(self, context):
        CYCLES_PT_integrator_presets.draw_panel_header(self.layout)

    def draw(self, context):
        pass


class CYCLES_RENDER_PT_light_paths_max_bounces(CyclesButtonsPanel, Panel):
    bl_label = "Max Bounces"
    bl_parent_id = "CYCLES_RENDER_PT_light_paths"

    def draw(self, context):
        layout = self.layout
        layout.use_property_split = True
        layout.use_property_decorate = False

        scene = context.scene
        cscene = scene.cycles

        col = layout.column(align=True)
        col.prop(cscene, "max_bounces", text="Total")

        col = layout.column(align=True)
        col.prop(cscene, "diffuse_bounces", text="Diffuse")
        col.prop(cscene, "glossy_bounces", text="Glossy")
        col.prop(cscene, "transparent_max_bounces", text="Transparency")
        col.prop(cscene, "transmission_bounces", text="Transmission")
        col.prop(cscene, "volume_bounces", text="Volume")


class CYCLES_RENDER_PT_light_paths_clamping(CyclesButtonsPanel, Panel):
    bl_label = "Clamping"
    bl_parent_id = "CYCLES_RENDER_PT_light_paths"

    def draw(self, context):
        layout = self.layout
        layout.use_property_split = True
        layout.use_property_decorate = False

        scene = context.scene
        cscene = scene.cycles

        col = layout.column(align=True)
        col.prop(cscene, "sample_clamp_direct", text="Direct Light")
        col.prop(cscene, "sample_clamp_indirect", text="Indirect Light")


class CYCLES_RENDER_PT_light_paths_caustics(CyclesButtonsPanel, Panel):
    bl_label = "Caustics"
    bl_parent_id = "CYCLES_RENDER_PT_light_paths"

    def draw(self, context):
        layout = self.layout
        layout.use_property_split = True
        layout.use_property_decorate = False

        scene = context.scene
        cscene = scene.cycles

        col = layout.column()
        col.prop(cscene, "blur_glossy")
        col.prop(cscene, "caustics_reflective")
        col.prop(cscene, "caustics_refractive")


class CYCLES_RENDER_PT_motion_blur(CyclesButtonsPanel, Panel):
    bl_label = "Motion Blur"
    bl_options = {'DEFAULT_CLOSED'}

    def draw_header(self, context):
        rd = context.scene.render

        self.layout.prop(rd, "use_motion_blur", text="")

    def draw(self, context):
        layout = self.layout
        layout.use_property_split = True
        layout.use_property_decorate = False

        scene = context.scene
        cscene = scene.cycles
        rd = scene.render
        layout.active = rd.use_motion_blur

        col = layout.column()
        col.prop(cscene, "motion_blur_position", text="Position")
        col.prop(rd, "motion_blur_shutter")
        col.separator()
        col.prop(cscene, "rolling_shutter_type", text="Rolling Shutter")
        sub = col.column()
        sub.active = cscene.rolling_shutter_type != 'NONE'
        sub.prop(cscene, "rolling_shutter_duration")


class CYCLES_RENDER_PT_motion_blur_curve(CyclesButtonsPanel, Panel):
    bl_label = "Shutter Curve"
    bl_parent_id = "CYCLES_RENDER_PT_motion_blur"
    bl_options = {'DEFAULT_CLOSED'}

    def draw(self, context):
        layout = self.layout
        layout.use_property_split = True
        layout.use_property_decorate = False

        scene = context.scene
        rd = scene.render
        layout.active = rd.use_motion_blur

        col = layout.column()

        col.template_curve_mapping(rd, "motion_blur_shutter_curve")

        col = layout.column(align=True)
        row = col.row(align=True)
        row.operator("render.shutter_curve_preset", icon='SMOOTHCURVE', text="").shape = 'SMOOTH'
        row.operator("render.shutter_curve_preset", icon='SPHERECURVE', text="").shape = 'ROUND'
        row.operator("render.shutter_curve_preset", icon='ROOTCURVE', text="").shape = 'ROOT'
        row.operator("render.shutter_curve_preset", icon='SHARPCURVE', text="").shape = 'SHARP'
        row.operator("render.shutter_curve_preset", icon='LINCURVE', text="").shape = 'LINE'
        row.operator("render.shutter_curve_preset", icon='NOCURVE', text="").shape = 'MAX'


class CYCLES_RENDER_PT_film(CyclesButtonsPanel, Panel):
    bl_label = "Film"
    bl_options = {'DEFAULT_CLOSED'}

    def draw(self, context):
        layout = self.layout
        layout.use_property_split = True
        layout.use_property_decorate = False
        scene = context.scene
        cscene = scene.cycles

        col = layout.column()
        col.prop(cscene, "film_exposure")


class CYCLES_RENDER_PT_film_transparency(CyclesButtonsPanel, Panel):
    bl_label = "Transparent"
    bl_parent_id = "CYCLES_RENDER_PT_film"

    def draw_header(self, context):
        layout = self.layout

        scene = context.scene
        rd = scene.render

        layout.prop(rd, "film_transparent", text="")

    def draw(self, context):
        layout = self.layout
        layout.use_property_split = True
        layout.use_property_decorate = False
        scene = context.scene
        rd = scene.render
        cscene = scene.cycles

        layout.active = rd.film_transparent

        col = layout.column()
        col.prop(cscene, "film_transparent_glass", text="Transparent Glass")

        sub = col.column()
        sub.active = rd.film_transparent and cscene.film_transparent_glass
        sub.prop(cscene, "film_transparent_roughness", text="Roughness Threshold")


class CYCLES_RENDER_PT_film_pixel_filter(CyclesButtonsPanel, Panel):
    bl_label = "Pixel Filter"
    bl_parent_id = "CYCLES_RENDER_PT_film"

    def draw(self, context):
        layout = self.layout
        layout.use_property_split = True
        layout.use_property_decorate = False
        scene = context.scene
        cscene = scene.cycles

        col = layout.column()
        col.prop(cscene, "pixel_filter_type", text="Type")
        if cscene.pixel_filter_type != 'BOX':
            col.prop(cscene, "filter_width", text="Width")


class CYCLES_RENDER_PT_performance(CyclesButtonsPanel, Panel):
    bl_label = "Performance"
    bl_options = {'DEFAULT_CLOSED'}

    def draw(self, context):
        pass


class CYCLES_RENDER_PT_performance_threads(CyclesButtonsPanel, Panel):
    bl_label = "Threads"
    bl_parent_id = "CYCLES_RENDER_PT_performance"

    def draw(self, context):
        layout = self.layout
        layout.use_property_split = True
        layout.use_property_decorate = False

        scene = context.scene
        rd = scene.render

        col = layout.column()

        col.prop(rd, "threads_mode")
        sub = col.column(align=True)
        sub.enabled = rd.threads_mode == 'FIXED'
        sub.prop(rd, "threads")


class CYCLES_RENDER_PT_performance_tiles(CyclesButtonsPanel, Panel):
    bl_label = "Tiles"
    bl_parent_id = "CYCLES_RENDER_PT_performance"

    def draw(self, context):
        layout = self.layout
        layout.use_property_split = True
        layout.use_property_decorate = False

        scene = context.scene
        rd = scene.render
        cscene = scene.cycles

        col = layout.column()

        sub = col.column(align=True)
        sub.prop(rd, "tile_x", text="Tiles X")
        sub.prop(rd, "tile_y", text="Y")
        col.prop(cscene, "tile_order", text="Order")

        sub = col.column()
        sub.active = not rd.use_save_buffers
        sub.prop(cscene, "use_progressive_refine")


class CYCLES_RENDER_PT_performance_acceleration_structure(CyclesButtonsPanel, Panel):
    bl_label = "Acceleration Structure"
    bl_parent_id = "CYCLES_RENDER_PT_performance"

    def draw(self, context):
        import _cycles

        layout = self.layout
        layout.use_property_split = True
        layout.use_property_decorate = False

        scene = context.scene
        cscene = scene.cycles

        col = layout.column()

        if _cycles.with_embree:
            row = col.row()
            row.active = use_cpu(context)
            row.prop(cscene, "use_bvh_embree")
        col.prop(cscene, "debug_use_spatial_splits")
        sub = col.column()
        sub.active = not cscene.use_bvh_embree or not _cycles.with_embree
        sub.prop(cscene, "debug_use_hair_bvh")
        sub = col.column()
        sub.active = not cscene.debug_use_spatial_splits and not cscene.use_bvh_embree
        sub.prop(cscene, "debug_bvh_time_steps")


class CYCLES_RENDER_PT_performance_final_render(CyclesButtonsPanel, Panel):
    bl_label = "Final Render"
    bl_parent_id = "CYCLES_RENDER_PT_performance"

    def draw(self, context):
        layout = self.layout
        layout.use_property_split = True
        layout.use_property_decorate = False

        scene = context.scene
        rd = scene.render

        col = layout.column()

        col.prop(rd, "use_save_buffers")
        col.prop(rd, "use_persistent_data", text="Persistent Images")


class CYCLES_RENDER_PT_performance_viewport(CyclesButtonsPanel, Panel):
    bl_label = "Viewport"
    bl_parent_id = "CYCLES_RENDER_PT_performance"

    def draw(self, context):
        layout = self.layout
        layout.use_property_split = True
        layout.use_property_decorate = False

        scene = context.scene
        rd = scene.render
        cscene = scene.cycles

        col = layout.column()
        col.prop(rd, "preview_pixel_size", text="Pixel Size")
        col.prop(cscene, "preview_start_resolution", text="Start Pixels")


class CYCLES_RENDER_PT_filter(CyclesButtonsPanel, Panel):
    bl_label = "Filter"
    bl_options = {'DEFAULT_CLOSED'}
    bl_context = "view_layer"

    def draw(self, context):
        layout = self.layout
        layout.use_property_split = True
        layout.use_property_decorate = False

        with_freestyle = bpy.app.build_options.freestyle

        scene = context.scene
        rd = scene.render
        view_layer = context.view_layer

        flow = layout.grid_flow(row_major=True, columns=0, even_columns=True, even_rows=False, align=False)

        col = flow.column()
        col.prop(view_layer, "use_sky", text="Environment")
        col = flow.column()
        col.prop(view_layer, "use_ao", text="Ambient Occlusion")
        col = flow.column()
        col.prop(view_layer, "use_solid", text="Surfaces")
        col = flow.column()
        col.prop(view_layer, "use_strand", text="Hair")
        if with_freestyle:
            col = flow.column()
            col.prop(view_layer, "use_freestyle", text="Freestyle")
            col.active = rd.use_freestyle


class CYCLES_RENDER_PT_override(CyclesButtonsPanel, Panel):
    bl_label = "Override"
    bl_options = {'DEFAULT_CLOSED'}
    bl_context = "view_layer"

    def draw(self, context):
        layout = self.layout
        layout.use_property_split = True
        layout.use_property_decorate = False

        view_layer = context.view_layer

        layout.prop(view_layer, "material_override")
        layout.prop(view_layer, "samples")


class CYCLES_RENDER_PT_passes(CyclesButtonsPanel, Panel):
    bl_label = "Passes"
    bl_context = "view_layer"

    def draw(self, context):
        pass


class CYCLES_RENDER_PT_passes_data(CyclesButtonsPanel, Panel):
    bl_label = "Data"
    bl_context = "view_layer"
    bl_parent_id = "CYCLES_RENDER_PT_passes"

    def draw(self, context):
        layout = self.layout
        layout.use_property_split = True
        layout.use_property_decorate = False

        scene = context.scene
        rd = scene.render
        view_layer = context.view_layer
        cycles_view_layer = view_layer.cycles

        flow = layout.grid_flow(row_major=True, columns=0, even_columns=True, even_rows=False, align=False)
        col = flow.column()
        col.prop(view_layer, "use_pass_combined")
        col = flow.column()
        col.prop(view_layer, "use_pass_z")
        col = flow.column()
        col.prop(view_layer, "use_pass_mist")
        col = flow.column()
        col.prop(view_layer, "use_pass_normal")
        col = flow.column()
        col.prop(view_layer, "use_pass_vector")
        col.active = not rd.use_motion_blur
        col = flow.column()
        col.prop(view_layer, "use_pass_uv")
        col = flow.column()
        col.prop(view_layer, "use_pass_object_index")
        col = flow.column()
        col.prop(view_layer, "use_pass_material_index")

        layout.separator()

        flow = layout.grid_flow(row_major=True, columns=0, even_columns=True, even_rows=False, align=False)
        col = flow.column()
        col.prop(cycles_view_layer, "denoising_store_passes", text="Denoising Data")
        col = flow.column()
        col.prop(cycles_view_layer, "pass_debug_render_time", text="Render Time")
        col = flow.column()
        col.prop(cycles_view_layer, "pass_debug_sample_count", text="Sample Count")

        layout.separator()

        layout.prop(view_layer, "pass_alpha_threshold")


class CYCLES_RENDER_PT_passes_light(CyclesButtonsPanel, Panel):
    bl_label = "Light"
    bl_context = "view_layer"
    bl_parent_id = "CYCLES_RENDER_PT_passes"

    def draw(self, context):
        layout = self.layout
        layout.use_property_split = True
        layout.use_property_decorate = False

        view_layer = context.view_layer
        cycles_view_layer = view_layer.cycles

        split = layout.split(factor=0.35)
        split.use_property_split = False
        split.label(text="Diffuse")
        row = split.row(align=True)
        row.prop(view_layer, "use_pass_diffuse_direct", text="Direct", toggle=True)
        row.prop(view_layer, "use_pass_diffuse_indirect", text="Indirect", toggle=True)
        row.prop(view_layer, "use_pass_diffuse_color", text="Color", toggle=True)

        split = layout.split(factor=0.35)
        split.use_property_split = False
        split.label(text="Glossy")
        row = split.row(align=True)
        row.prop(view_layer, "use_pass_glossy_direct", text="Direct", toggle=True)
        row.prop(view_layer, "use_pass_glossy_indirect", text="Indirect", toggle=True)
        row.prop(view_layer, "use_pass_glossy_color", text="Color", toggle=True)

        split = layout.split(factor=0.35)
        split.use_property_split = False
        split.label(text="Transmission")
        row = split.row(align=True)
        row.prop(view_layer, "use_pass_transmission_direct", text="Direct", toggle=True)
        row.prop(view_layer, "use_pass_transmission_indirect", text="Indirect", toggle=True)
        row.prop(view_layer, "use_pass_transmission_color", text="Color", toggle=True)

        split = layout.split(factor=0.35)
        split.use_property_split = False
        split.label(text="Subsurface")
        row = split.row(align=True)
        row.prop(view_layer, "use_pass_subsurface_direct", text="Direct", toggle=True)
        row.prop(view_layer, "use_pass_subsurface_indirect", text="Indirect", toggle=True)
        row.prop(view_layer, "use_pass_subsurface_color", text="Color", toggle=True)

        split = layout.split(factor=0.35)
        split.use_property_split = False
        split.label(text="Volume")
        row = split.row(align=True)
        row.prop(cycles_view_layer, "use_pass_volume_direct", text="Direct", toggle=True)
        row.prop(cycles_view_layer, "use_pass_volume_indirect", text="Indirect", toggle=True)

        col = layout.column(align=True)
        col.prop(view_layer, "use_pass_emit", text="Emission")
        col.prop(view_layer, "use_pass_environment")
        col.prop(view_layer, "use_pass_shadow")
        col.prop(view_layer, "use_pass_ambient_occlusion", text="Ambient Occlusion")


class CYCLES_RENDER_PT_passes_crypto(CyclesButtonsPanel, Panel):
    bl_label = "Cryptomatte"
    bl_context = "view_layer"
    bl_parent_id = "CYCLES_RENDER_PT_passes"

    def draw(self, context):
        import _cycles

        layout = self.layout
        layout.use_property_split = True
        layout.use_property_decorate = False

        cycles_view_layer = context.view_layer.cycles

        row = layout.row(align=True)
        row.use_property_split = False
        row.prop(cycles_view_layer, "use_pass_crypto_object", text="Object", toggle=True)
        row.prop(cycles_view_layer, "use_pass_crypto_material", text="Material", toggle=True)
        row.prop(cycles_view_layer, "use_pass_crypto_asset", text="Asset", toggle=True)

        layout.prop(cycles_view_layer, "pass_crypto_depth", text="Levels")

        row = layout.row(align=True)
        row.active = use_cpu(context)
        row.prop(cycles_view_layer, "pass_crypto_accurate", text="Accurate Mode")


class CYCLES_RENDER_PT_passes_debug(CyclesButtonsPanel, Panel):
    bl_label = "Debug"
    bl_context = "view_layer"
    bl_parent_id = "CYCLES_RENDER_PT_passes"

    @classmethod
    def poll(cls, context):
        import _cycles
        return _cycles.with_cycles_debug

    def draw(self, context):
        layout = self.layout
        layout.use_property_split = True
        layout.use_property_decorate = False

        cycles_view_layer = context.view_layer.cycles

        layout.prop(cycles_view_layer, "pass_debug_bvh_traversed_nodes")
        layout.prop(cycles_view_layer, "pass_debug_bvh_traversed_instances")
        layout.prop(cycles_view_layer, "pass_debug_bvh_intersections")
        layout.prop(cycles_view_layer, "pass_debug_ray_bounces")


class CYCLES_RENDER_UL_aov(bpy.types.UIList):
    def draw_item(self, context, layout, data, item, icon, active_data, active_propname):
        row = layout.row()
        split = row.split(factor=0.65)
        icon = 'ERROR' if item.conflict else 'NONE'
        split.row().prop(item, "name", text="", icon=icon, emboss=False)
        split.row().prop(item, "type", text="", emboss=False)


class CYCLES_RENDER_PT_passes_aov(CyclesButtonsPanel, Panel):
    bl_label = "Shader AOV"
    bl_context = "view_layer"
    bl_parent_id = "CYCLES_RENDER_PT_passes"

    def draw(self, context):
        layout = self.layout
        layout.use_property_split = True
        layout.use_property_decorate = False

        cycles_view_layer = context.view_layer.cycles

        row = layout.row()
        col = row.column()
        col.template_list("CYCLES_RENDER_UL_aov", "aovs", cycles_view_layer, "aovs", cycles_view_layer, "active_aov", rows=2)

        col = row.column()
        sub = col.column(align=True)
        sub.operator("cycles.add_aov", icon='ADD', text="")
        sub.operator("cycles.remove_aov", icon='REMOVE', text="")

        if cycles_view_layer.active_aov < len(cycles_view_layer.aovs):
          active_aov = cycles_view_layer.aovs[cycles_view_layer.active_aov]
          if active_aov.conflict:
            layout.label(text=active_aov.conflict, icon='ERROR')


class CYCLES_RENDER_PT_denoising(CyclesButtonsPanel, Panel):
    bl_label = "Denoising"
    bl_context = "view_layer"
    bl_options = {'DEFAULT_CLOSED'}

    def draw_header(self, context):
        scene = context.scene
        view_layer = context.view_layer
        cycles_view_layer = view_layer.cycles
        layout = self.layout

        layout.prop(cycles_view_layer, "use_denoising", text="")

    def draw(self, context):
        layout = self.layout
        layout.use_property_split = True
        layout.use_property_decorate = False

        scene = context.scene
        view_layer = context.view_layer
        cycles_view_layer = view_layer.cycles

        split = layout.split()
        split.active = cycles_view_layer.use_denoising

        col = split.column(align=True)

        if show_optix_denoising(context):
            col.prop(cycles_view_layer, "use_optix_denoising")
            col.separator(factor=2.0)

            if cycles_view_layer.use_optix_denoising:
                col.prop(cycles_view_layer, "denoising_optix_input_passes")
                return

        col.prop(cycles_view_layer, "denoising_radius", text="Radius")
        col.prop(cycles_view_layer, "denoising_strength", slider=True, text="Strength")
        col.prop(cycles_view_layer, "denoising_feature_strength", slider=True, text="Feature Strength")
        col.prop(cycles_view_layer, "denoising_relative_pca")

        layout.separator()

        split = layout.split(factor=0.5)
        split.active = cycles_view_layer.use_denoising or cycles_view_layer.denoising_store_passes

        col = split.column()
        col.alignment = 'RIGHT'
        col.label(text="Diffuse")

        row = split.row(align=True)
        row.use_property_split = False
        row.prop(cycles_view_layer, "denoising_diffuse_direct", text="Direct", toggle=True)
        row.prop(cycles_view_layer, "denoising_diffuse_indirect", text="Indirect", toggle=True)

        split = layout.split(factor=0.5)
        split.active = cycles_view_layer.use_denoising or cycles_view_layer.denoising_store_passes

        col = split.column()
        col.alignment = 'RIGHT'
        col.label(text="Glossy")

        row = split.row(align=True)
        row.use_property_split = False
        row.prop(cycles_view_layer, "denoising_glossy_direct", text="Direct", toggle=True)
        row.prop(cycles_view_layer, "denoising_glossy_indirect", text="Indirect", toggle=True)

        split = layout.split(factor=0.5)
        split.active = cycles_view_layer.use_denoising or cycles_view_layer.denoising_store_passes

        col = split.column()
        col.alignment = 'RIGHT'
        col.label(text="Transmission")

        row = split.row(align=True)
        row.use_property_split = False
        row.prop(cycles_view_layer, "denoising_transmission_direct", text="Direct", toggle=True)
        row.prop(cycles_view_layer, "denoising_transmission_indirect", text="Indirect", toggle=True)

        split = layout.split(factor=0.5)
        split.active = cycles_view_layer.use_denoising or cycles_view_layer.denoising_store_passes

        col = split.column()
        col.alignment = 'RIGHT'
        col.label(text="Subsurface")

        row = split.row(align=True)
        row.use_property_split = False
        row.prop(cycles_view_layer, "denoising_subsurface_direct", text="Direct", toggle=True)
        row.prop(cycles_view_layer, "denoising_subsurface_indirect", text="Indirect", toggle=True)


class CYCLES_PT_post_processing(CyclesButtonsPanel, Panel):
    bl_label = "Post Processing"
    bl_options = {'DEFAULT_CLOSED'}
    bl_context = "output"

    def draw(self, context):
        layout = self.layout
        layout.use_property_split = True
        layout.use_property_decorate = False

        rd = context.scene.render

        col = layout.column(align=True)
        col.prop(rd, "use_compositing")
        col.prop(rd, "use_sequencer")

        layout.prop(rd, "dither_intensity", text="Dither", slider=True)


class CYCLES_CAMERA_PT_dof(CyclesButtonsPanel, Panel):
    bl_label = "Depth of Field"
    bl_context = "data"

    @classmethod
    def poll(cls, context):
        return context.camera and CyclesButtonsPanel.poll(context)

    def draw_header(self, context):
        cam = context.camera
        dof = cam.dof
        self.layout.prop(dof, "use_dof", text="")

    def draw(self, context):
        layout = self.layout
        layout.use_property_split = True

        cam = context.camera
        dof = cam.dof
        layout.active = dof.use_dof

        split = layout.split()

        col = split.column()
        col.prop(dof, "focus_object", text="Focus Object")

        sub = col.row()
        sub.active = dof.focus_object is None
        sub.prop(dof, "focus_distance", text="Distance")


class CYCLES_CAMERA_PT_dof_aperture(CyclesButtonsPanel, Panel):
    bl_label = "Aperture"
    bl_parent_id = "CYCLES_CAMERA_PT_dof"

    @classmethod
    def poll(cls, context):
        return context.camera and CyclesButtonsPanel.poll(context)

    def draw(self, context):
        layout = self.layout
        layout.use_property_split = True

        cam = context.camera
        dof = cam.dof
        layout.active = dof.use_dof
        flow = layout.grid_flow(row_major=True, columns=0, even_columns=True, even_rows=False, align=False)

        col = flow.column()
        col.prop(dof, "aperture_fstop")
        col.prop(dof, "aperture_blades")
        col.prop(dof, "aperture_rotation")
        col.prop(dof, "aperture_ratio")


class CYCLES_PT_context_material(CyclesButtonsPanel, Panel):
    bl_label = ""
    bl_context = "material"
    bl_options = {'HIDE_HEADER'}

    @classmethod
    def poll(cls, context):
        if context.active_object and context.active_object.type == 'GPENCIL':
            return False
        else:
            return (context.material or context.object) and CyclesButtonsPanel.poll(context)

    def draw(self, context):
        layout = self.layout

        mat = context.material
        ob = context.object
        slot = context.material_slot
        space = context.space_data

        if ob:
            is_sortable = len(ob.material_slots) > 1
            rows = 1
            if (is_sortable):
                rows = 4

            row = layout.row()

            row.template_list("MATERIAL_UL_matslots", "", ob, "material_slots", ob, "active_material_index", rows=rows)

            col = row.column(align=True)
            col.operator("object.material_slot_add", icon='ADD', text="")
            col.operator("object.material_slot_remove", icon='REMOVE', text="")

            col.menu("MATERIAL_MT_context_menu", icon='DOWNARROW_HLT', text="")

            if is_sortable:
                col.separator()

                col.operator("object.material_slot_move", icon='TRIA_UP', text="").direction = 'UP'
                col.operator("object.material_slot_move", icon='TRIA_DOWN', text="").direction = 'DOWN'

            if ob.mode == 'EDIT':
                row = layout.row(align=True)
                row.operator("object.material_slot_assign", text="Assign")
                row.operator("object.material_slot_select", text="Select")
                row.operator("object.material_slot_deselect", text="Deselect")

        split = layout.split(factor=0.65)

        if ob:
            split.template_ID(ob, "active_material", new="material.new")
            row = split.row()

            if slot:
                row.prop(slot, "link", text="")
            else:
                row.label()
        elif mat:
            split.template_ID(space, "pin_id")
            split.separator()


class CYCLES_OBJECT_PT_motion_blur(CyclesButtonsPanel, Panel):
    bl_label = "Motion Blur"
    bl_context = "object"
    bl_options = {'DEFAULT_CLOSED'}

    @classmethod
    def poll(cls, context):
        ob = context.object
        if CyclesButtonsPanel.poll(context) and ob:
            if ob.type in {'MESH', 'CURVE', 'CURVE', 'SURFACE', 'FONT', 'META', 'CAMERA'}:
                return True
            if ob.instance_type == 'COLLECTION' and ob.instance_collection:
                return True
            # TODO(sergey): More duplicator types here?
        return False

    def draw_header(self, context):
        layout = self.layout

        rd = context.scene.render
        # scene = context.scene

        layout.active = rd.use_motion_blur

        ob = context.object
        cob = ob.cycles

        layout.prop(cob, "use_motion_blur", text="")

    def draw(self, context):
        layout = self.layout

        rd = context.scene.render
        # scene = context.scene

        ob = context.object
        cob = ob.cycles

        layout.active = (rd.use_motion_blur and cob.use_motion_blur)

        row = layout.row()
        if ob.type != 'CAMERA':
            row.prop(cob, "use_deform_motion", text="Deformation")
        row.prop(cob, "motion_steps", text="Steps")


def has_geometry_visibility(ob):
    return ob and ((ob.type in {'MESH', 'CURVE', 'SURFACE', 'FONT', 'META', 'LIGHT'}) or
                    (ob.instance_type == 'COLLECTION' and ob.instance_collection))


class CYCLES_OBJECT_PT_visibility(CyclesButtonsPanel, Panel):
    bl_label = "Visibility"
    bl_context = "object"
    bl_options = {'DEFAULT_CLOSED'}

    @classmethod
    def poll(cls, context):
        return  CyclesButtonsPanel.poll(context) and (context.object)

    def draw(self, context):
        layout = self.layout
        layout.use_property_split = True

        flow = layout.grid_flow(row_major=False, columns=0, even_columns=True, even_rows=False, align=False)
        layout = self.layout
        ob = context.object

        col = flow.column()
        col.prop(ob, "hide_viewport", text="Show in Viewports", invert_checkbox=True, toggle=False)
        col = flow.column()
        col.prop(ob, "hide_render", text="Show in Renders", invert_checkbox=True, toggle=False)
        col = flow.column()
        col.prop(ob, "hide_select", text="Selectable", invert_checkbox=True, toggle=False)

        if has_geometry_visibility(ob):
            cob = ob.cycles
            col = flow.column()
            col.prop(cob, "is_shadow_catcher")
            col = flow.column()
            col.prop(cob, "is_holdout")


class CYCLES_OBJECT_PT_visibility_ray_visibility(CyclesButtonsPanel, Panel):
    bl_label = "Ray Visibility"
    bl_parent_id = "CYCLES_OBJECT_PT_visibility"
    bl_context = "object"

    @classmethod
    def poll(cls, context):
        ob = context.object
        return CyclesButtonsPanel.poll(context) and has_geometry_visibility(ob)

    def draw(self, context):
        layout = self.layout
        layout.use_property_split = True
        layout.use_property_decorate = False

        scene = context.scene
        ob = context.object
        cob = ob.cycles
        visibility = ob.cycles_visibility

        flow = layout.grid_flow(row_major=True, columns=0, even_columns=True, even_rows=False, align=False)

        col = flow.column()
        col.prop(visibility, "camera")
        col = flow.column()
        col.prop(visibility, "diffuse")
        col = flow.column()
        col.prop(visibility, "glossy")
        col = flow.column()
        col.prop(visibility, "transmission")
        col = flow.column()
        col.prop(visibility, "scatter")

        if ob.type != 'LIGHT':
            col = flow.column()
            col.prop(visibility, "shadow")

        layout.separator()


class CYCLES_OBJECT_PT_visibility_culling(CyclesButtonsPanel, Panel):
    bl_label = "Culling"
    bl_parent_id = "CYCLES_OBJECT_PT_visibility"
    bl_context = "object"

    @classmethod
    def poll(cls, context):
        ob = context.object
        return CyclesButtonsPanel.poll(context) and has_geometry_visibility(ob)

    def draw(self, context):
        layout = self.layout
        layout.use_property_split = True
        layout.use_property_decorate = False

        scene = context.scene
        cscene = scene.cycles
        ob = context.object
        cob = ob.cycles

        flow = layout.grid_flow(row_major=True, columns=0, even_columns=True, even_rows=False, align=False)

        col = flow.column()
        col.active = scene.render.use_simplify and cscene.use_camera_cull
        col.prop(cob, "use_camera_cull")

        col = flow.column()
        col.active = scene.render.use_simplify and cscene.use_distance_cull
        col.prop(cob, "use_distance_cull")


def panel_node_draw(layout, id_data, output_type, input_name):
    if not id_data.use_nodes:
        layout.operator("cycles.use_shading_nodes", icon='NODETREE')
        return False

    ntree = id_data.node_tree

    node = ntree.get_output_node('CYCLES')
    if node:
        input = find_node_input(node, input_name)
        if input:
            layout.template_node_view(ntree, node, input)
        else:
            layout.label(text="Incompatible output node")
    else:
        layout.label(text="No output node")

    return True


class CYCLES_LIGHT_PT_preview(CyclesButtonsPanel, Panel):
    bl_label = "Preview"
    bl_context = "data"
    bl_options = {'DEFAULT_CLOSED'}

    @classmethod
    def poll(cls, context):
        return (
            context.light and
            not (
                context.light.type == 'AREA' and
                context.light.cycles.is_portal
            ) and
            CyclesButtonsPanel.poll(context)
        )

    def draw(self, context):
        self.layout.template_preview(context.light)


class CYCLES_LIGHT_PT_light(CyclesButtonsPanel, Panel):
    bl_label = "Light"
    bl_context = "data"

    @classmethod
    def poll(cls, context):
        return context.light and CyclesButtonsPanel.poll(context)

    def draw(self, context):
        layout = self.layout

        light = context.light
        clamp = light.cycles

        layout.use_property_decorate = False

        if self.bl_space_type == 'PROPERTIES':
            layout.row().prop(light, "type", expand=True)
            layout.use_property_split = True
        else:
            layout.use_property_split = True
            layout.row().prop(light, "type")

        col = layout.column()

        col.prop(light, "color")
        col.prop(light, "energy")
        col.separator()

        if light.type in {'POINT', 'SPOT'}:
            col.prop(light, "shadow_soft_size", text="Size")
        elif light.type == 'SUN':
            col.prop(light, "angle")
        elif light.type == 'AREA':
            col.prop(light, "shape", text="Shape")
            sub = col.column(align=True)

            if light.shape in {'SQUARE', 'DISK'}:
                sub.prop(light, "size")
            elif light.shape in {'RECTANGLE', 'ELLIPSE'}:
                sub.prop(light, "size", text="Size X")
                sub.prop(light, "size_y", text="Y")

        if not (light.type == 'AREA' and clamp.is_portal):
            sub = col.column()
            if use_branched_path(context):
                subsub = sub.row(align=True)
                subsub.active = use_sample_all_lights(context)
                subsub.prop(clamp, "samples")
            sub.prop(clamp, "max_bounces")

        sub = col.column(align=True)
        sub.active = not (light.type == 'AREA' and clamp.is_portal)
        sub.prop(clamp, "cast_shadow")
        sub.prop(clamp, "use_multiple_importance_sampling", text="Multiple Importance")

        if light.type == 'AREA':
            col.prop(clamp, "is_portal", text="Portal")


class CYCLES_LIGHT_PT_nodes(CyclesButtonsPanel, Panel):
    bl_label = "Nodes"
    bl_context = "data"

    @classmethod
    def poll(cls, context):
        return context.light and not (context.light.type == 'AREA' and
                                      context.light.cycles.is_portal) and \
            CyclesButtonsPanel.poll(context)

    def draw(self, context):
        layout = self.layout

        light = context.light
        panel_node_draw(layout, light, 'OUTPUT_LIGHT', 'Surface')


class CYCLES_LIGHT_PT_spot(CyclesButtonsPanel, Panel):
    bl_label = "Spot Shape"
    bl_context = "data"

    @classmethod
    def poll(cls, context):
        light = context.light
        return (light and light.type == 'SPOT') and CyclesButtonsPanel.poll(context)

    def draw(self, context):
        layout = self.layout
        light = context.light
        layout.use_property_split = True
        layout.use_property_decorate = False

        col = layout.column()
        col.prop(light, "spot_size", text="Size")
        col.prop(light, "spot_blend", text="Blend", slider=True)
        col.prop(light, "show_cone")


class CYCLES_WORLD_PT_preview(CyclesButtonsPanel, Panel):
    bl_label = "Preview"
    bl_context = "world"
    bl_options = {'DEFAULT_CLOSED'}

    @classmethod
    def poll(cls, context):
        return context.world and CyclesButtonsPanel.poll(context)

    def draw(self, context):
        self.layout.template_preview(context.world)


class CYCLES_WORLD_PT_surface(CyclesButtonsPanel, Panel):
    bl_label = "Surface"
    bl_context = "world"

    @classmethod
    def poll(cls, context):
        return context.world and CyclesButtonsPanel.poll(context)

    def draw(self, context):
        layout = self.layout

        world = context.world

        if not panel_node_draw(layout, world, 'OUTPUT_WORLD', 'Surface'):
            layout.prop(world, "color")


class CYCLES_WORLD_PT_volume(CyclesButtonsPanel, Panel):
    bl_label = "Volume"
    bl_context = "world"
    bl_options = {'DEFAULT_CLOSED'}

    @classmethod
    def poll(cls, context):
        world = context.world
        return world and world.node_tree and CyclesButtonsPanel.poll(context)

    def draw(self, context):
        layout = self.layout

        world = context.world
        panel_node_draw(layout, world, 'OUTPUT_WORLD', 'Volume')


class CYCLES_WORLD_PT_ambient_occlusion(CyclesButtonsPanel, Panel):
    bl_label = "Ambient Occlusion"
    bl_context = "world"
    bl_options = {'DEFAULT_CLOSED'}

    @classmethod
    def poll(cls, context):
        return context.world and CyclesButtonsPanel.poll(context)

    def draw_header(self, context):
        light = context.world.light_settings
        self.layout.prop(light, "use_ambient_occlusion", text="")

    def draw(self, context):
        layout = self.layout
        layout.use_property_split = True
        layout.use_property_decorate = False

        light = context.world.light_settings
        scene = context.scene

        col = layout.column()
        sub = col.column()
        sub.active = light.use_ambient_occlusion or scene.render.use_simplify
        sub.prop(light, "ao_factor", text="Factor")
        col.prop(light, "distance", text="Distance")


class CYCLES_WORLD_PT_mist(CyclesButtonsPanel, Panel):
    bl_label = "Mist Pass"
    bl_context = "world"
    bl_options = {'DEFAULT_CLOSED'}

    @classmethod
    def poll(cls, context):
        if CyclesButtonsPanel.poll(context):
            if context.world:
                for view_layer in context.scene.view_layers:
                    if view_layer.use_pass_mist:
                        return True

        return False

    def draw(self, context):
        layout = self.layout

        world = context.world

        split = layout.split(align=True)
        split.prop(world.mist_settings, "start")
        split.prop(world.mist_settings, "depth")

        layout.prop(world.mist_settings, "falloff")


class CYCLES_WORLD_PT_ray_visibility(CyclesButtonsPanel, Panel):
    bl_label = "Ray Visibility"
    bl_context = "world"
    bl_options = {'DEFAULT_CLOSED'}

    @classmethod
    def poll(cls, context):
        return CyclesButtonsPanel.poll(context) and context.world

    def draw(self, context):
        layout = self.layout

        world = context.world
        visibility = world.cycles_visibility

        flow = layout.column_flow()

        flow.prop(visibility, "camera")
        flow.prop(visibility, "diffuse")
        flow.prop(visibility, "glossy")
        flow.prop(visibility, "transmission")
        flow.prop(visibility, "scatter")


class CYCLES_WORLD_PT_settings(CyclesButtonsPanel, Panel):
    bl_label = "Settings"
    bl_context = "world"
    bl_options = {'DEFAULT_CLOSED'}

    @classmethod
    def poll(cls, context):
        return context.world and CyclesButtonsPanel.poll(context)

    def draw(self, context):
        layout = self.layout
        layout.use_property_split = True
        layout.use_property_decorate = False

        layout.column()


class CYCLES_WORLD_PT_settings_surface(CyclesButtonsPanel, Panel):
    bl_label = "Surface"
    bl_parent_id = "CYCLES_WORLD_PT_settings"
    bl_context = "world"

    @classmethod
    def poll(cls, context):
        return context.world and CyclesButtonsPanel.poll(context)

    def draw(self, context):
        layout = self.layout
        layout.use_property_split = True
        layout.use_property_decorate = False

        world = context.world
        cworld = world.cycles

        col = layout.column()
        col.prop(cworld, "sampling_method", text="Sampling")

        sub = col.column()
        sub.active = cworld.sampling_method != 'NONE'
        subsub = sub.row(align=True)
        subsub.active = cworld.sampling_method == 'MANUAL'
        subsub.prop(cworld, "sample_map_resolution")
        if use_branched_path(context):
            subsub = sub.column(align=True)
            subsub.active = use_sample_all_lights(context)
            subsub.prop(cworld, "samples")
        sub.prop(cworld, "max_bounces")


class CYCLES_WORLD_PT_settings_volume(CyclesButtonsPanel, Panel):
    bl_label = "Volume"
    bl_parent_id = "CYCLES_WORLD_PT_settings"
    bl_context = "world"

    @classmethod
    def poll(cls, context):
        return context.world and CyclesButtonsPanel.poll(context)

    def draw(self, context):
        layout = self.layout
        layout.use_property_split = True
        layout.use_property_decorate = False

        world = context.world
        cworld = world.cycles

        col = layout.column()

        sub = col.column()
        sub.active = use_cpu(context)
        sub.prop(cworld, "volume_sampling", text="Sampling")
        col.prop(cworld, "volume_interpolation", text="Interpolation")
        col.prop(cworld, "homogeneous_volume", text="Homogeneous")


class CYCLES_MATERIAL_PT_preview(CyclesButtonsPanel, Panel):
    bl_label = "Preview"
    bl_context = "material"
    bl_options = {'DEFAULT_CLOSED'}

    @classmethod
    def poll(cls, context):
        mat = context.material
        return mat and (not mat.grease_pencil) and CyclesButtonsPanel.poll(context)

    def draw(self, context):
        self.layout.template_preview(context.material)


class CYCLES_MATERIAL_PT_surface(CyclesButtonsPanel, Panel):
    bl_label = "Surface"
    bl_context = "material"

    @classmethod
    def poll(cls, context):
        mat = context.material
        return mat and (not mat.grease_pencil) and CyclesButtonsPanel.poll(context)

    def draw(self, context):
        layout = self.layout

        mat = context.material
        if not panel_node_draw(layout, mat, 'OUTPUT_MATERIAL', 'Surface'):
            layout.prop(mat, "diffuse_color")


class CYCLES_MATERIAL_PT_volume(CyclesButtonsPanel, Panel):
    bl_label = "Volume"
    bl_context = "material"
    bl_options = {'DEFAULT_CLOSED'}

    @classmethod
    def poll(cls, context):
        mat = context.material
        return mat and (not mat.grease_pencil) and mat.node_tree and CyclesButtonsPanel.poll(context)

    def draw(self, context):
        layout = self.layout

        mat = context.material
        # cmat = mat.cycles

        panel_node_draw(layout, mat, 'OUTPUT_MATERIAL', 'Volume')


class CYCLES_MATERIAL_PT_displacement(CyclesButtonsPanel, Panel):
    bl_label = "Displacement"
    bl_context = "material"

    @classmethod
    def poll(cls, context):
        mat = context.material
        return mat and (not mat.grease_pencil) and mat.node_tree and CyclesButtonsPanel.poll(context)

    def draw(self, context):
        layout = self.layout

        mat = context.material
        panel_node_draw(layout, mat, 'OUTPUT_MATERIAL', 'Displacement')


class CYCLES_MATERIAL_PT_settings(CyclesButtonsPanel, Panel):
    bl_label = "Settings"
    bl_context = "material"
    bl_options = {'DEFAULT_CLOSED'}

    @classmethod
    def poll(cls, context):
        mat = context.material
        return mat and (not mat.grease_pencil) and CyclesButtonsPanel.poll(context)

    @staticmethod
    def draw_shared(self, mat):
        layout = self.layout
        layout.use_property_split = True
        layout.use_property_decorate = False

        layout.prop(mat, "pass_index")

    def draw(self, context):
        self.draw_shared(self, context.material)


class CYCLES_MATERIAL_PT_settings_surface(CyclesButtonsPanel, Panel):
    bl_label = "Surface"
    bl_parent_id = "CYCLES_MATERIAL_PT_settings"
    bl_context = "material"

    @staticmethod
    def draw_shared(self, mat):
        layout = self.layout
        layout.use_property_split = True
        layout.use_property_decorate = False

        cmat = mat.cycles

        col = layout.column()
        col.prop(cmat, "sample_as_light", text="Multiple Importance")
        col.prop(cmat, "use_transparent_shadow")
        col.prop(cmat, "displacement_method", text="Displacement")

    def draw(self, context):
        self.draw_shared(self, context.material)


class CYCLES_MATERIAL_PT_settings_volume(CyclesButtonsPanel, Panel):
    bl_label = "Volume"
    bl_parent_id = "CYCLES_MATERIAL_PT_settings"
    bl_context = "material"

    @staticmethod
    def draw_shared(self, context, mat):
        layout = self.layout
        layout.use_property_split = True
        layout.use_property_decorate = False

        cmat = mat.cycles

        col = layout.column()
        sub = col.column()
        sub.active = use_cpu(context)
        sub.prop(cmat, "volume_sampling", text="Sampling")
        col.prop(cmat, "volume_interpolation", text="Interpolation")
        col.prop(cmat, "homogeneous_volume", text="Homogeneous")

    def draw(self, context):
        self.draw_shared(self, context, context.material)


class CYCLES_RENDER_PT_bake(CyclesButtonsPanel, Panel):
    bl_label = "Bake"
    bl_context = "render"
    bl_options = {'DEFAULT_CLOSED'}
    COMPAT_ENGINES = {'CYCLES'}

    @classmethod
    def poll(cls, context):
        return CyclesButtonsPanel.poll(context) and not use_optix(context)

    def draw(self, context):
        layout = self.layout
        layout.use_property_split = True
        layout.use_property_decorate = False  # No animation.

        scene = context.scene
        cscene = scene.cycles
        cbk = scene.render.bake
        rd = scene.render

        if rd.use_bake_multires:
            layout.operator("object.bake_image", icon='RENDER_STILL')
            layout.prop(rd, "use_bake_multires")
            layout.prop(rd, "bake_type")

        else:
            layout.operator("object.bake", icon='RENDER_STILL').type = cscene.bake_type
            layout.prop(rd, "use_bake_multires")
            layout.prop(cscene, "bake_type")


class CYCLES_RENDER_PT_bake_influence(CyclesButtonsPanel, Panel):
    bl_label = "Influence"
    bl_context = "render"
    bl_parent_id = "CYCLES_RENDER_PT_bake"
    COMPAT_ENGINES = {'CYCLES'}
    @classmethod
    def poll(cls, context):
        scene = context.scene
        cscene = scene.cycles
        rd = scene.render
        if rd.use_bake_multires == False and cscene.bake_type in {
                'NORMAL', 'COMBINED', 'DIFFUSE', 'GLOSSY', 'TRANSMISSION', 'SUBSURFACE'}:
            return True

    def draw(self, context):
        layout = self.layout
        layout.use_property_split = True
        layout.use_property_decorate = False  # No animation.

        scene = context.scene
        cscene = scene.cycles
        cbk = scene.render.bake
        rd = scene.render

        col = layout.column()

        if cscene.bake_type == 'NORMAL':
            col.prop(cbk, "normal_space", text="Space")

            sub = col.column(align=True)
            sub.prop(cbk, "normal_r", text="Swizzle R")
            sub.prop(cbk, "normal_g", text="G")
            sub.prop(cbk, "normal_b", text="B")

        elif cscene.bake_type == 'COMBINED':
            row = col.row(align=True)
            row.use_property_split = False
            row.prop(cbk, "use_pass_direct", toggle=True)
            row.prop(cbk, "use_pass_indirect", toggle=True)

            flow = col.grid_flow(row_major=False, columns=0, even_columns=False, even_rows=False, align=True)

            flow.active = cbk.use_pass_direct or cbk.use_pass_indirect
            flow.prop(cbk, "use_pass_diffuse")
            flow.prop(cbk, "use_pass_glossy")
            flow.prop(cbk, "use_pass_transmission")
            flow.prop(cbk, "use_pass_subsurface")
            flow.prop(cbk, "use_pass_ambient_occlusion")
            flow.prop(cbk, "use_pass_emit")

        elif cscene.bake_type in {'DIFFUSE', 'GLOSSY', 'TRANSMISSION', 'SUBSURFACE'}:
            row = col.row(align=True)
            row.use_property_split = False
            row.prop(cbk, "use_pass_direct", toggle=True)
            row.prop(cbk, "use_pass_indirect", toggle=True)
            row.prop(cbk, "use_pass_color", toggle=True)


class CYCLES_RENDER_PT_bake_selected_to_active(CyclesButtonsPanel, Panel):
    bl_label = "Selected to Active"
    bl_context = "render"
    bl_parent_id = "CYCLES_RENDER_PT_bake"
    bl_options = {'DEFAULT_CLOSED'}
    COMPAT_ENGINES = {'CYCLES'}

    @classmethod
    def poll(cls, context):
        scene = context.scene
        rd = scene.render
        return rd.use_bake_multires == False

    def draw_header(self, context):
        scene = context.scene
        cbk = scene.render.bake
        self.layout.prop(cbk, "use_selected_to_active", text="")

    def draw(self, context):
        layout = self.layout
        layout.use_property_split = True
        layout.use_property_decorate = False  # No animation.

        scene = context.scene
        cscene = scene.cycles
        cbk = scene.render.bake
        rd = scene.render

        layout.active = cbk.use_selected_to_active
        col = layout.column()

        col.prop(cbk, "use_cage", text="Cage")
        if cbk.use_cage:
            col.prop(cbk, "cage_extrusion", text="Extrusion")
            col.prop(cbk, "cage_object", text="Cage Object")
        else:
            col.prop(cbk, "cage_extrusion", text="Ray Distance")


class CYCLES_RENDER_PT_bake_output(CyclesButtonsPanel, Panel):
    bl_label = "Output"
    bl_context = "render"
    bl_parent_id = "CYCLES_RENDER_PT_bake"
    COMPAT_ENGINES = {'CYCLES'}

    def draw(self, context):
        layout = self.layout
        layout.use_property_split = True
        layout.use_property_decorate = False  # No animation.

        scene = context.scene
        cscene = scene.cycles
        cbk = scene.render.bake
        rd = scene.render

        if rd.use_bake_multires:
            layout.prop(rd, "bake_margin")
            layout.prop(rd, "use_bake_clear", text="Clear Image")

            if rd.bake_type == 'DISPLACEMENT':
                layout.prop(rd, "use_bake_lores_mesh")
        else:

            layout.prop(cbk, "margin")
            layout.prop(cbk, "use_clear", text="Clear Image")


class CYCLES_RENDER_PT_debug(CyclesButtonsPanel, Panel):
    bl_label = "Debug"
    bl_context = "render"
    bl_options = {'DEFAULT_CLOSED'}
    COMPAT_ENGINES = {'CYCLES'}

    @classmethod
    def poll(cls, context):
        return CyclesButtonsPanel.poll(context) and bpy.app.debug_value == 256

    def draw(self, context):
        layout = self.layout

        scene = context.scene
        cscene = scene.cycles

        col = layout.column()

        col.label(text="CPU Flags:")
        row = col.row(align=True)
        row.prop(cscene, "debug_use_cpu_sse2", toggle=True)
        row.prop(cscene, "debug_use_cpu_sse3", toggle=True)
        row.prop(cscene, "debug_use_cpu_sse41", toggle=True)
        row.prop(cscene, "debug_use_cpu_avx", toggle=True)
        row.prop(cscene, "debug_use_cpu_avx2", toggle=True)
        col.prop(cscene, "debug_bvh_layout")
        col.prop(cscene, "debug_use_cpu_split_kernel")

        col.separator()

        col = layout.column()
        col.label(text="CUDA Flags:")
        col.prop(cscene, "debug_use_cuda_adaptive_compile")
        col.prop(cscene, "debug_use_cuda_split_kernel")

        col.separator()

        col = layout.column()
        col.label(text="OptiX Flags:")
        col.prop(cscene, "debug_optix_cuda_streams")

        col.separator()

        col = layout.column()
        col.label(text="OpenCL Flags:")
        col.prop(cscene, "debug_opencl_device_type", text="Device")
        col.prop(cscene, "debug_use_opencl_debug", text="Debug")
        col.prop(cscene, "debug_opencl_mem_limit")

        col.separator()

        col = layout.column()
        col.prop(cscene, "debug_bvh_type")


class CYCLES_RENDER_PT_simplify(CyclesButtonsPanel, Panel):
    bl_label = "Simplify"
    bl_context = "render"
    bl_options = {'DEFAULT_CLOSED'}
    COMPAT_ENGINES = {'CYCLES'}

    def draw_header(self, context):
        rd = context.scene.render
        self.layout.prop(rd, "use_simplify", text="")

    def draw(self, context):
        pass


class CYCLES_RENDER_PT_simplify_viewport(CyclesButtonsPanel, Panel):
    bl_label = "Viewport"
    bl_context = "render"
    bl_parent_id = "CYCLES_RENDER_PT_simplify"
    COMPAT_ENGINES = {'CYCLES'}

    def draw(self, context):
        layout = self.layout
        layout.use_property_split = True
        layout.use_property_decorate = False

        scene = context.scene
        rd = scene.render
        cscene = scene.cycles

        layout.active = rd.use_simplify

        col = layout.column()
        col.prop(rd, "simplify_subdivision", text="Max Subdivision")
        col.prop(rd, "simplify_child_particles", text="Child Particles")
        col.prop(cscene, "texture_limit", text="Texture Limit")
        col.prop(cscene, "ao_bounces", text="AO Bounces")
        col.prop(rd, "use_simplify_smoke_highres")

class CYCLES_RENDER_PT_simplify_render(CyclesButtonsPanel, Panel):
    bl_label = "Render"
    bl_context = "render"
    bl_parent_id = "CYCLES_RENDER_PT_simplify"
    COMPAT_ENGINES = {'CYCLES'}

    def draw(self, context):
        layout = self.layout
        layout.use_property_split = True
        layout.use_property_decorate = False

        scene = context.scene
        rd = scene.render
        cscene = scene.cycles

        layout.active = rd.use_simplify

        col = layout.column()

        col.prop(rd, "simplify_subdivision_render", text="Max Subdivision")
        col.prop(rd, "simplify_child_particles_render", text="Child Particles")
        col.prop(cscene, "texture_limit_render", text="Texture Limit")
        col.prop(cscene, "ao_bounces_render", text="AO Bounces")


class CYCLES_RENDER_PT_simplify_culling(CyclesButtonsPanel, Panel):
    bl_label = "Culling"
    bl_context = "render"
    bl_parent_id = "CYCLES_RENDER_PT_simplify"
    bl_options = {'DEFAULT_CLOSED'}
    COMPAT_ENGINES = {'CYCLES'}

    def draw(self, context):
        layout = self.layout
        layout.use_property_split = True
        layout.use_property_decorate = False

        scene = context.scene
        rd = scene.render
        cscene = scene.cycles

        layout.active = rd.use_simplify

        col = layout.column()
        col.prop(cscene, "use_camera_cull")
        sub = col.column()
        sub.active = cscene.use_camera_cull
        sub.prop(cscene, "camera_cull_margin")

        col = layout.column()
        col.prop(cscene, "use_distance_cull")
        sub = col.column()
        sub.active = cscene.use_distance_cull
        sub.prop(cscene, "distance_cull_margin", text="Distance")


class CYCLES_VIEW3D_PT_shading_render_pass(Panel):
    bl_space_type = 'VIEW_3D'
    bl_region_type = 'HEADER'
    bl_label = "Render Pass"
    bl_parent_id = 'VIEW3D_PT_shading'
    COMPAT_ENGINES = {'CYCLES'}

    @classmethod
    def poll(cls, context):
        return (context.engine in cls.COMPAT_ENGINES
            and context.space_data.shading.type == 'RENDERED')

    def draw(self, context):
        shading = context.space_data.shading

        layout = self.layout
        layout.prop(shading.cycles, "render_pass", text="")


class CYCLES_VIEW3D_PT_shading_lighting(Panel):
    bl_space_type = 'VIEW_3D'
    bl_region_type = 'HEADER'
    bl_label = "Lighting"
    bl_parent_id = 'VIEW3D_PT_shading'
    COMPAT_ENGINES = {'CYCLES'}

    @classmethod
    def poll(cls, context):
        return (context.engine in cls.COMPAT_ENGINES
            and context.space_data.shading.type == 'RENDERED')

    def draw(self, context):
        layout = self.layout
        col = layout.column()
        split = col.split(factor=0.9)

        shading = context.space_data.shading
        col.prop(shading, "use_scene_lights_render")
        col.prop(shading, "use_scene_world_render")

        if not shading.use_scene_world_render:
            col = layout.column()
            split = col.split(factor=0.9)

            col = split.column()
            sub = col.row()
            sub.scale_y = 0.6
            sub.template_icon_view(shading, "studio_light", scale_popup=3)

            col = split.column()
            col.operator("preferences.studiolight_show", emboss=False, text="", icon='PREFERENCES')

            split = layout.split(factor=0.9)
            col = split.column()
            col.prop(shading, "studiolight_rotate_z", text="Rotation")
            col.prop(shading, "studiolight_intensity")
            col.prop(shading, "studiolight_background_alpha")

class CYCLES_VIEW3D_PT_simplify_greasepencil(CyclesButtonsPanel, Panel, GreasePencilSimplifyPanel):
    bl_label = "Grease Pencil"
    bl_parent_id = "CYCLES_RENDER_PT_simplify"
    COMPAT_ENGINES = {'CYCLES'}
    bl_options = {'DEFAULT_CLOSED'}

def draw_device(self, context):
    scene = context.scene
    layout = self.layout
    layout.use_property_split = True
    layout.use_property_decorate = False

    if context.engine == 'CYCLES':
        from . import engine
        cscene = scene.cycles

        col = layout.column()
        col.prop(cscene, "feature_set")

        col = layout.column()
        col.active = show_device_active(context)
        col.prop(cscene, "device")

        from . import engine
        if engine.with_osl() and use_cpu(context):
            col.prop(cscene, "shading_system")


def draw_pause(self, context):
    layout = self.layout
    scene = context.scene

    if context.engine == "CYCLES":
        view = context.space_data

        if view.shading.type == 'RENDERED':
            cscene = scene.cycles
            layout.prop(cscene, "preview_pause", icon='PLAY' if cscene.preview_pause else 'PAUSE', text="")


def get_panels():
    exclude_panels = {
        'DATA_PT_area',
        'DATA_PT_camera_dof',
        'DATA_PT_falloff_curve',
        'DATA_PT_light',
        'DATA_PT_preview',
        'DATA_PT_spot',
        'MATERIAL_PT_context_material',
        'MATERIAL_PT_preview',
        'NODE_DATA_PT_light',
        'NODE_DATA_PT_spot',
        'OBJECT_PT_visibility',
        'VIEWLAYER_PT_filter',
        'VIEWLAYER_PT_layer_passes',
        'RENDER_PT_post_processing',
        'RENDER_PT_simplify',
    }

    panels = []
    for panel in bpy.types.Panel.__subclasses__():
        if hasattr(panel, 'COMPAT_ENGINES') and 'BLENDER_RENDER' in panel.COMPAT_ENGINES:
            if panel.__name__ not in exclude_panels:
                panels.append(panel)

    return panels


classes = (
    CYCLES_PT_sampling_presets,
    CYCLES_PT_integrator_presets,
    CYCLES_RENDER_PT_sampling,
    CYCLES_RENDER_PT_sampling_sub_samples,
    CYCLES_RENDER_PT_sampling_advanced,
    CYCLES_RENDER_PT_light_paths,
    CYCLES_RENDER_PT_light_paths_max_bounces,
    CYCLES_RENDER_PT_light_paths_clamping,
    CYCLES_RENDER_PT_light_paths_caustics,
    CYCLES_RENDER_PT_volumes,
    CYCLES_RENDER_PT_subdivision,
    CYCLES_RENDER_PT_hair,
    CYCLES_RENDER_PT_simplify,
    CYCLES_RENDER_PT_simplify_viewport,
    CYCLES_RENDER_PT_simplify_render,
    CYCLES_RENDER_PT_simplify_culling,
    CYCLES_VIEW3D_PT_simplify_greasepencil,
    CYCLES_VIEW3D_PT_shading_lighting,
    CYCLES_VIEW3D_PT_shading_render_pass,
    CYCLES_RENDER_PT_motion_blur,
    CYCLES_RENDER_PT_motion_blur_curve,
    CYCLES_RENDER_PT_film,
    CYCLES_RENDER_PT_film_pixel_filter,
    CYCLES_RENDER_PT_film_transparency,
    CYCLES_RENDER_PT_performance,
    CYCLES_RENDER_PT_performance_threads,
    CYCLES_RENDER_PT_performance_tiles,
    CYCLES_RENDER_PT_performance_acceleration_structure,
    CYCLES_RENDER_PT_performance_final_render,
    CYCLES_RENDER_PT_performance_viewport,
    CYCLES_RENDER_PT_passes,
    CYCLES_RENDER_PT_passes_data,
    CYCLES_RENDER_PT_passes_light,
    CYCLES_RENDER_PT_passes_crypto,
    CYCLES_RENDER_PT_passes_debug,
    CYCLES_RENDER_UL_aov,
    CYCLES_RENDER_PT_passes_aov,
    CYCLES_RENDER_PT_filter,
    CYCLES_RENDER_PT_override,
    CYCLES_RENDER_PT_denoising,
    CYCLES_PT_post_processing,
    CYCLES_CAMERA_PT_dof,
    CYCLES_CAMERA_PT_dof_aperture,
    CYCLES_PT_context_material,
    CYCLES_OBJECT_PT_motion_blur,
    CYCLES_OBJECT_PT_visibility,
    CYCLES_OBJECT_PT_visibility_ray_visibility,
    CYCLES_OBJECT_PT_visibility_culling,
    CYCLES_LIGHT_PT_preview,
    CYCLES_LIGHT_PT_light,
    CYCLES_LIGHT_PT_nodes,
    CYCLES_LIGHT_PT_spot,
    CYCLES_WORLD_PT_preview,
    CYCLES_WORLD_PT_surface,
    CYCLES_WORLD_PT_volume,
    CYCLES_WORLD_PT_ambient_occlusion,
    CYCLES_WORLD_PT_mist,
    CYCLES_WORLD_PT_ray_visibility,
    CYCLES_WORLD_PT_settings,
    CYCLES_WORLD_PT_settings_surface,
    CYCLES_WORLD_PT_settings_volume,
    CYCLES_MATERIAL_PT_preview,
    CYCLES_MATERIAL_PT_surface,
    CYCLES_MATERIAL_PT_volume,
    CYCLES_MATERIAL_PT_displacement,
    CYCLES_MATERIAL_PT_settings,
    CYCLES_MATERIAL_PT_settings_surface,
    CYCLES_MATERIAL_PT_settings_volume,
    CYCLES_RENDER_PT_bake,
    CYCLES_RENDER_PT_bake_influence,
    CYCLES_RENDER_PT_bake_selected_to_active,
    CYCLES_RENDER_PT_bake_output,
    CYCLES_RENDER_PT_debug,
    node_panel(CYCLES_MATERIAL_PT_settings),
    node_panel(CYCLES_MATERIAL_PT_settings_surface),
    node_panel(CYCLES_MATERIAL_PT_settings_volume),
    node_panel(CYCLES_WORLD_PT_ray_visibility),
    node_panel(CYCLES_WORLD_PT_settings),
    node_panel(CYCLES_WORLD_PT_settings_surface),
    node_panel(CYCLES_WORLD_PT_settings_volume),
    node_panel(CYCLES_LIGHT_PT_light),
    node_panel(CYCLES_LIGHT_PT_spot),
)


def register():
    from bpy.utils import register_class

    bpy.types.RENDER_PT_context.append(draw_device)
    bpy.types.VIEW3D_HT_header.append(draw_pause)

    for panel in get_panels():
        panel.COMPAT_ENGINES.add('CYCLES')

    for cls in classes:
        register_class(cls)


def unregister():
    from bpy.utils import unregister_class

    bpy.types.RENDER_PT_context.remove(draw_device)
    bpy.types.VIEW3D_HT_header.remove(draw_pause)

    for panel in get_panels():
        if 'CYCLES' in panel.COMPAT_ENGINES:
            panel.COMPAT_ENGINES.remove('CYCLES')

    for cls in classes:
        unregister_class(cls)<|MERGE_RESOLUTION|>--- conflicted
+++ resolved
@@ -190,9 +190,7 @@
             col.prop(cscene, "aa_samples", text="Render")
             col.prop(cscene, "preview_aa_samples", text="Viewport")
 
-<<<<<<< HEAD
         col.prop(cscene, "use_adaptive_sampling", text="Adaptive Sampling")
-=======
         # Viewport denoising is currently only supported with OptiX
         if show_optix_denoising(context):
             col = layout.column()
@@ -200,7 +198,6 @@
 
         if not use_branched_path(context):
             draw_samples_info(layout, context)
->>>>>>> cc085e22
 
 
 class CYCLES_RENDER_PT_sampling_sub_samples(CyclesButtonsPanel, Panel):
