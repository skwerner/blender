/*
 * This program is free software; you can redistribute it and/or
 * modify it under the terms of the GNU General Public License
 * as published by the Free Software Foundation; either version 2
 * of the License, or (at your option) any later version.
 *
 * This program is distributed in the hope that it will be useful,
 * but WITHOUT ANY WARRANTY; without even the implied warranty of
 * MERCHANTABILITY or FITNESS FOR A PARTICULAR PURPOSE.  See the
 * GNU General Public License for more details.
 *
 * You should have received a copy of the GNU General Public License
 * along with this program; if not, write to the Free Software Foundation,
 * Inc., 51 Franklin Street, Fifth Floor, Boston, MA 02110-1301, USA.
 *
 * The Original Code is Copyright (C) 2001-2002 by NaN Holding BV.
 * All rights reserved.
 */

/** \file
 * \ingroup bke
 */

#include <stdlib.h>
#include <stdio.h>
#include <string.h>
#include <sys/stat.h>
#include <sys/types.h>

#include "CLG_log.h"

#include "MEM_guardedalloc.h"

#include "DNA_ID.h"
#include "DNA_collection_types.h"
#include "DNA_dynamicpaint_types.h"
#include "DNA_modifier_types.h"
#include "DNA_object_types.h"
#include "DNA_object_force_types.h"
#include "DNA_particle_types.h"
#include "DNA_rigidbody_types.h"
#include "DNA_scene_types.h"
#include "DNA_smoke_types.h"

#include "BLI_blenlib.h"
#include "BLI_math.h"
#include "BLI_string.h"
#include "BLI_utildefines.h"

#include "BLT_translation.h"

#include "PIL_time.h"

#include "BKE_appdir.h"
#include "BKE_anim.h"
#include "BKE_cloth.h"
#include "BKE_collection.h"
#include "BKE_dynamicpaint.h"
#include "BKE_global.h"
#include "BKE_library.h"
#include "BKE_main.h"
#include "BKE_modifier.h"
#include "BKE_object.h"
#include "BKE_particle.h"
#include "BKE_pointcache.h"
#include "BKE_scene.h"
#include "BKE_smoke.h"
#include "BKE_softbody.h"

#include "BIK_api.h"

#ifdef WITH_BULLET
#  include "RBI_api.h"
#endif

/* both in intern */
#ifdef WITH_SMOKE
#  include "smoke_API.h"
#endif

#ifdef WITH_OPENVDB
#  include "openvdb_capi.h"
#endif

#ifdef WITH_LZO
#  ifdef WITH_SYSTEM_LZO
#    include <lzo/lzo1x.h>
#  else
#    include "minilzo.h"
#  endif
#  define LZO_HEAP_ALLOC(var, size) \
    lzo_align_t __LZO_MMODEL var[((size) + (sizeof(lzo_align_t) - 1)) / sizeof(lzo_align_t)]
#endif

#define LZO_OUT_LEN(size) ((size) + (size) / 16 + 64 + 3)

#ifdef WITH_LZMA
#  include "LzmaLib.h"
#endif

/* needed for directory lookup */
#ifndef WIN32
#  include <dirent.h>
#else
#  include "BLI_winstuff.h"
#endif

#define PTCACHE_DATA_FROM(data, type, from) \
  if (data[type]) { \
    memcpy(data[type], from, ptcache_data_size[type]); \
  } \
  (void)0

#define PTCACHE_DATA_TO(data, type, index, to) \
  if (data[type]) { \
    memcpy(to, \
           (char *)(data)[type] + ((index) ? (index)*ptcache_data_size[type] : 0), \
           ptcache_data_size[type]); \
  } \
  (void)0

/* could be made into a pointcache option */
#define DURIAN_POINTCACHE_LIB_OK 1

static CLG_LogRef LOG = {"bke.pointcache"};

static int ptcache_data_size[] = {
    sizeof(unsigned int),  // BPHYS_DATA_INDEX
    3 * sizeof(float),     // BPHYS_DATA_LOCATION
    3 * sizeof(float),     // BPHYS_DATA_VELOCITY
    4 * sizeof(float),     // BPHYS_DATA_ROTATION
    3 * sizeof(float),     // BPHYS_DATA_AVELOCITY / BPHYS_DATA_XCONST
    sizeof(float),         // BPHYS_DATA_SIZE
    3 * sizeof(float),     // BPHYS_DATA_TIMES
    sizeof(BoidData),      // case BPHYS_DATA_BOIDS
};

static int ptcache_extra_datasize[] = {
    0,
    sizeof(ParticleSpring),
};

/* forward declarations */
static int ptcache_file_compressed_read(PTCacheFile *pf, unsigned char *result, unsigned int len);
static int ptcache_file_compressed_write(
    PTCacheFile *pf, unsigned char *in, unsigned int in_len, unsigned char *out, int mode);
static int ptcache_file_write(PTCacheFile *pf, const void *f, unsigned int tot, unsigned int size);
static int ptcache_file_read(PTCacheFile *pf, void *f, unsigned int tot, unsigned int size);

/* Common functions */
static int ptcache_basic_header_read(PTCacheFile *pf)
{
  int error = 0;

  /* Custom functions should read these basic elements too! */
  if (!error && !fread(&pf->totpoint, sizeof(unsigned int), 1, pf->fp))
    error = 1;

  if (!error && !fread(&pf->data_types, sizeof(unsigned int), 1, pf->fp))
    error = 1;

  return !error;
}
static int ptcache_basic_header_write(PTCacheFile *pf)
{
  /* Custom functions should write these basic elements too! */
  if (!fwrite(&pf->totpoint, sizeof(unsigned int), 1, pf->fp))
    return 0;

  if (!fwrite(&pf->data_types, sizeof(unsigned int), 1, pf->fp))
    return 0;

  return 1;
}
/* Softbody functions */
static int ptcache_softbody_write(int index, void *soft_v, void **data, int UNUSED(cfra))
{
  SoftBody *soft = soft_v;
  BodyPoint *bp = soft->bpoint + index;

  PTCACHE_DATA_FROM(data, BPHYS_DATA_LOCATION, bp->pos);
  PTCACHE_DATA_FROM(data, BPHYS_DATA_VELOCITY, bp->vec);

  return 1;
}
static void ptcache_softbody_read(
    int index, void *soft_v, void **data, float UNUSED(cfra), float *old_data)
{
  SoftBody *soft = soft_v;
  BodyPoint *bp = soft->bpoint + index;

  if (old_data) {
    memcpy(bp->pos, data, 3 * sizeof(float));
    memcpy(bp->vec, data + 3, 3 * sizeof(float));
  }
  else {
    PTCACHE_DATA_TO(data, BPHYS_DATA_LOCATION, 0, bp->pos);
    PTCACHE_DATA_TO(data, BPHYS_DATA_VELOCITY, 0, bp->vec);
  }
}
static void ptcache_softbody_interpolate(
    int index, void *soft_v, void **data, float cfra, float cfra1, float cfra2, float *old_data)
{
  SoftBody *soft = soft_v;
  BodyPoint *bp = soft->bpoint + index;
  ParticleKey keys[4];
  float dfra;

  if (cfra1 == cfra2)
    return;

  copy_v3_v3(keys[1].co, bp->pos);
  copy_v3_v3(keys[1].vel, bp->vec);

  if (old_data) {
    memcpy(keys[2].co, old_data, 3 * sizeof(float));
    memcpy(keys[2].vel, old_data + 3, 3 * sizeof(float));
  }
  else
    BKE_ptcache_make_particle_key(keys + 2, 0, data, cfra2);

  dfra = cfra2 - cfra1;

  mul_v3_fl(keys[1].vel, dfra);
  mul_v3_fl(keys[2].vel, dfra);

  psys_interpolate_particle(-1, keys, (cfra - cfra1) / dfra, keys, 1);

  mul_v3_fl(keys->vel, 1.0f / dfra);

  copy_v3_v3(bp->pos, keys->co);
  copy_v3_v3(bp->vec, keys->vel);
}
static int ptcache_softbody_totpoint(void *soft_v, int UNUSED(cfra))
{
  SoftBody *soft = soft_v;
  return soft->totpoint;
}
static void ptcache_softbody_error(void *UNUSED(soft_v), const char *UNUSED(message))
{
  /* ignored for now */
}

/* Particle functions */
void BKE_ptcache_make_particle_key(ParticleKey *key, int index, void **data, float time)
{
  PTCACHE_DATA_TO(data, BPHYS_DATA_LOCATION, index, key->co);
  PTCACHE_DATA_TO(data, BPHYS_DATA_VELOCITY, index, key->vel);

  /* no rotation info, so make something nice up */
  if (data[BPHYS_DATA_ROTATION] == NULL) {
    vec_to_quat(key->rot, key->vel, OB_NEGX, OB_POSZ);
  }
  else {
    PTCACHE_DATA_TO(data, BPHYS_DATA_ROTATION, index, key->rot);
  }

  PTCACHE_DATA_TO(data, BPHYS_DATA_AVELOCITY, index, key->ave);
  key->time = time;
}
static int ptcache_particle_write(int index, void *psys_v, void **data, int cfra)
{
  ParticleSystem *psys = psys_v;
  ParticleData *pa = psys->particles + index;
  BoidParticle *boid = (psys->part->phystype == PART_PHYS_BOIDS) ? pa->boid : NULL;
  float times[3];
  int step = psys->pointcache->step;

  /* No need to store unborn or died particles outside cache step bounds */
  if (data[BPHYS_DATA_INDEX] && (cfra < pa->time - step || cfra > pa->dietime + step))
    return 0;

  times[0] = pa->time;
  times[1] = pa->dietime;
  times[2] = pa->lifetime;

  PTCACHE_DATA_FROM(data, BPHYS_DATA_INDEX, &index);
  PTCACHE_DATA_FROM(data, BPHYS_DATA_LOCATION, pa->state.co);
  PTCACHE_DATA_FROM(data, BPHYS_DATA_VELOCITY, pa->state.vel);
  PTCACHE_DATA_FROM(data, BPHYS_DATA_ROTATION, pa->state.rot);
  PTCACHE_DATA_FROM(data, BPHYS_DATA_AVELOCITY, pa->state.ave);
  PTCACHE_DATA_FROM(data, BPHYS_DATA_SIZE, &pa->size);
  PTCACHE_DATA_FROM(data, BPHYS_DATA_TIMES, times);

  if (boid) {
    PTCACHE_DATA_FROM(data, BPHYS_DATA_BOIDS, &boid->data);
  }

  /* return flag 1+1=2 for newly born particles to copy exact birth location to previously cached frame */
  return 1 + (pa->state.time >= pa->time && pa->prev_state.time <= pa->time);
}
static void ptcache_particle_read(
    int index, void *psys_v, void **data, float cfra, float *old_data)
{
  ParticleSystem *psys = psys_v;
  ParticleData *pa;
  BoidParticle *boid;
  float timestep = 0.04f * psys->part->timetweak;

  if (index >= psys->totpart)
    return;

  pa = psys->particles + index;
  boid = (psys->part->phystype == PART_PHYS_BOIDS) ? pa->boid : NULL;

  if (cfra > pa->state.time)
    memcpy(&pa->prev_state, &pa->state, sizeof(ParticleKey));

  if (old_data) {
    /* old format cache */
    memcpy(&pa->state, old_data, sizeof(ParticleKey));
    return;
  }

  BKE_ptcache_make_particle_key(&pa->state, 0, data, cfra);

  /* set frames cached before birth to birth time */
  if (cfra < pa->time)
    pa->state.time = pa->time;
  else if (cfra > pa->dietime)
    pa->state.time = pa->dietime;

  if (data[BPHYS_DATA_SIZE]) {
    PTCACHE_DATA_TO(data, BPHYS_DATA_SIZE, 0, &pa->size);
  }

  if (data[BPHYS_DATA_TIMES]) {
    float times[3];
    PTCACHE_DATA_TO(data, BPHYS_DATA_TIMES, 0, &times);
    pa->time = times[0];
    pa->dietime = times[1];
    pa->lifetime = times[2];
  }

  if (boid) {
    PTCACHE_DATA_TO(data, BPHYS_DATA_BOIDS, 0, &boid->data);
  }

  /* determine velocity from previous location */
  if (data[BPHYS_DATA_LOCATION] && !data[BPHYS_DATA_VELOCITY]) {
    if (cfra > pa->prev_state.time) {
      sub_v3_v3v3(pa->state.vel, pa->state.co, pa->prev_state.co);
      mul_v3_fl(pa->state.vel, (cfra - pa->prev_state.time) * timestep);
    }
    else {
      sub_v3_v3v3(pa->state.vel, pa->prev_state.co, pa->state.co);
      mul_v3_fl(pa->state.vel, (pa->prev_state.time - cfra) * timestep);
    }
  }

  /* default to no rotation */
  if (data[BPHYS_DATA_LOCATION] && !data[BPHYS_DATA_ROTATION]) {
    unit_qt(pa->state.rot);
  }
}
static void ptcache_particle_interpolate(
    int index, void *psys_v, void **data, float cfra, float cfra1, float cfra2, float *old_data)
{
  ParticleSystem *psys = psys_v;
  ParticleData *pa;
  ParticleKey keys[4];
  float dfra, timestep = 0.04f * psys->part->timetweak;

  if (index >= psys->totpart)
    return;

  pa = psys->particles + index;

  /* particle wasn't read from first cache so can't interpolate */
  if ((int)cfra1 < pa->time - psys->pointcache->step ||
      (int)cfra1 > pa->dietime + psys->pointcache->step)
    return;

  cfra = MIN2(cfra, pa->dietime);
  cfra1 = MIN2(cfra1, pa->dietime);
  cfra2 = MIN2(cfra2, pa->dietime);

  if (cfra1 == cfra2)
    return;

  memcpy(keys + 1, &pa->state, sizeof(ParticleKey));
  if (old_data)
    memcpy(keys + 2, old_data, sizeof(ParticleKey));
  else
    BKE_ptcache_make_particle_key(keys + 2, 0, data, cfra2);

  /* determine velocity from previous location */
  if (data[BPHYS_DATA_LOCATION] && !data[BPHYS_DATA_VELOCITY]) {
    if (keys[1].time > keys[2].time) {
      sub_v3_v3v3(keys[2].vel, keys[1].co, keys[2].co);
      mul_v3_fl(keys[2].vel, (keys[1].time - keys[2].time) * timestep);
    }
    else {
      sub_v3_v3v3(keys[2].vel, keys[2].co, keys[1].co);
      mul_v3_fl(keys[2].vel, (keys[2].time - keys[1].time) * timestep);
    }
  }

  /* default to no rotation */
  if (data[BPHYS_DATA_LOCATION] && !data[BPHYS_DATA_ROTATION]) {
    unit_qt(keys[2].rot);
  }

  if (cfra > pa->time)
    cfra1 = MAX2(cfra1, pa->time);

  dfra = cfra2 - cfra1;

  mul_v3_fl(keys[1].vel, dfra * timestep);
  mul_v3_fl(keys[2].vel, dfra * timestep);

  psys_interpolate_particle(-1, keys, (cfra - cfra1) / dfra, &pa->state, 1);
  interp_qt_qtqt(pa->state.rot, keys[1].rot, keys[2].rot, (cfra - cfra1) / dfra);

  mul_v3_fl(pa->state.vel, 1.f / (dfra * timestep));

  pa->state.time = cfra;
}

static int ptcache_particle_totpoint(void *psys_v, int UNUSED(cfra))
{
  ParticleSystem *psys = psys_v;
  return psys->totpart;
}

static void ptcache_particle_error(void *UNUSED(psys_v), const char *UNUSED(message))
{
  /* ignored for now */
}

static int ptcache_particle_totwrite(void *psys_v, int cfra)
{
  ParticleSystem *psys = psys_v;
  ParticleData *pa = psys->particles;
  int p, step = psys->pointcache->step;
  int totwrite = 0;

  if (cfra == 0)
    return psys->totpart;

  for (p = 0; p < psys->totpart; p++, pa++)
    totwrite += (cfra >= pa->time - step && cfra <= pa->dietime + step);

  return totwrite;
}

static void ptcache_particle_extra_write(void *psys_v, PTCacheMem *pm, int UNUSED(cfra))
{
  ParticleSystem *psys = psys_v;
  PTCacheExtra *extra = NULL;

  if (psys->part->phystype == PART_PHYS_FLUID && psys->part->fluid &&
      psys->part->fluid->flag & SPH_VISCOELASTIC_SPRINGS && psys->tot_fluidsprings &&
      psys->fluid_springs) {
    extra = MEM_callocN(sizeof(PTCacheExtra), "Point cache: fluid extra data");

    extra->type = BPHYS_EXTRA_FLUID_SPRINGS;
    extra->totdata = psys->tot_fluidsprings;

    extra->data = MEM_callocN(extra->totdata * ptcache_extra_datasize[extra->type],
                              "Point cache: extra data");
    memcpy(extra->data, psys->fluid_springs, extra->totdata * ptcache_extra_datasize[extra->type]);

    BLI_addtail(&pm->extradata, extra);
  }
}

static void ptcache_particle_extra_read(void *psys_v, PTCacheMem *pm, float UNUSED(cfra))
{
  ParticleSystem *psys = psys_v;
  PTCacheExtra *extra = pm->extradata.first;

  for (; extra; extra = extra->next) {
    switch (extra->type) {
      case BPHYS_EXTRA_FLUID_SPRINGS: {
        if (psys->fluid_springs)
          MEM_freeN(psys->fluid_springs);

        psys->fluid_springs = MEM_dupallocN(extra->data);
        psys->tot_fluidsprings = psys->alloc_fluidsprings = extra->totdata;
        break;
      }
    }
  }
}

/* Cloth functions */
static int ptcache_cloth_write(int index, void *cloth_v, void **data, int UNUSED(cfra))
{
  ClothModifierData *clmd = cloth_v;
  Cloth *cloth = clmd->clothObject;
  ClothVertex *vert = cloth->verts + index;

  PTCACHE_DATA_FROM(data, BPHYS_DATA_LOCATION, vert->x);
  PTCACHE_DATA_FROM(data, BPHYS_DATA_VELOCITY, vert->v);
  PTCACHE_DATA_FROM(data, BPHYS_DATA_XCONST, vert->xconst);

  return 1;
}
static void ptcache_cloth_read(
    int index, void *cloth_v, void **data, float UNUSED(cfra), float *old_data)
{
  ClothModifierData *clmd = cloth_v;
  Cloth *cloth = clmd->clothObject;
  ClothVertex *vert = cloth->verts + index;

  if (old_data) {
    memcpy(vert->x, data, 3 * sizeof(float));
    memcpy(vert->xconst, data + 3, 3 * sizeof(float));
    memcpy(vert->v, data + 6, 3 * sizeof(float));
  }
  else {
    PTCACHE_DATA_TO(data, BPHYS_DATA_LOCATION, 0, vert->x);
    PTCACHE_DATA_TO(data, BPHYS_DATA_VELOCITY, 0, vert->v);
    PTCACHE_DATA_TO(data, BPHYS_DATA_XCONST, 0, vert->xconst);
  }
}
static void ptcache_cloth_interpolate(
    int index, void *cloth_v, void **data, float cfra, float cfra1, float cfra2, float *old_data)
{
  ClothModifierData *clmd = cloth_v;
  Cloth *cloth = clmd->clothObject;
  ClothVertex *vert = cloth->verts + index;
  ParticleKey keys[4];
  float dfra;

  if (cfra1 == cfra2)
    return;

  copy_v3_v3(keys[1].co, vert->x);
  copy_v3_v3(keys[1].vel, vert->v);

  if (old_data) {
    memcpy(keys[2].co, old_data, 3 * sizeof(float));
    memcpy(keys[2].vel, old_data + 6, 3 * sizeof(float));
  }
  else
    BKE_ptcache_make_particle_key(keys + 2, 0, data, cfra2);

  dfra = cfra2 - cfra1;

  mul_v3_fl(keys[1].vel, dfra);
  mul_v3_fl(keys[2].vel, dfra);

  psys_interpolate_particle(-1, keys, (cfra - cfra1) / dfra, keys, 1);

  mul_v3_fl(keys->vel, 1.0f / dfra);

  copy_v3_v3(vert->x, keys->co);
  copy_v3_v3(vert->v, keys->vel);

  /* should vert->xconst be interpolated somehow too? - jahka */
}

static int ptcache_cloth_totpoint(void *cloth_v, int UNUSED(cfra))
{
  ClothModifierData *clmd = cloth_v;
  return clmd->clothObject ? clmd->clothObject->mvert_num : 0;
}

static void ptcache_cloth_error(void *cloth_v, const char *message)
{
  ClothModifierData *clmd = cloth_v;
  modifier_setError(&clmd->modifier, "%s", message);
}

#ifdef WITH_SMOKE
/* Smoke functions */
static int ptcache_smoke_totpoint(void *smoke_v, int UNUSED(cfra))
{
  SmokeModifierData *smd = (SmokeModifierData *)smoke_v;
  SmokeDomainSettings *sds = smd->domain;

  if (sds->fluid) {
    return sds->base_res[0] * sds->base_res[1] * sds->base_res[2];
  }
  else
    return 0;
}

static void ptcache_smoke_error(void *smoke_v, const char *message)
{
  SmokeModifierData *smd = (SmokeModifierData *)smoke_v;
  modifier_setError(&smd->modifier, "%s", message);
}

#  define SMOKE_CACHE_VERSION "1.04"

static int ptcache_smoke_write(PTCacheFile *pf, void *smoke_v)
{
  SmokeModifierData *smd = (SmokeModifierData *)smoke_v;
  SmokeDomainSettings *sds = smd->domain;
  int ret = 0;
  int fluid_fields = BKE_smoke_get_data_flags(sds);

  /* version header */
  ptcache_file_write(pf, SMOKE_CACHE_VERSION, 4, sizeof(char));
  ptcache_file_write(pf, &fluid_fields, 1, sizeof(int));
  ptcache_file_write(pf, &sds->active_fields, 1, sizeof(int));
  ptcache_file_write(pf, &sds->res, 3, sizeof(int));
  ptcache_file_write(pf, &sds->dx, 1, sizeof(float));

  if (sds->fluid) {
    size_t res = sds->res[0] * sds->res[1] * sds->res[2];
    float dt, dx, *dens, *react, *fuel, *flame, *heat, *heatold, *vx, *vy, *vz, *r, *g, *b;
    unsigned char *obstacles;
    unsigned int in_len = sizeof(float) * (unsigned int)res;
    unsigned char *out = (unsigned char *)MEM_callocN(LZO_OUT_LEN(in_len) * 4,
                                                      "pointcache_lzo_buffer");
    //int mode = res >= 1000000 ? 2 : 1;
    int mode = 1;  // light
    if (sds->cache_comp == SM_CACHE_HEAVY)
      mode = 2;  // heavy

    smoke_export(sds->fluid,
                 &dt,
                 &dx,
                 &dens,
                 &react,
                 &flame,
                 &fuel,
                 &heat,
                 &heatold,
                 &vx,
                 &vy,
                 &vz,
                 &r,
                 &g,
                 &b,
                 &obstacles);

    ptcache_file_compressed_write(pf, (unsigned char *)sds->shadow, in_len, out, mode);
    ptcache_file_compressed_write(pf, (unsigned char *)dens, in_len, out, mode);
    if (fluid_fields & SM_ACTIVE_HEAT) {
      ptcache_file_compressed_write(pf, (unsigned char *)heat, in_len, out, mode);
      ptcache_file_compressed_write(pf, (unsigned char *)heatold, in_len, out, mode);
    }
    if (fluid_fields & SM_ACTIVE_FIRE) {
      ptcache_file_compressed_write(pf, (unsigned char *)flame, in_len, out, mode);
      ptcache_file_compressed_write(pf, (unsigned char *)fuel, in_len, out, mode);
      ptcache_file_compressed_write(pf, (unsigned char *)react, in_len, out, mode);
    }
    if (fluid_fields & SM_ACTIVE_COLORS) {
      ptcache_file_compressed_write(pf, (unsigned char *)r, in_len, out, mode);
      ptcache_file_compressed_write(pf, (unsigned char *)g, in_len, out, mode);
      ptcache_file_compressed_write(pf, (unsigned char *)b, in_len, out, mode);
    }
    ptcache_file_compressed_write(pf, (unsigned char *)vx, in_len, out, mode);
    ptcache_file_compressed_write(pf, (unsigned char *)vy, in_len, out, mode);
    ptcache_file_compressed_write(pf, (unsigned char *)vz, in_len, out, mode);
    ptcache_file_compressed_write(pf, (unsigned char *)obstacles, (unsigned int)res, out, mode);
    ptcache_file_write(pf, &dt, 1, sizeof(float));
    ptcache_file_write(pf, &dx, 1, sizeof(float));
    ptcache_file_write(pf, &sds->p0, 3, sizeof(float));
    ptcache_file_write(pf, &sds->p1, 3, sizeof(float));
    ptcache_file_write(pf, &sds->dp0, 3, sizeof(float));
    ptcache_file_write(pf, &sds->shift, 3, sizeof(int));
    ptcache_file_write(pf, &sds->obj_shift_f, 3, sizeof(float));
    ptcache_file_write(pf, &sds->obmat, 16, sizeof(float));
    ptcache_file_write(pf, &sds->base_res, 3, sizeof(int));
    ptcache_file_write(pf, &sds->res_min, 3, sizeof(int));
    ptcache_file_write(pf, &sds->res_max, 3, sizeof(int));
    ptcache_file_write(pf, &sds->active_color, 3, sizeof(float));

    MEM_freeN(out);

    ret = 1;
  }

  if (sds->wt) {
    int res_big_array[3];
    int res_big;
    int res = sds->res[0] * sds->res[1] * sds->res[2];
    float *dens, *react, *fuel, *flame, *tcu, *tcv, *tcw, *r, *g, *b;
    unsigned int in_len = sizeof(float) * (unsigned int)res;
    unsigned int in_len_big;
    unsigned char *out;
    int mode;

    smoke_turbulence_get_res(sds->wt, res_big_array);
    res_big = res_big_array[0] * res_big_array[1] * res_big_array[2];
    //mode =  res_big >= 1000000 ? 2 : 1;
    mode = 1;  // light
    if (sds->cache_high_comp == SM_CACHE_HEAVY)
      mode = 2;  // heavy

    in_len_big = sizeof(float) * (unsigned int)res_big;

    smoke_turbulence_export(sds->wt, &dens, &react, &flame, &fuel, &r, &g, &b, &tcu, &tcv, &tcw);

    out = (unsigned char *)MEM_callocN(LZO_OUT_LEN(in_len_big), "pointcache_lzo_buffer");
    ptcache_file_compressed_write(pf, (unsigned char *)dens, in_len_big, out, mode);
    if (fluid_fields & SM_ACTIVE_FIRE) {
      ptcache_file_compressed_write(pf, (unsigned char *)flame, in_len_big, out, mode);
      ptcache_file_compressed_write(pf, (unsigned char *)fuel, in_len_big, out, mode);
      ptcache_file_compressed_write(pf, (unsigned char *)react, in_len_big, out, mode);
    }
    if (fluid_fields & SM_ACTIVE_COLORS) {
      ptcache_file_compressed_write(pf, (unsigned char *)r, in_len_big, out, mode);
      ptcache_file_compressed_write(pf, (unsigned char *)g, in_len_big, out, mode);
      ptcache_file_compressed_write(pf, (unsigned char *)b, in_len_big, out, mode);
    }
    MEM_freeN(out);

    out = (unsigned char *)MEM_callocN(LZO_OUT_LEN(in_len), "pointcache_lzo_buffer");
    ptcache_file_compressed_write(pf, (unsigned char *)tcu, in_len, out, mode);
    ptcache_file_compressed_write(pf, (unsigned char *)tcv, in_len, out, mode);
    ptcache_file_compressed_write(pf, (unsigned char *)tcw, in_len, out, mode);
    MEM_freeN(out);

    ret = 1;
  }

  return ret;
}

/* read old smoke cache from 2.64 */
static int ptcache_smoke_read_old(PTCacheFile *pf, void *smoke_v)
{
  SmokeModifierData *smd = (SmokeModifierData *)smoke_v;
  SmokeDomainSettings *sds = smd->domain;

  if (sds->fluid) {
    const size_t res = sds->res[0] * sds->res[1] * sds->res[2];
    const unsigned int out_len = (unsigned int)res * sizeof(float);
    float dt, dx, *dens, *heat, *heatold, *vx, *vy, *vz;
    unsigned char *obstacles;
    float *tmp_array = MEM_callocN(out_len, "Smoke old cache tmp");

    int fluid_fields = BKE_smoke_get_data_flags(sds);

    /* Part part of the new cache header */
    sds->active_color[0] = 0.7f;
    sds->active_color[1] = 0.7f;
    sds->active_color[2] = 0.7f;

    smoke_export(sds->fluid,
                 &dt,
                 &dx,
                 &dens,
                 NULL,
                 NULL,
                 NULL,
                 &heat,
                 &heatold,
                 &vx,
                 &vy,
                 &vz,
                 NULL,
                 NULL,
                 NULL,
                 &obstacles);

    ptcache_file_compressed_read(pf, (unsigned char *)sds->shadow, out_len);
    ptcache_file_compressed_read(pf, (unsigned char *)dens, out_len);
    ptcache_file_compressed_read(pf, (unsigned char *)tmp_array, out_len);

    if (fluid_fields & SM_ACTIVE_HEAT) {
      ptcache_file_compressed_read(pf, (unsigned char *)heat, out_len);
      ptcache_file_compressed_read(pf, (unsigned char *)heatold, out_len);
    }
    else {
      ptcache_file_compressed_read(pf, (unsigned char *)tmp_array, out_len);
      ptcache_file_compressed_read(pf, (unsigned char *)tmp_array, out_len);
    }
    ptcache_file_compressed_read(pf, (unsigned char *)vx, out_len);
    ptcache_file_compressed_read(pf, (unsigned char *)vy, out_len);
    ptcache_file_compressed_read(pf, (unsigned char *)vz, out_len);
    ptcache_file_compressed_read(pf, (unsigned char *)tmp_array, out_len);
    ptcache_file_compressed_read(pf, (unsigned char *)tmp_array, out_len);
    ptcache_file_compressed_read(pf, (unsigned char *)tmp_array, out_len);
    ptcache_file_compressed_read(pf, (unsigned char *)obstacles, (unsigned int)res);
    ptcache_file_read(pf, &dt, 1, sizeof(float));
    ptcache_file_read(pf, &dx, 1, sizeof(float));

    MEM_freeN(tmp_array);

    if (pf->data_types & (1 << BPHYS_DATA_SMOKE_HIGH) && sds->wt) {
      int res_big, res_big_array[3];
      float *tcu, *tcv, *tcw;
      unsigned int out_len_big;
      unsigned char *tmp_array_big;
      smoke_turbulence_get_res(sds->wt, res_big_array);
      res_big = res_big_array[0] * res_big_array[1] * res_big_array[2];
      out_len_big = sizeof(float) * (unsigned int)res_big;

      tmp_array_big = MEM_callocN(out_len_big, "Smoke old cache tmp");

      smoke_turbulence_export(
          sds->wt, &dens, NULL, NULL, NULL, NULL, NULL, NULL, &tcu, &tcv, &tcw);

      ptcache_file_compressed_read(pf, (unsigned char *)dens, out_len_big);
      ptcache_file_compressed_read(pf, (unsigned char *)tmp_array_big, out_len_big);

      ptcache_file_compressed_read(pf, (unsigned char *)tcu, out_len);
      ptcache_file_compressed_read(pf, (unsigned char *)tcv, out_len);
      ptcache_file_compressed_read(pf, (unsigned char *)tcw, out_len);

      MEM_freeN(tmp_array_big);
    }
  }

  return 1;
}

static int ptcache_smoke_read(PTCacheFile *pf, void *smoke_v)
{
  SmokeModifierData *smd = (SmokeModifierData *)smoke_v;
  SmokeDomainSettings *sds = smd->domain;
  char version[4];
  int ch_res[3];
  float ch_dx;
  int fluid_fields = BKE_smoke_get_data_flags(sds);
  int cache_fields = 0;
  int active_fields = 0;
  int reallocate = 0;

  /* version header */
  ptcache_file_read(pf, version, 4, sizeof(char));
  if (!STREQLEN(version, SMOKE_CACHE_VERSION, 4)) {
    /* reset file pointer */
    fseek(pf->fp, -4, SEEK_CUR);
    return ptcache_smoke_read_old(pf, smoke_v);
  }

  /* fluid info */
  ptcache_file_read(pf, &cache_fields, 1, sizeof(int));
  ptcache_file_read(pf, &active_fields, 1, sizeof(int));
  ptcache_file_read(pf, &ch_res, 3, sizeof(int));
  ptcache_file_read(pf, &ch_dx, 1, sizeof(float));

  /* check if resolution has changed */
  if (sds->res[0] != ch_res[0] || sds->res[1] != ch_res[1] || sds->res[2] != ch_res[2]) {
    if (sds->flags & MOD_SMOKE_ADAPTIVE_DOMAIN)
      reallocate = 1;
    else
      return 0;
  }
  /* check if active fields have changed */
  if (fluid_fields != cache_fields || active_fields != sds->active_fields)
    reallocate = 1;

  /* reallocate fluid if needed*/
  if (reallocate) {
    sds->active_fields = active_fields | cache_fields;
    BKE_smoke_reallocate_fluid(sds, ch_dx, ch_res, 1);
    sds->dx = ch_dx;
    copy_v3_v3_int(sds->res, ch_res);
    sds->total_cells = ch_res[0] * ch_res[1] * ch_res[2];
    if (sds->flags & MOD_SMOKE_HIGHRES) {
      BKE_smoke_reallocate_highres_fluid(sds, ch_dx, ch_res, 1);
    }
  }

  if (sds->fluid) {
    size_t res = sds->res[0] * sds->res[1] * sds->res[2];
    float dt, dx, *dens, *react, *fuel, *flame, *heat, *heatold, *vx, *vy, *vz, *r, *g, *b;
    unsigned char *obstacles;
    unsigned int out_len = (unsigned int)res * sizeof(float);

    smoke_export(sds->fluid,
                 &dt,
                 &dx,
                 &dens,
                 &react,
                 &flame,
                 &fuel,
                 &heat,
                 &heatold,
                 &vx,
                 &vy,
                 &vz,
                 &r,
                 &g,
                 &b,
                 &obstacles);

    ptcache_file_compressed_read(pf, (unsigned char *)sds->shadow, out_len);
    ptcache_file_compressed_read(pf, (unsigned char *)dens, out_len);
    if (cache_fields & SM_ACTIVE_HEAT) {
      ptcache_file_compressed_read(pf, (unsigned char *)heat, out_len);
      ptcache_file_compressed_read(pf, (unsigned char *)heatold, out_len);
    }
    if (cache_fields & SM_ACTIVE_FIRE) {
      ptcache_file_compressed_read(pf, (unsigned char *)flame, out_len);
      ptcache_file_compressed_read(pf, (unsigned char *)fuel, out_len);
      ptcache_file_compressed_read(pf, (unsigned char *)react, out_len);
    }
    if (cache_fields & SM_ACTIVE_COLORS) {
      ptcache_file_compressed_read(pf, (unsigned char *)r, out_len);
      ptcache_file_compressed_read(pf, (unsigned char *)g, out_len);
      ptcache_file_compressed_read(pf, (unsigned char *)b, out_len);
    }
    ptcache_file_compressed_read(pf, (unsigned char *)vx, out_len);
    ptcache_file_compressed_read(pf, (unsigned char *)vy, out_len);
    ptcache_file_compressed_read(pf, (unsigned char *)vz, out_len);
    ptcache_file_compressed_read(pf, (unsigned char *)obstacles, (unsigned int)res);
    ptcache_file_read(pf, &dt, 1, sizeof(float));
    ptcache_file_read(pf, &dx, 1, sizeof(float));
    ptcache_file_read(pf, &sds->p0, 3, sizeof(float));
    ptcache_file_read(pf, &sds->p1, 3, sizeof(float));
    ptcache_file_read(pf, &sds->dp0, 3, sizeof(float));
    ptcache_file_read(pf, &sds->shift, 3, sizeof(int));
    ptcache_file_read(pf, &sds->obj_shift_f, 3, sizeof(float));
    ptcache_file_read(pf, &sds->obmat, 16, sizeof(float));
    ptcache_file_read(pf, &sds->base_res, 3, sizeof(int));
    ptcache_file_read(pf, &sds->res_min, 3, sizeof(int));
    ptcache_file_read(pf, &sds->res_max, 3, sizeof(int));
    ptcache_file_read(pf, &sds->active_color, 3, sizeof(float));
  }

  if (pf->data_types & (1 << BPHYS_DATA_SMOKE_HIGH) && sds->wt) {
    int res = sds->res[0] * sds->res[1] * sds->res[2];
    int res_big, res_big_array[3];
    float *dens, *react, *fuel, *flame, *tcu, *tcv, *tcw, *r, *g, *b;
    unsigned int out_len = sizeof(float) * (unsigned int)res;
    unsigned int out_len_big;

    smoke_turbulence_get_res(sds->wt, res_big_array);
    res_big = res_big_array[0] * res_big_array[1] * res_big_array[2];
    out_len_big = sizeof(float) * (unsigned int)res_big;

    smoke_turbulence_export(sds->wt, &dens, &react, &flame, &fuel, &r, &g, &b, &tcu, &tcv, &tcw);

    ptcache_file_compressed_read(pf, (unsigned char *)dens, out_len_big);
    if (cache_fields & SM_ACTIVE_FIRE) {
      ptcache_file_compressed_read(pf, (unsigned char *)flame, out_len_big);
      ptcache_file_compressed_read(pf, (unsigned char *)fuel, out_len_big);
      ptcache_file_compressed_read(pf, (unsigned char *)react, out_len_big);
    }
    if (cache_fields & SM_ACTIVE_COLORS) {
      ptcache_file_compressed_read(pf, (unsigned char *)r, out_len_big);
      ptcache_file_compressed_read(pf, (unsigned char *)g, out_len_big);
      ptcache_file_compressed_read(pf, (unsigned char *)b, out_len_big);
    }

    ptcache_file_compressed_read(pf, (unsigned char *)tcu, out_len);
    ptcache_file_compressed_read(pf, (unsigned char *)tcv, out_len);
    ptcache_file_compressed_read(pf, (unsigned char *)tcw, out_len);
  }

  return 1;
}

#  ifdef WITH_OPENVDB
/**
 * Construct matrices which represent the fluid object, for low and high res:
 * <pre>
 * vs 0  0  0
 * 0  vs 0  0
 * 0  0  vs 0
 * px py pz 1
 * </pre>
 *
 * with `vs` = voxel size, and `px, py, pz`,
 * the min position of the domain's bounding box.
 */
static void compute_fluid_matrices(SmokeDomainSettings *sds)
{
  float bbox_min[3];

  copy_v3_v3(bbox_min, sds->p0);

  if (sds->flags & MOD_SMOKE_ADAPTIVE_DOMAIN) {
    bbox_min[0] += (sds->cell_size[0] * (float)sds->res_min[0]);
    bbox_min[1] += (sds->cell_size[1] * (float)sds->res_min[1]);
    bbox_min[2] += (sds->cell_size[2] * (float)sds->res_min[2]);
    add_v3_v3(bbox_min, sds->obj_shift_f);
  }

  /* construct low res matrix */
  size_to_mat4(sds->fluidmat, sds->cell_size);
  copy_v3_v3(sds->fluidmat[3], bbox_min);

  /* The smoke simulator stores voxels cell-centered, whilst VDB is node
   * centered, so we offset the matrix by half a voxel to compensate. */
  madd_v3_v3fl(sds->fluidmat[3], sds->cell_size, 0.5f);

  mul_m4_m4m4(sds->fluidmat, sds->obmat, sds->fluidmat);

  if (sds->wt) {
    float voxel_size_high[3];
    /* construct high res matrix */
    mul_v3_v3fl(voxel_size_high, sds->cell_size, 1.0f / (float)(sds->amplify + 1));
    size_to_mat4(sds->fluidmat_wt, voxel_size_high);
    copy_v3_v3(sds->fluidmat_wt[3], bbox_min);

    /* Same here, add half a voxel to adjust the position of the fluid. */
    madd_v3_v3fl(sds->fluidmat_wt[3], voxel_size_high, 0.5f);

    mul_m4_m4m4(sds->fluidmat_wt, sds->obmat, sds->fluidmat_wt);
  }
}

static int ptcache_smoke_openvdb_write(struct OpenVDBWriter *writer, void *smoke_v)
{
  SmokeModifierData *smd = (SmokeModifierData *)smoke_v;
  SmokeDomainSettings *sds = smd->domain;

  OpenVDBWriter_set_flags(writer, sds->openvdb_comp, (sds->data_depth == 16));

  OpenVDBWriter_add_meta_int(writer, "blender/smoke/active_fields", sds->active_fields);
  OpenVDBWriter_add_meta_v3_int(writer, "blender/smoke/resolution", sds->res);
  OpenVDBWriter_add_meta_v3_int(writer, "blender/smoke/min_resolution", sds->res_min);
  OpenVDBWriter_add_meta_v3_int(writer, "blender/smoke/max_resolution", sds->res_max);
  OpenVDBWriter_add_meta_v3_int(writer, "blender/smoke/base_resolution", sds->base_res);
  OpenVDBWriter_add_meta_v3(writer, "blender/smoke/min_bbox", sds->p0);
  OpenVDBWriter_add_meta_v3(writer, "blender/smoke/max_bbox", sds->p1);
  OpenVDBWriter_add_meta_v3(writer, "blender/smoke/dp0", sds->dp0);
  OpenVDBWriter_add_meta_v3_int(writer, "blender/smoke/shift", sds->shift);
  OpenVDBWriter_add_meta_v3(writer, "blender/smoke/obj_shift_f", sds->obj_shift_f);
  OpenVDBWriter_add_meta_v3(writer, "blender/smoke/active_color", sds->active_color);
  OpenVDBWriter_add_meta_mat4(writer, "blender/smoke/obmat", sds->obmat);

  int fluid_fields = BKE_smoke_get_data_flags(sds);

  struct OpenVDBFloatGrid *clip_grid = NULL;

  compute_fluid_matrices(sds);

  OpenVDBWriter_add_meta_int(writer, "blender/smoke/fluid_fields", fluid_fields);

  if (sds->wt) {
    struct OpenVDBFloatGrid *wt_density_grid;
    float *dens, *react, *fuel, *flame, *tcu, *tcv, *tcw, *r, *g, *b;

    smoke_turbulence_export(sds->wt, &dens, &react, &flame, &fuel, &r, &g, &b, &tcu, &tcv, &tcw);

    wt_density_grid = OpenVDB_export_grid_fl(
        writer, "density", dens, sds->res_wt, sds->fluidmat_wt, sds->clipping, NULL);
    clip_grid = wt_density_grid;

    if (fluid_fields & SM_ACTIVE_FIRE) {
      OpenVDB_export_grid_fl(
          writer, "flame", flame, sds->res_wt, sds->fluidmat_wt, sds->clipping, wt_density_grid);
      OpenVDB_export_grid_fl(
          writer, "fuel", fuel, sds->res_wt, sds->fluidmat_wt, sds->clipping, wt_density_grid);
      OpenVDB_export_grid_fl(
          writer, "react", react, sds->res_wt, sds->fluidmat_wt, sds->clipping, wt_density_grid);
    }

    if (fluid_fields & SM_ACTIVE_COLORS) {
      OpenVDB_export_grid_vec(writer,
                              "color",
                              r,
                              g,
                              b,
                              sds->res_wt,
                              sds->fluidmat_wt,
                              VEC_INVARIANT,
                              true,
                              sds->clipping,
                              wt_density_grid);
    }

    OpenVDB_export_grid_vec(writer,
                            "texture coordinates",
                            tcu,
                            tcv,
                            tcw,
                            sds->res,
                            sds->fluidmat,
                            VEC_INVARIANT,
                            false,
                            sds->clipping,
                            wt_density_grid);
  }

  if (sds->fluid) {
    struct OpenVDBFloatGrid *density_grid;
    float dt, dx, *dens, *react, *fuel, *flame, *heat, *heatold, *vx, *vy, *vz, *r, *g, *b;
    unsigned char *obstacles;

    smoke_export(sds->fluid,
                 &dt,
                 &dx,
                 &dens,
                 &react,
                 &flame,
                 &fuel,
                 &heat,
                 &heatold,
                 &vx,
                 &vy,
                 &vz,
                 &r,
                 &g,
                 &b,
                 &obstacles);

    OpenVDBWriter_add_meta_fl(writer, "blender/smoke/dx", dx);
    OpenVDBWriter_add_meta_fl(writer, "blender/smoke/dt", dt);

    const char *name = (!sds->wt) ? "density" : "density_low";
    density_grid = OpenVDB_export_grid_fl(
        writer, name, dens, sds->res, sds->fluidmat, sds->clipping, NULL);
    clip_grid = sds->wt ? clip_grid : density_grid;

    OpenVDB_export_grid_fl(
        writer, "shadow", sds->shadow, sds->res, sds->fluidmat, sds->clipping, NULL);

    if (fluid_fields & SM_ACTIVE_HEAT) {
      OpenVDB_export_grid_fl(
          writer, "heat", heat, sds->res, sds->fluidmat, sds->clipping, clip_grid);
      OpenVDB_export_grid_fl(
          writer, "heat_old", heatold, sds->res, sds->fluidmat, sds->clipping, clip_grid);
    }

    if (fluid_fields & SM_ACTIVE_FIRE) {
      name = (!sds->wt) ? "flame" : "flame_low";
      OpenVDB_export_grid_fl(
          writer, name, flame, sds->res, sds->fluidmat, sds->clipping, density_grid);
      name = (!sds->wt) ? "fuel" : "fuel_low";
      OpenVDB_export_grid_fl(
          writer, name, fuel, sds->res, sds->fluidmat, sds->clipping, density_grid);
      name = (!sds->wt) ? "react" : "react_low";
      OpenVDB_export_grid_fl(
          writer, name, react, sds->res, sds->fluidmat, sds->clipping, density_grid);
    }

    if (fluid_fields & SM_ACTIVE_COLORS) {
      name = (!sds->wt) ? "color" : "color_low";
      OpenVDB_export_grid_vec(writer,
                              name,
                              r,
                              g,
                              b,
                              sds->res,
                              sds->fluidmat,
                              VEC_INVARIANT,
                              true,
                              sds->clipping,
                              density_grid);
    }

    OpenVDB_export_grid_vec(writer,
                            "velocity",
                            vx,
                            vy,
                            vz,
                            sds->res,
                            sds->fluidmat,
                            VEC_CONTRAVARIANT_RELATIVE,
                            false,
                            sds->clipping,
                            clip_grid);
    OpenVDB_export_grid_ch(
        writer, "obstacles", obstacles, sds->res, sds->fluidmat, sds->clipping, NULL);
  }

  return 1;
}

static int ptcache_smoke_openvdb_read(struct OpenVDBReader *reader, void *smoke_v)
{
<<<<<<< HEAD
	SmokeModifierData *smd = (SmokeModifierData *)smoke_v;

	if (!smd) {
		return 0;
	}

	SmokeDomainSettings *sds = smd->domain;

	int fluid_fields = BKE_smoke_get_data_flags(sds);
	int active_fields, cache_fields = 0;
	int cache_res[3];
	float cache_dx;
	bool reallocate = false;

	OpenVDBReader_get_meta_v3_int(reader, "blender/smoke/min_resolution", sds->res_min);
	OpenVDBReader_get_meta_v3_int(reader, "blender/smoke/max_resolution", sds->res_max);
	OpenVDBReader_get_meta_v3_int(reader, "blender/smoke/base_resolution", sds->base_res);
	OpenVDBReader_get_meta_v3(reader, "blender/smoke/min_bbox", sds->p0);
	OpenVDBReader_get_meta_v3(reader, "blender/smoke/max_bbox", sds->p1);
	OpenVDBReader_get_meta_v3(reader, "blender/smoke/dp0", sds->dp0);
	OpenVDBReader_get_meta_v3_int(reader, "blender/smoke/shift", sds->shift);
	OpenVDBReader_get_meta_v3(reader, "blender/smoke/obj_shift_f", sds->obj_shift_f);
	OpenVDBReader_get_meta_v3(reader, "blender/smoke/active_color", sds->active_color);
	OpenVDBReader_get_meta_mat4(reader, "blender/smoke/obmat", sds->obmat);
	OpenVDBReader_get_meta_int(reader, "blender/smoke/fluid_fields", &cache_fields);
	OpenVDBReader_get_meta_int(reader, "blender/smoke/active_fields", &active_fields);
	OpenVDBReader_get_meta_fl(reader, "blender/smoke/dx", &cache_dx);
	OpenVDBReader_get_meta_v3_int(reader, "blender/smoke/resolution", cache_res);

	/* check if resolution has changed */
	if (sds->res[0] != cache_res[0] ||
		sds->res[1] != cache_res[1] ||
		sds->res[2] != cache_res[2])
	{
		if (sds->flags & MOD_SMOKE_ADAPTIVE_DOMAIN) {
			reallocate = true;
		}
		else {
			return 0;
		}
	}

	/* check if active fields have changed */
	if ((fluid_fields != cache_fields) || (active_fields != sds->active_fields)) {
		reallocate = true;
	}

	/* reallocate fluid if needed*/
	if (reallocate) {
		sds->active_fields = active_fields | cache_fields;
		BKE_smoke_reallocate_fluid(sds, cache_dx, cache_res, 1);
		sds->dx = cache_dx;
		copy_v3_v3_int(sds->res, cache_res);
		sds->total_cells = cache_res[0] * cache_res[1] * cache_res[2];

		if (sds->flags & MOD_SMOKE_HIGHRES) {
			BKE_smoke_reallocate_highres_fluid(sds, cache_dx, cache_res, 1);
		}
	}

	if (sds->fluid) {
		float dt, dx, *dens, *react, *fuel, *flame, *heat, *heatold, *vx, *vy, *vz, *r, *g, *b;
		unsigned char *obstacles;

		smoke_export(sds->fluid, &dt, &dx, &dens, &react, &flame, &fuel, &heat,
		             &heatold, &vx, &vy, &vz, &r, &g, &b, &obstacles);

		OpenVDBReader_get_meta_fl(reader, "blender/smoke/dt", &dt);

		OpenVDB_import_grid_fl(reader, "shadow", sds->shadow, sds->res, sds->res_min, 1);

		const char *name = (!sds->wt) ? "density" : "density_low";
		OpenVDB_import_grid_fl(reader, name, dens, sds->res, sds->res_min, 1);

		if (cache_fields & SM_ACTIVE_HEAT) {
			OpenVDB_import_grid_fl(reader, "heat", heat, sds->res, sds->res_min, 1);
			OpenVDB_import_grid_fl(reader, "heat_old", heatold, sds->res, sds->res_min, 1);
		}

		if (cache_fields & SM_ACTIVE_FIRE) {
			name = (!sds->wt) ? "flame" : "flame_low";
			OpenVDB_import_grid_fl(reader, name, flame, sds->res, sds->res_min, 1);
			name = (!sds->wt) ? "fuel" : "fuel_low";
			OpenVDB_import_grid_fl(reader, name, fuel, sds->res, sds->res_min, 1);
			name = (!sds->wt) ? "react" : "react_low";
			OpenVDB_import_grid_fl(reader, name, react, sds->res, sds->res_min, 1);
		}

		if (cache_fields & SM_ACTIVE_COLORS) {
			name = (!sds->wt) ? "color" : "color_low";
			OpenVDB_import_grid_vec(reader, name, r, g, b, sds->res, sds->res_min, 1);
		}

		OpenVDB_import_grid_vec(reader, "velocity", vx, vy, vz, sds->res, sds->res_min, 1);
		OpenVDB_import_grid_ch(reader, "obstacles", obstacles, sds->res, sds->res_min, 1);
	}

	if (sds->wt) {
		float *dens, *react, *fuel, *flame, *tcu, *tcv, *tcw, *r, *g, *b;

		smoke_turbulence_export(sds->wt, &dens, &react, &flame, &fuel, &r, &g, &b, &tcu, &tcv, &tcw);

		OpenVDB_import_grid_fl(reader, "density", dens, sds->res_wt, sds->res_min, 1);

		if (cache_fields & SM_ACTIVE_FIRE) {
			OpenVDB_import_grid_fl(reader, "flame", flame, sds->res_wt, sds->res_min, 1);
			OpenVDB_import_grid_fl(reader, "fuel", fuel, sds->res_wt, sds->res_min, 1);
			OpenVDB_import_grid_fl(reader, "react", react, sds->res_wt, sds->res_min, 1);
		}

		if (cache_fields & SM_ACTIVE_COLORS) {
			OpenVDB_import_grid_vec(reader, "color", r, g, b, sds->res_wt, sds->res_min, 1);
		}

		OpenVDB_import_grid_vec(reader, "texture coordinates", tcu, tcv, tcw, sds->res, sds->res_min, 1);
	}

	OpenVDBReader_free(reader);

	return 1;
}

static void resample_resolution(const int *raw_res, const int sample_level, int *res)
{
	for(int i = 0; i < 3; ++i) {
		res[i] = raw_res[i] / sample_level + (raw_res[i] % sample_level != 0);
	}
}

static int ptcache_smoke_openvdb_extern_read(struct OpenVDBReader *reader, void *smoke_v)
{
	SmokeModifierData *smd = (SmokeModifierData *)smoke_v;

	if (!smd) {
		return 0;
	}

	SmokeDomainSettings *sds = smd->domain;

	int fluid_fields = BKE_smoke_get_data_flags(sds);
	int cache_fields = 0;
	bool reallocate = false;
	int res[3], raw_res[3], res_min[3];

	if (!OpenVDBReader_has_smoke_grid(reader, VDB_SMOKE_DENSITY) &&
	    !OpenVDBReader_has_smoke_grid(reader, VDB_SMOKE_FLAME))
	{
		return 0;
	}

	if (!OpenVDBReader_get_bounds(reader, res_min, NULL, raw_res,
	                              sds->p0, sds->p1, sds->cell_size))
	{
		modifier_setError((ModifierData *)smd, "Imported OpenVDB grids have different transformations");
	}

	for(int i = 0; i < 3; ++i) {
		res[i] = raw_res[i] / sds->sample_level + (raw_res[i] % sds->sample_level != 0);
	}
	if (sds->res[0] != res[0] || sds->res[1] != res[1] || sds->res[2] != res[2])
	{
		reallocate = true;
		copy_v3_v3_int(sds->res, res);
	}

	sub_v3_v3v3(sds->global_size, sds->p1, sds->p0);
	mul_v3_fl(sds->cell_size, (float)sds->sample_level);
	zero_v3_int(sds->res_min);
	copy_v3_v3_int(sds->res_max, res);

	/* check if active fields have changed */
	if (OpenVDBReader_has_smoke_grid(reader, VDB_SMOKE_HEAT) ||
		OpenVDBReader_has_smoke_grid(reader, VDB_SMOKE_TEMPERATURE)) {
		cache_fields |= SM_ACTIVE_HEAT;
	}
	if (OpenVDBReader_has_smoke_grid(reader, VDB_SMOKE_FLAME)) {
		cache_fields |= SM_ACTIVE_FIRE;
	}
	if (OpenVDBReader_has_smoke_grid(reader, VDB_SMOKE_COLOR)) {
		cache_fields |= SM_ACTIVE_COLORS;
	}

	reallocate = (reallocate || ((fluid_fields == cache_fields) && (sds->active_fields == cache_fields)));

	/* reallocate fluid if needed */
	if (reallocate) {
		sds->active_fields = cache_fields;
		sds->maxres = MAX3(sds->base_res[0], sds->base_res[1], sds->base_res[2]);
		sds->dx = 1.0f / sds->maxres;
		BKE_smoke_reallocate_fluid(sds, sds->dx, sds->res, 1);
		sds->total_cells = sds->res[0] * sds->res[1] * sds->res[2];
	}

	if (sds->fluid) {
		float dt, dx, *dens, *react, *fuel, *flame, *heat, *heatold, *vx, *vy, *vz, *r, *g, *b;
		unsigned char *obstacles;

		smoke_export(sds->fluid, &dt, &dx, &dens, &react, &flame, &fuel, &heat,
		             &heatold, &vx, &vy, &vz, &r, &g, &b, &obstacles);

		if (OpenVDBReader_has_smoke_grid(reader, VDB_SMOKE_DENSITY)) {
			OpenVDB_import_grid_fl(reader, vdb_grid_name(VDB_SMOKE_DENSITY),
			                       dens, raw_res, res_min, sds->sample_level);
		}
		if(OpenVDBReader_has_smoke_grid(reader, VDB_SMOKE_HEAT)) {
			OpenVDB_import_grid_fl(reader, vdb_grid_name(VDB_SMOKE_HEAT),
			                       heat, raw_res, res_min, sds->sample_level);
		}
	    else if(OpenVDBReader_has_smoke_grid(reader, VDB_SMOKE_TEMPERATURE)) {
			OpenVDB_import_grid_fl(reader, vdb_grid_name(VDB_SMOKE_TEMPERATURE),
			                       heat, raw_res, res_min, sds->sample_level);
		}
		if (cache_fields & SM_ACTIVE_FIRE) {
			OpenVDB_import_grid_fl(reader, vdb_grid_name(VDB_SMOKE_FLAME),
			                       flame, raw_res, res_min, sds->sample_level);
		}
		if (cache_fields & SM_ACTIVE_COLORS) {
			OpenVDB_import_grid_vec(reader, vdb_grid_name(VDB_SMOKE_COLOR),
			                        r, g, b, raw_res, res_min, sds->sample_level);
		}
		if (OpenVDBReader_has_smoke_grid(reader, VDB_SMOKE_VELOCITY)) {
			OpenVDB_import_grid_vec(reader, vdb_grid_name(VDB_SMOKE_VELOCITY),
			                        vx, vy, vz, raw_res, res_min, sds->sample_level);
		}
	}

	return 1;
}
#endif
=======
  SmokeModifierData *smd = (SmokeModifierData *)smoke_v;

  if (!smd) {
    return 0;
  }

  SmokeDomainSettings *sds = smd->domain;

  int fluid_fields = BKE_smoke_get_data_flags(sds);
  int active_fields, cache_fields = 0;
  int cache_res[3];
  float cache_dx;
  bool reallocate = false;

  OpenVDBReader_get_meta_v3_int(reader, "blender/smoke/min_resolution", sds->res_min);
  OpenVDBReader_get_meta_v3_int(reader, "blender/smoke/max_resolution", sds->res_max);
  OpenVDBReader_get_meta_v3_int(reader, "blender/smoke/base_resolution", sds->base_res);
  OpenVDBReader_get_meta_v3(reader, "blender/smoke/min_bbox", sds->p0);
  OpenVDBReader_get_meta_v3(reader, "blender/smoke/max_bbox", sds->p1);
  OpenVDBReader_get_meta_v3(reader, "blender/smoke/dp0", sds->dp0);
  OpenVDBReader_get_meta_v3_int(reader, "blender/smoke/shift", sds->shift);
  OpenVDBReader_get_meta_v3(reader, "blender/smoke/obj_shift_f", sds->obj_shift_f);
  OpenVDBReader_get_meta_v3(reader, "blender/smoke/active_color", sds->active_color);
  OpenVDBReader_get_meta_mat4(reader, "blender/smoke/obmat", sds->obmat);
  OpenVDBReader_get_meta_int(reader, "blender/smoke/fluid_fields", &cache_fields);
  OpenVDBReader_get_meta_int(reader, "blender/smoke/active_fields", &active_fields);
  OpenVDBReader_get_meta_fl(reader, "blender/smoke/dx", &cache_dx);
  OpenVDBReader_get_meta_v3_int(reader, "blender/smoke/resolution", cache_res);

  /* check if resolution has changed */
  if (sds->res[0] != cache_res[0] || sds->res[1] != cache_res[1] || sds->res[2] != cache_res[2]) {
    if (sds->flags & MOD_SMOKE_ADAPTIVE_DOMAIN) {
      reallocate = true;
    }
    else {
      return 0;
    }
  }

  /* check if active fields have changed */
  if ((fluid_fields != cache_fields) || (active_fields != sds->active_fields)) {
    reallocate = true;
  }

  /* reallocate fluid if needed*/
  if (reallocate) {
    sds->active_fields = active_fields | cache_fields;
    BKE_smoke_reallocate_fluid(sds, cache_dx, cache_res, 1);
    sds->dx = cache_dx;
    copy_v3_v3_int(sds->res, cache_res);
    sds->total_cells = cache_res[0] * cache_res[1] * cache_res[2];

    if (sds->flags & MOD_SMOKE_HIGHRES) {
      BKE_smoke_reallocate_highres_fluid(sds, cache_dx, cache_res, 1);
    }
  }

  if (sds->fluid) {
    float dt, dx, *dens, *react, *fuel, *flame, *heat, *heatold, *vx, *vy, *vz, *r, *g, *b;
    unsigned char *obstacles;

    smoke_export(sds->fluid,
                 &dt,
                 &dx,
                 &dens,
                 &react,
                 &flame,
                 &fuel,
                 &heat,
                 &heatold,
                 &vx,
                 &vy,
                 &vz,
                 &r,
                 &g,
                 &b,
                 &obstacles);

    OpenVDBReader_get_meta_fl(reader, "blender/smoke/dt", &dt);

    OpenVDB_import_grid_fl(reader, "shadow", &sds->shadow, sds->res);

    const char *name = (!sds->wt) ? "density" : "density_low";
    OpenVDB_import_grid_fl(reader, name, &dens, sds->res);

    if (cache_fields & SM_ACTIVE_HEAT) {
      OpenVDB_import_grid_fl(reader, "heat", &heat, sds->res);
      OpenVDB_import_grid_fl(reader, "heat_old", &heatold, sds->res);
    }

    if (cache_fields & SM_ACTIVE_FIRE) {
      name = (!sds->wt) ? "flame" : "flame_low";
      OpenVDB_import_grid_fl(reader, name, &flame, sds->res);
      name = (!sds->wt) ? "fuel" : "fuel_low";
      OpenVDB_import_grid_fl(reader, name, &fuel, sds->res);
      name = (!sds->wt) ? "react" : "react_low";
      OpenVDB_import_grid_fl(reader, name, &react, sds->res);
    }

    if (cache_fields & SM_ACTIVE_COLORS) {
      name = (!sds->wt) ? "color" : "color_low";
      OpenVDB_import_grid_vec(reader, name, &r, &g, &b, sds->res);
    }

    OpenVDB_import_grid_vec(reader, "velocity", &vx, &vy, &vz, sds->res);
    OpenVDB_import_grid_ch(reader, "obstacles", &obstacles, sds->res);
  }

  if (sds->wt) {
    float *dens, *react, *fuel, *flame, *tcu, *tcv, *tcw, *r, *g, *b;

    smoke_turbulence_export(sds->wt, &dens, &react, &flame, &fuel, &r, &g, &b, &tcu, &tcv, &tcw);

    OpenVDB_import_grid_fl(reader, "density", &dens, sds->res_wt);

    if (cache_fields & SM_ACTIVE_FIRE) {
      OpenVDB_import_grid_fl(reader, "flame", &flame, sds->res_wt);
      OpenVDB_import_grid_fl(reader, "fuel", &fuel, sds->res_wt);
      OpenVDB_import_grid_fl(reader, "react", &react, sds->res_wt);
    }

    if (cache_fields & SM_ACTIVE_COLORS) {
      OpenVDB_import_grid_vec(reader, "color", &r, &g, &b, sds->res_wt);
    }

    OpenVDB_import_grid_vec(reader, "texture coordinates", &tcu, &tcv, &tcw, sds->res);
  }

  OpenVDBReader_free(reader);

  return 1;
}
#  endif
>>>>>>> 3076d95b

#else   // WITH_SMOKE
static int ptcache_smoke_totpoint(void *UNUSED(smoke_v), int UNUSED(cfra))
{
  return 0;
}
static void ptcache_smoke_error(void *UNUSED(smoke_v), const char *UNUSED(message))
{
}
static int ptcache_smoke_read(PTCacheFile *UNUSED(pf), void *UNUSED(smoke_v))
{
  return 0;
}
static int ptcache_smoke_write(PTCacheFile *UNUSED(pf), void *UNUSED(smoke_v))
{
  return 0;
}
#endif  // WITH_SMOKE

#if !defined(WITH_SMOKE) || !defined(WITH_OPENVDB)
static int ptcache_smoke_openvdb_write(struct OpenVDBWriter *writer, void *smoke_v)
{
  UNUSED_VARS(writer, smoke_v);
  return 0;
}

static int ptcache_smoke_openvdb_read(struct OpenVDBReader *reader, void *smoke_v)
{
  UNUSED_VARS(reader, smoke_v);
  return 0;
}

static int ptcache_smoke_openvdb_extern_read(struct OpenVDBReader *reader, void *smoke_v)
{
	UNUSED_VARS(reader, smoke_v);
	return 0;
}
#endif

static int ptcache_dynamicpaint_totpoint(void *sd, int UNUSED(cfra))
{
  DynamicPaintSurface *surface = (DynamicPaintSurface *)sd;

  if (!surface->data)
    return 0;
  else
    return surface->data->total_points;
}

static void ptcache_dynamicpaint_error(void *UNUSED(sd), const char *UNUSED(message))
{
  /* ignored for now */
}

#define DPAINT_CACHE_VERSION "1.01"

static int ptcache_dynamicpaint_write(PTCacheFile *pf, void *dp_v)
{
  DynamicPaintSurface *surface = (DynamicPaintSurface *)dp_v;
  int cache_compress = 1;

  /* version header */
  ptcache_file_write(pf, DPAINT_CACHE_VERSION, 1, sizeof(char) * 4);

  if (surface->format != MOD_DPAINT_SURFACE_F_IMAGESEQ && surface->data) {
    int total_points = surface->data->total_points;
    unsigned int in_len;
    unsigned char *out;

    /* cache type */
    ptcache_file_write(pf, &surface->type, 1, sizeof(int));

    if (surface->type == MOD_DPAINT_SURFACE_T_PAINT) {
      in_len = sizeof(PaintPoint) * total_points;
    }
    else if (surface->type == MOD_DPAINT_SURFACE_T_DISPLACE ||
             surface->type == MOD_DPAINT_SURFACE_T_WEIGHT) {
      in_len = sizeof(float) * total_points;
    }
    else if (surface->type == MOD_DPAINT_SURFACE_T_WAVE) {
      in_len = sizeof(PaintWavePoint) * total_points;
    }
    else {
      return 0;
    }

    out = (unsigned char *)MEM_callocN(LZO_OUT_LEN(in_len), "pointcache_lzo_buffer");

    ptcache_file_compressed_write(
        pf, (unsigned char *)surface->data->type_data, in_len, out, cache_compress);
    MEM_freeN(out);
  }
  return 1;
}
static int ptcache_dynamicpaint_read(PTCacheFile *pf, void *dp_v)
{
  DynamicPaintSurface *surface = (DynamicPaintSurface *)dp_v;
  char version[4];

  /* version header */
  ptcache_file_read(pf, version, 1, sizeof(char) * 4);
  if (!STREQLEN(version, DPAINT_CACHE_VERSION, 4)) {
    CLOG_ERROR(&LOG, "Dynamic Paint: Invalid cache version: '%c%c%c%c'!", UNPACK4(version));
    return 0;
  }

  if (surface->format != MOD_DPAINT_SURFACE_F_IMAGESEQ && surface->data) {
    unsigned int data_len;
    int surface_type;

    /* cache type */
    ptcache_file_read(pf, &surface_type, 1, sizeof(int));

    if (surface_type != surface->type)
      return 0;

    /* read surface data */
    if (surface->type == MOD_DPAINT_SURFACE_T_PAINT) {
      data_len = sizeof(PaintPoint);
    }
    else if (surface->type == MOD_DPAINT_SURFACE_T_DISPLACE ||
             surface->type == MOD_DPAINT_SURFACE_T_WEIGHT) {
      data_len = sizeof(float);
    }
    else if (surface->type == MOD_DPAINT_SURFACE_T_WAVE) {
      data_len = sizeof(PaintWavePoint);
    }
    else {
      return 0;
    }

    ptcache_file_compressed_read(
        pf, (unsigned char *)surface->data->type_data, data_len * surface->data->total_points);
  }
  return 1;
}

/* Rigid Body functions */
static int ptcache_rigidbody_write(int index, void *rb_v, void **data, int UNUSED(cfra))
{
  RigidBodyWorld *rbw = rb_v;
  Object *ob = NULL;

  if (rbw->objects)
    ob = rbw->objects[index];

  if (ob && ob->rigidbody_object) {
    RigidBodyOb *rbo = ob->rigidbody_object;

    if (rbo->type == RBO_TYPE_ACTIVE) {
#ifdef WITH_BULLET
      RB_body_get_position(rbo->shared->physics_object, rbo->pos);
      RB_body_get_orientation(rbo->shared->physics_object, rbo->orn);
#endif
      PTCACHE_DATA_FROM(data, BPHYS_DATA_LOCATION, rbo->pos);
      PTCACHE_DATA_FROM(data, BPHYS_DATA_ROTATION, rbo->orn);
    }
  }

  return 1;
}
static void ptcache_rigidbody_read(
    int index, void *rb_v, void **data, float UNUSED(cfra), float *old_data)
{
  RigidBodyWorld *rbw = rb_v;
  Object *ob = NULL;

  if (rbw->objects)
    ob = rbw->objects[index];

  if (ob && ob->rigidbody_object) {
    RigidBodyOb *rbo = ob->rigidbody_object;

    if (rbo->type == RBO_TYPE_ACTIVE) {

      if (old_data) {
        memcpy(rbo->pos, data, 3 * sizeof(float));
        memcpy(rbo->orn, data + 3, 4 * sizeof(float));
      }
      else {
        PTCACHE_DATA_TO(data, BPHYS_DATA_LOCATION, 0, rbo->pos);
        PTCACHE_DATA_TO(data, BPHYS_DATA_ROTATION, 0, rbo->orn);
      }
    }
  }
}
static void ptcache_rigidbody_interpolate(
    int index, void *rb_v, void **data, float cfra, float cfra1, float cfra2, float *old_data)
{
  RigidBodyWorld *rbw = rb_v;
  Object *ob = NULL;

  if (rbw->objects)
    ob = rbw->objects[index];

  if (ob && ob->rigidbody_object) {
    RigidBodyOb *rbo = ob->rigidbody_object;

    if (rbo->type == RBO_TYPE_ACTIVE) {
      ParticleKey keys[4];
      ParticleKey result;
      float dfra;

      memset(keys, 0, sizeof(keys));

      copy_v3_v3(keys[1].co, rbo->pos);
      copy_qt_qt(keys[1].rot, rbo->orn);

      if (old_data) {
        memcpy(keys[2].co, data, 3 * sizeof(float));
        memcpy(keys[2].rot, data + 3, 4 * sizeof(float));
      }
      else {
        BKE_ptcache_make_particle_key(&keys[2], 0, data, cfra2);
      }

      dfra = cfra2 - cfra1;

      /* note: keys[0] and keys[3] unused for type < 1 (crappy) */
      psys_interpolate_particle(-1, keys, (cfra - cfra1) / dfra, &result, true);
      interp_qt_qtqt(result.rot, keys[1].rot, keys[2].rot, (cfra - cfra1) / dfra);

      copy_v3_v3(rbo->pos, result.co);
      copy_qt_qt(rbo->orn, result.rot);
    }
  }
}
static int ptcache_rigidbody_totpoint(void *rb_v, int UNUSED(cfra))
{
  RigidBodyWorld *rbw = rb_v;

  return rbw->numbodies;
}

static void ptcache_rigidbody_error(void *UNUSED(rb_v), const char *UNUSED(message))
{
  /* ignored for now */
}

/* Creating ID's */
void BKE_ptcache_id_from_softbody(PTCacheID *pid, Object *ob, SoftBody *sb)
{
  memset(pid, 0, sizeof(PTCacheID));

  pid->ob = ob;
  pid->calldata = sb;
  pid->type = PTCACHE_TYPE_SOFTBODY;
  pid->cache = sb->shared->pointcache;
  pid->cache_ptr = &sb->shared->pointcache;
  pid->ptcaches = &sb->shared->ptcaches;
  pid->totpoint = pid->totwrite = ptcache_softbody_totpoint;
  pid->error = ptcache_softbody_error;

  pid->write_point = ptcache_softbody_write;
  pid->read_point = ptcache_softbody_read;
  pid->interpolate_point = ptcache_softbody_interpolate;

  pid->write_stream = NULL;
  pid->read_stream = NULL;

  pid->write_openvdb_stream = NULL;
  pid->read_openvdb_stream = NULL;

  pid->write_extra_data = NULL;
  pid->read_extra_data = NULL;
  pid->interpolate_extra_data = NULL;

  pid->write_header = ptcache_basic_header_write;
  pid->read_header = ptcache_basic_header_read;

  pid->data_types = (1 << BPHYS_DATA_LOCATION) | (1 << BPHYS_DATA_VELOCITY);
  pid->info_types = 0;

  pid->stack_index = pid->cache->index;

  pid->default_step = 10;
  pid->max_step = 20;
  pid->file_type = PTCACHE_FILE_PTCACHE;
}
void BKE_ptcache_id_from_particles(PTCacheID *pid, Object *ob, ParticleSystem *psys)
{
  memset(pid, 0, sizeof(PTCacheID));

  pid->ob = ob;
  pid->calldata = psys;
  pid->type = PTCACHE_TYPE_PARTICLES;
  pid->stack_index = psys->pointcache->index;
  pid->cache = psys->pointcache;
  pid->cache_ptr = &psys->pointcache;
  pid->ptcaches = &psys->ptcaches;

  if (psys->part->type != PART_HAIR)
    pid->flag |= PTCACHE_VEL_PER_SEC;

  pid->totpoint = ptcache_particle_totpoint;
  pid->totwrite = ptcache_particle_totwrite;
  pid->error = ptcache_particle_error;

  pid->write_point = ptcache_particle_write;
  pid->read_point = ptcache_particle_read;
  pid->interpolate_point = ptcache_particle_interpolate;

  pid->write_stream = NULL;
  pid->read_stream = NULL;

  pid->write_openvdb_stream = NULL;
  pid->read_openvdb_stream = NULL;

  pid->write_extra_data = NULL;
  pid->read_extra_data = NULL;
  pid->interpolate_extra_data = NULL;

  pid->write_header = ptcache_basic_header_write;
  pid->read_header = ptcache_basic_header_read;

  pid->data_types = (1 << BPHYS_DATA_LOCATION) | (1 << BPHYS_DATA_VELOCITY) |
                    (1 << BPHYS_DATA_INDEX);

  if (psys->part->phystype == PART_PHYS_BOIDS)
    pid->data_types |= (1 << BPHYS_DATA_AVELOCITY) | (1 << BPHYS_DATA_ROTATION) |
                       (1 << BPHYS_DATA_BOIDS);
  else if (psys->part->phystype == PART_PHYS_FLUID && psys->part->fluid &&
           psys->part->fluid->flag & SPH_VISCOELASTIC_SPRINGS) {
    pid->write_extra_data = ptcache_particle_extra_write;
    pid->read_extra_data = ptcache_particle_extra_read;
  }

  if (psys->part->flag & PART_ROTATIONS) {
    pid->data_types |= (1 << BPHYS_DATA_ROTATION);

    if (psys->part->rotmode != PART_ROT_VEL || psys->part->avemode == PART_AVE_RAND ||
        psys->part->avefac != 0.0f) {
      pid->data_types |= (1 << BPHYS_DATA_AVELOCITY);
    }
  }

  pid->info_types = (1 << BPHYS_DATA_TIMES);

  pid->default_step = 10;
  pid->max_step = 20;
  pid->file_type = PTCACHE_FILE_PTCACHE;
}
void BKE_ptcache_id_from_cloth(PTCacheID *pid, Object *ob, ClothModifierData *clmd)
{
  memset(pid, 0, sizeof(PTCacheID));

  pid->ob = ob;
  pid->calldata = clmd;
  pid->type = PTCACHE_TYPE_CLOTH;
  pid->stack_index = clmd->point_cache->index;
  pid->cache = clmd->point_cache;
  pid->cache_ptr = &clmd->point_cache;
  pid->ptcaches = &clmd->ptcaches;
  pid->totpoint = pid->totwrite = ptcache_cloth_totpoint;
  pid->error = ptcache_cloth_error;

  pid->write_point = ptcache_cloth_write;
  pid->read_point = ptcache_cloth_read;
  pid->interpolate_point = ptcache_cloth_interpolate;

  pid->write_openvdb_stream = NULL;
  pid->read_openvdb_stream = NULL;

  pid->write_stream = NULL;
  pid->read_stream = NULL;

  pid->write_extra_data = NULL;
  pid->read_extra_data = NULL;
  pid->interpolate_extra_data = NULL;

  pid->write_header = ptcache_basic_header_write;
  pid->read_header = ptcache_basic_header_read;

  pid->data_types = (1 << BPHYS_DATA_LOCATION) | (1 << BPHYS_DATA_VELOCITY) |
                    (1 << BPHYS_DATA_XCONST);
  pid->info_types = 0;

  pid->default_step = 1;
  pid->max_step = 1;
  pid->file_type = PTCACHE_FILE_PTCACHE;
}
void BKE_ptcache_id_from_smoke(PTCacheID *pid, struct Object *ob, struct SmokeModifierData *smd)
{
  SmokeDomainSettings *sds = smd->domain;

  memset(pid, 0, sizeof(PTCacheID));

  pid->ob = ob;
  pid->calldata = smd;

  pid->type = PTCACHE_TYPE_SMOKE_DOMAIN;
  pid->stack_index = sds->point_cache[0]->index;

  pid->cache = sds->point_cache[0];
  pid->cache_ptr = &(sds->point_cache[0]);
  pid->ptcaches = &(sds->ptcaches[0]);

  pid->totpoint = pid->totwrite = ptcache_smoke_totpoint;
  pid->error = ptcache_smoke_error;

  pid->write_point = NULL;
  pid->read_point = NULL;
  pid->interpolate_point = NULL;

  pid->read_stream = ptcache_smoke_read;
  pid->write_stream = ptcache_smoke_write;

<<<<<<< HEAD
	pid->write_openvdb_stream	= ptcache_smoke_openvdb_write;
	pid->read_openvdb_stream	= (sds->cache_file_format == PTCACHE_FILE_OPENVDB_EXTERN ? ptcache_smoke_openvdb_extern_read : ptcache_smoke_openvdb_read);
=======
  pid->write_openvdb_stream = ptcache_smoke_openvdb_write;
  pid->read_openvdb_stream = ptcache_smoke_openvdb_read;
>>>>>>> 3076d95b

  pid->write_extra_data = NULL;
  pid->read_extra_data = NULL;
  pid->interpolate_extra_data = NULL;

  pid->write_header = ptcache_basic_header_write;
  pid->read_header = ptcache_basic_header_read;

  pid->data_types = 0;
  pid->info_types = 0;

  if (sds->fluid)
    pid->data_types |= (1 << BPHYS_DATA_SMOKE_LOW);
  if (sds->wt)
    pid->data_types |= (1 << BPHYS_DATA_SMOKE_HIGH);

  pid->default_step = 1;
  pid->max_step = 1;
  pid->file_type = smd->domain->cache_file_format;
}

void BKE_ptcache_id_from_dynamicpaint(PTCacheID *pid, Object *ob, DynamicPaintSurface *surface)
{

  memset(pid, 0, sizeof(PTCacheID));

  pid->ob = ob;
  pid->calldata = surface;
  pid->type = PTCACHE_TYPE_DYNAMICPAINT;
  pid->cache = surface->pointcache;
  pid->cache_ptr = &surface->pointcache;
  pid->ptcaches = &surface->ptcaches;
  pid->totpoint = pid->totwrite = ptcache_dynamicpaint_totpoint;
  pid->error = ptcache_dynamicpaint_error;

  pid->write_point = NULL;
  pid->read_point = NULL;
  pid->interpolate_point = NULL;

  pid->write_stream = ptcache_dynamicpaint_write;
  pid->read_stream = ptcache_dynamicpaint_read;

  pid->write_openvdb_stream = NULL;
  pid->read_openvdb_stream = NULL;

  pid->write_extra_data = NULL;
  pid->read_extra_data = NULL;
  pid->interpolate_extra_data = NULL;

  pid->write_header = ptcache_basic_header_write;
  pid->read_header = ptcache_basic_header_read;

  pid->data_types = BPHYS_DATA_DYNAMICPAINT;
  pid->info_types = 0;

  pid->stack_index = pid->cache->index;

  pid->default_step = 1;
  pid->max_step = 1;
  pid->file_type = PTCACHE_FILE_PTCACHE;
}

void BKE_ptcache_id_from_rigidbody(PTCacheID *pid, Object *ob, RigidBodyWorld *rbw)
{

  memset(pid, 0, sizeof(PTCacheID));

  pid->ob = ob;
  pid->calldata = rbw;
  pid->type = PTCACHE_TYPE_RIGIDBODY;
  pid->cache = rbw->shared->pointcache;
  pid->cache_ptr = &rbw->shared->pointcache;
  pid->ptcaches = &rbw->shared->ptcaches;
  pid->totpoint = pid->totwrite = ptcache_rigidbody_totpoint;
  pid->error = ptcache_rigidbody_error;

  pid->write_point = ptcache_rigidbody_write;
  pid->read_point = ptcache_rigidbody_read;
  pid->interpolate_point = ptcache_rigidbody_interpolate;

  pid->write_stream = NULL;
  pid->read_stream = NULL;

  pid->write_openvdb_stream = NULL;
  pid->read_openvdb_stream = NULL;

  pid->write_extra_data = NULL;
  pid->read_extra_data = NULL;
  pid->interpolate_extra_data = NULL;

  pid->write_header = ptcache_basic_header_write;
  pid->read_header = ptcache_basic_header_read;

  pid->data_types = (1 << BPHYS_DATA_LOCATION) | (1 << BPHYS_DATA_ROTATION);
  pid->info_types = 0;

  pid->stack_index = pid->cache->index;

  pid->default_step = 1;
  pid->max_step = 1;
  pid->file_type = PTCACHE_FILE_PTCACHE;
}

PTCacheID BKE_ptcache_id_find(Object *ob, Scene *scene, PointCache *cache)
{
  PTCacheID result = {0};

  ListBase pidlist;
  BKE_ptcache_ids_from_object(&pidlist, ob, scene, MAX_DUPLI_RECUR);

  for (PTCacheID *pid = pidlist.first; pid; pid = pid->next) {
    if (pid->cache == cache) {
      result = *pid;
      break;
    }
  }

  BLI_freelistN(&pidlist);

  return result;
}

/* Callback which is used by point cache foreach() family of functions.
 *
 * Receives ID of the point cache.
 *
 * NOTE: This ID is owned by foreach() routines and can not be used outside of
 * the foreach loop. This means that if one wants to store them those are to be
 * malloced and copied over.
 *
 * If the function returns false, then foreach() loop aborts.
 */
typedef bool (*ForeachPtcacheCb)(PTCacheID *pid, void *userdata);

static bool foreach_object_particle_ptcache(Object *object,
                                            ForeachPtcacheCb callback,
                                            void *callback_user_data)
{
  PTCacheID pid;
  for (ParticleSystem *psys = object->particlesystem.first; psys != NULL; psys = psys->next) {
    if (psys->part == NULL) {
      continue;
    }
    /* Check to make sure point cache is actually used by the particles. */
    if (ELEM(psys->part->phystype, PART_PHYS_NO, PART_PHYS_KEYED)) {
      continue;
    }
    /* Hair needs to be included in id-list for cache edit mode to work. */
#if 0
    if ((psys->part->type == PART_HAIR) &&
        (psys->flag & PSYS_HAIR_DYNAMICS) == 0)
    {
      continue;
    }
#endif
    if (psys->part->type == PART_FLUID) {
      continue;
    }
    BKE_ptcache_id_from_particles(&pid, object, psys);
    if (!callback(&pid, callback_user_data)) {
      return false;
    }
  }
  return true;
}

static bool foreach_object_modifier_ptcache(Object *object,
                                            ForeachPtcacheCb callback,
                                            void *callback_user_data)
{
  PTCacheID pid;
  for (ModifierData *md = object->modifiers.first; md != NULL; md = md->next) {
    if (md->type == eModifierType_Cloth) {
      BKE_ptcache_id_from_cloth(&pid, object, (ClothModifierData *)md);
      if (!callback(&pid, callback_user_data)) {
        return false;
      }
    }
    else if (md->type == eModifierType_Smoke) {
      SmokeModifierData *smd = (SmokeModifierData *)md;
      if (smd->type & MOD_SMOKE_TYPE_DOMAIN) {
        BKE_ptcache_id_from_smoke(&pid, object, (SmokeModifierData *)md);
        if (!callback(&pid, callback_user_data)) {
          return false;
        }
      }
    }
    else if (md->type == eModifierType_DynamicPaint) {
      DynamicPaintModifierData *pmd = (DynamicPaintModifierData *)md;
      if (pmd->canvas) {
        DynamicPaintSurface *surface = pmd->canvas->surfaces.first;
        for (; surface; surface = surface->next) {
          BKE_ptcache_id_from_dynamicpaint(&pid, object, surface);
          if (!callback(&pid, callback_user_data)) {
            return false;
          }
        }
      }
    }
  }
  return true;
}

/* Return false if any of callbacks returned false. */
static bool foreach_object_ptcache(
    Scene *scene, Object *object, int duplis, ForeachPtcacheCb callback, void *callback_user_data)
{
  PTCacheID pid;
  /* Soft body. */
  if (object->soft != NULL) {
    BKE_ptcache_id_from_softbody(&pid, object, object->soft);
    if (!callback(&pid, callback_user_data)) {
      return false;
    }
  }
  /* Particle systems. */
  if (!foreach_object_particle_ptcache(object, callback, callback_user_data)) {
    return false;
  }
  /* Modifiers. */
  if (!foreach_object_modifier_ptcache(object, callback, callback_user_data)) {
    return false;
  }
  /* Rigid body. */
  if (scene != NULL && object->rigidbody_object != NULL && scene->rigidbody_world != NULL) {
    BKE_ptcache_id_from_rigidbody(&pid, object, scene->rigidbody_world);
    if (!callback(&pid, callback_user_data)) {
      return false;
    }
  }
  /* Consider all object in dupli groups to be part of the same object,
   * for baking with linking dupligroups. Once we have better overrides
   * this can be revisited so users select the local objects directly. */
  if (scene != NULL && (duplis-- > 0) && (object->instance_collection != NULL)) {
    FOREACH_COLLECTION_OBJECT_RECURSIVE_BEGIN (object->instance_collection, current_object) {
      if (current_object == object) {
        continue;
      }
      foreach_object_ptcache(scene, current_object, duplis, callback, callback_user_data);
    }
    FOREACH_COLLECTION_OBJECT_RECURSIVE_END;
  }
  return true;
}

typedef struct PTCacheIDsFromObjectData {
  ListBase *list_base;
} PTCacheIDsFromObjectData;

static bool ptcache_ids_from_object_cb(PTCacheID *pid, void *userdata)
{
  PTCacheIDsFromObjectData *data = userdata;
  PTCacheID *own_pid = MEM_mallocN(sizeof(PTCacheID), "PTCacheID");
  *own_pid = *pid;
  BLI_addtail(data->list_base, own_pid);
  return true;
}

void BKE_ptcache_ids_from_object(ListBase *lb, Object *ob, Scene *scene, int duplis)
{
  PTCacheIDsFromObjectData data;
  lb->first = lb->last = NULL;
  data.list_base = lb;
  foreach_object_ptcache(scene, ob, duplis, ptcache_ids_from_object_cb, &data);
}

static bool ptcache_object_has_cb(PTCacheID *UNUSED(pid), void *UNUSED(userdata))
{
  return false;
}

bool BKE_ptcache_object_has(struct Scene *scene, struct Object *ob, int duplis)
{
  return !foreach_object_ptcache(scene, ob, duplis, ptcache_object_has_cb, NULL);
}

/* File handling */

static const char *ptcache_file_extension(const PTCacheID *pid)
{
  switch (pid->file_type) {
    default:
    case PTCACHE_FILE_PTCACHE:
      return PTCACHE_EXT;
    case PTCACHE_FILE_OPENVDB:
      return ".vdb";
  }
}

/**
 * Similar to #BLI_path_frame_get, but takes into account the stack-index which is after the frame.
 */
static int ptcache_frame_from_filename(const char *filename, const char *ext)
{
  const int frame_len = 6;
  const int ext_len = frame_len + strlen(ext);
  const int len = strlen(filename);

  /* could crash if trying to copy a string out of this range */
  if (len > ext_len) {
    /* using frame_len here gives compile error (vla) */
    char num[/* frame_len */ 6 + 1];
    BLI_strncpy(num, filename + len - ext_len, sizeof(num));

    return atoi(num);
  }

  return -1;
}

/* Takes an Object ID and returns a unique name
 * - id: object id
 * - cfra: frame for the cache, can be negative
 * - stack_index: index in the modifier stack. we can have cache for more than one stack_index
 */

#define MAX_PTCACHE_PATH FILE_MAX
#define MAX_PTCACHE_FILE (FILE_MAX * 2)

static int ptcache_path(PTCacheID *pid, char *filename)
{
  Library *lib = (pid->ob) ? pid->ob->id.lib : NULL;
  const char *blendfilename = (lib && (pid->cache->flag & PTCACHE_IGNORE_LIBPATH) == 0) ?
                                  lib->filepath :
                                  BKE_main_blendfile_path_from_global();
  size_t i;

  if (pid->cache->flag & PTCACHE_EXTERNAL) {
    strcpy(filename, pid->cache->path);

    if (BLI_path_is_rel(filename)) {
      BLI_path_abs(filename, blendfilename);
    }

    return BLI_add_slash(filename); /* new strlen() */
  }
  else if (G.relbase_valid || lib) {
    char file[MAX_PTCACHE_PATH]; /* we don't want the dir, only the file */

    BLI_split_file_part(blendfilename, file, sizeof(file));
    i = strlen(file);

    /* remove .blend */
    if (i > 6)
      file[i - 6] = '\0';

    BLI_snprintf(filename,
                 MAX_PTCACHE_PATH,
                 "//" PTCACHE_PATH "%s",
                 file); /* add blend file name to pointcache dir */
    BLI_path_abs(filename, blendfilename);
    return BLI_add_slash(filename); /* new strlen() */
  }

  /* use the temp path. this is weak but better then not using point cache at all */
  /* temporary directory is assumed to exist and ALWAYS has a trailing slash */
  BLI_snprintf(filename, MAX_PTCACHE_PATH, "%s" PTCACHE_PATH, BKE_tempdir_session());

  return BLI_add_slash(filename); /* new strlen() */
}

static int ptcache_filename(PTCacheID *pid, char *filename, int cfra, short do_path, short do_ext)
{
  int len = 0;
  char *idname;
  char *newname;
  filename[0] = '\0';
  newname = filename;

  if (!G.relbase_valid && (pid->cache->flag & PTCACHE_EXTERNAL) == 0)
    return 0; /* save blend file before using disk pointcache */

  /* start with temp dir */
  if (do_path) {
    len = ptcache_path(pid, filename);
    newname += len;
  }
  if (pid->cache->name[0] == '\0' && (pid->cache->flag & PTCACHE_EXTERNAL) == 0) {
    idname = (pid->ob->id.name + 2);
    /* convert chars to hex so they are always a valid filename */
    while ('\0' != *idname) {
      BLI_snprintf(newname, MAX_PTCACHE_FILE, "%02X", (unsigned int)(*idname++));
      newname += 2;
      len += 2;
    }
  }
  else {
    int temp = (int)strlen(pid->cache->name);
    strcpy(newname, pid->cache->name);
    newname += temp;
    len += temp;
  }

  if (do_ext) {
    if (pid->cache->index < 0)
      pid->cache->index = pid->stack_index = BKE_object_insert_ptcache(pid->ob);

    const char *ext = ptcache_file_extension(pid);

    if (pid->cache->flag & PTCACHE_EXTERNAL) {
      if (pid->cache->index >= 0)
        BLI_snprintf(newname,
                     MAX_PTCACHE_FILE,
                     "_%06d_%02u%s",
                     cfra,
                     pid->stack_index,
                     ext); /* always 6 chars */
      else
        BLI_snprintf(newname, MAX_PTCACHE_FILE, "_%06d%s", cfra, ext); /* always 6 chars */
    }
    else {
      BLI_snprintf(newname,
                   MAX_PTCACHE_FILE,
                   "_%06d_%02u%s",
                   cfra,
                   pid->stack_index,
                   ext); /* always 6 chars */
    }
    len += 16;
  }

  return len; /* make sure the above string is always 16 chars */
}

void BKE_ptcache_volume_extern_find_frame(const char *input, char *output, const int cfra, const short multi_import)
{
	if(multi_import) {
		/* Try to replace frame number in provided filename with cfra. */
		char head[FILE_MAX], tail[FILE_MAX];
		unsigned short numlen;
		BLI_stringdec(input, head, tail, &numlen);

		if(numlen == 0 || tail[0] != '.') {
			/* Could not find number in filename or the number is not the last
			 * part of the name. Cache imported VDB for all frames. */
			BLI_strncpy(output, input, FILE_MAX);
		}
		else {
			BLI_stringenc(output, head, tail, numlen, cfra);
		}
	}
	else {
		/* Cache imported volume for all frames. */
		BLI_strncpy(output, input, FILE_MAX);
	}
}

static void volume_extern_filename(PTCacheID *pid, char *filename, int cfra)
{
	SmokeModifierData *smd = (SmokeModifierData *)pid->calldata;

	BKE_ptcache_volume_extern_find_frame(smd->domain->volume_filepath, filename, cfra, smd->domain->multi_import);

	/* To-do: in the future, may need a more robust file type check. */
	if (BLI_path_is_rel(filename) && BLI_path_extension_check(filename, ".vdb")) {
		Library *lib = (pid->ob) ? pid->ob->id.lib : NULL;
		const char *blendfilename = (lib && (pid->cache->flag & PTCACHE_IGNORE_LIBPATH) == 0) ? lib->filepath: G.main->name;
		BLI_path_abs(filename, blendfilename);
	}
}

/* youll need to close yourself after! */
static PTCacheFile *ptcache_file_open(PTCacheID *pid, int mode, int cfra)
{
  PTCacheFile *pf;
  FILE *fp = NULL;
  char filename[FILE_MAX * 2];

#ifndef DURIAN_POINTCACHE_LIB_OK
  /* don't allow writing for linked objects */
  if (pid->ob->id.lib && mode == PTCACHE_FILE_WRITE)
    return NULL;
#endif
  if (!G.relbase_valid && (pid->cache->flag & PTCACHE_EXTERNAL) == 0)
    return NULL; /* save blend file before using disk pointcache */

  ptcache_filename(pid, filename, cfra, 1, 1);

  if (mode == PTCACHE_FILE_READ) {
    fp = BLI_fopen(filename, "rb");
  }
  else if (mode == PTCACHE_FILE_WRITE) {
    BLI_make_existing_file(
        filename); /* will create the dir if needs be, same as //textures is created */
    fp = BLI_fopen(filename, "wb");
  }
  else if (mode == PTCACHE_FILE_UPDATE) {
    BLI_make_existing_file(filename);
    fp = BLI_fopen(filename, "rb+");
  }

  if (!fp)
    return NULL;

  pf = MEM_mallocN(sizeof(PTCacheFile), "PTCacheFile");
  pf->fp = fp;
  pf->old_format = 0;
  pf->frame = cfra;

  return pf;
}
static void ptcache_file_close(PTCacheFile *pf)
{
  if (pf) {
    fclose(pf->fp);
    MEM_freeN(pf);
  }
}

static int ptcache_file_compressed_read(PTCacheFile *pf, unsigned char *result, unsigned int len)
{
  int r = 0;
  unsigned char compressed = 0;
  size_t in_len;
#ifdef WITH_LZO
  size_t out_len = len;
#endif
  unsigned char *in;
  unsigned char *props = MEM_callocN(16 * sizeof(char), "tmp");

  ptcache_file_read(pf, &compressed, 1, sizeof(unsigned char));
  if (compressed) {
    unsigned int size;
    ptcache_file_read(pf, &size, 1, sizeof(unsigned int));
    in_len = (size_t)size;
    if (in_len == 0) {
      /* do nothing */
    }
    else {
      in = (unsigned char *)MEM_callocN(sizeof(unsigned char) * in_len,
                                        "pointcache_compressed_buffer");
      ptcache_file_read(pf, in, in_len, sizeof(unsigned char));
#ifdef WITH_LZO
      if (compressed == 1)
        r = lzo1x_decompress_safe(in, (lzo_uint)in_len, result, (lzo_uint *)&out_len, NULL);
#endif
#ifdef WITH_LZMA
      if (compressed == 2) {
        size_t sizeOfIt;
        size_t leni = in_len, leno = len;
        ptcache_file_read(pf, &size, 1, sizeof(unsigned int));
        sizeOfIt = (size_t)size;
        ptcache_file_read(pf, props, sizeOfIt, sizeof(unsigned char));
        r = LzmaUncompress(result, &leno, in, &leni, props, sizeOfIt);
      }
#endif
      MEM_freeN(in);
    }
  }
  else {
    ptcache_file_read(pf, result, len, sizeof(unsigned char));
  }

  MEM_freeN(props);

  return r;
}
static int ptcache_file_compressed_write(
    PTCacheFile *pf, unsigned char *in, unsigned int in_len, unsigned char *out, int mode)
{
  int r = 0;
  unsigned char compressed = 0;
  size_t out_len = 0;
  unsigned char *props = MEM_callocN(16 * sizeof(char), "tmp");
  size_t sizeOfIt = 5;

  (void)mode; /* unused when building w/o compression */

#ifdef WITH_LZO
  out_len = LZO_OUT_LEN(in_len);
  if (mode == 1) {
    LZO_HEAP_ALLOC(wrkmem, LZO1X_MEM_COMPRESS);

    r = lzo1x_1_compress(in, (lzo_uint)in_len, out, (lzo_uint *)&out_len, wrkmem);
    if (!(r == LZO_E_OK) || (out_len >= in_len))
      compressed = 0;
    else
      compressed = 1;
  }
#endif
#ifdef WITH_LZMA
  if (mode == 2) {

    r = LzmaCompress(out,
                     &out_len,
                     in,
                     in_len,  //assume sizeof(char)==1....
                     props,
                     &sizeOfIt,
                     5,
                     1 << 24,
                     3,
                     0,
                     2,
                     32,
                     2);

    if (!(r == SZ_OK) || (out_len >= in_len))
      compressed = 0;
    else
      compressed = 2;
  }
#endif

  ptcache_file_write(pf, &compressed, 1, sizeof(unsigned char));
  if (compressed) {
    unsigned int size = out_len;
    ptcache_file_write(pf, &size, 1, sizeof(unsigned int));
    ptcache_file_write(pf, out, out_len, sizeof(unsigned char));
  }
  else
    ptcache_file_write(pf, in, in_len, sizeof(unsigned char));

  if (compressed == 2) {
    unsigned int size = sizeOfIt;
    ptcache_file_write(pf, &sizeOfIt, 1, sizeof(unsigned int));
    ptcache_file_write(pf, props, size, sizeof(unsigned char));
  }

  MEM_freeN(props);

  return r;
}
static int ptcache_file_read(PTCacheFile *pf, void *f, unsigned int tot, unsigned int size)
{
  return (fread(f, size, tot, pf->fp) == tot);
}
static int ptcache_file_write(PTCacheFile *pf, const void *f, unsigned int tot, unsigned int size)
{
  return (fwrite(f, size, tot, pf->fp) == tot);
}
static int ptcache_file_data_read(PTCacheFile *pf)
{
  int i;

  for (i = 0; i < BPHYS_TOT_DATA; i++) {
    if ((pf->data_types & (1 << i)) && !ptcache_file_read(pf, pf->cur[i], 1, ptcache_data_size[i]))
      return 0;
  }

  return 1;
}
static int ptcache_file_data_write(PTCacheFile *pf)
{
  int i;

  for (i = 0; i < BPHYS_TOT_DATA; i++) {
    if ((pf->data_types & (1 << i)) &&
        !ptcache_file_write(pf, pf->cur[i], 1, ptcache_data_size[i]))
      return 0;
  }

  return 1;
}
static int ptcache_file_header_begin_read(PTCacheFile *pf)
{
  unsigned int typeflag = 0;
  int error = 0;
  char bphysics[8];

  pf->data_types = 0;

  if (fread(bphysics, sizeof(char), 8, pf->fp) != 8)
    error = 1;

  if (!error && !STREQLEN(bphysics, "BPHYSICS", 8))
    error = 1;

  if (!error && !fread(&typeflag, sizeof(unsigned int), 1, pf->fp))
    error = 1;

  pf->type = (typeflag & PTCACHE_TYPEFLAG_TYPEMASK);
  pf->flag = (typeflag & PTCACHE_TYPEFLAG_FLAGMASK);

  /* if there was an error set file as it was */
  if (error)
    fseek(pf->fp, 0, SEEK_SET);

  return !error;
}
static int ptcache_file_header_begin_write(PTCacheFile *pf)
{
  const char *bphysics = "BPHYSICS";
  unsigned int typeflag = pf->type + pf->flag;

  if (fwrite(bphysics, sizeof(char), 8, pf->fp) != 8)
    return 0;

  if (!fwrite(&typeflag, sizeof(unsigned int), 1, pf->fp))
    return 0;

  return 1;
}

/* Data pointer handling */
int BKE_ptcache_data_size(int data_type)
{
  return ptcache_data_size[data_type];
}

static void ptcache_file_pointers_init(PTCacheFile *pf)
{
  int data_types = pf->data_types;

  pf->cur[BPHYS_DATA_INDEX] = (data_types & (1 << BPHYS_DATA_INDEX)) ? &pf->data.index : NULL;
  pf->cur[BPHYS_DATA_LOCATION] = (data_types & (1 << BPHYS_DATA_LOCATION)) ? &pf->data.loc : NULL;
  pf->cur[BPHYS_DATA_VELOCITY] = (data_types & (1 << BPHYS_DATA_VELOCITY)) ? &pf->data.vel : NULL;
  pf->cur[BPHYS_DATA_ROTATION] = (data_types & (1 << BPHYS_DATA_ROTATION)) ? &pf->data.rot : NULL;
  pf->cur[BPHYS_DATA_AVELOCITY] = (data_types & (1 << BPHYS_DATA_AVELOCITY)) ? &pf->data.ave :
                                                                               NULL;
  pf->cur[BPHYS_DATA_SIZE] = (data_types & (1 << BPHYS_DATA_SIZE)) ? &pf->data.size : NULL;
  pf->cur[BPHYS_DATA_TIMES] = (data_types & (1 << BPHYS_DATA_TIMES)) ? &pf->data.times : NULL;
  pf->cur[BPHYS_DATA_BOIDS] = (data_types & (1 << BPHYS_DATA_BOIDS)) ? &pf->data.boids : NULL;
}

/* Check to see if point number "index" is in pm, uses binary search for index data. */
int BKE_ptcache_mem_index_find(PTCacheMem *pm, unsigned int index)
{
  if (pm->totpoint > 0 && pm->data[BPHYS_DATA_INDEX]) {
    unsigned int *data = pm->data[BPHYS_DATA_INDEX];
    unsigned int mid, low = 0, high = pm->totpoint - 1;

    if (index < *data || index > *(data + high))
      return -1;

    /* check simple case for continuous indexes first */
    if (index - *data < high && data[index - *data] == index)
      return index - *data;

    while (low <= high) {
      mid = (low + high) / 2;

      if (data[mid] > index)
        high = mid - 1;
      else if (data[mid] < index)
        low = mid + 1;
      else
        return mid;
    }

    return -1;
  }
  else {
    return (index < pm->totpoint ? index : -1);
  }
}

void BKE_ptcache_mem_pointers_init(PTCacheMem *pm)
{
  int data_types = pm->data_types;
  int i;

  for (i = 0; i < BPHYS_TOT_DATA; i++)
    pm->cur[i] = ((data_types & (1 << i)) ? pm->data[i] : NULL);
}

void BKE_ptcache_mem_pointers_incr(PTCacheMem *pm)
{
  int i;

  for (i = 0; i < BPHYS_TOT_DATA; i++) {
    if (pm->cur[i])
      pm->cur[i] = (char *)pm->cur[i] + ptcache_data_size[i];
  }
}
int BKE_ptcache_mem_pointers_seek(int point_index, PTCacheMem *pm)
{
  int data_types = pm->data_types;
  int i, index = BKE_ptcache_mem_index_find(pm, point_index);

  if (index < 0) {
    /* Can't give proper location without reallocation, so don't give any location.
     * Some points will be cached improperly, but this only happens with simulation
     * steps bigger than cache->step, so the cache has to be recalculated anyways
     * at some point.
     */
    return 0;
  }

  for (i = 0; i < BPHYS_TOT_DATA; i++)
    pm->cur[i] = data_types & (1 << i) ? (char *)pm->data[i] + index * ptcache_data_size[i] : NULL;

  return 1;
}
static void ptcache_data_alloc(PTCacheMem *pm)
{
  int data_types = pm->data_types;
  int totpoint = pm->totpoint;
  int i;

  for (i = 0; i < BPHYS_TOT_DATA; i++) {
    if (data_types & (1 << i))
      pm->data[i] = MEM_callocN(totpoint * ptcache_data_size[i], "PTCache Data");
  }
}
static void ptcache_data_free(PTCacheMem *pm)
{
  void **data = pm->data;
  int i;

  for (i = 0; i < BPHYS_TOT_DATA; i++) {
    if (data[i])
      MEM_freeN(data[i]);
  }
}
static void ptcache_data_copy(void *from[], void *to[])
{
  int i;
  for (i = 0; i < BPHYS_TOT_DATA; i++) {
    /* note, durian file 03.4b_comp crashes if to[i] is not tested
     * its NULL, not sure if this should be fixed elsewhere but for now its needed */
    if (from[i] && to[i])
      memcpy(to[i], from[i], ptcache_data_size[i]);
  }
}

static void ptcache_extra_free(PTCacheMem *pm)
{
  PTCacheExtra *extra = pm->extradata.first;

  if (extra) {
    for (; extra; extra = extra->next) {
      if (extra->data)
        MEM_freeN(extra->data);
    }

    BLI_freelistN(&pm->extradata);
  }
}
static int ptcache_old_elemsize(PTCacheID *pid)
{
  if (pid->type == PTCACHE_TYPE_SOFTBODY)
    return 6 * sizeof(float);
  else if (pid->type == PTCACHE_TYPE_PARTICLES)
    return sizeof(ParticleKey);
  else if (pid->type == PTCACHE_TYPE_CLOTH)
    return 9 * sizeof(float);

  return 0;
}

static void ptcache_find_frames_around(PTCacheID *pid, unsigned int frame, int *fra1, int *fra2)
{
  if (pid->cache->flag & PTCACHE_DISK_CACHE) {
    int cfra1 = frame, cfra2 = frame + 1;

    while (cfra1 >= pid->cache->startframe && !BKE_ptcache_id_exist(pid, cfra1))
      cfra1--;

    if (cfra1 < pid->cache->startframe)
      cfra1 = 0;

    while (cfra2 <= pid->cache->endframe && !BKE_ptcache_id_exist(pid, cfra2))
      cfra2++;

    if (cfra2 > pid->cache->endframe)
      cfra2 = 0;

    if (cfra1 && !cfra2) {
      *fra1 = 0;
      *fra2 = cfra1;
    }
    else {
      *fra1 = cfra1;
      *fra2 = cfra2;
    }
  }
  else if (pid->cache->mem_cache.first) {
    PTCacheMem *pm = pid->cache->mem_cache.first;
    PTCacheMem *pm2 = pid->cache->mem_cache.last;

    while (pm->next && pm->next->frame <= frame)
      pm = pm->next;

    if (pm2->frame < frame) {
      pm2 = NULL;
    }
    else {
      while (pm2->prev && pm2->prev->frame > frame) {
        pm2 = pm2->prev;
      }
    }

    if (!pm2) {
      *fra1 = 0;
      *fra2 = pm->frame;
    }
    else {
      *fra1 = pm->frame;
      *fra2 = pm2->frame;
    }
  }
}

static PTCacheMem *ptcache_disk_frame_to_mem(PTCacheID *pid, int cfra)
{
  PTCacheFile *pf = ptcache_file_open(pid, PTCACHE_FILE_READ, cfra);
  PTCacheMem *pm = NULL;
  unsigned int i, error = 0;

  if (pf == NULL)
    return NULL;

  if (!ptcache_file_header_begin_read(pf))
    error = 1;

  if (!error && (pf->type != pid->type || !pid->read_header(pf)))
    error = 1;

  if (!error) {
    pm = MEM_callocN(sizeof(PTCacheMem), "Pointcache mem");

    pm->totpoint = pf->totpoint;
    pm->data_types = pf->data_types;
    pm->frame = pf->frame;

    ptcache_data_alloc(pm);

    if (pf->flag & PTCACHE_TYPEFLAG_COMPRESS) {
      for (i = 0; i < BPHYS_TOT_DATA; i++) {
        unsigned int out_len = pm->totpoint * ptcache_data_size[i];
        if (pf->data_types & (1 << i))
          ptcache_file_compressed_read(pf, (unsigned char *)(pm->data[i]), out_len);
      }
    }
    else {
      BKE_ptcache_mem_pointers_init(pm);
      ptcache_file_pointers_init(pf);

      for (i = 0; i < pm->totpoint; i++) {
        if (!ptcache_file_data_read(pf)) {
          error = 1;
          break;
        }
        ptcache_data_copy(pf->cur, pm->cur);
        BKE_ptcache_mem_pointers_incr(pm);
      }
    }
  }

  if (!error && pf->flag & PTCACHE_TYPEFLAG_EXTRADATA) {
    unsigned int extratype = 0;

    while (ptcache_file_read(pf, &extratype, 1, sizeof(unsigned int))) {
      PTCacheExtra *extra = MEM_callocN(sizeof(PTCacheExtra), "Pointcache extradata");

      extra->type = extratype;

      ptcache_file_read(pf, &extra->totdata, 1, sizeof(unsigned int));

      extra->data = MEM_callocN(extra->totdata * ptcache_extra_datasize[extra->type],
                                "Pointcache extradata->data");

      if (pf->flag & PTCACHE_TYPEFLAG_COMPRESS)
        ptcache_file_compressed_read(pf,
                                     (unsigned char *)(extra->data),
                                     extra->totdata * ptcache_extra_datasize[extra->type]);
      else
        ptcache_file_read(pf, extra->data, extra->totdata, ptcache_extra_datasize[extra->type]);

      BLI_addtail(&pm->extradata, extra);
    }
  }

  if (error && pm) {
    ptcache_data_free(pm);
    ptcache_extra_free(pm);
    MEM_freeN(pm);
    pm = NULL;
  }

  ptcache_file_close(pf);

  if (error && G.debug & G_DEBUG)
    printf("Error reading from disk cache\n");

  return pm;
}
static int ptcache_mem_frame_to_disk(PTCacheID *pid, PTCacheMem *pm)
{
  PTCacheFile *pf = NULL;
  unsigned int i, error = 0;

  BKE_ptcache_id_clear(pid, PTCACHE_CLEAR_FRAME, pm->frame);

  pf = ptcache_file_open(pid, PTCACHE_FILE_WRITE, pm->frame);

  if (pf == NULL) {
    if (G.debug & G_DEBUG)
      printf("Error opening disk cache file for writing\n");
    return 0;
  }

  pf->data_types = pm->data_types;
  pf->totpoint = pm->totpoint;
  pf->type = pid->type;
  pf->flag = 0;

  if (pm->extradata.first)
    pf->flag |= PTCACHE_TYPEFLAG_EXTRADATA;

  if (pid->cache->compression)
    pf->flag |= PTCACHE_TYPEFLAG_COMPRESS;

  if (!ptcache_file_header_begin_write(pf) || !pid->write_header(pf))
    error = 1;

  if (!error) {
    if (pid->cache->compression) {
      for (i = 0; i < BPHYS_TOT_DATA; i++) {
        if (pm->data[i]) {
          unsigned int in_len = pm->totpoint * ptcache_data_size[i];
          unsigned char *out = (unsigned char *)MEM_callocN(LZO_OUT_LEN(in_len) * 4,
                                                            "pointcache_lzo_buffer");
          ptcache_file_compressed_write(
              pf, (unsigned char *)(pm->data[i]), in_len, out, pid->cache->compression);
          MEM_freeN(out);
        }
      }
    }
    else {
      BKE_ptcache_mem_pointers_init(pm);
      ptcache_file_pointers_init(pf);

      for (i = 0; i < pm->totpoint; i++) {
        ptcache_data_copy(pm->cur, pf->cur);
        if (!ptcache_file_data_write(pf)) {
          error = 1;
          break;
        }
        BKE_ptcache_mem_pointers_incr(pm);
      }
    }
  }

  if (!error && pm->extradata.first) {
    PTCacheExtra *extra = pm->extradata.first;

    for (; extra; extra = extra->next) {
      if (extra->data == NULL || extra->totdata == 0)
        continue;

      ptcache_file_write(pf, &extra->type, 1, sizeof(unsigned int));
      ptcache_file_write(pf, &extra->totdata, 1, sizeof(unsigned int));

      if (pid->cache->compression) {
        unsigned int in_len = extra->totdata * ptcache_extra_datasize[extra->type];
        unsigned char *out = (unsigned char *)MEM_callocN(LZO_OUT_LEN(in_len) * 4,
                                                          "pointcache_lzo_buffer");
        ptcache_file_compressed_write(
            pf, (unsigned char *)(extra->data), in_len, out, pid->cache->compression);
        MEM_freeN(out);
      }
      else {
        ptcache_file_write(pf, extra->data, extra->totdata, ptcache_extra_datasize[extra->type]);
      }
    }
  }

  ptcache_file_close(pf);

  if (error && G.debug & G_DEBUG)
    printf("Error writing to disk cache\n");

  return error == 0;
}

static int ptcache_read_stream(PTCacheID *pid, int cfra)
{
  PTCacheFile *pf = ptcache_file_open(pid, PTCACHE_FILE_READ, cfra);
  int error = 0;

  if (pid->read_stream == NULL)
    return 0;

  if (pf == NULL) {
    if (G.debug & G_DEBUG)
      printf("Error opening disk cache file for reading\n");
    return 0;
  }

  if (!ptcache_file_header_begin_read(pf)) {
    pid->error(pid->calldata, "Failed to read point cache file");
    error = 1;
  }
  else if (pf->type != pid->type) {
    pid->error(pid->calldata, "Point cache file has wrong type");
    error = 1;
  }
  else if (!pid->read_header(pf)) {
    pid->error(pid->calldata, "Failed to read point cache file header");
    error = 1;
  }
  else if (pf->totpoint != pid->totpoint(pid->calldata, cfra)) {
    pid->error(pid->calldata, "Number of points in cache does not match mesh");
    error = 1;
  }

  if (!error) {
    ptcache_file_pointers_init(pf);

    // we have stream reading here
    if (!pid->read_stream(pf, pid->calldata)) {
      pid->error(pid->calldata, "Failed to read point cache file data");
      error = 1;
    }
  }

  ptcache_file_close(pf);

  return error == 0;
}

static int ptcache_read_openvdb_stream(PTCacheID *pid, int cfra)
{
#ifdef WITH_OPENVDB
  char filename[FILE_MAX * 2];

  /* save blend file before using disk pointcache */
  if (!G.relbase_valid && (pid->cache->flag & PTCACHE_EXTERNAL) == 0)
    return 0;

  ptcache_filename(pid, filename, cfra, 1, 1);

  if (!BLI_exists(filename)) {
    return 0;
  }

  struct OpenVDBReader *reader = OpenVDBReader_create();
  OpenVDBReader_open(reader, filename);

  if (!pid->read_openvdb_stream(reader, pid->calldata)) {
    return 0;
  }

  return 1;
#else
  UNUSED_VARS(pid, cfra);
  return 0;
#endif
}

static int ptcache_read_openvdb_extern_stream(PTCacheID *pid, int cfra)
{
#if defined(WITH_OPENVDB) && defined(WITH_SMOKE)
	char filename[FILE_MAX];

	volume_extern_filename(pid, filename, cfra);

	if (!BLI_exists(filename)) {
		return 0;
	}

	struct OpenVDBReader *reader = OpenVDBReader_create();
	OpenVDBReader_open(reader, filename);

	int result = pid->read_openvdb_stream(reader, pid->calldata);

	OpenVDBReader_free(reader);
	return result;
#else
	UNUSED_VARS(pid);
	return 0;
#endif
}

static int ptcache_read(PTCacheID *pid, int cfra)
{
  PTCacheMem *pm = NULL;
  int i;
  int *index = &i;

  /* get a memory cache to read from */
  if (pid->cache->flag & PTCACHE_DISK_CACHE) {
    pm = ptcache_disk_frame_to_mem(pid, cfra);
  }
  else {
    pm = pid->cache->mem_cache.first;

    while (pm && pm->frame != cfra)
      pm = pm->next;
  }

  /* read the cache */
  if (pm) {
    int totpoint = pm->totpoint;

    if ((pid->data_types & (1 << BPHYS_DATA_INDEX)) == 0) {
      int pid_totpoint = pid->totpoint(pid->calldata, cfra);

      if (totpoint != pid_totpoint) {
        pid->error(pid->calldata, "Number of points in cache does not match mesh");
        totpoint = MIN2(totpoint, pid_totpoint);
      }
    }

    BKE_ptcache_mem_pointers_init(pm);

    for (i = 0; i < totpoint; i++) {
      if (pm->data_types & (1 << BPHYS_DATA_INDEX))
        index = pm->cur[BPHYS_DATA_INDEX];

      pid->read_point(*index, pid->calldata, pm->cur, (float)pm->frame, NULL);

      BKE_ptcache_mem_pointers_incr(pm);
    }

    if (pid->read_extra_data && pm->extradata.first)
      pid->read_extra_data(pid->calldata, pm, (float)pm->frame);

    /* clean up temporary memory cache */
    if (pid->cache->flag & PTCACHE_DISK_CACHE) {
      ptcache_data_free(pm);
      ptcache_extra_free(pm);
      MEM_freeN(pm);
    }
  }

  return 1;
}
static int ptcache_interpolate(PTCacheID *pid, float cfra, int cfra1, int cfra2)
{
  PTCacheMem *pm = NULL;
  int i;
  int *index = &i;

  /* get a memory cache to read from */
  if (pid->cache->flag & PTCACHE_DISK_CACHE) {
    pm = ptcache_disk_frame_to_mem(pid, cfra2);
  }
  else {
    pm = pid->cache->mem_cache.first;

    while (pm && pm->frame != cfra2)
      pm = pm->next;
  }

  /* read the cache */
  if (pm) {
    int totpoint = pm->totpoint;

    if ((pid->data_types & (1 << BPHYS_DATA_INDEX)) == 0) {
      int pid_totpoint = pid->totpoint(pid->calldata, (int)cfra);

      if (totpoint != pid_totpoint) {
        pid->error(pid->calldata, "Number of points in cache does not match mesh");
        totpoint = MIN2(totpoint, pid_totpoint);
      }
    }

    BKE_ptcache_mem_pointers_init(pm);

    for (i = 0; i < totpoint; i++) {
      if (pm->data_types & (1 << BPHYS_DATA_INDEX))
        index = pm->cur[BPHYS_DATA_INDEX];

      pid->interpolate_point(
          *index, pid->calldata, pm->cur, cfra, (float)cfra1, (float)cfra2, NULL);
      BKE_ptcache_mem_pointers_incr(pm);
    }

    if (pid->interpolate_extra_data && pm->extradata.first)
      pid->interpolate_extra_data(pid->calldata, pm, cfra, (float)cfra1, (float)cfra2);

    /* clean up temporary memory cache */
    if (pid->cache->flag & PTCACHE_DISK_CACHE) {
      ptcache_data_free(pm);
      ptcache_extra_free(pm);
      MEM_freeN(pm);
    }
  }

  return 1;
}
/* reads cache from disk or memory */
/* possible to get old or interpolated result */
int BKE_ptcache_read(PTCacheID *pid, float cfra, bool no_extrapolate_old)
{
<<<<<<< HEAD
	int cfrai = (int)floor(cfra), cfra1=0, cfra2=0;
	int ret = 0;

	/* nothing to read to */
	if (pid->totpoint(pid->calldata, cfrai) == 0)
		return 0;

	if (pid->cache->flag & PTCACHE_READ_INFO) {
		pid->cache->flag &= ~PTCACHE_READ_INFO;
		ptcache_read(pid, 0);
	}

	/* first check if we have the actual frame cached */
	if (cfra == (float)cfrai && BKE_ptcache_id_exist(pid, cfrai))
		cfra1 = cfrai;

	/* no exact cache frame found so try to find cached frames around cfra */
	if (cfra1 == 0)
		ptcache_find_frames_around(pid, cfrai, &cfra1, &cfra2);

	if (cfra1 == 0 && cfra2 == 0)
		return 0;

	/* don't read old cache if already simulated past cached frame */
	if (no_extrapolate_old) {
		if (cfra1 == 0 && cfra2 && cfra2 <= pid->cache->simframe)
			return 0;
		if (cfra1 && cfra1 == cfra2)
			return 0;
	}
	else {
		/* avoid calling interpolate between the same frame values */
		if (cfra1 && cfra1 == cfra2)
			cfra1 = 0;
	}

	if (cfra1) {
		if (pid->file_type == PTCACHE_FILE_OPENVDB && pid->read_openvdb_stream) {
			if (!ptcache_read_openvdb_stream(pid, cfra1)) {
				return 0;
			}
		}
		else if (pid->file_type == PTCACHE_FILE_OPENVDB_EXTERN && pid->read_openvdb_stream) {
			if (!ptcache_read_openvdb_extern_stream(pid, cfra1)) {
				return 0;
			}
		}
		else if (pid->read_stream) {
			if (!ptcache_read_stream(pid, cfra1))
				return 0;
		}
		else if (pid->read_point) {
			ptcache_read(pid, cfra1);
		}
	}

	if (cfra2) {
		if (pid->file_type == PTCACHE_FILE_OPENVDB && pid->read_openvdb_stream) {
			if (!ptcache_read_openvdb_stream(pid, cfra2)) {
				return 0;
			}
		}
		else if (pid->file_type == PTCACHE_FILE_OPENVDB_EXTERN && pid->read_openvdb_stream) {
			if (!ptcache_read_openvdb_extern_stream(pid, cfra2)) {
				return 0;
			}
		}
		else if (pid->read_stream) {
			if (!ptcache_read_stream(pid, cfra2))
				return 0;
		}
		else if (pid->read_point) {
			if (cfra1 && cfra2 && pid->interpolate_point)
				ptcache_interpolate(pid, cfra, cfra1, cfra2);
			else
				ptcache_read(pid, cfra2);
		}
	}

	if (cfra1)
		ret = (cfra2 ? PTCACHE_READ_INTERPOLATED : PTCACHE_READ_EXACT);
	else if (cfra2) {
		ret = PTCACHE_READ_OLD;
		pid->cache->simframe = cfra2;
	}

	cfrai = (int)cfra;
	/* clear invalid cache frames so that better stuff can be simulated */
	if (pid->cache->flag & PTCACHE_OUTDATED) {
		BKE_ptcache_id_clear(pid, PTCACHE_CLEAR_AFTER, cfrai);
	}
	else if (pid->cache->flag & PTCACHE_FRAMES_SKIPPED) {
		if (cfra <= pid->cache->last_exact)
			pid->cache->flag &= ~PTCACHE_FRAMES_SKIPPED;

		BKE_ptcache_id_clear(pid, PTCACHE_CLEAR_AFTER, MAX2(cfrai, pid->cache->last_exact));
	}

	return ret;
=======
  int cfrai = (int)floor(cfra), cfra1 = 0, cfra2 = 0;
  int ret = 0;

  /* nothing to read to */
  if (pid->totpoint(pid->calldata, cfrai) == 0)
    return 0;

  if (pid->cache->flag & PTCACHE_READ_INFO) {
    pid->cache->flag &= ~PTCACHE_READ_INFO;
    ptcache_read(pid, 0);
  }

  /* first check if we have the actual frame cached */
  if (cfra == (float)cfrai && BKE_ptcache_id_exist(pid, cfrai))
    cfra1 = cfrai;

  /* no exact cache frame found so try to find cached frames around cfra */
  if (cfra1 == 0)
    ptcache_find_frames_around(pid, cfrai, &cfra1, &cfra2);

  if (cfra1 == 0 && cfra2 == 0)
    return 0;

  /* don't read old cache if already simulated past cached frame */
  if (no_extrapolate_old) {
    if (cfra1 == 0 && cfra2 && cfra2 <= pid->cache->simframe)
      return 0;
    if (cfra1 && cfra1 == cfra2)
      return 0;
  }
  else {
    /* avoid calling interpolate between the same frame values */
    if (cfra1 && cfra1 == cfra2)
      cfra1 = 0;
  }

  if (cfra1) {
    if (pid->file_type == PTCACHE_FILE_OPENVDB && pid->read_openvdb_stream) {
      if (!ptcache_read_openvdb_stream(pid, cfra1)) {
        return 0;
      }
    }
    else if (pid->read_stream) {
      if (!ptcache_read_stream(pid, cfra1))
        return 0;
    }
    else if (pid->read_point)
      ptcache_read(pid, cfra1);
  }

  if (cfra2) {
    if (pid->file_type == PTCACHE_FILE_OPENVDB && pid->read_openvdb_stream) {
      if (!ptcache_read_openvdb_stream(pid, cfra2)) {
        return 0;
      }
    }
    else if (pid->read_stream) {
      if (!ptcache_read_stream(pid, cfra2))
        return 0;
    }
    else if (pid->read_point) {
      if (cfra1 && cfra2 && pid->interpolate_point)
        ptcache_interpolate(pid, cfra, cfra1, cfra2);
      else
        ptcache_read(pid, cfra2);
    }
  }

  if (cfra1)
    ret = (cfra2 ? PTCACHE_READ_INTERPOLATED : PTCACHE_READ_EXACT);
  else if (cfra2) {
    ret = PTCACHE_READ_OLD;
    pid->cache->simframe = cfra2;
  }

  cfrai = (int)cfra;
  /* clear invalid cache frames so that better stuff can be simulated */
  if (pid->cache->flag & PTCACHE_OUTDATED) {
    BKE_ptcache_id_clear(pid, PTCACHE_CLEAR_AFTER, cfrai);
  }
  else if (pid->cache->flag & PTCACHE_FRAMES_SKIPPED) {
    if (cfra <= pid->cache->last_exact)
      pid->cache->flag &= ~PTCACHE_FRAMES_SKIPPED;

    BKE_ptcache_id_clear(pid, PTCACHE_CLEAR_AFTER, MAX2(cfrai, pid->cache->last_exact));
  }

  return ret;
>>>>>>> 3076d95b
}
static int ptcache_write_stream(PTCacheID *pid, int cfra, int totpoint)
{
  PTCacheFile *pf = NULL;
  int error = 0;

  BKE_ptcache_id_clear(pid, PTCACHE_CLEAR_FRAME, cfra);

  pf = ptcache_file_open(pid, PTCACHE_FILE_WRITE, cfra);

  if (pf == NULL) {
    if (G.debug & G_DEBUG)
      printf("Error opening disk cache file for writing\n");
    return 0;
  }

  pf->data_types = pid->data_types;
  pf->totpoint = totpoint;
  pf->type = pid->type;
  pf->flag = 0;

  if (!error && (!ptcache_file_header_begin_write(pf) || !pid->write_header(pf)))
    error = 1;

  if (!error && pid->write_stream)
    pid->write_stream(pf, pid->calldata);

  ptcache_file_close(pf);

  if (error && G.debug & G_DEBUG)
    printf("Error writing to disk cache\n");

  return error == 0;
}
static int ptcache_write_openvdb_stream(PTCacheID *pid, int cfra)
{
#ifdef WITH_OPENVDB
  struct OpenVDBWriter *writer = OpenVDBWriter_create();
  char filename[FILE_MAX * 2];

  BKE_ptcache_id_clear(pid, PTCACHE_CLEAR_FRAME, cfra);

  ptcache_filename(pid, filename, cfra, 1, 1);
  BLI_make_existing_file(filename);

  int error = pid->write_openvdb_stream(writer, pid->calldata);

  OpenVDBWriter_write(writer, filename);
  OpenVDBWriter_free(writer);

  return error == 0;
#else
  UNUSED_VARS(pid, cfra);
  return 0;
#endif
}
static int ptcache_write(PTCacheID *pid, int cfra, int overwrite)
{
  PointCache *cache = pid->cache;
  PTCacheMem *pm = NULL, *pm2 = NULL;
  int totpoint = pid->totpoint(pid->calldata, cfra);
  int i, error = 0;

  pm = MEM_callocN(sizeof(PTCacheMem), "Pointcache mem");

  pm->totpoint = pid->totwrite(pid->calldata, cfra);
  pm->data_types = cfra ? pid->data_types : pid->info_types;

  ptcache_data_alloc(pm);
  BKE_ptcache_mem_pointers_init(pm);

  if (overwrite) {
    if (cache->flag & PTCACHE_DISK_CACHE) {
      int fra = cfra - 1;

      while (fra >= cache->startframe && !BKE_ptcache_id_exist(pid, fra))
        fra--;

      pm2 = ptcache_disk_frame_to_mem(pid, fra);
    }
    else
      pm2 = cache->mem_cache.last;
  }

  if (pid->write_point) {
    for (i = 0; i < totpoint; i++) {
      int write = pid->write_point(i, pid->calldata, pm->cur, cfra);
      if (write) {
        BKE_ptcache_mem_pointers_incr(pm);

        /* newly born particles have to be copied to previous cached frame */
        if (overwrite && write == 2 && pm2 && BKE_ptcache_mem_pointers_seek(i, pm2))
          pid->write_point(i, pid->calldata, pm2->cur, cfra);
      }
    }
  }

  if (pid->write_extra_data)
    pid->write_extra_data(pid->calldata, pm, cfra);

  pm->frame = cfra;

  if (cache->flag & PTCACHE_DISK_CACHE) {
    error += !ptcache_mem_frame_to_disk(pid, pm);

    // if (pm) /* pm is always set */
    {
      ptcache_data_free(pm);
      ptcache_extra_free(pm);
      MEM_freeN(pm);
    }

    if (pm2) {
      error += !ptcache_mem_frame_to_disk(pid, pm2);
      ptcache_data_free(pm2);
      ptcache_extra_free(pm2);
      MEM_freeN(pm2);
    }
  }
  else {
    BLI_addtail(&cache->mem_cache, pm);
  }

  return error;
}
static int ptcache_write_needed(PTCacheID *pid, int cfra, int *overwrite)
{
  PointCache *cache = pid->cache;
  int ofra = 0, efra = cache->endframe;

  /* always start from scratch on the first frame */
  if (cfra && cfra == cache->startframe) {
    BKE_ptcache_id_clear(pid, PTCACHE_CLEAR_ALL, cfra);
    cache->flag &= ~PTCACHE_REDO_NEEDED;
    return 1;
  }

  if (pid->cache->flag & PTCACHE_DISK_CACHE) {
    if (cfra == 0 && cache->startframe > 0)
      return 1;

    /* find last cached frame */
    while (efra > cache->startframe && !BKE_ptcache_id_exist(pid, efra))
      efra--;

    /* find second last cached frame */
    ofra = efra - 1;
    while (ofra > cache->startframe && !BKE_ptcache_id_exist(pid, ofra))
      ofra--;
  }
  else {
    PTCacheMem *pm = cache->mem_cache.last;
    /* don't write info file in memory */
    if (cfra == 0)
      return 0;

    if (pm == NULL)
      return 1;

    efra = pm->frame;
    ofra = (pm->prev ? pm->prev->frame : efra - cache->step);
  }

  if (efra >= cache->startframe && cfra > efra) {
    if (ofra >= cache->startframe && efra - ofra < cache->step) {
      /* overwrite previous frame */
      BKE_ptcache_id_clear(pid, PTCACHE_CLEAR_FRAME, efra);
      *overwrite = 1;
    }
    return 1;
  }

  return 0;
}
/* writes cache to disk or memory */
int BKE_ptcache_write(PTCacheID *pid, unsigned int cfra)
{
  PointCache *cache = pid->cache;
  int totpoint = pid->totpoint(pid->calldata, cfra);
  int overwrite = 0, error = 0;

  if (totpoint == 0 || (cfra ? pid->data_types == 0 : pid->info_types == 0))
    return 0;

  if (ptcache_write_needed(pid, cfra, &overwrite) == 0)
    return 0;

  if (pid->file_type == PTCACHE_FILE_OPENVDB && pid->write_openvdb_stream) {
    ptcache_write_openvdb_stream(pid, cfra);
  }
  else if (pid->write_stream) {
    ptcache_write_stream(pid, cfra, totpoint);
  }
  else if (pid->write_point) {
    error += ptcache_write(pid, cfra, overwrite);
  }

  /* Mark frames skipped if more than 1 frame forwards since last non-skipped frame. */
  if (cfra - cache->last_exact == 1 || cfra == cache->startframe) {
    cache->last_exact = cfra;
    cache->flag &= ~PTCACHE_FRAMES_SKIPPED;
  }
  /* Don't mark skipped when writing info file (frame 0) */
  else if (cfra)
    cache->flag |= PTCACHE_FRAMES_SKIPPED;

  /* Update timeline cache display */
  if (cfra && cache->cached_frames)
    cache->cached_frames[cfra - cache->startframe] = 1;

  BKE_ptcache_update_info(pid);

  return !error;
}
/* youll need to close yourself after!
 * mode - PTCACHE_CLEAR_ALL,
 */

/* Clears & resets */
void BKE_ptcache_id_clear(PTCacheID *pid, int mode, unsigned int cfra)
{
  unsigned int len; /* store the length of the string */
  unsigned int sta, end;

  /* mode is same as fopen's modes */
  DIR *dir;
  struct dirent *de;
  char path[MAX_PTCACHE_PATH];
  char filename[MAX_PTCACHE_FILE];
  char path_full[MAX_PTCACHE_FILE];
  char ext[MAX_PTCACHE_PATH];

  if (!pid || !pid->cache || pid->cache->flag & PTCACHE_BAKED)
    return;

  if (pid->cache->flag & PTCACHE_IGNORE_CLEAR)
    return;

  sta = pid->cache->startframe;
  end = pid->cache->endframe;

#ifndef DURIAN_POINTCACHE_LIB_OK
  /* don't allow clearing for linked objects */
  if (pid->ob->id.lib)
    return;
#endif

  /*if (!G.relbase_valid) return; */ /* save blend file before using pointcache */

  const char *fext = ptcache_file_extension(pid);

  /* clear all files in the temp dir with the prefix of the ID and the ".bphys" suffix */
  switch (mode) {
    case PTCACHE_CLEAR_ALL:
    case PTCACHE_CLEAR_BEFORE:
    case PTCACHE_CLEAR_AFTER:
      if (pid->cache->flag & PTCACHE_DISK_CACHE) {
        ptcache_path(pid, path);

        dir = opendir(path);
        if (dir == NULL)
          return;

        len = ptcache_filename(pid, filename, cfra, 0, 0); /* no path */
        /* append underscore terminator to ensure we don't match similar names
         * from objects whose names start with the same prefix
         */
        if (len < sizeof(filename) - 2) {
          BLI_strncpy(filename + len, "_", sizeof(filename) - 2 - len);
          len += 1;
        }

        BLI_snprintf(ext, sizeof(ext), "_%02u%s", pid->stack_index, fext);

        while ((de = readdir(dir)) != NULL) {
          if (strstr(de->d_name, ext)) {               /* do we have the right extension?*/
            if (STREQLEN(filename, de->d_name, len)) { /* do we have the right prefix */
              if (mode == PTCACHE_CLEAR_ALL) {
                pid->cache->last_exact = MIN2(pid->cache->startframe, 0);
                BLI_join_dirfile(path_full, sizeof(path_full), path, de->d_name);
                BLI_delete(path_full, false, false);
              }
              else {
                /* read the number of the file */
                const int frame = ptcache_frame_from_filename(de->d_name, ext);

                if (frame != -1) {
                  if ((mode == PTCACHE_CLEAR_BEFORE && frame < cfra) ||
                      (mode == PTCACHE_CLEAR_AFTER && frame > cfra)) {
                    BLI_join_dirfile(path_full, sizeof(path_full), path, de->d_name);
                    BLI_delete(path_full, false, false);
                    if (pid->cache->cached_frames && frame >= sta && frame <= end)
                      pid->cache->cached_frames[frame - sta] = 0;
                  }
                }
              }
            }
          }
        }
        closedir(dir);

        if (mode == PTCACHE_CLEAR_ALL && pid->cache->cached_frames)
          memset(pid->cache->cached_frames, 0, MEM_allocN_len(pid->cache->cached_frames));
      }
      else {
        PTCacheMem *pm = pid->cache->mem_cache.first;
        PTCacheMem *link = NULL;

        if (mode == PTCACHE_CLEAR_ALL) {
          /*we want startframe if the cache starts before zero*/
          pid->cache->last_exact = MIN2(pid->cache->startframe, 0);
          for (; pm; pm = pm->next) {
            ptcache_data_free(pm);
            ptcache_extra_free(pm);
          }
          BLI_freelistN(&pid->cache->mem_cache);

          if (pid->cache->cached_frames)
            memset(pid->cache->cached_frames, 0, MEM_allocN_len(pid->cache->cached_frames));
        }
        else {
          while (pm) {
            if ((mode == PTCACHE_CLEAR_BEFORE && pm->frame < cfra) ||
                (mode == PTCACHE_CLEAR_AFTER && pm->frame > cfra)) {
              link = pm;
              if (pid->cache->cached_frames && pm->frame >= sta && pm->frame <= end)
                pid->cache->cached_frames[pm->frame - sta] = 0;
              ptcache_data_free(pm);
              ptcache_extra_free(pm);
              pm = pm->next;
              BLI_freelinkN(&pid->cache->mem_cache, link);
            }
            else
              pm = pm->next;
          }
        }
      }
      break;

    case PTCACHE_CLEAR_FRAME:
      if (pid->cache->flag & PTCACHE_DISK_CACHE) {
        if (BKE_ptcache_id_exist(pid, cfra)) {
          ptcache_filename(pid, filename, cfra, 1, 1); /* no path */
          BLI_delete(filename, false, false);
        }
      }
      else {
        PTCacheMem *pm = pid->cache->mem_cache.first;

        for (; pm; pm = pm->next) {
          if (pm->frame == cfra) {
            ptcache_data_free(pm);
            ptcache_extra_free(pm);
            BLI_freelinkN(&pid->cache->mem_cache, pm);
            break;
          }
        }
      }
      if (pid->cache->cached_frames && cfra >= sta && cfra <= end)
        pid->cache->cached_frames[cfra - sta] = 0;
      break;
  }

  BKE_ptcache_update_info(pid);
}
int BKE_ptcache_id_exist(PTCacheID *pid, int cfra)
{
  if (!pid->cache)
    return 0;

<<<<<<< HEAD
	if (cfra < pid->cache->startframe || cfra > pid->cache->endframe)
		return 0;

	if (pid->cache->cached_frames && pid->file_type != PTCACHE_FILE_OPENVDB_EXTERN) {
		if(pid->cache->cached_frames[cfra - pid->cache->startframe] == 0) {
			return 0;
		}
	}

	if (pid->file_type == PTCACHE_FILE_OPENVDB_EXTERN) {
		char filename[MAX_PTCACHE_FILE];

		volume_extern_filename(pid, filename, cfra);

		return BLI_exists(filename);
	}
	else if (pid->cache->flag & PTCACHE_DISK_CACHE) {
		char filename[MAX_PTCACHE_FILE];
=======
  if (cfra < pid->cache->startframe || cfra > pid->cache->endframe)
    return 0;

  if (pid->cache->cached_frames && pid->cache->cached_frames[cfra - pid->cache->startframe] == 0)
    return 0;

  if (pid->cache->flag & PTCACHE_DISK_CACHE) {
    char filename[MAX_PTCACHE_FILE];
>>>>>>> 3076d95b

    ptcache_filename(pid, filename, cfra, 1, 1);

    return BLI_exists(filename);
  }
  else {
    PTCacheMem *pm = pid->cache->mem_cache.first;

    for (; pm; pm = pm->next) {
      if (pm->frame == cfra)
        return 1;
    }
    return 0;
  }
}
void BKE_ptcache_id_time(
    PTCacheID *pid, Scene *scene, float cfra, int *startframe, int *endframe, float *timescale)
{
  /* Object *ob; */ /* UNUSED */
  PointCache *cache;
  /* float offset; unused for now */
  float time, nexttime;

  /* TODO: this has to be sorted out once bsystem_time gets redone, */
  /*       now caches can handle interpolating etc. too - jahka */

  /* time handling for point cache:
   * - simulation time is scaled by result of bsystem_time
   * - for offsetting time only time offset is taken into account, since
   *   that's always the same and can't be animated. a timeoffset which
   *   varies over time is not simple to support.
   * - field and motion blur offsets are currently ignored, proper solution
   *   is probably to interpolate results from two frames for that ..
   */

  /* ob= pid->ob; */ /* UNUSED */
  cache = pid->cache;

  if (timescale) {
    time = BKE_scene_frame_get(scene);
    nexttime = BKE_scene_frame_get_from_ctime(scene, CFRA + 1.0f);

    *timescale = MAX2(nexttime - time, 0.0f);
  }

  if (startframe && endframe) {
    *startframe = cache->startframe;
    *endframe = cache->endframe;
  }

  /* verify cached_frames array is up to date */
  if (cache->cached_frames) {
    if (cache->cached_frames_len != (cache->endframe - cache->startframe + 1)) {
      MEM_freeN(cache->cached_frames);
      cache->cached_frames = NULL;
      cache->cached_frames_len = 0;
    }
  }

  if (cache->cached_frames == NULL && cache->endframe > cache->startframe) {
    unsigned int sta = cache->startframe;
    unsigned int end = cache->endframe;

    cache->cached_frames_len = cache->endframe - cache->startframe + 1;
    cache->cached_frames = MEM_callocN(sizeof(char) * cache->cached_frames_len,
                                       "cached frames array");

    if (pid->cache->flag & PTCACHE_DISK_CACHE) {
      /* mode is same as fopen's modes */
      DIR *dir;
      struct dirent *de;
      char path[MAX_PTCACHE_PATH];
      char filename[MAX_PTCACHE_FILE];
      char ext[MAX_PTCACHE_PATH];
      unsigned int len; /* store the length of the string */

      ptcache_path(pid, path);

      len = ptcache_filename(pid, filename, (int)cfra, 0, 0); /* no path */

      dir = opendir(path);
      if (dir == NULL)
        return;

      const char *fext = ptcache_file_extension(pid);

      BLI_snprintf(ext, sizeof(ext), "_%02u%s", pid->stack_index, fext);

      while ((de = readdir(dir)) != NULL) {
        if (strstr(de->d_name, ext)) {               /* do we have the right extension?*/
          if (STREQLEN(filename, de->d_name, len)) { /* do we have the right prefix */
            /* read the number of the file */
            const int frame = ptcache_frame_from_filename(de->d_name, ext);

            if ((frame != -1) && (frame >= sta && frame <= end)) {
              cache->cached_frames[frame - sta] = 1;
            }
          }
        }
      }
      closedir(dir);
    }
    else {
      PTCacheMem *pm = pid->cache->mem_cache.first;

      while (pm) {
        if (pm->frame >= sta && pm->frame <= end)
          cache->cached_frames[pm->frame - sta] = 1;
        pm = pm->next;
      }
    }
  }
}
int BKE_ptcache_id_reset(Scene *scene, PTCacheID *pid, int mode)
{
  PointCache *cache;
  int reset, clear, after;

  if (!pid->cache)
    return 0;

  cache = pid->cache;
  reset = 0;
  clear = 0;
  after = 0;

  if (mode == PTCACHE_RESET_DEPSGRAPH) {
    if (!(cache->flag & PTCACHE_BAKED)) {

      after = 1;
    }

    cache->flag |= PTCACHE_OUTDATED;
  }
  else if (mode == PTCACHE_RESET_BAKED) {
    cache->flag |= PTCACHE_OUTDATED;
  }
  else if (mode == PTCACHE_RESET_OUTDATED) {
    reset = 1;

    if (cache->flag & PTCACHE_OUTDATED && !(cache->flag & PTCACHE_BAKED)) {
      clear = 1;
      cache->flag &= ~PTCACHE_OUTDATED;
    }
  }

  if (reset) {
    BKE_ptcache_invalidate(cache);
    cache->flag &= ~PTCACHE_REDO_NEEDED;

    if (pid->type == PTCACHE_TYPE_CLOTH)
      cloth_free_modifier(pid->calldata);
    else if (pid->type == PTCACHE_TYPE_SOFTBODY)
      sbFreeSimulation(pid->calldata);
    else if (pid->type == PTCACHE_TYPE_PARTICLES)
      psys_reset(pid->calldata, PSYS_RESET_DEPSGRAPH);
    else if (pid->type == PTCACHE_TYPE_DYNAMICPAINT)
      dynamicPaint_clearSurface(scene, (DynamicPaintSurface *)pid->calldata);
  }
  if (clear)
    BKE_ptcache_id_clear(pid, PTCACHE_CLEAR_ALL, 0);
  else if (after)
    BKE_ptcache_id_clear(pid, PTCACHE_CLEAR_AFTER, CFRA);

  return (reset || clear || after);
}
int BKE_ptcache_object_reset(Scene *scene, Object *ob, int mode)
{
  PTCacheID pid;
  ParticleSystem *psys;
  ModifierData *md;
  int reset, skip;

  reset = 0;
  skip = 0;

  if (ob->soft) {
    BKE_ptcache_id_from_softbody(&pid, ob, ob->soft);
    reset |= BKE_ptcache_id_reset(scene, &pid, mode);
  }

  for (psys = ob->particlesystem.first; psys; psys = psys->next) {
    /* children or just redo can be calculated without resetting anything */
    if (psys->recalc & ID_RECALC_PSYS_REDO || psys->recalc & ID_RECALC_PSYS_CHILD)
      skip = 1;
    /* Baked cloth hair has to be checked too, because we don't want to reset */
    /* particles or cloth in that case -jahka */
    else if (psys->clmd) {
      BKE_ptcache_id_from_cloth(&pid, ob, psys->clmd);
      if (mode == PSYS_RESET_ALL ||
          !(psys->part->type == PART_HAIR && (pid.cache->flag & PTCACHE_BAKED)))
        reset |= BKE_ptcache_id_reset(scene, &pid, mode);
      else
        skip = 1;
    }

    if (skip == 0 && psys->part) {
      BKE_ptcache_id_from_particles(&pid, ob, psys);
      reset |= BKE_ptcache_id_reset(scene, &pid, mode);
    }
  }

  for (md = ob->modifiers.first; md; md = md->next) {
    if (md->type == eModifierType_Cloth) {
      BKE_ptcache_id_from_cloth(&pid, ob, (ClothModifierData *)md);
      reset |= BKE_ptcache_id_reset(scene, &pid, mode);
    }
    if (md->type == eModifierType_Smoke) {
      SmokeModifierData *smd = (SmokeModifierData *)md;
      if (smd->type & MOD_SMOKE_TYPE_DOMAIN) {
        BKE_ptcache_id_from_smoke(&pid, ob, (SmokeModifierData *)md);
        reset |= BKE_ptcache_id_reset(scene, &pid, mode);
      }
    }
    if (md->type == eModifierType_DynamicPaint) {
      DynamicPaintModifierData *pmd = (DynamicPaintModifierData *)md;
      if (pmd->canvas) {
        DynamicPaintSurface *surface = pmd->canvas->surfaces.first;

        for (; surface; surface = surface->next) {
          BKE_ptcache_id_from_dynamicpaint(&pid, ob, surface);
          reset |= BKE_ptcache_id_reset(scene, &pid, mode);
        }
      }
    }
  }

  if (scene->rigidbody_world && (ob->rigidbody_object || ob->rigidbody_constraint)) {
    if (ob->rigidbody_object)
      ob->rigidbody_object->flag |= RBO_FLAG_NEEDS_RESHAPE;
    BKE_ptcache_id_from_rigidbody(&pid, ob, scene->rigidbody_world);
    /* only flag as outdated, resetting should happen on start frame */
    pid.cache->flag |= PTCACHE_OUTDATED;
  }

  if (ob->type == OB_ARMATURE)
    BIK_clear_cache(ob->pose);

  return reset;
}

/* Use this when quitting blender, with unsaved files */
void BKE_ptcache_remove(void)
{
  char path[MAX_PTCACHE_PATH];
  char path_full[MAX_PTCACHE_PATH];
  int rmdir = 1;

  ptcache_path(NULL, path);

  if (BLI_exists(path)) {
    /* The pointcache dir exists? - remove all pointcache */

    DIR *dir;
    struct dirent *de;

    dir = opendir(path);
    if (dir == NULL)
      return;

    while ((de = readdir(dir)) != NULL) {
      if (FILENAME_IS_CURRPAR(de->d_name)) {
        /* do nothing */
      }
      else if (strstr(de->d_name, PTCACHE_EXT)) { /* do we have the right extension?*/
        BLI_join_dirfile(path_full, sizeof(path_full), path, de->d_name);
        BLI_delete(path_full, false, false);
      }
      else {
        rmdir = 0; /* unknown file, don't remove the dir */
      }
    }

    closedir(dir);
  }
  else {
    rmdir = 0; /* path dosnt exist  */
  }

  if (rmdir) {
    BLI_delete(path, true, false);
  }
}

/* Point Cache handling */

PointCache *BKE_ptcache_add(ListBase *ptcaches)
{
  PointCache *cache;

  cache = MEM_callocN(sizeof(PointCache), "PointCache");
  cache->startframe = 1;
  cache->endframe = 250;
  cache->step = 1;
  cache->index = -1;

  BLI_addtail(ptcaches, cache);

  return cache;
}

void BKE_ptcache_free_mem(ListBase *mem_cache)
{
  PTCacheMem *pm = mem_cache->first;

  if (pm) {
    for (; pm; pm = pm->next) {
      ptcache_data_free(pm);
      ptcache_extra_free(pm);
    }

    BLI_freelistN(mem_cache);
  }
}
void BKE_ptcache_free(PointCache *cache)
{
  BKE_ptcache_free_mem(&cache->mem_cache);
  if (cache->edit && cache->free_edit)
    cache->free_edit(cache->edit);
  if (cache->cached_frames)
    MEM_freeN(cache->cached_frames);
  MEM_freeN(cache);
}
void BKE_ptcache_free_list(ListBase *ptcaches)
{
  PointCache *cache;

  while ((cache = BLI_pophead(ptcaches))) {
    BKE_ptcache_free(cache);
  }
}

static PointCache *ptcache_copy(PointCache *cache, const bool copy_data)
{
  PointCache *ncache;

  ncache = MEM_dupallocN(cache);

  BLI_listbase_clear(&ncache->mem_cache);

  if (copy_data == false) {
    ncache->cached_frames = NULL;
    ncache->cached_frames_len = 0;

    /* flag is a mix of user settings and simulator/baking state */
    ncache->flag = ncache->flag & (PTCACHE_DISK_CACHE | PTCACHE_EXTERNAL | PTCACHE_IGNORE_LIBPATH);
    ncache->simframe = 0;
  }
  else {
    PTCacheMem *pm;

    for (pm = cache->mem_cache.first; pm; pm = pm->next) {
      PTCacheMem *pmn = MEM_dupallocN(pm);
      int i;

      for (i = 0; i < BPHYS_TOT_DATA; i++) {
        if (pmn->data[i])
          pmn->data[i] = MEM_dupallocN(pm->data[i]);
      }

      BKE_ptcache_mem_pointers_init(pm);

      BLI_addtail(&ncache->mem_cache, pmn);
    }

    if (ncache->cached_frames)
      ncache->cached_frames = MEM_dupallocN(cache->cached_frames);
  }

  /* hmm, should these be copied over instead? */
  ncache->edit = NULL;

  return ncache;
}

/* returns first point cache */
PointCache *BKE_ptcache_copy_list(ListBase *ptcaches_new,
                                  const ListBase *ptcaches_old,
                                  const int flag)
{
  PointCache *cache = ptcaches_old->first;

  BLI_listbase_clear(ptcaches_new);

  for (; cache; cache = cache->next) {
    BLI_addtail(ptcaches_new, ptcache_copy(cache, (flag & LIB_ID_COPY_CACHES) != 0));
  }

  return ptcaches_new->first;
}

/* Disabled this code; this is being called on scene_update_tagged, and that in turn gets called on
 * every user action changing stuff, and then it runs a complete bake??? (ton) */

/* Baking */
void BKE_ptcache_quick_cache_all(Main *bmain, Scene *scene, ViewLayer *view_layer)
{
  PTCacheBaker baker;

  memset(&baker, 0, sizeof(baker));
  baker.bmain = bmain;
  baker.scene = scene;
  baker.view_layer = view_layer;
  baker.bake = 0;
  baker.render = 0;
  baker.anim_init = 0;
  baker.quick_step = scene->physics_settings.quick_cache_step;

  BKE_ptcache_bake(&baker);
}

static void ptcache_dt_to_str(char *str, double dtime)
{
  if (dtime > 60.0) {
    if (dtime > 3600.0)
      sprintf(
          str, "%ih %im %is", (int)(dtime / 3600), ((int)(dtime / 60)) % 60, ((int)dtime) % 60);
    else
      sprintf(str, "%im %is", ((int)(dtime / 60)) % 60, ((int)dtime) % 60);
  }
  else
    sprintf(str, "%is", ((int)dtime) % 60);
}

/* if bake is not given run simulations to current frame */
void BKE_ptcache_bake(PTCacheBaker *baker)
{
  Main *bmain = baker->bmain;
  Scene *scene = baker->scene;
  ViewLayer *view_layer = baker->view_layer;
  struct Depsgraph *depsgraph = baker->depsgraph;
  Scene *sce_iter; /* SETLOOPER macro only */
  Base *base;
  ListBase pidlist;
  PTCacheID *pid = &baker->pid;
  PointCache *cache = NULL;
  float frameleno = scene->r.framelen;
  int cfrao = CFRA;
  int startframe = MAXFRAME, endframe = baker->anim_init ? scene->r.sfra : CFRA;
  int bake = baker->bake;
  int render = baker->render;

  G.is_break = false;

  /* set caches to baking mode and figure out start frame */
  if (pid->ob) {
    /* cache/bake a single object */
    cache = pid->cache;
    if ((cache->flag & PTCACHE_BAKED) == 0) {
      if (pid->type == PTCACHE_TYPE_PARTICLES) {
        ParticleSystem *psys = pid->calldata;

        /* a bit confusing, could make this work better in the UI */
        if (psys->part->type == PART_EMITTER)
          psys_get_pointcache_start_end(
              scene, pid->calldata, &cache->startframe, &cache->endframe);
      }
      else if (pid->type == PTCACHE_TYPE_SMOKE_HIGHRES) {
        /* get all pids from the object and search for smoke low res */
        ListBase pidlist2;
        PTCacheID *pid2;
        BKE_ptcache_ids_from_object(&pidlist2, pid->ob, scene, MAX_DUPLI_RECUR);
        for (pid2 = pidlist2.first; pid2; pid2 = pid2->next) {
          if (pid2->type == PTCACHE_TYPE_SMOKE_DOMAIN) {
            if (pid2->cache && !(pid2->cache->flag & PTCACHE_BAKED)) {
              if (bake || pid2->cache->flag & PTCACHE_REDO_NEEDED)
                BKE_ptcache_id_clear(pid2, PTCACHE_CLEAR_ALL, 0);
              if (bake) {
                pid2->cache->flag |= PTCACHE_BAKING;
                pid2->cache->flag &= ~PTCACHE_BAKED;
              }
            }
          }
        }
        BLI_freelistN(&pidlist2);
      }

      if (bake || cache->flag & PTCACHE_REDO_NEEDED)
        BKE_ptcache_id_clear(pid, PTCACHE_CLEAR_ALL, 0);

      startframe = MAX2(cache->last_exact, cache->startframe);

      if (bake) {
        endframe = cache->endframe;
        cache->flag |= PTCACHE_BAKING;
      }
      else {
        endframe = MIN2(endframe, cache->endframe);
      }

      cache->flag &= ~PTCACHE_BAKED;
    }
  }
  else {
    for (SETLOOPER_VIEW_LAYER(scene, view_layer, sce_iter, base)) {
      /* cache/bake everything in the scene */
      BKE_ptcache_ids_from_object(&pidlist, base->object, scene, MAX_DUPLI_RECUR);

      for (pid = pidlist.first; pid; pid = pid->next) {
        cache = pid->cache;
        if ((cache->flag & PTCACHE_BAKED) == 0) {
          if (pid->type == PTCACHE_TYPE_PARTICLES) {
            ParticleSystem *psys = (ParticleSystem *)pid->calldata;
            /* skip hair & keyed particles */
            if (psys->part->type == PART_HAIR || psys->part->phystype == PART_PHYS_KEYED)
              continue;

            psys_get_pointcache_start_end(
                scene, pid->calldata, &cache->startframe, &cache->endframe);
          }

          // XXX workaround for regression inroduced in ee3fadd, needs looking into
          if (pid->type == PTCACHE_TYPE_RIGIDBODY) {
            if ((cache->flag & PTCACHE_REDO_NEEDED ||
                 (cache->flag & PTCACHE_SIMULATION_VALID) == 0) &&
                (render || bake)) {
              BKE_ptcache_id_clear(pid, PTCACHE_CLEAR_ALL, 0);
            }
          }
          else if (((cache->flag & PTCACHE_BAKED) == 0) && (render || bake)) {
            BKE_ptcache_id_clear(pid, PTCACHE_CLEAR_ALL, 0);
          }

          startframe = MIN2(startframe, cache->startframe);

          if (bake || render) {
            cache->flag |= PTCACHE_BAKING;

            if (bake)
              endframe = MAX2(endframe, cache->endframe);
          }

          cache->flag &= ~PTCACHE_BAKED;
        }
      }
      BLI_freelistN(&pidlist);
    }
  }

  CFRA = startframe;
  scene->r.framelen = 1.0;

  /* bake */

  bool use_timer = false;
  double stime, ptime, ctime, fetd;
  char run[32], cur[32], etd[32];
  int cancel = 0;

  stime = ptime = PIL_check_seconds_timer();

  for (int fr = CFRA; fr <= endframe; fr += baker->quick_step, CFRA = fr) {
    BKE_scene_graph_update_for_newframe(depsgraph, bmain);

    if (baker->update_progress) {
      float progress = ((float)(CFRA - startframe) / (float)(endframe - startframe));
      baker->update_progress(baker->bake_job, progress, &cancel);
    }

    if (G.background) {
      printf("bake: frame %d :: %d\n", CFRA, endframe);
    }
    else {
      ctime = PIL_check_seconds_timer();

      fetd = (ctime - ptime) * (endframe - CFRA) / baker->quick_step;

      if (use_timer || fetd > 60.0) {
        use_timer = true;

        ptcache_dt_to_str(cur, ctime - ptime);
        ptcache_dt_to_str(run, ctime - stime);
        ptcache_dt_to_str(etd, fetd);

        printf("Baked for %s, current frame: %i/%i (%.3fs), ETC: %s\r",
               run,
               CFRA - startframe + 1,
               endframe - startframe + 1,
               ctime - ptime,
               etd);
      }

      ptime = ctime;
    }

    /* NOTE: breaking baking should leave calculated frames in cache, not clear it */
    if ((cancel || G.is_break)) {
      break;
    }

    CFRA += 1;
  }

  if (use_timer) {
    /* start with newline because of \r above */
    ptcache_dt_to_str(run, PIL_check_seconds_timer() - stime);
    printf("\nBake %s %s (%i frames simulated).\n",
           (cancel ? "canceled after" : "finished in"),
           run,
           CFRA - startframe);
  }

  /* clear baking flag */
  if (pid) {
    cache->flag &= ~(PTCACHE_BAKING | PTCACHE_REDO_NEEDED);
    cache->flag |= PTCACHE_SIMULATION_VALID;
    if (bake) {
      cache->flag |= PTCACHE_BAKED;
      /* write info file */
      if (cache->flag & PTCACHE_DISK_CACHE)
        BKE_ptcache_write(pid, 0);
    }
  }
  else {
    for (SETLOOPER_VIEW_LAYER(scene, view_layer, sce_iter, base)) {
      BKE_ptcache_ids_from_object(&pidlist, base->object, scene, MAX_DUPLI_RECUR);

      for (pid = pidlist.first; pid; pid = pid->next) {
        /* skip hair particles */
        if (pid->type == PTCACHE_TYPE_PARTICLES &&
            ((ParticleSystem *)pid->calldata)->part->type == PART_HAIR)
          continue;

        cache = pid->cache;

        if (baker->quick_step > 1)
          cache->flag &= ~(PTCACHE_BAKING | PTCACHE_OUTDATED);
        else
          cache->flag &= ~(PTCACHE_BAKING | PTCACHE_REDO_NEEDED);

        cache->flag |= PTCACHE_SIMULATION_VALID;

        if (bake) {
          cache->flag |= PTCACHE_BAKED;
          if (cache->flag & PTCACHE_DISK_CACHE)
            BKE_ptcache_write(pid, 0);
        }
      }
      BLI_freelistN(&pidlist);
    }
  }

  scene->r.framelen = frameleno;
  CFRA = cfrao;

  if (bake) { /* already on cfra unless baking */
    BKE_scene_graph_update_for_newframe(depsgraph, bmain);
  }

  /* TODO: call redraw all windows somehow */
}
/* Helpers */
void BKE_ptcache_disk_to_mem(PTCacheID *pid)
{
  PointCache *cache = pid->cache;
  PTCacheMem *pm = NULL;
  int baked = cache->flag & PTCACHE_BAKED;
  int cfra, sfra = cache->startframe, efra = cache->endframe;

  /* Remove possible bake flag to allow clear */
  cache->flag &= ~PTCACHE_BAKED;

  /* PTCACHE_DISK_CACHE flag was cleared already */
  BKE_ptcache_id_clear(pid, PTCACHE_CLEAR_ALL, 0);

  /* restore possible bake flag */
  cache->flag |= baked;

  for (cfra = sfra; cfra <= efra; cfra++) {
    pm = ptcache_disk_frame_to_mem(pid, cfra);

    if (pm)
      BLI_addtail(&pid->cache->mem_cache, pm);
  }
}
void BKE_ptcache_mem_to_disk(PTCacheID *pid)
{
  PointCache *cache = pid->cache;
  PTCacheMem *pm = cache->mem_cache.first;
  int baked = cache->flag & PTCACHE_BAKED;

  /* Remove possible bake flag to allow clear */
  cache->flag &= ~PTCACHE_BAKED;

  /* PTCACHE_DISK_CACHE flag was set already */
  BKE_ptcache_id_clear(pid, PTCACHE_CLEAR_ALL, 0);

  /* restore possible bake flag */
  cache->flag |= baked;

  for (; pm; pm = pm->next) {
    if (ptcache_mem_frame_to_disk(pid, pm) == 0) {
      cache->flag &= ~PTCACHE_DISK_CACHE;
      break;
    }
  }

  /* write info file */
  if (cache->flag & PTCACHE_BAKED)
    BKE_ptcache_write(pid, 0);
}
void BKE_ptcache_toggle_disk_cache(PTCacheID *pid)
{
  PointCache *cache = pid->cache;
  int last_exact = cache->last_exact;

  if (!G.relbase_valid) {
    cache->flag &= ~PTCACHE_DISK_CACHE;
    if (G.debug & G_DEBUG)
      printf("File must be saved before using disk cache!\n");
    return;
  }

  if (cache->cached_frames) {
    MEM_freeN(cache->cached_frames);
    cache->cached_frames = NULL;
    cache->cached_frames_len = 0;
  }

  if (cache->flag & PTCACHE_DISK_CACHE)
    BKE_ptcache_mem_to_disk(pid);
  else
    BKE_ptcache_disk_to_mem(pid);

  cache->flag ^= PTCACHE_DISK_CACHE;
  BKE_ptcache_id_clear(pid, PTCACHE_CLEAR_ALL, 0);
  cache->flag ^= PTCACHE_DISK_CACHE;

  cache->last_exact = last_exact;

  BKE_ptcache_id_time(pid, NULL, 0.0f, NULL, NULL, NULL);

  BKE_ptcache_update_info(pid);

  if ((cache->flag & PTCACHE_DISK_CACHE) == 0) {
    if (cache->index) {
      BKE_object_delete_ptcache(pid->ob, cache->index);
      cache->index = -1;
    }
  }
}

void BKE_ptcache_disk_cache_rename(PTCacheID *pid, const char *name_src, const char *name_dst)
{
  char old_name[80];
  int len; /* store the length of the string */
  /* mode is same as fopen's modes */
  DIR *dir;
  struct dirent *de;
  char path[MAX_PTCACHE_PATH];
  char old_filename[MAX_PTCACHE_FILE];
  char new_path_full[MAX_PTCACHE_FILE];
  char old_path_full[MAX_PTCACHE_FILE];
  char ext[MAX_PTCACHE_PATH];

  /* save old name */
  BLI_strncpy(old_name, pid->cache->name, sizeof(old_name));

  /* get "from" filename */
  BLI_strncpy(pid->cache->name, name_src, sizeof(pid->cache->name));

  len = ptcache_filename(pid, old_filename, 0, 0, 0); /* no path */

  ptcache_path(pid, path);
  dir = opendir(path);
  if (dir == NULL) {
    BLI_strncpy(pid->cache->name, old_name, sizeof(pid->cache->name));
    return;
  }

  const char *fext = ptcache_file_extension(pid);

  BLI_snprintf(ext, sizeof(ext), "_%02u%s", pid->stack_index, fext);

  /* put new name into cache */
  BLI_strncpy(pid->cache->name, name_dst, sizeof(pid->cache->name));

  while ((de = readdir(dir)) != NULL) {
    if (strstr(de->d_name, ext)) {                   /* do we have the right extension?*/
      if (STREQLEN(old_filename, de->d_name, len)) { /* do we have the right prefix */
        /* read the number of the file */
        const int frame = ptcache_frame_from_filename(de->d_name, ext);

        if (frame != -1) {
          BLI_join_dirfile(old_path_full, sizeof(old_path_full), path, de->d_name);
          ptcache_filename(pid, new_path_full, frame, 1, 1);
          BLI_rename(old_path_full, new_path_full);
        }
      }
    }
  }
  closedir(dir);

  BLI_strncpy(pid->cache->name, old_name, sizeof(pid->cache->name));
}

void BKE_ptcache_load_external(PTCacheID *pid)
{
  /*todo*/
  PointCache *cache = pid->cache;
  int len; /* store the length of the string */
  int info = 0;
  int start = MAXFRAME;
  int end = -1;

  /* mode is same as fopen's modes */
  DIR *dir;
  struct dirent *de;
  char path[MAX_PTCACHE_PATH];
  char filename[MAX_PTCACHE_FILE];
  char ext[MAX_PTCACHE_PATH];

  if (!cache)
    return;

  ptcache_path(pid, path);

  len = ptcache_filename(pid, filename, 1, 0, 0); /* no path */

  dir = opendir(path);
  if (dir == NULL)
    return;

  const char *fext = ptcache_file_extension(pid);

  if (cache->index >= 0)
    BLI_snprintf(ext, sizeof(ext), "_%02d%s", cache->index, fext);
  else
    BLI_strncpy(ext, fext, sizeof(ext));

  while ((de = readdir(dir)) != NULL) {
    if (strstr(de->d_name, ext)) {               /* do we have the right extension?*/
      if (STREQLEN(filename, de->d_name, len)) { /* do we have the right prefix */
        /* read the number of the file */
        const int frame = ptcache_frame_from_filename(de->d_name, ext);

        if (frame != -1) {
          if (frame) {
            start = MIN2(start, frame);
            end = MAX2(end, frame);
          }
          else
            info = 1;
        }
      }
    }
  }
  closedir(dir);

  if (start != MAXFRAME) {
    PTCacheFile *pf;

    cache->startframe = start;
    cache->endframe = end;
    cache->totpoint = 0;

    if (pid->type == PTCACHE_TYPE_SMOKE_DOMAIN) {
      /* necessary info in every file */
    }
    /* read totpoint from info file (frame 0) */
    else if (info) {
      pf = ptcache_file_open(pid, PTCACHE_FILE_READ, 0);

      if (pf) {
        if (ptcache_file_header_begin_read(pf)) {
          if (pf->type == pid->type && pid->read_header(pf)) {
            cache->totpoint = pf->totpoint;
            cache->flag |= PTCACHE_READ_INFO;
          }
          else {
            cache->totpoint = 0;
          }
        }
        ptcache_file_close(pf);
      }
    }
    /* or from any old format cache file */
    else {
      float old_data[14];
      int elemsize = ptcache_old_elemsize(pid);
      pf = ptcache_file_open(pid, PTCACHE_FILE_READ, cache->startframe);

      if (pf) {
        while (ptcache_file_read(pf, old_data, 1, elemsize))
          cache->totpoint++;

        ptcache_file_close(pf);
      }
    }
    cache->flag |= (PTCACHE_BAKED | PTCACHE_DISK_CACHE | PTCACHE_SIMULATION_VALID);
    cache->flag &= ~(PTCACHE_OUTDATED | PTCACHE_FRAMES_SKIPPED);
  }

  /* make sure all new frames are loaded */
  if (cache->cached_frames) {
    MEM_freeN(cache->cached_frames);
    cache->cached_frames = NULL;
    cache->cached_frames_len = 0;
  }
  BKE_ptcache_update_info(pid);
}

void BKE_ptcache_update_info(PTCacheID *pid)
{
  PointCache *cache = pid->cache;
  PTCacheExtra *extra = NULL;
  int totframes = 0;
  char mem_info[64];

  if (cache->flag & PTCACHE_EXTERNAL) {
    int cfra = cache->startframe;

    for (; cfra <= cache->endframe; cfra++) {
      if (BKE_ptcache_id_exist(pid, cfra))
        totframes++;
    }

    /* smoke doesn't use frame 0 as info frame so can't check based on totpoint */
    if (pid->type == PTCACHE_TYPE_SMOKE_DOMAIN && totframes)
      BLI_snprintf(cache->info, sizeof(cache->info), IFACE_("%i frames found!"), totframes);
    else if (totframes && cache->totpoint)
      BLI_snprintf(cache->info, sizeof(cache->info), IFACE_("%i points found!"), cache->totpoint);
    else
      BLI_strncpy(cache->info, IFACE_("No valid data to read!"), sizeof(cache->info));
    return;
  }

  if (cache->flag & PTCACHE_DISK_CACHE) {
    if (pid->type == PTCACHE_TYPE_SMOKE_DOMAIN) {
      int totpoint = pid->totpoint(pid->calldata, 0);

      if (cache->totpoint > totpoint)
        BLI_snprintf(
            mem_info, sizeof(mem_info), IFACE_("%i cells + High Resolution cached"), totpoint);
      else
        BLI_snprintf(mem_info, sizeof(mem_info), IFACE_("%i cells cached"), totpoint);
    }
    else {
      int cfra = cache->startframe;

      for (; cfra <= cache->endframe; cfra++) {
        if (BKE_ptcache_id_exist(pid, cfra))
          totframes++;
      }

      BLI_snprintf(mem_info, sizeof(mem_info), IFACE_("%i frames on disk"), totframes);
    }
  }
  else {
    PTCacheMem *pm = cache->mem_cache.first;
    char formatted_tot[16];
    char formatted_mem[15];
    long long int bytes = 0.0f;
    int i;

    for (; pm; pm = pm->next) {
      for (i = 0; i < BPHYS_TOT_DATA; i++)
        bytes += MEM_allocN_len(pm->data[i]);

      for (extra = pm->extradata.first; extra; extra = extra->next) {
        bytes += MEM_allocN_len(extra->data);
        bytes += sizeof(PTCacheExtra);
      }

      bytes += sizeof(PTCacheMem);

      totframes++;
    }

    BLI_str_format_int_grouped(formatted_tot, totframes);
    BLI_str_format_byte_unit(formatted_mem, bytes, true);

    BLI_snprintf(mem_info,
                 sizeof(mem_info),
                 IFACE_("%s frames in memory (%s)"),
                 formatted_tot,
                 formatted_mem);
  }

  if (cache->flag & PTCACHE_OUTDATED) {
    BLI_snprintf(cache->info, sizeof(cache->info), IFACE_("%s, cache is outdated!"), mem_info);
  }
  else if (cache->flag & PTCACHE_FRAMES_SKIPPED) {
    BLI_snprintf(cache->info,
                 sizeof(cache->info),
                 IFACE_("%s, not exact since frame %i"),
                 mem_info,
                 cache->last_exact);
  }
  else {
    BLI_snprintf(cache->info, sizeof(cache->info), "%s.", mem_info);
  }
}

void BKE_ptcache_validate(PointCache *cache, int framenr)
{
  if (cache) {
    cache->flag |= PTCACHE_SIMULATION_VALID;
    cache->simframe = framenr;
  }
}
void BKE_ptcache_invalidate(PointCache *cache)
{
  if (cache) {
    cache->flag &= ~PTCACHE_SIMULATION_VALID;
    cache->simframe = 0;
    cache->last_exact = MIN2(cache->startframe, 0);
  }
}<|MERGE_RESOLUTION|>--- conflicted
+++ resolved
@@ -1153,237 +1153,6 @@
 
 static int ptcache_smoke_openvdb_read(struct OpenVDBReader *reader, void *smoke_v)
 {
-<<<<<<< HEAD
-	SmokeModifierData *smd = (SmokeModifierData *)smoke_v;
-
-	if (!smd) {
-		return 0;
-	}
-
-	SmokeDomainSettings *sds = smd->domain;
-
-	int fluid_fields = BKE_smoke_get_data_flags(sds);
-	int active_fields, cache_fields = 0;
-	int cache_res[3];
-	float cache_dx;
-	bool reallocate = false;
-
-	OpenVDBReader_get_meta_v3_int(reader, "blender/smoke/min_resolution", sds->res_min);
-	OpenVDBReader_get_meta_v3_int(reader, "blender/smoke/max_resolution", sds->res_max);
-	OpenVDBReader_get_meta_v3_int(reader, "blender/smoke/base_resolution", sds->base_res);
-	OpenVDBReader_get_meta_v3(reader, "blender/smoke/min_bbox", sds->p0);
-	OpenVDBReader_get_meta_v3(reader, "blender/smoke/max_bbox", sds->p1);
-	OpenVDBReader_get_meta_v3(reader, "blender/smoke/dp0", sds->dp0);
-	OpenVDBReader_get_meta_v3_int(reader, "blender/smoke/shift", sds->shift);
-	OpenVDBReader_get_meta_v3(reader, "blender/smoke/obj_shift_f", sds->obj_shift_f);
-	OpenVDBReader_get_meta_v3(reader, "blender/smoke/active_color", sds->active_color);
-	OpenVDBReader_get_meta_mat4(reader, "blender/smoke/obmat", sds->obmat);
-	OpenVDBReader_get_meta_int(reader, "blender/smoke/fluid_fields", &cache_fields);
-	OpenVDBReader_get_meta_int(reader, "blender/smoke/active_fields", &active_fields);
-	OpenVDBReader_get_meta_fl(reader, "blender/smoke/dx", &cache_dx);
-	OpenVDBReader_get_meta_v3_int(reader, "blender/smoke/resolution", cache_res);
-
-	/* check if resolution has changed */
-	if (sds->res[0] != cache_res[0] ||
-		sds->res[1] != cache_res[1] ||
-		sds->res[2] != cache_res[2])
-	{
-		if (sds->flags & MOD_SMOKE_ADAPTIVE_DOMAIN) {
-			reallocate = true;
-		}
-		else {
-			return 0;
-		}
-	}
-
-	/* check if active fields have changed */
-	if ((fluid_fields != cache_fields) || (active_fields != sds->active_fields)) {
-		reallocate = true;
-	}
-
-	/* reallocate fluid if needed*/
-	if (reallocate) {
-		sds->active_fields = active_fields | cache_fields;
-		BKE_smoke_reallocate_fluid(sds, cache_dx, cache_res, 1);
-		sds->dx = cache_dx;
-		copy_v3_v3_int(sds->res, cache_res);
-		sds->total_cells = cache_res[0] * cache_res[1] * cache_res[2];
-
-		if (sds->flags & MOD_SMOKE_HIGHRES) {
-			BKE_smoke_reallocate_highres_fluid(sds, cache_dx, cache_res, 1);
-		}
-	}
-
-	if (sds->fluid) {
-		float dt, dx, *dens, *react, *fuel, *flame, *heat, *heatold, *vx, *vy, *vz, *r, *g, *b;
-		unsigned char *obstacles;
-
-		smoke_export(sds->fluid, &dt, &dx, &dens, &react, &flame, &fuel, &heat,
-		             &heatold, &vx, &vy, &vz, &r, &g, &b, &obstacles);
-
-		OpenVDBReader_get_meta_fl(reader, "blender/smoke/dt", &dt);
-
-		OpenVDB_import_grid_fl(reader, "shadow", sds->shadow, sds->res, sds->res_min, 1);
-
-		const char *name = (!sds->wt) ? "density" : "density_low";
-		OpenVDB_import_grid_fl(reader, name, dens, sds->res, sds->res_min, 1);
-
-		if (cache_fields & SM_ACTIVE_HEAT) {
-			OpenVDB_import_grid_fl(reader, "heat", heat, sds->res, sds->res_min, 1);
-			OpenVDB_import_grid_fl(reader, "heat_old", heatold, sds->res, sds->res_min, 1);
-		}
-
-		if (cache_fields & SM_ACTIVE_FIRE) {
-			name = (!sds->wt) ? "flame" : "flame_low";
-			OpenVDB_import_grid_fl(reader, name, flame, sds->res, sds->res_min, 1);
-			name = (!sds->wt) ? "fuel" : "fuel_low";
-			OpenVDB_import_grid_fl(reader, name, fuel, sds->res, sds->res_min, 1);
-			name = (!sds->wt) ? "react" : "react_low";
-			OpenVDB_import_grid_fl(reader, name, react, sds->res, sds->res_min, 1);
-		}
-
-		if (cache_fields & SM_ACTIVE_COLORS) {
-			name = (!sds->wt) ? "color" : "color_low";
-			OpenVDB_import_grid_vec(reader, name, r, g, b, sds->res, sds->res_min, 1);
-		}
-
-		OpenVDB_import_grid_vec(reader, "velocity", vx, vy, vz, sds->res, sds->res_min, 1);
-		OpenVDB_import_grid_ch(reader, "obstacles", obstacles, sds->res, sds->res_min, 1);
-	}
-
-	if (sds->wt) {
-		float *dens, *react, *fuel, *flame, *tcu, *tcv, *tcw, *r, *g, *b;
-
-		smoke_turbulence_export(sds->wt, &dens, &react, &flame, &fuel, &r, &g, &b, &tcu, &tcv, &tcw);
-
-		OpenVDB_import_grid_fl(reader, "density", dens, sds->res_wt, sds->res_min, 1);
-
-		if (cache_fields & SM_ACTIVE_FIRE) {
-			OpenVDB_import_grid_fl(reader, "flame", flame, sds->res_wt, sds->res_min, 1);
-			OpenVDB_import_grid_fl(reader, "fuel", fuel, sds->res_wt, sds->res_min, 1);
-			OpenVDB_import_grid_fl(reader, "react", react, sds->res_wt, sds->res_min, 1);
-		}
-
-		if (cache_fields & SM_ACTIVE_COLORS) {
-			OpenVDB_import_grid_vec(reader, "color", r, g, b, sds->res_wt, sds->res_min, 1);
-		}
-
-		OpenVDB_import_grid_vec(reader, "texture coordinates", tcu, tcv, tcw, sds->res, sds->res_min, 1);
-	}
-
-	OpenVDBReader_free(reader);
-
-	return 1;
-}
-
-static void resample_resolution(const int *raw_res, const int sample_level, int *res)
-{
-	for(int i = 0; i < 3; ++i) {
-		res[i] = raw_res[i] / sample_level + (raw_res[i] % sample_level != 0);
-	}
-}
-
-static int ptcache_smoke_openvdb_extern_read(struct OpenVDBReader *reader, void *smoke_v)
-{
-	SmokeModifierData *smd = (SmokeModifierData *)smoke_v;
-
-	if (!smd) {
-		return 0;
-	}
-
-	SmokeDomainSettings *sds = smd->domain;
-
-	int fluid_fields = BKE_smoke_get_data_flags(sds);
-	int cache_fields = 0;
-	bool reallocate = false;
-	int res[3], raw_res[3], res_min[3];
-
-	if (!OpenVDBReader_has_smoke_grid(reader, VDB_SMOKE_DENSITY) &&
-	    !OpenVDBReader_has_smoke_grid(reader, VDB_SMOKE_FLAME))
-	{
-		return 0;
-	}
-
-	if (!OpenVDBReader_get_bounds(reader, res_min, NULL, raw_res,
-	                              sds->p0, sds->p1, sds->cell_size))
-	{
-		modifier_setError((ModifierData *)smd, "Imported OpenVDB grids have different transformations");
-	}
-
-	for(int i = 0; i < 3; ++i) {
-		res[i] = raw_res[i] / sds->sample_level + (raw_res[i] % sds->sample_level != 0);
-	}
-	if (sds->res[0] != res[0] || sds->res[1] != res[1] || sds->res[2] != res[2])
-	{
-		reallocate = true;
-		copy_v3_v3_int(sds->res, res);
-	}
-
-	sub_v3_v3v3(sds->global_size, sds->p1, sds->p0);
-	mul_v3_fl(sds->cell_size, (float)sds->sample_level);
-	zero_v3_int(sds->res_min);
-	copy_v3_v3_int(sds->res_max, res);
-
-	/* check if active fields have changed */
-	if (OpenVDBReader_has_smoke_grid(reader, VDB_SMOKE_HEAT) ||
-		OpenVDBReader_has_smoke_grid(reader, VDB_SMOKE_TEMPERATURE)) {
-		cache_fields |= SM_ACTIVE_HEAT;
-	}
-	if (OpenVDBReader_has_smoke_grid(reader, VDB_SMOKE_FLAME)) {
-		cache_fields |= SM_ACTIVE_FIRE;
-	}
-	if (OpenVDBReader_has_smoke_grid(reader, VDB_SMOKE_COLOR)) {
-		cache_fields |= SM_ACTIVE_COLORS;
-	}
-
-	reallocate = (reallocate || ((fluid_fields == cache_fields) && (sds->active_fields == cache_fields)));
-
-	/* reallocate fluid if needed */
-	if (reallocate) {
-		sds->active_fields = cache_fields;
-		sds->maxres = MAX3(sds->base_res[0], sds->base_res[1], sds->base_res[2]);
-		sds->dx = 1.0f / sds->maxres;
-		BKE_smoke_reallocate_fluid(sds, sds->dx, sds->res, 1);
-		sds->total_cells = sds->res[0] * sds->res[1] * sds->res[2];
-	}
-
-	if (sds->fluid) {
-		float dt, dx, *dens, *react, *fuel, *flame, *heat, *heatold, *vx, *vy, *vz, *r, *g, *b;
-		unsigned char *obstacles;
-
-		smoke_export(sds->fluid, &dt, &dx, &dens, &react, &flame, &fuel, &heat,
-		             &heatold, &vx, &vy, &vz, &r, &g, &b, &obstacles);
-
-		if (OpenVDBReader_has_smoke_grid(reader, VDB_SMOKE_DENSITY)) {
-			OpenVDB_import_grid_fl(reader, vdb_grid_name(VDB_SMOKE_DENSITY),
-			                       dens, raw_res, res_min, sds->sample_level);
-		}
-		if(OpenVDBReader_has_smoke_grid(reader, VDB_SMOKE_HEAT)) {
-			OpenVDB_import_grid_fl(reader, vdb_grid_name(VDB_SMOKE_HEAT),
-			                       heat, raw_res, res_min, sds->sample_level);
-		}
-	    else if(OpenVDBReader_has_smoke_grid(reader, VDB_SMOKE_TEMPERATURE)) {
-			OpenVDB_import_grid_fl(reader, vdb_grid_name(VDB_SMOKE_TEMPERATURE),
-			                       heat, raw_res, res_min, sds->sample_level);
-		}
-		if (cache_fields & SM_ACTIVE_FIRE) {
-			OpenVDB_import_grid_fl(reader, vdb_grid_name(VDB_SMOKE_FLAME),
-			                       flame, raw_res, res_min, sds->sample_level);
-		}
-		if (cache_fields & SM_ACTIVE_COLORS) {
-			OpenVDB_import_grid_vec(reader, vdb_grid_name(VDB_SMOKE_COLOR),
-			                        r, g, b, raw_res, res_min, sds->sample_level);
-		}
-		if (OpenVDBReader_has_smoke_grid(reader, VDB_SMOKE_VELOCITY)) {
-			OpenVDB_import_grid_vec(reader, vdb_grid_name(VDB_SMOKE_VELOCITY),
-			                        vx, vy, vz, raw_res, res_min, sds->sample_level);
-		}
-	}
-
-	return 1;
-}
-#endif
-=======
   SmokeModifierData *smd = (SmokeModifierData *)smoke_v;
 
   if (!smd) {
@@ -1464,32 +1233,32 @@
 
     OpenVDBReader_get_meta_fl(reader, "blender/smoke/dt", &dt);
 
-    OpenVDB_import_grid_fl(reader, "shadow", &sds->shadow, sds->res);
+    OpenVDB_import_grid_fl(reader, "shadow", sds->shadow, sds->res, sds->res_min, 1);
 
     const char *name = (!sds->wt) ? "density" : "density_low";
-    OpenVDB_import_grid_fl(reader, name, &dens, sds->res);
+    OpenVDB_import_grid_fl(reader, name, dens, sds->res, sds->res_min, 1);
 
     if (cache_fields & SM_ACTIVE_HEAT) {
-      OpenVDB_import_grid_fl(reader, "heat", &heat, sds->res);
-      OpenVDB_import_grid_fl(reader, "heat_old", &heatold, sds->res);
+      OpenVDB_import_grid_fl(reader, "heat", heat, sds->res, sds->res_min, 1);
+      OpenVDB_import_grid_fl(reader, "heat_old", heatold, sds->res, sds->res_min, 1);
     }
 
     if (cache_fields & SM_ACTIVE_FIRE) {
       name = (!sds->wt) ? "flame" : "flame_low";
-      OpenVDB_import_grid_fl(reader, name, &flame, sds->res);
+      OpenVDB_import_grid_fl(reader, name, flame, sds->res, sds->res_min, 1);
       name = (!sds->wt) ? "fuel" : "fuel_low";
-      OpenVDB_import_grid_fl(reader, name, &fuel, sds->res);
+      OpenVDB_import_grid_fl(reader, name, fuel, sds->res, sds->res_min, 1);
       name = (!sds->wt) ? "react" : "react_low";
-      OpenVDB_import_grid_fl(reader, name, &react, sds->res);
+      OpenVDB_import_grid_fl(reader, name, react, sds->res, sds->res_min, 1);
     }
 
     if (cache_fields & SM_ACTIVE_COLORS) {
       name = (!sds->wt) ? "color" : "color_low";
-      OpenVDB_import_grid_vec(reader, name, &r, &g, &b, sds->res);
-    }
-
-    OpenVDB_import_grid_vec(reader, "velocity", &vx, &vy, &vz, sds->res);
-    OpenVDB_import_grid_ch(reader, "obstacles", &obstacles, sds->res);
+      OpenVDB_import_grid_vec(reader, name, r, g, b, sds->res, sds->res_min, 1);
+    }
+
+    OpenVDB_import_grid_vec(reader, "velocity", vx, vy, vz, sds->res, sds->res_min, 1);
+    OpenVDB_import_grid_ch(reader, "obstacles", obstacles, sds->res, sds->res_min, 1);
   }
 
   if (sds->wt) {
@@ -1497,27 +1266,153 @@
 
     smoke_turbulence_export(sds->wt, &dens, &react, &flame, &fuel, &r, &g, &b, &tcu, &tcv, &tcw);
 
-    OpenVDB_import_grid_fl(reader, "density", &dens, sds->res_wt);
+    OpenVDB_import_grid_fl(reader, "density", dens, sds->res_wt, sds->res_min, 1);
 
     if (cache_fields & SM_ACTIVE_FIRE) {
-      OpenVDB_import_grid_fl(reader, "flame", &flame, sds->res_wt);
-      OpenVDB_import_grid_fl(reader, "fuel", &fuel, sds->res_wt);
-      OpenVDB_import_grid_fl(reader, "react", &react, sds->res_wt);
+      OpenVDB_import_grid_fl(reader, "flame", flame, sds->res_wt, sds->res_min, 1);
+      OpenVDB_import_grid_fl(reader, "fuel", fuel, sds->res_wt, sds->res_min, 1);
+      OpenVDB_import_grid_fl(reader, "react", react, sds->res_wt, sds->res_min, 1);
     }
 
     if (cache_fields & SM_ACTIVE_COLORS) {
-      OpenVDB_import_grid_vec(reader, "color", &r, &g, &b, sds->res_wt);
-    }
-
-    OpenVDB_import_grid_vec(reader, "texture coordinates", &tcu, &tcv, &tcw, sds->res);
+      OpenVDB_import_grid_vec(reader, "color", r, g, b, sds->res_wt, sds->res_min, 1);
+    }
+
+    OpenVDB_import_grid_vec(
+        reader, "texture coordinates", tcu, tcv, tcw, sds->res, sds->res_min, 1);
   }
 
   OpenVDBReader_free(reader);
 
   return 1;
 }
+
+static void resample_resolution(const int *raw_res, const int sample_level, int *res)
+{
+  for (int i = 0; i < 3; ++i) {
+    res[i] = raw_res[i] / sample_level + (raw_res[i] % sample_level != 0);
+  }
+}
+
+static int ptcache_smoke_openvdb_extern_read(struct OpenVDBReader *reader, void *smoke_v)
+{
+  SmokeModifierData *smd = (SmokeModifierData *)smoke_v;
+
+  if (!smd) {
+    return 0;
+  }
+
+  SmokeDomainSettings *sds = smd->domain;
+
+  int fluid_fields = BKE_smoke_get_data_flags(sds);
+  int cache_fields = 0;
+  bool reallocate = false;
+  int res[3], raw_res[3], res_min[3];
+
+  if (!OpenVDBReader_has_smoke_grid(reader, VDB_SMOKE_DENSITY) &&
+      !OpenVDBReader_has_smoke_grid(reader, VDB_SMOKE_FLAME)) {
+    return 0;
+  }
+
+  if (!OpenVDBReader_get_bounds(
+          reader, res_min, NULL, raw_res, sds->p0, sds->p1, sds->cell_size)) {
+    modifier_setError((ModifierData *)smd,
+                      "Imported OpenVDB grids have different transformations");
+  }
+
+  for (int i = 0; i < 3; ++i) {
+    res[i] = raw_res[i] / sds->sample_level + (raw_res[i] % sds->sample_level != 0);
+  }
+  if (sds->res[0] != res[0] || sds->res[1] != res[1] || sds->res[2] != res[2]) {
+    reallocate = true;
+    copy_v3_v3_int(sds->res, res);
+  }
+
+  sub_v3_v3v3(sds->global_size, sds->p1, sds->p0);
+  mul_v3_fl(sds->cell_size, (float)sds->sample_level);
+  zero_v3_int(sds->res_min);
+  copy_v3_v3_int(sds->res_max, res);
+
+  /* check if active fields have changed */
+  if (OpenVDBReader_has_smoke_grid(reader, VDB_SMOKE_HEAT) ||
+      OpenVDBReader_has_smoke_grid(reader, VDB_SMOKE_TEMPERATURE)) {
+    cache_fields |= SM_ACTIVE_HEAT;
+  }
+  if (OpenVDBReader_has_smoke_grid(reader, VDB_SMOKE_FLAME)) {
+    cache_fields |= SM_ACTIVE_FIRE;
+  }
+  if (OpenVDBReader_has_smoke_grid(reader, VDB_SMOKE_COLOR)) {
+    cache_fields |= SM_ACTIVE_COLORS;
+  }
+
+  reallocate = (reallocate ||
+                ((fluid_fields == cache_fields) && (sds->active_fields == cache_fields)));
+
+  /* reallocate fluid if needed */
+  if (reallocate) {
+    sds->active_fields = cache_fields;
+    sds->maxres = MAX3(sds->base_res[0], sds->base_res[1], sds->base_res[2]);
+    sds->dx = 1.0f / sds->maxres;
+    BKE_smoke_reallocate_fluid(sds, sds->dx, sds->res, 1);
+    sds->total_cells = sds->res[0] * sds->res[1] * sds->res[2];
+  }
+
+  if (sds->fluid) {
+    float dt, dx, *dens, *react, *fuel, *flame, *heat, *heatold, *vx, *vy, *vz, *r, *g, *b;
+    unsigned char *obstacles;
+
+    smoke_export(sds->fluid,
+                 &dt,
+                 &dx,
+                 &dens,
+                 &react,
+                 &flame,
+                 &fuel,
+                 &heat,
+                 &heatold,
+                 &vx,
+                 &vy,
+                 &vz,
+                 &r,
+                 &g,
+                 &b,
+                 &obstacles);
+
+    if (OpenVDBReader_has_smoke_grid(reader, VDB_SMOKE_DENSITY)) {
+      OpenVDB_import_grid_fl(
+          reader, vdb_grid_name(VDB_SMOKE_DENSITY), dens, raw_res, res_min, sds->sample_level);
+    }
+    if (OpenVDBReader_has_smoke_grid(reader, VDB_SMOKE_HEAT)) {
+      OpenVDB_import_grid_fl(
+          reader, vdb_grid_name(VDB_SMOKE_HEAT), heat, raw_res, res_min, sds->sample_level);
+    }
+    else if (OpenVDBReader_has_smoke_grid(reader, VDB_SMOKE_TEMPERATURE)) {
+      OpenVDB_import_grid_fl(
+          reader, vdb_grid_name(VDB_SMOKE_TEMPERATURE), heat, raw_res, res_min, sds->sample_level);
+    }
+    if (cache_fields & SM_ACTIVE_FIRE) {
+      OpenVDB_import_grid_fl(
+          reader, vdb_grid_name(VDB_SMOKE_FLAME), flame, raw_res, res_min, sds->sample_level);
+    }
+    if (cache_fields & SM_ACTIVE_COLORS) {
+      OpenVDB_import_grid_vec(
+          reader, vdb_grid_name(VDB_SMOKE_COLOR), r, g, b, raw_res, res_min, sds->sample_level);
+    }
+    if (OpenVDBReader_has_smoke_grid(reader, VDB_SMOKE_VELOCITY)) {
+      OpenVDB_import_grid_vec(reader,
+                              vdb_grid_name(VDB_SMOKE_VELOCITY),
+                              vx,
+                              vy,
+                              vz,
+                              raw_res,
+                              res_min,
+                              sds->sample_level);
+    }
+  }
+
+  return 1;
+}
 #  endif
->>>>>>> 3076d95b
 
 #else   // WITH_SMOKE
 static int ptcache_smoke_totpoint(void *UNUSED(smoke_v), int UNUSED(cfra))
@@ -1552,8 +1447,8 @@
 
 static int ptcache_smoke_openvdb_extern_read(struct OpenVDBReader *reader, void *smoke_v)
 {
-	UNUSED_VARS(reader, smoke_v);
-	return 0;
+  UNUSED_VARS(reader, smoke_v);
+  return 0;
 }
 #endif
 
@@ -1925,13 +1820,10 @@
   pid->read_stream = ptcache_smoke_read;
   pid->write_stream = ptcache_smoke_write;
 
-<<<<<<< HEAD
-	pid->write_openvdb_stream	= ptcache_smoke_openvdb_write;
-	pid->read_openvdb_stream	= (sds->cache_file_format == PTCACHE_FILE_OPENVDB_EXTERN ? ptcache_smoke_openvdb_extern_read : ptcache_smoke_openvdb_read);
-=======
   pid->write_openvdb_stream = ptcache_smoke_openvdb_write;
-  pid->read_openvdb_stream = ptcache_smoke_openvdb_read;
->>>>>>> 3076d95b
+  pid->read_openvdb_stream = (sds->cache_file_format == PTCACHE_FILE_OPENVDB_EXTERN ?
+                                  ptcache_smoke_openvdb_extern_read :
+                                  ptcache_smoke_openvdb_read);
 
   pid->write_extra_data = NULL;
   pid->read_extra_data = NULL;
@@ -2356,41 +2248,47 @@
   return len; /* make sure the above string is always 16 chars */
 }
 
-void BKE_ptcache_volume_extern_find_frame(const char *input, char *output, const int cfra, const short multi_import)
-{
-	if(multi_import) {
-		/* Try to replace frame number in provided filename with cfra. */
-		char head[FILE_MAX], tail[FILE_MAX];
-		unsigned short numlen;
-		BLI_stringdec(input, head, tail, &numlen);
-
-		if(numlen == 0 || tail[0] != '.') {
-			/* Could not find number in filename or the number is not the last
-			 * part of the name. Cache imported VDB for all frames. */
-			BLI_strncpy(output, input, FILE_MAX);
-		}
-		else {
-			BLI_stringenc(output, head, tail, numlen, cfra);
-		}
-	}
-	else {
-		/* Cache imported volume for all frames. */
-		BLI_strncpy(output, input, FILE_MAX);
-	}
+void BKE_ptcache_volume_extern_find_frame(const char *input,
+                                          char *output,
+                                          const int cfra,
+                                          const short multi_import)
+{
+  if (multi_import) {
+    /* Try to replace frame number in provided filename with cfra. */
+    char head[FILE_MAX], tail[FILE_MAX];
+    unsigned short numlen;
+    BLI_stringdec(input, head, tail, &numlen);
+
+    if (numlen == 0 || tail[0] != '.') {
+      /* Could not find number in filename or the number is not the last
+       * part of the name. Cache imported VDB for all frames. */
+      BLI_strncpy(output, input, FILE_MAX);
+    }
+    else {
+      BLI_stringenc(output, head, tail, numlen, cfra);
+    }
+  }
+  else {
+    /* Cache imported volume for all frames. */
+    BLI_strncpy(output, input, FILE_MAX);
+  }
 }
 
 static void volume_extern_filename(PTCacheID *pid, char *filename, int cfra)
 {
-	SmokeModifierData *smd = (SmokeModifierData *)pid->calldata;
-
-	BKE_ptcache_volume_extern_find_frame(smd->domain->volume_filepath, filename, cfra, smd->domain->multi_import);
-
-	/* To-do: in the future, may need a more robust file type check. */
-	if (BLI_path_is_rel(filename) && BLI_path_extension_check(filename, ".vdb")) {
-		Library *lib = (pid->ob) ? pid->ob->id.lib : NULL;
-		const char *blendfilename = (lib && (pid->cache->flag & PTCACHE_IGNORE_LIBPATH) == 0) ? lib->filepath: G.main->name;
-		BLI_path_abs(filename, blendfilename);
-	}
+  SmokeModifierData *smd = (SmokeModifierData *)pid->calldata;
+
+  BKE_ptcache_volume_extern_find_frame(
+      smd->domain->volume_filepath, filename, cfra, smd->domain->multi_import);
+
+  /* To-do: in the future, may need a more robust file type check. */
+  if (BLI_path_is_rel(filename) && BLI_path_extension_check(filename, ".vdb")) {
+    Library *lib = (pid->ob) ? pid->ob->id.lib : NULL;
+    const char *blendfilename = (lib && (pid->cache->flag & PTCACHE_IGNORE_LIBPATH) == 0) ?
+                                    lib->filepath :
+                                    G.main->name;
+    BLI_path_abs(filename, blendfilename);
+  }
 }
 
 /* youll need to close yourself after! */
@@ -3077,24 +2975,24 @@
 static int ptcache_read_openvdb_extern_stream(PTCacheID *pid, int cfra)
 {
 #if defined(WITH_OPENVDB) && defined(WITH_SMOKE)
-	char filename[FILE_MAX];
-
-	volume_extern_filename(pid, filename, cfra);
-
-	if (!BLI_exists(filename)) {
-		return 0;
-	}
-
-	struct OpenVDBReader *reader = OpenVDBReader_create();
-	OpenVDBReader_open(reader, filename);
-
-	int result = pid->read_openvdb_stream(reader, pid->calldata);
-
-	OpenVDBReader_free(reader);
-	return result;
+  char filename[FILE_MAX];
+
+  volume_extern_filename(pid, filename, cfra);
+
+  if (!BLI_exists(filename)) {
+    return 0;
+  }
+
+  struct OpenVDBReader *reader = OpenVDBReader_create();
+  OpenVDBReader_open(reader, filename);
+
+  int result = pid->read_openvdb_stream(reader, pid->calldata);
+
+  OpenVDBReader_free(reader);
+  return result;
 #else
-	UNUSED_VARS(pid);
-	return 0;
+  UNUSED_VARS(pid);
+  return 0;
 #endif
 }
 
@@ -3210,107 +3108,6 @@
 /* possible to get old or interpolated result */
 int BKE_ptcache_read(PTCacheID *pid, float cfra, bool no_extrapolate_old)
 {
-<<<<<<< HEAD
-	int cfrai = (int)floor(cfra), cfra1=0, cfra2=0;
-	int ret = 0;
-
-	/* nothing to read to */
-	if (pid->totpoint(pid->calldata, cfrai) == 0)
-		return 0;
-
-	if (pid->cache->flag & PTCACHE_READ_INFO) {
-		pid->cache->flag &= ~PTCACHE_READ_INFO;
-		ptcache_read(pid, 0);
-	}
-
-	/* first check if we have the actual frame cached */
-	if (cfra == (float)cfrai && BKE_ptcache_id_exist(pid, cfrai))
-		cfra1 = cfrai;
-
-	/* no exact cache frame found so try to find cached frames around cfra */
-	if (cfra1 == 0)
-		ptcache_find_frames_around(pid, cfrai, &cfra1, &cfra2);
-
-	if (cfra1 == 0 && cfra2 == 0)
-		return 0;
-
-	/* don't read old cache if already simulated past cached frame */
-	if (no_extrapolate_old) {
-		if (cfra1 == 0 && cfra2 && cfra2 <= pid->cache->simframe)
-			return 0;
-		if (cfra1 && cfra1 == cfra2)
-			return 0;
-	}
-	else {
-		/* avoid calling interpolate between the same frame values */
-		if (cfra1 && cfra1 == cfra2)
-			cfra1 = 0;
-	}
-
-	if (cfra1) {
-		if (pid->file_type == PTCACHE_FILE_OPENVDB && pid->read_openvdb_stream) {
-			if (!ptcache_read_openvdb_stream(pid, cfra1)) {
-				return 0;
-			}
-		}
-		else if (pid->file_type == PTCACHE_FILE_OPENVDB_EXTERN && pid->read_openvdb_stream) {
-			if (!ptcache_read_openvdb_extern_stream(pid, cfra1)) {
-				return 0;
-			}
-		}
-		else if (pid->read_stream) {
-			if (!ptcache_read_stream(pid, cfra1))
-				return 0;
-		}
-		else if (pid->read_point) {
-			ptcache_read(pid, cfra1);
-		}
-	}
-
-	if (cfra2) {
-		if (pid->file_type == PTCACHE_FILE_OPENVDB && pid->read_openvdb_stream) {
-			if (!ptcache_read_openvdb_stream(pid, cfra2)) {
-				return 0;
-			}
-		}
-		else if (pid->file_type == PTCACHE_FILE_OPENVDB_EXTERN && pid->read_openvdb_stream) {
-			if (!ptcache_read_openvdb_extern_stream(pid, cfra2)) {
-				return 0;
-			}
-		}
-		else if (pid->read_stream) {
-			if (!ptcache_read_stream(pid, cfra2))
-				return 0;
-		}
-		else if (pid->read_point) {
-			if (cfra1 && cfra2 && pid->interpolate_point)
-				ptcache_interpolate(pid, cfra, cfra1, cfra2);
-			else
-				ptcache_read(pid, cfra2);
-		}
-	}
-
-	if (cfra1)
-		ret = (cfra2 ? PTCACHE_READ_INTERPOLATED : PTCACHE_READ_EXACT);
-	else if (cfra2) {
-		ret = PTCACHE_READ_OLD;
-		pid->cache->simframe = cfra2;
-	}
-
-	cfrai = (int)cfra;
-	/* clear invalid cache frames so that better stuff can be simulated */
-	if (pid->cache->flag & PTCACHE_OUTDATED) {
-		BKE_ptcache_id_clear(pid, PTCACHE_CLEAR_AFTER, cfrai);
-	}
-	else if (pid->cache->flag & PTCACHE_FRAMES_SKIPPED) {
-		if (cfra <= pid->cache->last_exact)
-			pid->cache->flag &= ~PTCACHE_FRAMES_SKIPPED;
-
-		BKE_ptcache_id_clear(pid, PTCACHE_CLEAR_AFTER, MAX2(cfrai, pid->cache->last_exact));
-	}
-
-	return ret;
-=======
   int cfrai = (int)floor(cfra), cfra1 = 0, cfra2 = 0;
   int ret = 0;
 
@@ -3353,17 +3150,28 @@
         return 0;
       }
     }
+    else if (pid->file_type == PTCACHE_FILE_OPENVDB_EXTERN && pid->read_openvdb_stream) {
+      if (!ptcache_read_openvdb_extern_stream(pid, cfra1)) {
+        return 0;
+      }
+    }
     else if (pid->read_stream) {
       if (!ptcache_read_stream(pid, cfra1))
         return 0;
     }
-    else if (pid->read_point)
+    else if (pid->read_point) {
       ptcache_read(pid, cfra1);
+    }
   }
 
   if (cfra2) {
     if (pid->file_type == PTCACHE_FILE_OPENVDB && pid->read_openvdb_stream) {
       if (!ptcache_read_openvdb_stream(pid, cfra2)) {
+        return 0;
+      }
+    }
+    else if (pid->file_type == PTCACHE_FILE_OPENVDB_EXTERN && pid->read_openvdb_stream) {
+      if (!ptcache_read_openvdb_extern_stream(pid, cfra2)) {
         return 0;
       }
     }
@@ -3399,7 +3207,6 @@
   }
 
   return ret;
->>>>>>> 3076d95b
 }
 static int ptcache_write_stream(PTCacheID *pid, int cfra, int totpoint)
 {
@@ -3770,35 +3577,24 @@
   if (!pid->cache)
     return 0;
 
-<<<<<<< HEAD
-	if (cfra < pid->cache->startframe || cfra > pid->cache->endframe)
-		return 0;
-
-	if (pid->cache->cached_frames && pid->file_type != PTCACHE_FILE_OPENVDB_EXTERN) {
-		if(pid->cache->cached_frames[cfra - pid->cache->startframe] == 0) {
-			return 0;
-		}
-	}
-
-	if (pid->file_type == PTCACHE_FILE_OPENVDB_EXTERN) {
-		char filename[MAX_PTCACHE_FILE];
-
-		volume_extern_filename(pid, filename, cfra);
-
-		return BLI_exists(filename);
-	}
-	else if (pid->cache->flag & PTCACHE_DISK_CACHE) {
-		char filename[MAX_PTCACHE_FILE];
-=======
   if (cfra < pid->cache->startframe || cfra > pid->cache->endframe)
     return 0;
 
-  if (pid->cache->cached_frames && pid->cache->cached_frames[cfra - pid->cache->startframe] == 0)
-    return 0;
-
-  if (pid->cache->flag & PTCACHE_DISK_CACHE) {
+  if (pid->cache->cached_frames && pid->file_type != PTCACHE_FILE_OPENVDB_EXTERN) {
+    if (pid->cache->cached_frames[cfra - pid->cache->startframe] == 0) {
+      return 0;
+    }
+  }
+
+  if (pid->file_type == PTCACHE_FILE_OPENVDB_EXTERN) {
     char filename[MAX_PTCACHE_FILE];
->>>>>>> 3076d95b
+
+    volume_extern_filename(pid, filename, cfra);
+
+    return BLI_exists(filename);
+  }
+  else if (pid->cache->flag & PTCACHE_DISK_CACHE) {
+    char filename[MAX_PTCACHE_FILE];
 
     ptcache_filename(pid, filename, cfra, 1, 1);
 
