--- conflicted
+++ resolved
@@ -1019,7 +1019,6 @@
 {
 	ColorBand *coba= stored_cb;	/* warning, not a local var */
 	unsigned char *wtcol_v = calc_weightpaint_vert_array(ob, draw_flag, coba);
-<<<<<<< HEAD
 	unsigned char *wtcol_f;
 	unsigned char(*wtcol_l)[4] = NULL;
 	BLI_array_declare(wtcol_l);
@@ -1028,22 +1027,14 @@
 	MPoly *mp = dm->getPolyArray(dm);
 	int i, j, totface=dm->getNumTessFaces(dm), totloop;
 	int *origIndex = dm->getVertDataArray(dm, CD_ORIGINDEX);
+	unsigned char *wtcol_f_step = wtcol_f;
 
 	wtcol_f = MEM_mallocN(sizeof (unsigned char) * totface*4*4, "weightmap_f");
 
 	/*first add colors to the tesselation faces*/
-	for (i=0; i<totface; i++, mf++) {
+	for (i=0; i<totface; i++, mf++, wtcol_f_step += (4 * 4)) {
 		/*origindex being NULL means we're operating on original mesh data*/
-=======
-	unsigned char *wtcol_f = MEM_mallocN (sizeof(unsigned char) * me->totface*4*4, "weightmap_f");
-	unsigned char *wtcol_f_step = wtcol_f;
-
-	MFace *mf = me->mface;
-	int i;
-
-	for (i=0; i<me->totface; i++, mf++, wtcol_f_step += (4 * 4)) {
 #if 0
->>>>>>> cda5d176
 		unsigned int fidx= mf->v4 ? 3:2;
 
 #else	/* better zero out triangles 4th component. else valgrind complains when the buffer's copied */
