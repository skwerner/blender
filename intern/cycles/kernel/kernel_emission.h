/*
 * Copyright 2011-2013 Blender Foundation
 *
 * Licensed under the Apache License, Version 2.0 (the "License");
 * you may not use this file except in compliance with the License.
 * You may obtain a copy of the License at
 *
 * http://www.apache.org/licenses/LICENSE-2.0
 *
 * Unless required by applicable law or agreed to in writing, software
 * distributed under the License is distributed on an "AS IS" BASIS,
 * WITHOUT WARRANTIES OR CONDITIONS OF ANY KIND, either express or implied.
 * See the License for the specific language governing permissions and
 * limitations under the License.
 */

CCL_NAMESPACE_BEGIN

/* Direction Emission */
ccl_device_noinline float3 direct_emissive_eval(KernelGlobals *kg,
                                                ShaderData *emission_sd,
                                                LightSample *ls,
                                                ccl_addr_space PathState *state,
                                                float3 I,
                                                differential3 dI,
                                                float t,
                                                float time)
{
  /* setup shading at emitter */
  float3 eval;

  if (shader_constant_emission_eval(kg, ls->shader, &eval)) {
    if ((ls->prim != PRIM_NONE) && dot(ls->Ng, I) < 0.0f) {
      ls->Ng = -ls->Ng;
    }
  }
  else {
    /* Setup shader data and call shader_eval_surface once, better
     * for GPU coherence and compile times. */
#ifdef __BACKGROUND_MIS__
    if (ls->type == LIGHT_BACKGROUND) {
      Ray ray;
      ray.D = ls->D;
      ray.P = ls->P;
      ray.t = 1.0f;
      ray.time = time;
      ray.dP = differential3_zero();
      ray.dD = dI;

      shader_setup_from_background(kg, emission_sd, &ray);
    }
    else
#endif
    {
      shader_setup_from_sample(kg,
                               emission_sd,
                               ls->P,
                               ls->Ng,
                               I,
                               ls->shader,
                               ls->object,
                               ls->prim,
                               ls->u,
                               ls->v,
                               t,
                               time,
                               false,
                               ls->lamp);

      ls->Ng = emission_sd->Ng;
    }

    /* No proper path flag, we're evaluating this for all closures. that's
     * weak but we'd have to do multiple evaluations otherwise. */
    path_state_modify_bounce(state, true);
    shader_eval_surface(kg, emission_sd, state, PATH_RAY_EMISSION);
    path_state_modify_bounce(state, false);

    /* Evaluate closures. */
#ifdef __BACKGROUND_MIS__
    if (ls->type == LIGHT_BACKGROUND) {
      eval = shader_background_eval(emission_sd);
    }
    else
#endif
    {
      eval = shader_emissive_eval(emission_sd);
    }
  }

  eval *= ls->eval_fac;

  return eval;
}

ccl_device_noinline bool direct_emission(KernelGlobals *kg,
                                         ShaderData *sd,
                                         ShaderData *emission_sd,
                                         LightSample *ls,
                                         ccl_addr_space PathState *state,
                                         Ray *ray,
                                         BsdfEval *eval,
                                         bool *is_lamp,
                                         float rand_terminate)
{
  if (ls->pdf == 0.0f)
    return false;

  /* todo: implement */
  differential3 dD = differential3_zero();

  /* evaluate closure */

  float3 light_eval = direct_emissive_eval(
      kg, emission_sd, ls, state, -ls->D, dD, ls->t, sd->time);

  if (is_zero(light_eval))
    return false;

    /* evaluate BSDF at shading point */

#ifdef __VOLUME__
  if (sd->prim != PRIM_NONE)
    shader_bsdf_eval(kg, sd, ls->D, eval, ls->pdf, ls->shader & SHADER_USE_MIS);
  else {
    float bsdf_pdf;
    shader_volume_phase_eval(kg, sd, ls->D, eval, &bsdf_pdf);
    if (ls->shader & SHADER_USE_MIS) {
      /* Multiple importance sampling. */
      float mis_weight = power_heuristic(ls->pdf, bsdf_pdf);
      light_eval *= mis_weight;
    }
  }
#else
  shader_bsdf_eval(kg, sd, ls->D, eval, ls->pdf, ls->shader & SHADER_USE_MIS);
#endif

  bsdf_eval_mul3(eval, light_eval / ls->pdf);

#ifdef __PASSES__
  /* use visibility flag to skip lights */
  if (ls->shader & SHADER_EXCLUDE_ANY) {
    if (ls->shader & SHADER_EXCLUDE_DIFFUSE) {
      eval->diffuse = make_float3(0.0f, 0.0f, 0.0f);
      eval->subsurface = make_float3(0.0f, 0.0f, 0.0f);
    }
    if (ls->shader & SHADER_EXCLUDE_GLOSSY)
      eval->glossy = make_float3(0.0f, 0.0f, 0.0f);
    if (ls->shader & SHADER_EXCLUDE_TRANSMIT)
      eval->transmission = make_float3(0.0f, 0.0f, 0.0f);
    if (ls->shader & SHADER_EXCLUDE_SCATTER)
      eval->scatter = make_float3(0.0f, 0.0f, 0.0f);
  }
#endif

  if (bsdf_eval_is_zero(eval))
    return false;

  if (kernel_data.integrator.light_inv_rr_threshold > 0.0f
#ifdef __SHADOW_TRICKS__
      && (state->flag & PATH_RAY_SHADOW_CATCHER) == 0
#endif
  ) {
    float probability = max3(fabs(bsdf_eval_sum(eval))) *
                        kernel_data.integrator.light_inv_rr_threshold;
    if (probability < 1.0f) {
      if (rand_terminate >= probability) {
        return false;
      }
      bsdf_eval_mul(eval, 1.0f / probability);
    }
  }

  if (ls->shader & SHADER_CAST_SHADOW) {
    /* setup ray */
    bool transmit = (dot(sd->Ng, ls->D) < 0.0f);
    ray->P = ray_offset(sd->P, (transmit) ? -sd->Ng : sd->Ng);

    if (ls->t == FLT_MAX) {
      /* distant light */
      ray->D = ls->D;
      ray->t = ls->t;
    }
    else {
      /* other lights, avoid self-intersection */
      ray->D = ray_offset(ls->P, ls->Ng) - ray->P;
      ray->D = normalize_len(ray->D, &ray->t);
    }

    ray->dP = sd->dP;
    ray->dD = differential3_zero();
  }
  else {
    /* signal to not cast shadow ray */
    ray->t = 0.0f;
  }

  /* return if it's a lamp for shadow pass */
  *is_lamp = (ls->prim == PRIM_NONE && ls->type != LIGHT_BACKGROUND);

  return true;
}

/* Indirect Primitive Emission */

ccl_device_noinline float3 indirect_primitive_emission(
    KernelGlobals *kg, ShaderData *sd, float t, int path_flag, float bsdf_pdf)
{
  /* evaluate emissive closure */
  float3 L = shader_emissive_eval(sd);

#ifdef __HAIR__
  if (!(path_flag & PATH_RAY_MIS_SKIP) && (sd->flag & SD_USE_MIS) &&
      (sd->type & PRIMITIVE_ALL_TRIANGLE))
#else
  if (!(path_flag & PATH_RAY_MIS_SKIP) && (sd->flag & SD_USE_MIS))
#endif
  {
    /* multiple importance sampling, get triangle light pdf,
     * and compute weight with respect to BSDF pdf */
    float pdf = triangle_light_pdf(kg, sd, t);
    float mis_weight = power_heuristic(bsdf_pdf, pdf);

    return L * mis_weight;
  }

  return L;
}

/* Indirect Lamp Emission */

ccl_device_noinline bool indirect_lamp_emission(KernelGlobals *kg,
                                                ShaderData *emission_sd,
                                                ccl_addr_space PathState *state,
                                                Ray *ray,
                                                float3 *emission)
{
<<<<<<< HEAD
	bool hit_lamp = false;
	float3 N = emission_sd->N;
=======
  bool hit_lamp = false;
>>>>>>> 3076d95b

  *emission = make_float3(0.0f, 0.0f, 0.0f);

  for (int lamp = 0; lamp < kernel_data.integrator.num_all_lights; lamp++) {
    LightSample ls;

<<<<<<< HEAD
		if(!lamp_light_eval(kg, lamp, ray->P, &N, ray->D, ray->t, &ls))
			continue;
=======
    if (!lamp_light_eval(kg, lamp, ray->P, ray->D, ray->t, &ls))
      continue;
>>>>>>> 3076d95b

#ifdef __PASSES__
    /* use visibility flag to skip lights */
    if (ls.shader & SHADER_EXCLUDE_ANY) {
      if (((ls.shader & SHADER_EXCLUDE_DIFFUSE) && (state->flag & PATH_RAY_DIFFUSE)) ||
          ((ls.shader & SHADER_EXCLUDE_GLOSSY) &&
           ((state->flag & (PATH_RAY_GLOSSY | PATH_RAY_REFLECT)) ==
            (PATH_RAY_GLOSSY | PATH_RAY_REFLECT))) ||
          ((ls.shader & SHADER_EXCLUDE_TRANSMIT) && (state->flag & PATH_RAY_TRANSMIT)) ||
          ((ls.shader & SHADER_EXCLUDE_SCATTER) && (state->flag & PATH_RAY_VOLUME_SCATTER)))
        continue;
    }
#endif

    float3 L = direct_emissive_eval(
        kg, emission_sd, &ls, state, -ray->D, ray->dD, ls.t, ray->time);

#ifdef __VOLUME__
    if (state->volume_stack[0].shader != SHADER_NONE) {
      /* shadow attenuation */
      Ray volume_ray = *ray;
      volume_ray.t = ls.t;
      float3 volume_tp = make_float3(1.0f, 1.0f, 1.0f);
      kernel_volume_shadow(kg, emission_sd, state, &volume_ray, &volume_tp);
      L *= volume_tp;
    }
#endif

    if (!(state->flag & PATH_RAY_MIS_SKIP)) {
      /* multiple importance sampling, get regular light pdf,
       * and compute weight with respect to BSDF pdf */
      float mis_weight = power_heuristic(state->ray_pdf, ls.pdf);
      L *= mis_weight;
    }

    *emission += L;
    hit_lamp = true;
  }

  return hit_lamp;
}

/* Indirect Background */

ccl_device_noinline float3 indirect_background(KernelGlobals *kg,
                                               ShaderData *emission_sd,
                                               ccl_addr_space PathState *state,
                                               ccl_addr_space Ray *ray)
{
#ifdef __BACKGROUND__
  int shader = kernel_data.background.surface_shader;

  /* Use visibility flag to skip lights. */
  if (shader & SHADER_EXCLUDE_ANY) {
    if (((shader & SHADER_EXCLUDE_DIFFUSE) && (state->flag & PATH_RAY_DIFFUSE)) ||
        ((shader & SHADER_EXCLUDE_GLOSSY) &&
         ((state->flag & (PATH_RAY_GLOSSY | PATH_RAY_REFLECT)) ==
          (PATH_RAY_GLOSSY | PATH_RAY_REFLECT))) ||
        ((shader & SHADER_EXCLUDE_TRANSMIT) && (state->flag & PATH_RAY_TRANSMIT)) ||
        ((shader & SHADER_EXCLUDE_CAMERA) && (state->flag & PATH_RAY_CAMERA)) ||
        ((shader & SHADER_EXCLUDE_SCATTER) && (state->flag & PATH_RAY_VOLUME_SCATTER)))
      return make_float3(0.0f, 0.0f, 0.0f);
  }

  /* Evaluate background shader. */
  float3 L;
  if (!shader_constant_emission_eval(kg, shader, &L)) {
#  ifdef __SPLIT_KERNEL__
    Ray priv_ray = *ray;
    shader_setup_from_background(kg, emission_sd, &priv_ray);
#  else
    shader_setup_from_background(kg, emission_sd, ray);
#  endif

    path_state_modify_bounce(state, true);
    shader_eval_surface(kg, emission_sd, state, state->flag | PATH_RAY_EMISSION);
    path_state_modify_bounce(state, false);

    L = shader_background_eval(emission_sd);
  }

  /* Background MIS weights. */
#  ifdef __BACKGROUND_MIS__
  /* Check if background light exists or if we should skip pdf. */
  int res_x = kernel_data.integrator.pdf_background_res_x;

  if (!(state->flag & PATH_RAY_MIS_SKIP) && res_x) {
    /* multiple importance sampling, get background light pdf for ray
     * direction, and compute weight with respect to BSDF pdf */
    float pdf = background_light_pdf(kg, ray->P, ray->D);
    float mis_weight = power_heuristic(state->ray_pdf, pdf);

    return L * mis_weight;
  }
#  endif

  return L;
#else
  return make_float3(0.8f, 0.8f, 0.8f);
#endif
}

CCL_NAMESPACE_END<|MERGE_RESOLUTION|>--- conflicted
+++ resolved
@@ -235,25 +235,16 @@
                                                 Ray *ray,
                                                 float3 *emission)
 {
-<<<<<<< HEAD
-	bool hit_lamp = false;
-	float3 N = emission_sd->N;
-=======
   bool hit_lamp = false;
->>>>>>> 3076d95b
+  float3 N = emission_sd->N;
 
   *emission = make_float3(0.0f, 0.0f, 0.0f);
 
   for (int lamp = 0; lamp < kernel_data.integrator.num_all_lights; lamp++) {
     LightSample ls;
 
-<<<<<<< HEAD
-		if(!lamp_light_eval(kg, lamp, ray->P, &N, ray->D, ray->t, &ls))
-			continue;
-=======
-    if (!lamp_light_eval(kg, lamp, ray->P, ray->D, ray->t, &ls))
+    if (!lamp_light_eval(kg, lamp, ray->P, &N, ray->D, ray->t, &ls))
       continue;
->>>>>>> 3076d95b
 
 #ifdef __PASSES__
     /* use visibility flag to skip lights */
