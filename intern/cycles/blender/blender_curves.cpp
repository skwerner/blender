--- conflicted
+++ resolved
@@ -692,10 +692,10 @@
 		for(int curve = CData->psys_firstcurve[sys]; curve < CData->psys_firstcurve[sys] + CData->psys_curvenum[sys]; curve++) {
 			if(CData->curve_keynum[curve] <= 1 || CData->curve_length[curve] == 0.0f)
 				continue;
-			
+
 			/* Curve lengths may not match! Curves can be clipped. */
-			int curve_key_end = (curve+1 < (int)mesh->curve_first_key.size() ? mesh->curve_first_key[curve+1] : (int)mesh->curve_keys.size());
-			int center_curve_len = curve_key_end - mesh->curve_first_key[curve];
+			int curve_key_end = (num_curves+1 < (int)mesh->curve_first_key.size() ? mesh->curve_first_key[num_curves+1] : (int)mesh->curve_keys.size());
+			int center_curve_len = curve_key_end - mesh->curve_first_key[num_curves];
 			int diff = CData->curve_keynum[curve] - center_curve_len;
 
 			if(diff == 0) {
@@ -713,43 +713,8 @@
 						}
 					}
 
-<<<<<<< HEAD
 					i++;
 				}
-			}
-			else {
-				/* Number of keys has changed. Genereate an interpolated version to preserve motion blur. */
-				float step = 0;
-				float step_size = 1.0f / (center_curve_len-1);
-				for(; i < curve_key_end; i++) {
-					mP[i] = LerpCurveSegmentMotionCV(CData, sys, curve, step);
-					step += step_size;
-				}
-				have_motion = true;
-=======
-			/* Curve lengths may not match! Curves can be clipped. */
-			int curve_key_end = (num_curves+1 < (int)mesh->curve_first_key.size() ? mesh->curve_first_key[num_curves+1] : (int)mesh->curve_keys.size());
-			int center_curve_len = curve_key_end - mesh->curve_first_key[num_curves];
-			int diff = CData->curve_keynum[curve] - center_curve_len;
-
-			if(diff == 0) {
-				for(int curvekey = CData->curve_firstkey[curve]; curvekey < CData->curve_firstkey[curve] + CData->curve_keynum[curve]; curvekey++) {
-					if(i < mesh->curve_keys.size()) {
-						mP[i] =CurveSegmentMotionCV(CData, sys, curve, curvekey);
-						if(!have_motion) {
-							/* unlike mesh coordinates, these tend to be slightly different
-							 * between frames due to particle transforms into/out of object
-							 * space, so we use an epsilon to detect actual changes */
-							float4 curve_key = float3_to_float4(mesh->curve_keys[i]);
-							curve_key.w = mesh->curve_radius[i];
-							if(len_squared(mP[i] - curve_key) > 1e-5f*1e-5f)
-								have_motion = true;
-						}
-					}
-
-					i++;
-				}
->>>>>>> 6302f012
 			}
 			else {
 				/* Number of keys has changed. Genereate an interpolated version to preserve motion blur. */
