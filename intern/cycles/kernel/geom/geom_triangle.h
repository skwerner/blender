/*
 * Copyright 2011-2013 Blender Foundation
 *
 * Licensed under the Apache License, Version 2.0 (the "License");
 * you may not use this file except in compliance with the License.
 * You may obtain a copy of the License at
 *
 * http://www.apache.org/licenses/LICENSE-2.0
 *
 * Unless required by applicable law or agreed to in writing, software
 * distributed under the License is distributed on an "AS IS" BASIS,
 * WITHOUT WARRANTIES OR CONDITIONS OF ANY KIND, either express or implied.
 * See the License for the specific language governing permissions and
 * limitations under the License.
 */

/* Triangle Primitive
 *
 * Basic triangle with 3 vertices is used to represent mesh surfaces. For BVH
 * ray intersection we use a precomputed triangle storage to accelerate
 * intersection at the cost of more memory usage */

CCL_NAMESPACE_BEGIN

/* normal on triangle  */
ccl_device_inline float3 triangle_normal(KernelGlobals *kg, ShaderData *sd)
{
	/* load triangle vertices */
	const uint4 tri_vindex = kernel_tex_fetch(__tri_vindex, sd->prim);
	const float3 v0 = float4_to_float3(kernel_tex_fetch(__prim_tri_verts, tri_vindex.w+0));
	const float3 v1 = float4_to_float3(kernel_tex_fetch(__prim_tri_verts, tri_vindex.w+1));
	const float3 v2 = float4_to_float3(kernel_tex_fetch(__prim_tri_verts, tri_vindex.w+2));

	/* return normal */
<<<<<<< HEAD
	if (ccl_fetch(sd, object_flag) & SD_OBJECT_NEGATIVE_SCALE_APPLIED) 
=======
	if(sd->object_flag & SD_OBJECT_NEGATIVE_SCALE_APPLIED) {
>>>>>>> d6a6417e
		return normalize(cross(v2 - v0, v1 - v0));
	return normalize(cross(v1 - v0, v2 - v0));
	
}

/* point and normal on triangle  */
ccl_device_inline void triangle_point_normal(KernelGlobals *kg, int object, int prim, float u, float v, float3 *P, float3 *Ng, int *shader)
{
	/* load triangle vertices */
	const uint4 tri_vindex = kernel_tex_fetch(__tri_vindex, prim);
	float3 v0 = float4_to_float3(kernel_tex_fetch(__prim_tri_verts, tri_vindex.w+0));
	float3 v1 = float4_to_float3(kernel_tex_fetch(__prim_tri_verts, tri_vindex.w+1));
	float3 v2 = float4_to_float3(kernel_tex_fetch(__prim_tri_verts, tri_vindex.w+2));
	/* compute point */
	float t = 1.0f - u - v;
	*P = (u*v0 + v*v1 + t*v2);
	/* get object flags */
	int object_flag = kernel_tex_fetch(__object_flag, object);

	/* compute normal */
	if (object_flag & SD_OBJECT_NEGATIVE_SCALE_APPLIED) 
		*Ng = normalize(cross(v2 - v0, v1 - v0));
	else 
		*Ng = normalize(cross(v1 - v0, v2 - v0));
	
	/* shader`*/
	*shader = kernel_tex_fetch(__tri_shader, prim);
}

/* Triangle vertex locations */

ccl_device_inline void triangle_vertices(KernelGlobals *kg, int prim, float3 P[3])
{
	const uint4 tri_vindex = kernel_tex_fetch(__tri_vindex, prim);
	P[0] = float4_to_float3(kernel_tex_fetch(__prim_tri_verts, tri_vindex.w+0));
	P[1] = float4_to_float3(kernel_tex_fetch(__prim_tri_verts, tri_vindex.w+1));
	P[2] = float4_to_float3(kernel_tex_fetch(__prim_tri_verts, tri_vindex.w+2));
}

/* Interpolate smooth vertex normal from vertices */

ccl_device_inline float3 triangle_smooth_normal(KernelGlobals *kg, int prim, float u, float v)
{
	/* load triangle vertices */
	const uint4 tri_vindex = kernel_tex_fetch(__tri_vindex, prim);
	float3 n0 = float4_to_float3(kernel_tex_fetch(__tri_vnormal, tri_vindex.x));
	float3 n1 = float4_to_float3(kernel_tex_fetch(__tri_vnormal, tri_vindex.y));
	float3 n2 = float4_to_float3(kernel_tex_fetch(__tri_vnormal, tri_vindex.z));

	return normalize((1.0f - u - v)*n2 + u*n0 + v*n1);
}

/* Ray differentials on triangle */

ccl_device_inline void triangle_dPdudv(KernelGlobals *kg, int prim, ccl_addr_space float3 *dPdu, ccl_addr_space float3 *dPdv)
{
	/* fetch triangle vertex coordinates */
	const uint4 tri_vindex = kernel_tex_fetch(__tri_vindex, prim);
	const float3 p0 = float4_to_float3(kernel_tex_fetch(__prim_tri_verts, tri_vindex.w+0));
	const float3 p1 = float4_to_float3(kernel_tex_fetch(__prim_tri_verts, tri_vindex.w+1));
	const float3 p2 = float4_to_float3(kernel_tex_fetch(__prim_tri_verts, tri_vindex.w+2));

	/* compute derivatives of P w.r.t. uv */
	*dPdu = (p0 - p2);
	*dPdv = (p1 - p2);
}

/* Reading attributes on various triangle elements */

ccl_device float triangle_attribute_float(KernelGlobals *kg, const ShaderData *sd, const AttributeDescriptor desc, float *dx, float *dy)
{
	if(desc.element == ATTR_ELEMENT_FACE) {
		if(dx) *dx = 0.0f;
		if(dy) *dy = 0.0f;

		return kernel_tex_fetch(__attributes_float, desc.offset + sd->prim);
	}
	else if(desc.element == ATTR_ELEMENT_VERTEX || desc.element == ATTR_ELEMENT_VERTEX_MOTION) {
		uint4 tri_vindex = kernel_tex_fetch(__tri_vindex, sd->prim);

		float f0 = kernel_tex_fetch(__attributes_float, desc.offset + tri_vindex.x);
		float f1 = kernel_tex_fetch(__attributes_float, desc.offset + tri_vindex.y);
		float f2 = kernel_tex_fetch(__attributes_float, desc.offset + tri_vindex.z);

#ifdef __RAY_DIFFERENTIALS__
		if(dx) *dx = sd->du.dx*f0 + sd->dv.dx*f1 - (sd->du.dx + sd->dv.dx)*f2;
		if(dy) *dy = sd->du.dy*f0 + sd->dv.dy*f1 - (sd->du.dy + sd->dv.dy)*f2;
#endif

		return sd->u*f0 + sd->v*f1 + (1.0f - sd->u - sd->v)*f2;
	}
	else if(desc.element == ATTR_ELEMENT_CORNER) {
		int tri = desc.offset + sd->prim*3;
		float f0 = kernel_tex_fetch(__attributes_float, tri + 0);
		float f1 = kernel_tex_fetch(__attributes_float, tri + 1);
		float f2 = kernel_tex_fetch(__attributes_float, tri + 2);

#ifdef __RAY_DIFFERENTIALS__
		if(dx) *dx = sd->du.dx*f0 + sd->dv.dx*f1 - (sd->du.dx + sd->dv.dx)*f2;
		if(dy) *dy = sd->du.dy*f0 + sd->dv.dy*f1 - (sd->du.dy + sd->dv.dy)*f2;
#endif

		return sd->u*f0 + sd->v*f1 + (1.0f - sd->u - sd->v)*f2;
	}
	else {
		if(dx) *dx = 0.0f;
		if(dy) *dy = 0.0f;

		return 0.0f;
	}
}

ccl_device float3 triangle_attribute_float3(KernelGlobals *kg, const ShaderData *sd, const AttributeDescriptor desc, float3 *dx, float3 *dy)
{
	if(desc.element == ATTR_ELEMENT_FACE) {
		if(dx) *dx = make_float3(0.0f, 0.0f, 0.0f);
		if(dy) *dy = make_float3(0.0f, 0.0f, 0.0f);

		return float4_to_float3(kernel_tex_fetch(__attributes_float3, desc.offset + sd->prim));
	}
	else if(desc.element == ATTR_ELEMENT_VERTEX || desc.element == ATTR_ELEMENT_VERTEX_MOTION) {
		uint4 tri_vindex = kernel_tex_fetch(__tri_vindex, sd->prim);

		float3 f0 = float4_to_float3(kernel_tex_fetch(__attributes_float3, desc.offset + tri_vindex.x));
		float3 f1 = float4_to_float3(kernel_tex_fetch(__attributes_float3, desc.offset + tri_vindex.y));
		float3 f2 = float4_to_float3(kernel_tex_fetch(__attributes_float3, desc.offset + tri_vindex.z));

#ifdef __RAY_DIFFERENTIALS__
		if(dx) *dx = sd->du.dx*f0 + sd->dv.dx*f1 - (sd->du.dx + sd->dv.dx)*f2;
		if(dy) *dy = sd->du.dy*f0 + sd->dv.dy*f1 - (sd->du.dy + sd->dv.dy)*f2;
#endif

		return sd->u*f0 + sd->v*f1 + (1.0f - sd->u - sd->v)*f2;
	}
	else if(desc.element == ATTR_ELEMENT_CORNER || desc.element == ATTR_ELEMENT_CORNER_BYTE) {
		int tri = desc.offset + sd->prim*3;
		float3 f0, f1, f2;

		if(desc.element == ATTR_ELEMENT_CORNER) {
			f0 = float4_to_float3(kernel_tex_fetch(__attributes_float3, tri + 0));
			f1 = float4_to_float3(kernel_tex_fetch(__attributes_float3, tri + 1));
			f2 = float4_to_float3(kernel_tex_fetch(__attributes_float3, tri + 2));
		}
		else {
			f0 = color_byte_to_float(kernel_tex_fetch(__attributes_uchar4, tri + 0));
			f1 = color_byte_to_float(kernel_tex_fetch(__attributes_uchar4, tri + 1));
			f2 = color_byte_to_float(kernel_tex_fetch(__attributes_uchar4, tri + 2));
		}

#ifdef __RAY_DIFFERENTIALS__
		if(dx) *dx = sd->du.dx*f0 + sd->dv.dx*f1 - (sd->du.dx + sd->dv.dx)*f2;
		if(dy) *dy = sd->du.dy*f0 + sd->dv.dy*f1 - (sd->du.dy + sd->dv.dy)*f2;
#endif

		return sd->u*f0 + sd->v*f1 + (1.0f - sd->u - sd->v)*f2;
	}
	else {
		if(dx) *dx = make_float3(0.0f, 0.0f, 0.0f);
		if(dy) *dy = make_float3(0.0f, 0.0f, 0.0f);

		return make_float3(0.0f, 0.0f, 0.0f);
	}
}

CCL_NAMESPACE_END<|MERGE_RESOLUTION|>--- conflicted
+++ resolved
@@ -32,12 +32,9 @@
 	const float3 v2 = float4_to_float3(kernel_tex_fetch(__prim_tri_verts, tri_vindex.w+2));
 
 	/* return normal */
-<<<<<<< HEAD
-	if (ccl_fetch(sd, object_flag) & SD_OBJECT_NEGATIVE_SCALE_APPLIED) 
-=======
-	if(sd->object_flag & SD_OBJECT_NEGATIVE_SCALE_APPLIED) {
->>>>>>> d6a6417e
+	if (sd->object_flag & SD_OBJECT_NEGATIVE_SCALE_APPLIED) {
 		return normalize(cross(v2 - v0, v1 - v0));
+	}
 	return normalize(cross(v1 - v0, v2 - v0));
 	
 }
