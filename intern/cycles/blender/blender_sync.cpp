--- conflicted
+++ resolved
@@ -377,14 +377,8 @@
     integrator->set_ao_bounces(0);
   }
 
-<<<<<<< HEAD
-  if (integrator->is_modified()) {
-    integrator->tag_update(scene);
-  }
-=======
   /* UPDATE_NONE as we don't want to tag the integrator as modified, just tag dependent things */
   integrator->tag_update(scene, Integrator::UPDATE_NONE);
->>>>>>> 57301121
 }
 
 /* Film */
