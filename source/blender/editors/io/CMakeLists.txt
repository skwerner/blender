--- conflicted
+++ resolved
@@ -16,21 +16,6 @@
 # ***** END GPL LICENSE BLOCK *****
 
 set(INC
-<<<<<<< HEAD
-	../include
-	../../blenkernel
-	../../blenlib
-	../../blentranslation
-	../../bmesh
-	../../depsgraph
-	../../makesdna
-	../../makesrna
-	../../windowmanager
-	../../collada
-	../../alembic
-	../../../../intern/guardedalloc
-	../../../../intern/openvdb
-=======
   ../include
   ../../blenkernel
   ../../blenlib
@@ -43,7 +28,7 @@
   ../../collada
   ../../alembic
   ../../../../intern/guardedalloc
->>>>>>> 3076d95b
+  ../../../../intern/openvdb
 )
 
 set(INC_SYS
@@ -51,29 +36,17 @@
 )
 
 set(SRC
-<<<<<<< HEAD
-	io_alembic.c
-	io_cache.c
-	io_collada.c
-	io_openvdb.c
-	io_ops.c
-
-	io_alembic.h
-	io_cache.h
-	io_collada.h
-	io_openvdb.h
-	io_ops.h
-=======
   io_alembic.c
   io_cache.c
   io_collada.c
+  io_openvdb.c
   io_ops.c
 
   io_alembic.h
   io_cache.h
   io_collada.h
+  io_openvdb.h
   io_ops.h
->>>>>>> 3076d95b
 )
 
 set(LIB
@@ -100,7 +73,7 @@
 endif()
 
 if(WITH_OPENVDB)
-	add_definitions(-DWITH_OPENVDB)
+  add_definitions(-DWITH_OPENVDB)
 endif()
 
 if(WITH_INTERNATIONAL)
