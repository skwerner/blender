#
# Copyright 2011-2013 Blender Foundation
#
# Licensed under the Apache License, Version 2.0 (the "License");
# you may not use this file except in compliance with the License.
# You may obtain a copy of the License at
#
# http://www.apache.org/licenses/LICENSE-2.0
#
# Unless required by applicable law or agreed to in writing, software
# distributed under the License is distributed on an "AS IS" BASIS,
# WITHOUT WARRANTIES OR CONDITIONS OF ANY KIND, either express or implied.
# See the License for the specific language governing permissions and
# limitations under the License.
#

# <pep8 compliant>

import bpy
from bpy_extras.node_utils import find_node_input
from bl_ui.utils import PresetPanel

from bpy.types import Panel

from bl_ui.properties_grease_pencil_common import GreasePencilSimplifyPanel


class CYCLES_PT_sampling_presets(PresetPanel, Panel):
    bl_label = "Sampling Presets"
    preset_subdir = "cycles/sampling"
    preset_operator = "script.execute_preset"
    preset_add_operator = "render.cycles_sampling_preset_add"
    COMPAT_ENGINES = {'CYCLES'}


class CYCLES_PT_integrator_presets(PresetPanel, Panel):
    bl_label = "Integrator Presets"
    preset_subdir = "cycles/integrator"
    preset_operator = "script.execute_preset"
    preset_add_operator = "render.cycles_integrator_preset_add"
    COMPAT_ENGINES = {'CYCLES'}


class CyclesButtonsPanel:
    bl_space_type = "PROPERTIES"
    bl_region_type = "WINDOW"
    bl_context = "render"
    COMPAT_ENGINES = {'CYCLES'}

    @classmethod
    def poll(cls, context):
        return context.engine in cls.COMPAT_ENGINES


# Adapt properties editor panel to display in node editor. We have to
# copy the class rather than inherit due to the way bpy registration works.
def node_panel(cls):
    node_cls = type('NODE_' + cls.__name__, cls.__bases__, dict(cls.__dict__))

    node_cls.bl_space_type = 'NODE_EDITOR'
    node_cls.bl_region_type = 'UI'
    node_cls.bl_category = "Options"
    if hasattr(node_cls, 'bl_parent_id'):
        node_cls.bl_parent_id = 'NODE_' + node_cls.bl_parent_id

    return node_cls


def get_device_type(context):
    return context.preferences.addons[__package__].preferences.compute_device_type


def use_cpu(context):
    cscene = context.scene.cycles

    return (get_device_type(context) == 'NONE' or cscene.device == 'CPU')


def use_opencl(context):
    cscene = context.scene.cycles

    return (get_device_type(context) == 'OPENCL' and cscene.device == 'GPU')


def use_cuda(context):
    cscene = context.scene.cycles

    return (get_device_type(context) == 'CUDA' and cscene.device == 'GPU')


def use_optix(context):
    cscene = context.scene.cycles

    return (get_device_type(context) == 'OPTIX' and cscene.device == 'GPU')


def use_branched_path(context):
    cscene = context.scene.cycles

    return (cscene.progressive == 'BRANCHED_PATH' and not use_optix(context))


def use_sample_all_lights(context):
    cscene = context.scene.cycles

    return cscene.sample_all_lights_direct or cscene.sample_all_lights_indirect


def show_device_active(context):
    cscene = context.scene.cycles
    if cscene.device != 'GPU':
        return True
    return context.preferences.addons[__package__].preferences.has_active_device()

def show_optix_denoising(context):
    # OptiX AI denoiser can be used when at least one device supports OptiX
    return bool(context.preferences.addons[__package__].preferences.get_devices_for_type('OPTIX'))


def draw_samples_info(layout, context):
    cscene = context.scene.cycles
    integrator = cscene.progressive

    # Calculate sample values
    if integrator == 'PATH':
        aa = cscene.samples
        if cscene.use_square_samples:
            aa = aa * aa
    else:
        aa = cscene.aa_samples
        d = cscene.diffuse_samples
        g = cscene.glossy_samples
        t = cscene.transmission_samples
        ao = cscene.ao_samples
        ml = cscene.mesh_light_samples
        sss = cscene.subsurface_samples
        vol = cscene.volume_samples

        if cscene.use_square_samples:
            aa = aa * aa
            d = d * d
            g = g * g
            t = t * t
            ao = ao * ao
            ml = ml * ml
            sss = sss * sss
            vol = vol * vol

    # Draw interface
    # Do not draw for progressive, when Square Samples are disabled
    if use_branched_path(context) or (cscene.use_square_samples and integrator == 'PATH'):
        col = layout.column(align=True)
        col.scale_y = 0.6
        col.label(text="Total Samples:")
        col.separator()
        if integrator == 'PATH':
            col.label(text="%s AA" % aa)
        else:
            col.label(text="%s AA, %s Diffuse, %s Glossy, %s Transmission" %
                      (aa, d * aa, g * aa, t * aa))
            col.separator()
            col.label(text="%s AO, %s Mesh Light, %s Subsurface, %s Volume" %
                      (ao * aa, ml * aa, sss * aa, vol * aa))


class CYCLES_RENDER_PT_sampling(CyclesButtonsPanel, Panel):
    bl_label = "Sampling"

    def draw_header_preset(self, context):
        CYCLES_PT_sampling_presets.draw_panel_header(self.layout)

    def draw(self, context):
        layout = self.layout

        scene = context.scene
        cscene = scene.cycles

        layout.use_property_split = True
        layout.use_property_decorate = False

        if not use_optix(context):
            layout.prop(cscene, "progressive")

        if not use_branched_path(context):
            col = layout.column(align=True)
            col.prop(cscene, "samples", text="Render")
            col.prop(cscene, "preview_samples", text="Viewport")
        else:
            col = layout.column(align=True)
            col.prop(cscene, "aa_samples", text="Render")
            col.prop(cscene, "preview_aa_samples", text="Viewport")

        # Viewport denoising is currently only supported with OptiX
        if show_optix_denoising(context):
            col = layout.column()
            col.prop(cscene, "preview_denoising")

        if not use_branched_path(context):
            draw_samples_info(layout, context)


class CYCLES_RENDER_PT_sampling_sub_samples(CyclesButtonsPanel, Panel):
    bl_label = "Sub Samples"
    bl_parent_id = "CYCLES_RENDER_PT_sampling"

    @classmethod
    def poll(cls, context):
        return use_branched_path(context)

    def draw(self, context):
        layout = self.layout
        layout.use_property_split = True
        layout.use_property_decorate = False

        scene = context.scene
        cscene = scene.cycles

        col = layout.column(align=True)
        col.prop(cscene, "diffuse_samples", text="Diffuse")
        col.prop(cscene, "glossy_samples", text="Glossy")
        col.prop(cscene, "transmission_samples", text="Transmission")
        col.prop(cscene, "ao_samples", text="AO")

        sub = col.row(align=True)
        sub.active = use_sample_all_lights(context)
        sub.prop(cscene, "mesh_light_samples", text="Mesh Light")
        col.prop(cscene, "subsurface_samples", text="Subsurface")
        col.prop(cscene, "volume_samples", text="Volume")

        draw_samples_info(layout, context)


class CYCLES_RENDER_PT_sampling_adaptive(CyclesButtonsPanel, Panel):
    bl_label = "Adaptive Sampling"
    bl_parent_id = "CYCLES_RENDER_PT_sampling"
    bl_options = {'DEFAULT_CLOSED'}

    def draw_header(self, context):
        layout = self.layout
        scene = context.scene
        cscene = scene.cycles

        layout.prop(cscene, "use_adaptive_sampling", text="")

    def draw(self, context):
        layout = self.layout
        layout.use_property_split = True
        layout.use_property_decorate = False

        scene = context.scene
        cscene = scene.cycles

        layout.active = cscene.use_adaptive_sampling

        col = layout.column(align=True)
        col.prop(cscene, "adaptive_min_samples", text="Min Samples")
        col.prop(cscene, "adaptive_threshold", text="Noise Threshold")

class CYCLES_RENDER_PT_sampling_advanced(CyclesButtonsPanel, Panel):
    bl_label = "Advanced"
    bl_parent_id = "CYCLES_RENDER_PT_sampling"
    bl_options = {'DEFAULT_CLOSED'}

    def draw(self, context):
        layout = self.layout
        layout.use_property_split = True
        layout.use_property_decorate = False

        scene = context.scene
        cscene = scene.cycles

        row = layout.row(align=True)
        row.prop(cscene, "seed")
        row.prop(cscene, "use_animated_seed", text="", icon='TIME')

        col = layout.column(align=True)
        col.active = not(cscene.use_adaptive_sampling)
        col.prop(cscene, "sampling_pattern", text="Pattern")

        layout.prop(cscene, "use_square_samples")

        layout.separator()

        col = layout.column(align=True)
        col.prop(cscene, "min_light_bounces")
        col.prop(cscene, "min_transparent_bounces")
        col.prop(cscene, "light_sampling_threshold", text="Light Threshold")

        if cscene.progressive != 'PATH' and use_branched_path(context):
            col = layout.column(align=True)
            col.prop(cscene, "sample_all_lights_direct")
            col.prop(cscene, "sample_all_lights_indirect")

        for view_layer in scene.view_layers:
            if view_layer.samples > 0:
                layout.separator()
                layout.row().prop(cscene, "use_layer_samples")
                break


class CYCLES_RENDER_PT_sampling_total(CyclesButtonsPanel, Panel):
    bl_label = "Total Samples"
    bl_parent_id = "CYCLES_RENDER_PT_sampling"

    @classmethod
    def poll(cls, context):
        scene = context.scene
        cscene = scene.cycles

        if cscene.use_square_samples:
            return True

        return cscene.progressive != 'PATH' and use_branched_path(context)

    def draw(self, context):
        layout = self.layout
        cscene = context.scene.cycles
        integrator = cscene.progressive

        # Calculate sample values
        if integrator == 'PATH':
            aa = cscene.samples
            if cscene.use_square_samples:
                aa = aa * aa
        else:
            aa = cscene.aa_samples
            d = cscene.diffuse_samples
            g = cscene.glossy_samples
            t = cscene.transmission_samples
            ao = cscene.ao_samples
            ml = cscene.mesh_light_samples
            sss = cscene.subsurface_samples
            vol = cscene.volume_samples

            if cscene.use_square_samples:
                aa = aa * aa
                d = d * d
                g = g * g
                t = t * t
                ao = ao * ao
                ml = ml * ml
                sss = sss * sss
                vol = vol * vol

        col = layout.column(align=True)
        col.scale_y = 0.6
        if integrator == 'PATH':
            col.label(text="%s AA" % aa)
        else:
            col.label(text="%s AA, %s Diffuse, %s Glossy, %s Transmission" %
                      (aa, d * aa, g * aa, t * aa))
            col.separator()
            col.label(text="%s AO, %s Mesh Light, %s Subsurface, %s Volume" %
                      (ao * aa, ml * aa, sss * aa, vol * aa))


class CYCLES_RENDER_PT_subdivision(CyclesButtonsPanel, Panel):
    bl_label = "Subdivision"
    bl_options = {'DEFAULT_CLOSED'}

    @classmethod
    def poll(cls, context):
        return (context.scene.render.engine == 'CYCLES') and (context.scene.cycles.feature_set == 'EXPERIMENTAL')

    def draw(self, context):
        layout = self.layout
        layout.use_property_split = True
        layout.use_property_decorate = False

        scene = context.scene
        cscene = scene.cycles

        col = layout.column()
        sub = col.column(align=True)
        sub.prop(cscene, "dicing_rate", text="Dicing Rate Render")
        sub.prop(cscene, "preview_dicing_rate", text="Viewport")

        col.separator()

        col.prop(cscene, "offscreen_dicing_scale", text="Offscreen Scale")
        col.prop(cscene, "max_subdivisions")

        col.prop(cscene, "dicing_camera")


class CYCLES_RENDER_PT_hair(CyclesButtonsPanel, Panel):
    bl_label = "Hair"
    bl_options = {'DEFAULT_CLOSED'}

    def draw_header(self, context):
        layout = self.layout
        scene = context.scene
        ccscene = scene.cycles_curves

        layout.prop(ccscene, "use_curves", text="")

    def draw(self, context):
        layout = self.layout
        layout.use_property_split = True
        layout.use_property_decorate = False

        scene = context.scene
        ccscene = scene.cycles_curves

        layout.active = ccscene.use_curves

        col = layout.column()
        col.prop(ccscene, "shape", text="Shape")
        if not (ccscene.primitive in {'CURVE_SEGMENTS', 'LINE_SEGMENTS'} and ccscene.shape == 'RIBBONS'):
            col.prop(ccscene, "cull_backfacing", text="Cull back-faces")
        col.prop(ccscene, "primitive", text="Primitive")

        if ccscene.primitive == 'TRIANGLES' and ccscene.shape == 'THICK':
            col.prop(ccscene, "resolution", text="Resolution")
        elif ccscene.primitive == 'CURVE_SEGMENTS':
            col.prop(ccscene, "subdivisions", text="Curve subdivisions")


class CYCLES_RENDER_PT_volumes(CyclesButtonsPanel, Panel):
    bl_label = "Volumes"
    bl_options = {'DEFAULT_CLOSED'}

    def draw(self, context):
        layout = self.layout
        layout.use_property_split = True
        layout.use_property_decorate = False

        scene = context.scene
        cscene = scene.cycles

<<<<<<< HEAD
        col = layout.column()
        col.prop(cscene, "volume_integrator")
        if cscene.volume_integrator == 'VOLUME_RAY_MARCH':
            col.prop(cscene, "volume_step_size", text="Step Size")
        else:
            col.prop(cscene, "volume_max_density", text="Max Density")
        col.prop(cscene, "volume_max_steps", text="Max Steps")
=======
        col = layout.column(align=True)
        col.prop(cscene, "volume_step_rate", text="Step Rate Render")
        col.prop(cscene, "volume_preview_step_rate", text="Viewport")

        layout.prop(cscene, "volume_max_steps", text="Max Steps")
>>>>>>> c3651adf


class CYCLES_RENDER_PT_light_paths(CyclesButtonsPanel, Panel):
    bl_label = "Light Paths"
    bl_options = {'DEFAULT_CLOSED'}

    def draw_header_preset(self, context):
        CYCLES_PT_integrator_presets.draw_panel_header(self.layout)

    def draw(self, context):
        pass


class CYCLES_RENDER_PT_light_paths_max_bounces(CyclesButtonsPanel, Panel):
    bl_label = "Max Bounces"
    bl_parent_id = "CYCLES_RENDER_PT_light_paths"

    def draw(self, context):
        layout = self.layout
        layout.use_property_split = True
        layout.use_property_decorate = False

        scene = context.scene
        cscene = scene.cycles

        col = layout.column(align=True)
        col.prop(cscene, "max_bounces", text="Total")

        col = layout.column(align=True)
        col.prop(cscene, "diffuse_bounces", text="Diffuse")
        col.prop(cscene, "glossy_bounces", text="Glossy")
        col.prop(cscene, "transparent_max_bounces", text="Transparency")
        col.prop(cscene, "transmission_bounces", text="Transmission")
        col.prop(cscene, "volume_bounces", text="Volume")


class CYCLES_RENDER_PT_light_paths_clamping(CyclesButtonsPanel, Panel):
    bl_label = "Clamping"
    bl_parent_id = "CYCLES_RENDER_PT_light_paths"

    def draw(self, context):
        layout = self.layout
        layout.use_property_split = True
        layout.use_property_decorate = False

        scene = context.scene
        cscene = scene.cycles

        col = layout.column(align=True)
        col.prop(cscene, "sample_clamp_direct", text="Direct Light")
        col.prop(cscene, "sample_clamp_indirect", text="Indirect Light")


class CYCLES_RENDER_PT_light_paths_caustics(CyclesButtonsPanel, Panel):
    bl_label = "Caustics"
    bl_parent_id = "CYCLES_RENDER_PT_light_paths"

    def draw(self, context):
        layout = self.layout
        layout.use_property_split = True
        layout.use_property_decorate = False

        scene = context.scene
        cscene = scene.cycles

        col = layout.column()
        col.prop(cscene, "blur_glossy")
        col.prop(cscene, "caustics_reflective")
        col.prop(cscene, "caustics_refractive")


class CYCLES_RENDER_PT_motion_blur(CyclesButtonsPanel, Panel):
    bl_label = "Motion Blur"
    bl_options = {'DEFAULT_CLOSED'}

    def draw_header(self, context):
        rd = context.scene.render

        self.layout.prop(rd, "use_motion_blur", text="")

    def draw(self, context):
        layout = self.layout
        layout.use_property_split = True
        layout.use_property_decorate = False

        scene = context.scene
        cscene = scene.cycles
        rd = scene.render
        layout.active = rd.use_motion_blur

        col = layout.column()
        col.prop(cscene, "motion_blur_position", text="Position")
        col.prop(rd, "motion_blur_shutter")
        col.separator()
        col.prop(cscene, "rolling_shutter_type", text="Rolling Shutter")
        sub = col.column()
        sub.active = cscene.rolling_shutter_type != 'NONE'
        sub.prop(cscene, "rolling_shutter_duration")


class CYCLES_RENDER_PT_motion_blur_curve(CyclesButtonsPanel, Panel):
    bl_label = "Shutter Curve"
    bl_parent_id = "CYCLES_RENDER_PT_motion_blur"
    bl_options = {'DEFAULT_CLOSED'}

    def draw(self, context):
        layout = self.layout
        layout.use_property_split = True
        layout.use_property_decorate = False

        scene = context.scene
        rd = scene.render
        layout.active = rd.use_motion_blur

        col = layout.column()

        col.template_curve_mapping(rd, "motion_blur_shutter_curve")

        col = layout.column(align=True)
        row = col.row(align=True)
        row.operator("render.shutter_curve_preset", icon='SMOOTHCURVE', text="").shape = 'SMOOTH'
        row.operator("render.shutter_curve_preset", icon='SPHERECURVE', text="").shape = 'ROUND'
        row.operator("render.shutter_curve_preset", icon='ROOTCURVE', text="").shape = 'ROOT'
        row.operator("render.shutter_curve_preset", icon='SHARPCURVE', text="").shape = 'SHARP'
        row.operator("render.shutter_curve_preset", icon='LINCURVE', text="").shape = 'LINE'
        row.operator("render.shutter_curve_preset", icon='NOCURVE', text="").shape = 'MAX'


class CYCLES_RENDER_PT_film(CyclesButtonsPanel, Panel):
    bl_label = "Film"
    bl_options = {'DEFAULT_CLOSED'}

    def draw(self, context):
        layout = self.layout
        layout.use_property_split = True
        layout.use_property_decorate = False
        scene = context.scene
        cscene = scene.cycles

        col = layout.column()
        col.prop(cscene, "film_exposure")


class CYCLES_RENDER_PT_film_transparency(CyclesButtonsPanel, Panel):
    bl_label = "Transparent"
    bl_parent_id = "CYCLES_RENDER_PT_film"

    def draw_header(self, context):
        layout = self.layout

        scene = context.scene
        rd = scene.render

        layout.prop(rd, "film_transparent", text="")

    def draw(self, context):
        layout = self.layout
        layout.use_property_split = True
        layout.use_property_decorate = False
        scene = context.scene
        rd = scene.render
        cscene = scene.cycles

        layout.active = rd.film_transparent

        col = layout.column()
        col.prop(cscene, "film_transparent_glass", text="Transparent Glass")

        sub = col.column()
        sub.active = rd.film_transparent and cscene.film_transparent_glass
        sub.prop(cscene, "film_transparent_roughness", text="Roughness Threshold")


class CYCLES_RENDER_PT_film_pixel_filter(CyclesButtonsPanel, Panel):
    bl_label = "Pixel Filter"
    bl_parent_id = "CYCLES_RENDER_PT_film"

    def draw(self, context):
        layout = self.layout
        layout.use_property_split = True
        layout.use_property_decorate = False
        scene = context.scene
        cscene = scene.cycles

        col = layout.column()
        col.prop(cscene, "pixel_filter_type", text="Type")
        if cscene.pixel_filter_type != 'BOX':
            col.prop(cscene, "filter_width", text="Width")


class CYCLES_RENDER_PT_performance(CyclesButtonsPanel, Panel):
    bl_label = "Performance"
    bl_options = {'DEFAULT_CLOSED'}

    def draw(self, context):
        pass


class CYCLES_RENDER_PT_performance_threads(CyclesButtonsPanel, Panel):
    bl_label = "Threads"
    bl_parent_id = "CYCLES_RENDER_PT_performance"

    def draw(self, context):
        layout = self.layout
        layout.use_property_split = True
        layout.use_property_decorate = False

        scene = context.scene
        rd = scene.render

        col = layout.column()

        col.prop(rd, "threads_mode")
        sub = col.column(align=True)
        sub.enabled = rd.threads_mode == 'FIXED'
        sub.prop(rd, "threads")


class CYCLES_RENDER_PT_performance_tiles(CyclesButtonsPanel, Panel):
    bl_label = "Tiles"
    bl_parent_id = "CYCLES_RENDER_PT_performance"

    def draw(self, context):
        layout = self.layout
        layout.use_property_split = True
        layout.use_property_decorate = False

        scene = context.scene
        rd = scene.render
        cscene = scene.cycles

        col = layout.column()

        sub = col.column(align=True)
        sub.prop(rd, "tile_x", text="Tiles X")
        sub.prop(rd, "tile_y", text="Y")
        col.prop(cscene, "tile_order", text="Order")

        sub = col.column()
        sub.active = not rd.use_save_buffers
        sub.prop(cscene, "use_progressive_refine")


class CYCLES_RENDER_PT_performance_acceleration_structure(CyclesButtonsPanel, Panel):
    bl_label = "Acceleration Structure"
    bl_parent_id = "CYCLES_RENDER_PT_performance"

    def draw(self, context):
        import _cycles

        layout = self.layout
        layout.use_property_split = True
        layout.use_property_decorate = False

        scene = context.scene
        cscene = scene.cycles

        col = layout.column()

        if _cycles.with_embree:
            row = col.row()
            row.active = use_cpu(context)
            row.prop(cscene, "use_bvh_embree")
        col.prop(cscene, "debug_use_spatial_splits")
        sub = col.column()
        sub.active = not cscene.use_bvh_embree or not _cycles.with_embree
        sub.prop(cscene, "debug_use_hair_bvh")
        sub = col.column()
        sub.active = not cscene.debug_use_spatial_splits and not cscene.use_bvh_embree
        sub.prop(cscene, "debug_bvh_time_steps")


class CYCLES_RENDER_PT_performance_final_render(CyclesButtonsPanel, Panel):
    bl_label = "Final Render"
    bl_parent_id = "CYCLES_RENDER_PT_performance"

    def draw(self, context):
        layout = self.layout
        layout.use_property_split = True
        layout.use_property_decorate = False

        scene = context.scene
        rd = scene.render

        col = layout.column()

        col.prop(rd, "use_save_buffers")
        col.prop(rd, "use_persistent_data", text="Persistent Images")


class CYCLES_RENDER_PT_performance_viewport(CyclesButtonsPanel, Panel):
    bl_label = "Viewport"
    bl_parent_id = "CYCLES_RENDER_PT_performance"

    def draw(self, context):
        layout = self.layout
        layout.use_property_split = True
        layout.use_property_decorate = False

        scene = context.scene
        rd = scene.render
        cscene = scene.cycles

        col = layout.column()
        col.prop(rd, "preview_pixel_size", text="Pixel Size")
        col.prop(cscene, "preview_start_resolution", text="Start Pixels")

        if show_optix_denoising(context):
            sub = col.row(align=True)
            sub.active = cscene.preview_denoising != 'NONE'
            sub.prop(cscene, "preview_denoising_start_sample", text="Denoising Start Sample")


class CYCLES_RENDER_PT_filter(CyclesButtonsPanel, Panel):
    bl_label = "Filter"
    bl_options = {'DEFAULT_CLOSED'}
    bl_context = "view_layer"

    def draw(self, context):
        layout = self.layout
        layout.use_property_split = True
        layout.use_property_decorate = False

        with_freestyle = bpy.app.build_options.freestyle

        scene = context.scene
        rd = scene.render
        view_layer = context.view_layer

        flow = layout.grid_flow(row_major=True, columns=0, even_columns=True, even_rows=False, align=False)

        col = flow.column()
        col.prop(view_layer, "use_sky", text="Environment")
        col = flow.column()
        col.prop(view_layer, "use_ao", text="Ambient Occlusion")
        col = flow.column()
        col.prop(view_layer, "use_solid", text="Surfaces")
        col = flow.column()
        col.prop(view_layer, "use_strand", text="Hair")
        col = flow.column()
        col.prop(view_layer, "use_volumes", text="Volumes")
        if with_freestyle:
            col = flow.column()
            col.prop(view_layer, "use_freestyle", text="Freestyle")
            col.active = rd.use_freestyle


class CYCLES_RENDER_PT_override(CyclesButtonsPanel, Panel):
    bl_label = "Override"
    bl_options = {'DEFAULT_CLOSED'}
    bl_context = "view_layer"

    def draw(self, context):
        layout = self.layout
        layout.use_property_split = True
        layout.use_property_decorate = False

        view_layer = context.view_layer

        layout.prop(view_layer, "material_override")
        layout.prop(view_layer, "samples")


class CYCLES_RENDER_PT_passes(CyclesButtonsPanel, Panel):
    bl_label = "Passes"
    bl_context = "view_layer"

    def draw(self, context):
        pass


class CYCLES_RENDER_PT_passes_data(CyclesButtonsPanel, Panel):
    bl_label = "Data"
    bl_context = "view_layer"
    bl_parent_id = "CYCLES_RENDER_PT_passes"

    def draw(self, context):
        layout = self.layout
        layout.use_property_split = True
        layout.use_property_decorate = False

        scene = context.scene
        rd = scene.render
        view_layer = context.view_layer
        cycles_view_layer = view_layer.cycles

        flow = layout.grid_flow(row_major=True, columns=0, even_columns=True, even_rows=False, align=False)
        col = flow.column()
        col.prop(view_layer, "use_pass_combined")
        col = flow.column()
        col.prop(view_layer, "use_pass_z")
        col = flow.column()
        col.prop(view_layer, "use_pass_mist")
        col = flow.column()
        col.prop(view_layer, "use_pass_normal")
        col = flow.column()
        col.prop(view_layer, "use_pass_vector")
        col.active = not rd.use_motion_blur
        col = flow.column()
        col.prop(view_layer, "use_pass_uv")
        col = flow.column()
        col.prop(view_layer, "use_pass_object_index")
        col = flow.column()
        col.prop(view_layer, "use_pass_material_index")

        layout.separator()

        flow = layout.grid_flow(row_major=True, columns=0, even_columns=True, even_rows=False, align=False)
        col = flow.column()
        col.prop(cycles_view_layer, "denoising_store_passes", text="Denoising Data")
        col = flow.column()
        col.prop(cycles_view_layer, "pass_debug_render_time", text="Render Time")
        col = flow.column()
        col.prop(cycles_view_layer, "pass_debug_sample_count", text="Sample Count")

        layout.separator()

        layout.prop(view_layer, "pass_alpha_threshold")


class CYCLES_RENDER_PT_passes_light(CyclesButtonsPanel, Panel):
    bl_label = "Light"
    bl_context = "view_layer"
    bl_parent_id = "CYCLES_RENDER_PT_passes"

    def draw(self, context):
        layout = self.layout
        layout.use_property_split = True
        layout.use_property_decorate = False

        view_layer = context.view_layer
        cycles_view_layer = view_layer.cycles

        split = layout.split(factor=0.35)
        split.use_property_split = False
        split.label(text="Diffuse")
        row = split.row(align=True)
        row.prop(view_layer, "use_pass_diffuse_direct", text="Direct", toggle=True)
        row.prop(view_layer, "use_pass_diffuse_indirect", text="Indirect", toggle=True)
        row.prop(view_layer, "use_pass_diffuse_color", text="Color", toggle=True)

        split = layout.split(factor=0.35)
        split.use_property_split = False
        split.label(text="Glossy")
        row = split.row(align=True)
        row.prop(view_layer, "use_pass_glossy_direct", text="Direct", toggle=True)
        row.prop(view_layer, "use_pass_glossy_indirect", text="Indirect", toggle=True)
        row.prop(view_layer, "use_pass_glossy_color", text="Color", toggle=True)

        split = layout.split(factor=0.35)
        split.use_property_split = False
        split.label(text="Transmission")
        row = split.row(align=True)
        row.prop(view_layer, "use_pass_transmission_direct", text="Direct", toggle=True)
        row.prop(view_layer, "use_pass_transmission_indirect", text="Indirect", toggle=True)
        row.prop(view_layer, "use_pass_transmission_color", text="Color", toggle=True)

        split = layout.split(factor=0.35)
        split.use_property_split = False
        split.label(text="Volume")
        row = split.row(align=True)
        row.prop(cycles_view_layer, "use_pass_volume_direct", text="Direct", toggle=True)
        row.prop(cycles_view_layer, "use_pass_volume_indirect", text="Indirect", toggle=True)

        col = layout.column(align=True)
        col.prop(view_layer, "use_pass_emit", text="Emission")
        col.prop(view_layer, "use_pass_environment")
        col.prop(view_layer, "use_pass_shadow")
        col.prop(view_layer, "use_pass_ambient_occlusion", text="Ambient Occlusion")


class CYCLES_RENDER_PT_passes_crypto(CyclesButtonsPanel, Panel):
    bl_label = "Cryptomatte"
    bl_context = "view_layer"
    bl_parent_id = "CYCLES_RENDER_PT_passes"

    def draw(self, context):
        import _cycles

        layout = self.layout
        layout.use_property_split = True
        layout.use_property_decorate = False

        cycles_view_layer = context.view_layer.cycles

        row = layout.row(align=True)
        row.use_property_split = False
        row.prop(cycles_view_layer, "use_pass_crypto_object", text="Object", toggle=True)
        row.prop(cycles_view_layer, "use_pass_crypto_material", text="Material", toggle=True)
        row.prop(cycles_view_layer, "use_pass_crypto_asset", text="Asset", toggle=True)

        layout.prop(cycles_view_layer, "pass_crypto_depth", text="Levels")

        row = layout.row(align=True)
        row.active = use_cpu(context)
        row.prop(cycles_view_layer, "pass_crypto_accurate", text="Accurate Mode")


class CYCLES_RENDER_PT_passes_debug(CyclesButtonsPanel, Panel):
    bl_label = "Debug"
    bl_context = "view_layer"
    bl_parent_id = "CYCLES_RENDER_PT_passes"

    @classmethod
    def poll(cls, context):
        import _cycles
        return _cycles.with_cycles_debug

    def draw(self, context):
        layout = self.layout
        layout.use_property_split = True
        layout.use_property_decorate = False

        cycles_view_layer = context.view_layer.cycles

        layout.prop(cycles_view_layer, "pass_debug_bvh_traversed_nodes")
        layout.prop(cycles_view_layer, "pass_debug_bvh_traversed_instances")
        layout.prop(cycles_view_layer, "pass_debug_bvh_intersections")
        layout.prop(cycles_view_layer, "pass_debug_ray_bounces")


class CYCLES_RENDER_UL_aov(bpy.types.UIList):
    def draw_item(self, context, layout, data, item, icon, active_data, active_propname):
        row = layout.row()
        split = row.split(factor=0.65)
        icon = 'ERROR' if item.conflict else 'NONE'
        split.row().prop(item, "name", text="", icon=icon, emboss=False)
        split.row().prop(item, "type", text="", emboss=False)


class CYCLES_RENDER_PT_passes_aov(CyclesButtonsPanel, Panel):
    bl_label = "Shader AOV"
    bl_context = "view_layer"
    bl_parent_id = "CYCLES_RENDER_PT_passes"

    def draw(self, context):
        layout = self.layout
        layout.use_property_split = True
        layout.use_property_decorate = False

        cycles_view_layer = context.view_layer.cycles

        row = layout.row()
        col = row.column()
        col.template_list("CYCLES_RENDER_UL_aov", "aovs", cycles_view_layer, "aovs", cycles_view_layer, "active_aov", rows=2)

        col = row.column()
        sub = col.column(align=True)
        sub.operator("cycles.add_aov", icon='ADD', text="")
        sub.operator("cycles.remove_aov", icon='REMOVE', text="")

        if cycles_view_layer.active_aov < len(cycles_view_layer.aovs):
          active_aov = cycles_view_layer.aovs[cycles_view_layer.active_aov]
          if active_aov.conflict:
            layout.label(text=active_aov.conflict, icon='ERROR')


class CYCLES_RENDER_PT_denoising(CyclesButtonsPanel, Panel):
    bl_label = "Denoising"
    bl_context = "view_layer"
    bl_options = {'DEFAULT_CLOSED'}

    def draw_header(self, context):
        scene = context.scene
        view_layer = context.view_layer
        cycles_view_layer = view_layer.cycles
        layout = self.layout

        layout.prop(cycles_view_layer, "use_denoising", text="")

    def draw(self, context):
        layout = self.layout
        layout.use_property_split = True
        layout.use_property_decorate = False

        scene = context.scene
        view_layer = context.view_layer
        cycles_view_layer = view_layer.cycles

        split = layout.split()
        split.active = cycles_view_layer.use_denoising

        col = split.column(align=True)

        if show_optix_denoising(context):
            col.prop(cycles_view_layer, "use_optix_denoising")
            col.separator(factor=2.0)

            if cycles_view_layer.use_optix_denoising:
                col.prop(cycles_view_layer, "denoising_optix_input_passes")
                return

        col.prop(cycles_view_layer, "denoising_radius", text="Radius")
        col.prop(cycles_view_layer, "denoising_strength", slider=True, text="Strength")
        col.prop(cycles_view_layer, "denoising_feature_strength", slider=True, text="Feature Strength")
        col.prop(cycles_view_layer, "denoising_relative_pca")

        layout.separator()

        split = layout.split(factor=0.5)
        split.active = cycles_view_layer.use_denoising or cycles_view_layer.denoising_store_passes

        col = split.column()
        col.alignment = 'RIGHT'
        col.label(text="Diffuse")

        row = split.row(align=True)
        row.use_property_split = False
        row.prop(cycles_view_layer, "denoising_diffuse_direct", text="Direct", toggle=True)
        row.prop(cycles_view_layer, "denoising_diffuse_indirect", text="Indirect", toggle=True)

        split = layout.split(factor=0.5)
        split.active = cycles_view_layer.use_denoising or cycles_view_layer.denoising_store_passes

        col = split.column()
        col.alignment = 'RIGHT'
        col.label(text="Glossy")

        row = split.row(align=True)
        row.use_property_split = False
        row.prop(cycles_view_layer, "denoising_glossy_direct", text="Direct", toggle=True)
        row.prop(cycles_view_layer, "denoising_glossy_indirect", text="Indirect", toggle=True)

        split = layout.split(factor=0.5)
        split.active = cycles_view_layer.use_denoising or cycles_view_layer.denoising_store_passes

        col = split.column()
        col.alignment = 'RIGHT'
        col.label(text="Transmission")

        row = split.row(align=True)
        row.use_property_split = False
        row.prop(cycles_view_layer, "denoising_transmission_direct", text="Direct", toggle=True)
        row.prop(cycles_view_layer, "denoising_transmission_indirect", text="Indirect", toggle=True)

        split = layout.split(factor=0.5)
        split.active = cycles_view_layer.use_denoising or cycles_view_layer.denoising_store_passes


class CYCLES_PT_post_processing(CyclesButtonsPanel, Panel):
    bl_label = "Post Processing"
    bl_options = {'DEFAULT_CLOSED'}
    bl_context = "output"

    def draw(self, context):
        layout = self.layout
        layout.use_property_split = True
        layout.use_property_decorate = False

        rd = context.scene.render

        col = layout.column(align=True)
        col.prop(rd, "use_compositing")
        col.prop(rd, "use_sequencer")

        layout.prop(rd, "dither_intensity", text="Dither", slider=True)


class CYCLES_CAMERA_PT_dof(CyclesButtonsPanel, Panel):
    bl_label = "Depth of Field"
    bl_context = "data"

    @classmethod
    def poll(cls, context):
        return context.camera and CyclesButtonsPanel.poll(context)

    def draw_header(self, context):
        cam = context.camera
        dof = cam.dof
        self.layout.prop(dof, "use_dof", text="")

    def draw(self, context):
        layout = self.layout
        layout.use_property_split = True

        cam = context.camera
        dof = cam.dof
        layout.active = dof.use_dof

        split = layout.split()

        col = split.column()
        col.prop(dof, "focus_object", text="Focus Object")

        sub = col.row()
        sub.active = dof.focus_object is None
        sub.prop(dof, "focus_distance", text="Distance")


class CYCLES_CAMERA_PT_dof_aperture(CyclesButtonsPanel, Panel):
    bl_label = "Aperture"
    bl_parent_id = "CYCLES_CAMERA_PT_dof"

    @classmethod
    def poll(cls, context):
        return context.camera and CyclesButtonsPanel.poll(context)

    def draw(self, context):
        layout = self.layout
        layout.use_property_split = True

        cam = context.camera
        dof = cam.dof
        layout.active = dof.use_dof
        flow = layout.grid_flow(row_major=True, columns=0, even_columns=True, even_rows=False, align=False)

        col = flow.column()
        col.prop(dof, "aperture_fstop")
        col.prop(dof, "aperture_blades")
        col.prop(dof, "aperture_rotation")
        col.prop(dof, "aperture_ratio")


class CYCLES_PT_context_material(CyclesButtonsPanel, Panel):
    bl_label = ""
    bl_context = "material"
    bl_options = {'HIDE_HEADER'}

    @classmethod
    def poll(cls, context):
        if context.active_object and context.active_object.type == 'GPENCIL':
            return False
        else:
            return (context.material or context.object) and CyclesButtonsPanel.poll(context)

    def draw(self, context):
        layout = self.layout

        mat = context.material
        ob = context.object
        slot = context.material_slot
        space = context.space_data

        if ob:
            is_sortable = len(ob.material_slots) > 1
            rows = 1
            if (is_sortable):
                rows = 4

            row = layout.row()

            row.template_list("MATERIAL_UL_matslots", "", ob, "material_slots", ob, "active_material_index", rows=rows)

            col = row.column(align=True)
            col.operator("object.material_slot_add", icon='ADD', text="")
            col.operator("object.material_slot_remove", icon='REMOVE', text="")

            col.menu("MATERIAL_MT_context_menu", icon='DOWNARROW_HLT', text="")

            if is_sortable:
                col.separator()

                col.operator("object.material_slot_move", icon='TRIA_UP', text="").direction = 'UP'
                col.operator("object.material_slot_move", icon='TRIA_DOWN', text="").direction = 'DOWN'

            if ob.mode == 'EDIT':
                row = layout.row(align=True)
                row.operator("object.material_slot_assign", text="Assign")
                row.operator("object.material_slot_select", text="Select")
                row.operator("object.material_slot_deselect", text="Deselect")

        split = layout.split(factor=0.65)

        if ob:
            split.template_ID(ob, "active_material", new="material.new")
            row = split.row()

            if slot:
                row.prop(slot, "link", text="")
            else:
                row.label()
        elif mat:
            split.template_ID(space, "pin_id")
            split.separator()


class CYCLES_OBJECT_PT_motion_blur(CyclesButtonsPanel, Panel):
    bl_label = "Motion Blur"
    bl_context = "object"
    bl_options = {'DEFAULT_CLOSED'}

    @classmethod
    def poll(cls, context):
        ob = context.object
        if CyclesButtonsPanel.poll(context) and ob:
            if ob.type in {'MESH', 'CURVE', 'CURVE', 'SURFACE', 'FONT', 'META', 'CAMERA'}:
                return True
            if ob.instance_type == 'COLLECTION' and ob.instance_collection:
                return True
            # TODO(sergey): More duplicator types here?
        return False

    def draw_header(self, context):
        layout = self.layout

        rd = context.scene.render
        # scene = context.scene

        layout.active = rd.use_motion_blur

        ob = context.object
        cob = ob.cycles

        layout.prop(cob, "use_motion_blur", text="")

    def draw(self, context):
        layout = self.layout

        rd = context.scene.render
        # scene = context.scene

        ob = context.object
        cob = ob.cycles

        layout.active = (rd.use_motion_blur and cob.use_motion_blur)

        row = layout.row()
        if ob.type != 'CAMERA':
            row.prop(cob, "use_deform_motion", text="Deformation")
        row.prop(cob, "motion_steps", text="Steps")


def has_geometry_visibility(ob):
    return ob and ((ob.type in {'MESH', 'CURVE', 'SURFACE', 'FONT', 'META', 'LIGHT'}) or
                    (ob.instance_type == 'COLLECTION' and ob.instance_collection))


class CYCLES_OBJECT_PT_visibility(CyclesButtonsPanel, Panel):
    bl_label = "Visibility"
    bl_context = "object"
    bl_options = {'DEFAULT_CLOSED'}

    @classmethod
    def poll(cls, context):
        return  CyclesButtonsPanel.poll(context) and (context.object)

    def draw(self, context):
        layout = self.layout
        layout.use_property_split = True

        flow = layout.grid_flow(row_major=False, columns=0, even_columns=True, even_rows=False, align=False)
        layout = self.layout
        ob = context.object

        col = flow.column()
        col.prop(ob, "hide_viewport", text="Show in Viewports", invert_checkbox=True, toggle=False)
        col = flow.column()
        col.prop(ob, "hide_render", text="Show in Renders", invert_checkbox=True, toggle=False)
        col = flow.column()
        col.prop(ob, "hide_select", text="Selectable", invert_checkbox=True, toggle=False)

        if has_geometry_visibility(ob):
            cob = ob.cycles
            col = flow.column()
            col.prop(cob, "is_shadow_catcher")
            col = flow.column()
            col.prop(cob, "is_holdout")


class CYCLES_OBJECT_PT_visibility_ray_visibility(CyclesButtonsPanel, Panel):
    bl_label = "Ray Visibility"
    bl_parent_id = "CYCLES_OBJECT_PT_visibility"
    bl_context = "object"

    @classmethod
    def poll(cls, context):
        ob = context.object
        return CyclesButtonsPanel.poll(context) and has_geometry_visibility(ob)

    def draw(self, context):
        layout = self.layout
        layout.use_property_split = True
        layout.use_property_decorate = False

        scene = context.scene
        ob = context.object
        cob = ob.cycles
        visibility = ob.cycles_visibility

        flow = layout.grid_flow(row_major=True, columns=0, even_columns=True, even_rows=False, align=False)

        col = flow.column()
        col.prop(visibility, "camera")
        col = flow.column()
        col.prop(visibility, "diffuse")
        col = flow.column()
        col.prop(visibility, "glossy")
        col = flow.column()
        col.prop(visibility, "transmission")
        col = flow.column()
        col.prop(visibility, "scatter")

        if ob.type != 'LIGHT':
            col = flow.column()
            col.prop(visibility, "shadow")

        layout.separator()


class CYCLES_OBJECT_PT_visibility_culling(CyclesButtonsPanel, Panel):
    bl_label = "Culling"
    bl_parent_id = "CYCLES_OBJECT_PT_visibility"
    bl_context = "object"

    @classmethod
    def poll(cls, context):
        ob = context.object
        return CyclesButtonsPanel.poll(context) and has_geometry_visibility(ob)

    def draw(self, context):
        layout = self.layout
        layout.use_property_split = True
        layout.use_property_decorate = False

        scene = context.scene
        cscene = scene.cycles
        ob = context.object
        cob = ob.cycles

        flow = layout.grid_flow(row_major=True, columns=0, even_columns=True, even_rows=False, align=False)

        col = flow.column()
        col.active = scene.render.use_simplify and cscene.use_camera_cull
        col.prop(cob, "use_camera_cull")

        col = flow.column()
        col.active = scene.render.use_simplify and cscene.use_distance_cull
        col.prop(cob, "use_distance_cull")


def panel_node_draw(layout, id_data, output_type, input_name):
    if not id_data.use_nodes:
        layout.operator("cycles.use_shading_nodes", icon='NODETREE')
        return False

    ntree = id_data.node_tree

    node = ntree.get_output_node('CYCLES')
    if node:
        input = find_node_input(node, input_name)
        if input:
            layout.template_node_view(ntree, node, input)
        else:
            layout.label(text="Incompatible output node")
    else:
        layout.label(text="No output node")

    return True


class CYCLES_LIGHT_PT_preview(CyclesButtonsPanel, Panel):
    bl_label = "Preview"
    bl_context = "data"
    bl_options = {'DEFAULT_CLOSED'}

    @classmethod
    def poll(cls, context):
        return (
            context.light and
            not (
                context.light.type == 'AREA' and
                context.light.cycles.is_portal
            ) and
            CyclesButtonsPanel.poll(context)
        )

    def draw(self, context):
        self.layout.template_preview(context.light)


class CYCLES_LIGHT_PT_light(CyclesButtonsPanel, Panel):
    bl_label = "Light"
    bl_context = "data"

    @classmethod
    def poll(cls, context):
        return context.light and CyclesButtonsPanel.poll(context)

    def draw(self, context):
        layout = self.layout

        light = context.light
        clamp = light.cycles

        if self.bl_space_type == 'PROPERTIES':
            layout.row().prop(light, "type", expand=True)
            layout.use_property_split = True
        else:
            layout.use_property_split = True
            layout.row().prop(light, "type")

        col = layout.column()

        col.prop(light, "color")
        col.prop(light, "energy")
        col.separator()

        if light.type in {'POINT', 'SPOT'}:
            col.prop(light, "shadow_soft_size", text="Size")
        elif light.type == 'SUN':
            col.prop(light, "angle")
        elif light.type == 'AREA':
            col.prop(light, "shape", text="Shape")
            sub = col.column(align=True)

            if light.shape in {'SQUARE', 'DISK'}:
                sub.prop(light, "size")
            elif light.shape in {'RECTANGLE', 'ELLIPSE'}:
                sub.prop(light, "size", text="Size X")
                sub.prop(light, "size_y", text="Y")

        if not (light.type == 'AREA' and clamp.is_portal):
            sub = col.column()
            if use_branched_path(context):
                subsub = sub.row(align=True)
                subsub.active = use_sample_all_lights(context)
                subsub.prop(clamp, "samples")
            sub.prop(clamp, "max_bounces")

        sub = col.column(align=True)
        sub.active = not (light.type == 'AREA' and clamp.is_portal)
        sub.prop(clamp, "cast_shadow")
        sub.prop(clamp, "use_multiple_importance_sampling", text="Multiple Importance")

        if light.type == 'AREA':
            col.prop(clamp, "is_portal", text="Portal")


class CYCLES_LIGHT_PT_nodes(CyclesButtonsPanel, Panel):
    bl_label = "Nodes"
    bl_context = "data"

    @classmethod
    def poll(cls, context):
        return context.light and not (context.light.type == 'AREA' and
                                      context.light.cycles.is_portal) and \
            CyclesButtonsPanel.poll(context)

    def draw(self, context):
        layout = self.layout

        light = context.light
        panel_node_draw(layout, light, 'OUTPUT_LIGHT', 'Surface')


class CYCLES_LIGHT_PT_spot(CyclesButtonsPanel, Panel):
    bl_label = "Spot Shape"
    bl_context = "data"

    @classmethod
    def poll(cls, context):
        light = context.light
        return (light and light.type == 'SPOT') and CyclesButtonsPanel.poll(context)

    def draw(self, context):
        layout = self.layout
        light = context.light
        layout.use_property_split = True
        layout.use_property_decorate = False

        col = layout.column()
        col.prop(light, "spot_size", text="Size")
        col.prop(light, "spot_blend", text="Blend", slider=True)
        col.prop(light, "show_cone")


class CYCLES_WORLD_PT_preview(CyclesButtonsPanel, Panel):
    bl_label = "Preview"
    bl_context = "world"
    bl_options = {'DEFAULT_CLOSED'}

    @classmethod
    def poll(cls, context):
        return context.world and CyclesButtonsPanel.poll(context)

    def draw(self, context):
        self.layout.template_preview(context.world)


class CYCLES_WORLD_PT_surface(CyclesButtonsPanel, Panel):
    bl_label = "Surface"
    bl_context = "world"

    @classmethod
    def poll(cls, context):
        return context.world and CyclesButtonsPanel.poll(context)

    def draw(self, context):
        layout = self.layout

        world = context.world

        if not panel_node_draw(layout, world, 'OUTPUT_WORLD', 'Surface'):
            layout.prop(world, "color")


class CYCLES_WORLD_PT_volume(CyclesButtonsPanel, Panel):
    bl_label = "Volume"
    bl_context = "world"
    bl_options = {'DEFAULT_CLOSED'}

    @classmethod
    def poll(cls, context):
        world = context.world
        return world and world.node_tree and CyclesButtonsPanel.poll(context)

    def draw(self, context):
        layout = self.layout

        world = context.world
        panel_node_draw(layout, world, 'OUTPUT_WORLD', 'Volume')


class CYCLES_WORLD_PT_ambient_occlusion(CyclesButtonsPanel, Panel):
    bl_label = "Ambient Occlusion"
    bl_context = "world"
    bl_options = {'DEFAULT_CLOSED'}

    @classmethod
    def poll(cls, context):
        return context.world and CyclesButtonsPanel.poll(context)

    def draw_header(self, context):
        light = context.world.light_settings
        self.layout.prop(light, "use_ambient_occlusion", text="")

    def draw(self, context):
        layout = self.layout
        layout.use_property_split = True
        layout.use_property_decorate = False

        light = context.world.light_settings
        scene = context.scene

        col = layout.column()
        sub = col.column()
        sub.active = light.use_ambient_occlusion or scene.render.use_simplify
        sub.prop(light, "ao_factor", text="Factor")
        col.prop(light, "distance", text="Distance")


class CYCLES_WORLD_PT_mist(CyclesButtonsPanel, Panel):
    bl_label = "Mist Pass"
    bl_context = "world"
    bl_options = {'DEFAULT_CLOSED'}

    @classmethod
    def poll(cls, context):
        if CyclesButtonsPanel.poll(context):
            if context.world:
                for view_layer in context.scene.view_layers:
                    if view_layer.use_pass_mist:
                        return True

        return False

    def draw(self, context):
        layout = self.layout

        world = context.world

        split = layout.split(align=True)
        split.prop(world.mist_settings, "start")
        split.prop(world.mist_settings, "depth")

        layout.prop(world.mist_settings, "falloff")


class CYCLES_WORLD_PT_ray_visibility(CyclesButtonsPanel, Panel):
    bl_label = "Ray Visibility"
    bl_context = "world"
    bl_options = {'DEFAULT_CLOSED'}

    @classmethod
    def poll(cls, context):
        return CyclesButtonsPanel.poll(context) and context.world

    def draw(self, context):
        layout = self.layout

        world = context.world
        visibility = world.cycles_visibility

        flow = layout.column_flow()

        flow.prop(visibility, "camera")
        flow.prop(visibility, "diffuse")
        flow.prop(visibility, "glossy")
        flow.prop(visibility, "transmission")
        flow.prop(visibility, "scatter")


class CYCLES_WORLD_PT_settings(CyclesButtonsPanel, Panel):
    bl_label = "Settings"
    bl_context = "world"
    bl_options = {'DEFAULT_CLOSED'}

    @classmethod
    def poll(cls, context):
        return context.world and CyclesButtonsPanel.poll(context)

    def draw(self, context):
        layout = self.layout
        layout.use_property_split = True
        layout.use_property_decorate = False

        layout.column()


class CYCLES_WORLD_PT_settings_surface(CyclesButtonsPanel, Panel):
    bl_label = "Surface"
    bl_parent_id = "CYCLES_WORLD_PT_settings"
    bl_context = "world"

    @classmethod
    def poll(cls, context):
        return context.world and CyclesButtonsPanel.poll(context)

    def draw(self, context):
        layout = self.layout
        layout.use_property_split = True
        layout.use_property_decorate = False

        world = context.world
        cworld = world.cycles

        col = layout.column()
        col.prop(cworld, "sampling_method", text="Sampling")

        sub = col.column()
        sub.active = cworld.sampling_method != 'NONE'
        subsub = sub.row(align=True)
        subsub.active = cworld.sampling_method == 'MANUAL'
        subsub.prop(cworld, "sample_map_resolution")
        if use_branched_path(context):
            subsub = sub.column(align=True)
            subsub.active = use_sample_all_lights(context)
            subsub.prop(cworld, "samples")
        sub.prop(cworld, "max_bounces")


class CYCLES_WORLD_PT_settings_volume(CyclesButtonsPanel, Panel):
    bl_label = "Volume"
    bl_parent_id = "CYCLES_WORLD_PT_settings"
    bl_context = "world"

    @classmethod
    def poll(cls, context):
        return context.world and CyclesButtonsPanel.poll(context)

    def draw(self, context):
        layout = self.layout
        layout.use_property_split = True
        layout.use_property_decorate = False

        world = context.world
        cworld = world.cycles

        col = layout.column()

        sub = col.column()
        sub.active = use_cpu(context)
        sub.prop(cworld, "volume_sampling", text="Sampling")
        col.prop(cworld, "volume_interpolation", text="Interpolation")
        col.prop(cworld, "homogeneous_volume", text="Homogeneous")
        sub = col.column()
        sub.active = not cworld.homogeneous_volume
        sub.prop(cworld, "volume_step_size")


class CYCLES_MATERIAL_PT_preview(CyclesButtonsPanel, Panel):
    bl_label = "Preview"
    bl_context = "material"
    bl_options = {'DEFAULT_CLOSED'}

    @classmethod
    def poll(cls, context):
        mat = context.material
        return mat and (not mat.grease_pencil) and CyclesButtonsPanel.poll(context)

    def draw(self, context):
        self.layout.template_preview(context.material)


class CYCLES_MATERIAL_PT_surface(CyclesButtonsPanel, Panel):
    bl_label = "Surface"
    bl_context = "material"

    @classmethod
    def poll(cls, context):
        mat = context.material
        return mat and (not mat.grease_pencil) and CyclesButtonsPanel.poll(context)

    def draw(self, context):
        layout = self.layout

        mat = context.material
        if not panel_node_draw(layout, mat, 'OUTPUT_MATERIAL', 'Surface'):
            layout.prop(mat, "diffuse_color")


class CYCLES_MATERIAL_PT_volume(CyclesButtonsPanel, Panel):
    bl_label = "Volume"
    bl_context = "material"
    bl_options = {'DEFAULT_CLOSED'}

    @classmethod
    def poll(cls, context):
        mat = context.material
        return mat and (not mat.grease_pencil) and mat.node_tree and CyclesButtonsPanel.poll(context)

    def draw(self, context):
        layout = self.layout

        mat = context.material
        # cmat = mat.cycles

        panel_node_draw(layout, mat, 'OUTPUT_MATERIAL', 'Volume')


class CYCLES_MATERIAL_PT_displacement(CyclesButtonsPanel, Panel):
    bl_label = "Displacement"
    bl_context = "material"

    @classmethod
    def poll(cls, context):
        mat = context.material
        return mat and (not mat.grease_pencil) and mat.node_tree and CyclesButtonsPanel.poll(context)

    def draw(self, context):
        layout = self.layout

        mat = context.material
        panel_node_draw(layout, mat, 'OUTPUT_MATERIAL', 'Displacement')


class CYCLES_MATERIAL_PT_settings(CyclesButtonsPanel, Panel):
    bl_label = "Settings"
    bl_context = "material"
    bl_options = {'DEFAULT_CLOSED'}

    @classmethod
    def poll(cls, context):
        mat = context.material
        return mat and (not mat.grease_pencil) and CyclesButtonsPanel.poll(context)

    @staticmethod
    def draw_shared(self, mat):
        layout = self.layout
        layout.use_property_split = True
        layout.use_property_decorate = False

        layout.prop(mat, "pass_index")

    def draw(self, context):
        self.draw_shared(self, context.material)


class CYCLES_MATERIAL_PT_settings_surface(CyclesButtonsPanel, Panel):
    bl_label = "Surface"
    bl_parent_id = "CYCLES_MATERIAL_PT_settings"
    bl_context = "material"

    @staticmethod
    def draw_shared(self, mat):
        layout = self.layout
        layout.use_property_split = True
        layout.use_property_decorate = False

        cmat = mat.cycles

        col = layout.column()
        col.prop(cmat, "sample_as_light", text="Multiple Importance")
        col.prop(cmat, "use_transparent_shadow")
        col.prop(cmat, "displacement_method", text="Displacement")

    def draw(self, context):
        self.draw_shared(self, context.material)


class CYCLES_MATERIAL_PT_settings_volume(CyclesButtonsPanel, Panel):
    bl_label = "Volume"
    bl_parent_id = "CYCLES_MATERIAL_PT_settings"
    bl_context = "material"

    @staticmethod
    def draw_shared(self, context, mat):
        layout = self.layout
        layout.use_property_split = True
        layout.use_property_decorate = False

        cmat = mat.cycles

        col = layout.column()
        sub = col.column()
        sub.active = use_cpu(context)
        sub.prop(cmat, "volume_sampling", text="Sampling")
        col.prop(cmat, "volume_interpolation", text="Interpolation")
        col.prop(cmat, "homogeneous_volume", text="Homogeneous")
        sub = col.column()
        sub.active = not cmat.homogeneous_volume
        sub.prop(cmat, "volume_step_rate")

    def draw(self, context):
        self.draw_shared(self, context, context.material)


class CYCLES_RENDER_PT_bake(CyclesButtonsPanel, Panel):
    bl_label = "Bake"
    bl_context = "render"
    bl_options = {'DEFAULT_CLOSED'}
    COMPAT_ENGINES = {'CYCLES'}

    @classmethod
    def poll(cls, context):
        return CyclesButtonsPanel.poll(context) and not use_optix(context)

    def draw(self, context):
        layout = self.layout
        layout.use_property_split = True
        layout.use_property_decorate = False  # No animation.

        scene = context.scene
        cscene = scene.cycles
        cbk = scene.render.bake
        rd = scene.render

        if rd.use_bake_multires:
            layout.operator("object.bake_image", icon='RENDER_STILL')
            layout.prop(rd, "use_bake_multires")
            layout.prop(rd, "bake_type")

        else:
            layout.operator("object.bake", icon='RENDER_STILL').type = cscene.bake_type
            layout.prop(rd, "use_bake_multires")
            layout.prop(cscene, "bake_type")


class CYCLES_RENDER_PT_bake_influence(CyclesButtonsPanel, Panel):
    bl_label = "Influence"
    bl_context = "render"
    bl_parent_id = "CYCLES_RENDER_PT_bake"
    COMPAT_ENGINES = {'CYCLES'}
    @classmethod
    def poll(cls, context):
        scene = context.scene
        cscene = scene.cycles
        rd = scene.render
        if rd.use_bake_multires == False and cscene.bake_type in {
                'NORMAL', 'COMBINED', 'DIFFUSE', 'GLOSSY', 'TRANSMISSION'}:
            return True

    def draw(self, context):
        layout = self.layout
        layout.use_property_split = True
        layout.use_property_decorate = False  # No animation.

        scene = context.scene
        cscene = scene.cycles
        cbk = scene.render.bake
        rd = scene.render

        col = layout.column()

        if cscene.bake_type == 'NORMAL':
            col.prop(cbk, "normal_space", text="Space")

            sub = col.column(align=True)
            sub.prop(cbk, "normal_r", text="Swizzle R")
            sub.prop(cbk, "normal_g", text="G")
            sub.prop(cbk, "normal_b", text="B")

        elif cscene.bake_type == 'COMBINED':
            row = col.row(align=True)
            row.use_property_split = False
            row.prop(cbk, "use_pass_direct", toggle=True)
            row.prop(cbk, "use_pass_indirect", toggle=True)

            flow = col.grid_flow(row_major=False, columns=0, even_columns=False, even_rows=False, align=True)

            flow.active = cbk.use_pass_direct or cbk.use_pass_indirect
            flow.prop(cbk, "use_pass_diffuse")
            flow.prop(cbk, "use_pass_glossy")
            flow.prop(cbk, "use_pass_transmission")
            flow.prop(cbk, "use_pass_subsurface")
            flow.prop(cbk, "use_pass_ambient_occlusion")
            flow.prop(cbk, "use_pass_emit")

        elif cscene.bake_type in {'DIFFUSE', 'GLOSSY', 'TRANSMISSION'}:
            row = col.row(align=True)
            row.use_property_split = False
            row.prop(cbk, "use_pass_direct", toggle=True)
            row.prop(cbk, "use_pass_indirect", toggle=True)
            row.prop(cbk, "use_pass_color", toggle=True)


class CYCLES_RENDER_PT_bake_selected_to_active(CyclesButtonsPanel, Panel):
    bl_label = "Selected to Active"
    bl_context = "render"
    bl_parent_id = "CYCLES_RENDER_PT_bake"
    bl_options = {'DEFAULT_CLOSED'}
    COMPAT_ENGINES = {'CYCLES'}

    @classmethod
    def poll(cls, context):
        scene = context.scene
        rd = scene.render
        return rd.use_bake_multires == False

    def draw_header(self, context):
        scene = context.scene
        cbk = scene.render.bake
        self.layout.prop(cbk, "use_selected_to_active", text="")

    def draw(self, context):
        layout = self.layout
        layout.use_property_split = True
        layout.use_property_decorate = False  # No animation.

        scene = context.scene
        cscene = scene.cycles
        cbk = scene.render.bake
        rd = scene.render

        layout.active = cbk.use_selected_to_active
        col = layout.column()

        col.prop(cbk, "use_cage", text="Cage")
        if cbk.use_cage:
            col.prop(cbk, "cage_extrusion", text="Extrusion")
            col.prop(cbk, "cage_object", text="Cage Object")
        else:
            col.prop(cbk, "cage_extrusion", text="Ray Distance")


class CYCLES_RENDER_PT_bake_output(CyclesButtonsPanel, Panel):
    bl_label = "Output"
    bl_context = "render"
    bl_parent_id = "CYCLES_RENDER_PT_bake"
    COMPAT_ENGINES = {'CYCLES'}

    def draw(self, context):
        layout = self.layout
        layout.use_property_split = True
        layout.use_property_decorate = False  # No animation.

        scene = context.scene
        cscene = scene.cycles
        cbk = scene.render.bake
        rd = scene.render

        if rd.use_bake_multires:
            layout.prop(rd, "bake_margin")
            layout.prop(rd, "use_bake_clear", text="Clear Image")

            if rd.bake_type == 'DISPLACEMENT':
                layout.prop(rd, "use_bake_lores_mesh")
        else:

            layout.prop(cbk, "margin")
            layout.prop(cbk, "use_clear", text="Clear Image")


class CYCLES_RENDER_PT_debug(CyclesButtonsPanel, Panel):
    bl_label = "Debug"
    bl_context = "render"
    bl_options = {'DEFAULT_CLOSED'}
    COMPAT_ENGINES = {'CYCLES'}

    @classmethod
    def poll(cls, context):
        return CyclesButtonsPanel.poll(context) and bpy.app.debug_value == 256

    def draw(self, context):
        layout = self.layout

        scene = context.scene
        cscene = scene.cycles

        col = layout.column()

        col.label(text="CPU Flags:")
        row = col.row(align=True)
        row.prop(cscene, "debug_use_cpu_sse2", toggle=True)
        row.prop(cscene, "debug_use_cpu_sse3", toggle=True)
        row.prop(cscene, "debug_use_cpu_sse41", toggle=True)
        row.prop(cscene, "debug_use_cpu_avx", toggle=True)
        row.prop(cscene, "debug_use_cpu_avx2", toggle=True)
        col.prop(cscene, "debug_bvh_layout")
        col.prop(cscene, "debug_use_cpu_split_kernel")

        col.separator()

        col = layout.column()
        col.label(text="CUDA Flags:")
        col.prop(cscene, "debug_use_cuda_adaptive_compile")
        col.prop(cscene, "debug_use_cuda_split_kernel")

        col.separator()

        col = layout.column()
        col.label(text="OptiX Flags:")
        col.prop(cscene, "debug_optix_cuda_streams")

        col.separator()

        col = layout.column()
        col.label(text="OpenCL Flags:")
        col.prop(cscene, "debug_opencl_device_type", text="Device")
        col.prop(cscene, "debug_use_opencl_debug", text="Debug")
        col.prop(cscene, "debug_opencl_mem_limit")

        col.separator()

        col = layout.column()
        col.prop(cscene, "debug_bvh_type")


class CYCLES_RENDER_PT_simplify(CyclesButtonsPanel, Panel):
    bl_label = "Simplify"
    bl_context = "render"
    bl_options = {'DEFAULT_CLOSED'}
    COMPAT_ENGINES = {'CYCLES'}

    def draw_header(self, context):
        rd = context.scene.render
        self.layout.prop(rd, "use_simplify", text="")

    def draw(self, context):
        pass


class CYCLES_RENDER_PT_simplify_viewport(CyclesButtonsPanel, Panel):
    bl_label = "Viewport"
    bl_context = "render"
    bl_parent_id = "CYCLES_RENDER_PT_simplify"
    COMPAT_ENGINES = {'CYCLES'}

    def draw(self, context):
        layout = self.layout
        layout.use_property_split = True
        layout.use_property_decorate = False

        scene = context.scene
        rd = scene.render
        cscene = scene.cycles

        layout.active = rd.use_simplify

        col = layout.column()
        col.prop(rd, "simplify_subdivision", text="Max Subdivision")
        col.prop(rd, "simplify_child_particles", text="Child Particles")
        col.prop(cscene, "texture_limit", text="Texture Limit")
        col.prop(cscene, "ao_bounces", text="AO Bounces")
        col.prop(rd, "use_simplify_smoke_highres")

class CYCLES_RENDER_PT_simplify_render(CyclesButtonsPanel, Panel):
    bl_label = "Render"
    bl_context = "render"
    bl_parent_id = "CYCLES_RENDER_PT_simplify"
    COMPAT_ENGINES = {'CYCLES'}

    def draw(self, context):
        layout = self.layout
        layout.use_property_split = True
        layout.use_property_decorate = False

        scene = context.scene
        rd = scene.render
        cscene = scene.cycles

        layout.active = rd.use_simplify

        col = layout.column()

        col.prop(rd, "simplify_subdivision_render", text="Max Subdivision")
        col.prop(rd, "simplify_child_particles_render", text="Child Particles")
        col.prop(cscene, "texture_limit_render", text="Texture Limit")
        col.prop(cscene, "ao_bounces_render", text="AO Bounces")


class CYCLES_RENDER_PT_simplify_culling(CyclesButtonsPanel, Panel):
    bl_label = "Culling"
    bl_context = "render"
    bl_parent_id = "CYCLES_RENDER_PT_simplify"
    bl_options = {'DEFAULT_CLOSED'}
    COMPAT_ENGINES = {'CYCLES'}

    def draw(self, context):
        layout = self.layout
        layout.use_property_split = True
        layout.use_property_decorate = False

        scene = context.scene
        rd = scene.render
        cscene = scene.cycles

        layout.active = rd.use_simplify

        col = layout.column()
        col.prop(cscene, "use_camera_cull")
        sub = col.column()
        sub.active = cscene.use_camera_cull
        sub.prop(cscene, "camera_cull_margin")

        col = layout.column()
        col.prop(cscene, "use_distance_cull")
        sub = col.column()
        sub.active = cscene.use_distance_cull
        sub.prop(cscene, "distance_cull_margin", text="Distance")


class CYCLES_VIEW3D_PT_shading_render_pass(Panel):
    bl_space_type = 'VIEW_3D'
    bl_region_type = 'HEADER'
    bl_label = "Render Pass"
    bl_parent_id = 'VIEW3D_PT_shading'
    COMPAT_ENGINES = {'CYCLES'}

    @classmethod
    def poll(cls, context):
        return (context.engine in cls.COMPAT_ENGINES
            and context.space_data.shading.type == 'RENDERED')

    def draw(self, context):
        shading = context.space_data.shading

        layout = self.layout
        layout.prop(shading.cycles, "render_pass", text="")


class CYCLES_VIEW3D_PT_shading_lighting(Panel):
    bl_space_type = 'VIEW_3D'
    bl_region_type = 'HEADER'
    bl_label = "Lighting"
    bl_parent_id = 'VIEW3D_PT_shading'
    COMPAT_ENGINES = {'CYCLES'}

    @classmethod
    def poll(cls, context):
        return (context.engine in cls.COMPAT_ENGINES
            and context.space_data.shading.type == 'RENDERED')

    def draw(self, context):
        layout = self.layout
        col = layout.column()
        split = col.split(factor=0.9)

        shading = context.space_data.shading
        col.prop(shading, "use_scene_lights_render")
        col.prop(shading, "use_scene_world_render")

        if not shading.use_scene_world_render:
            col = layout.column()
            split = col.split(factor=0.9)

            col = split.column()
            sub = col.row()
            sub.scale_y = 0.6
            sub.template_icon_view(shading, "studio_light", scale_popup=3)

            col = split.column()
            col.operator("preferences.studiolight_show", emboss=False, text="", icon='PREFERENCES')

            split = layout.split(factor=0.9)
            col = split.column()
            col.prop(shading, "studiolight_rotate_z", text="Rotation")
            col.prop(shading, "studiolight_intensity")
            col.prop(shading, "studiolight_background_alpha")

class CYCLES_VIEW3D_PT_simplify_greasepencil(CyclesButtonsPanel, Panel, GreasePencilSimplifyPanel):
    bl_label = "Grease Pencil"
    bl_parent_id = "CYCLES_RENDER_PT_simplify"
    COMPAT_ENGINES = {'CYCLES'}
    bl_options = {'DEFAULT_CLOSED'}

def draw_device(self, context):
    scene = context.scene
    layout = self.layout
    layout.use_property_split = True
    layout.use_property_decorate = False

    if context.engine == 'CYCLES':
        from . import engine
        cscene = scene.cycles

        col = layout.column()
        col.prop(cscene, "feature_set")

        col = layout.column()
        col.active = show_device_active(context)
        col.prop(cscene, "device")

        from . import engine
        if engine.with_osl() and use_cpu(context):
            col.prop(cscene, "shading_system")


def draw_pause(self, context):
    layout = self.layout
    scene = context.scene

    if context.engine == "CYCLES":
        view = context.space_data

        if view.shading.type == 'RENDERED':
            cscene = scene.cycles
            layout.prop(cscene, "preview_pause", icon='PLAY' if cscene.preview_pause else 'PAUSE', text="")


def get_panels():
    exclude_panels = {
        'DATA_PT_area',
        'DATA_PT_camera_dof',
        'DATA_PT_falloff_curve',
        'DATA_PT_light',
        'DATA_PT_preview',
        'DATA_PT_spot',
        'MATERIAL_PT_context_material',
        'MATERIAL_PT_preview',
        'NODE_DATA_PT_light',
        'NODE_DATA_PT_spot',
        'OBJECT_PT_visibility',
        'VIEWLAYER_PT_filter',
        'VIEWLAYER_PT_layer_passes',
        'RENDER_PT_post_processing',
        'RENDER_PT_simplify',
    }

    panels = []
    for panel in bpy.types.Panel.__subclasses__():
        if hasattr(panel, 'COMPAT_ENGINES') and 'BLENDER_RENDER' in panel.COMPAT_ENGINES:
            if panel.__name__ not in exclude_panels:
                panels.append(panel)

    return panels


classes = (
    CYCLES_PT_sampling_presets,
    CYCLES_PT_integrator_presets,
    CYCLES_RENDER_PT_sampling,
    CYCLES_RENDER_PT_sampling_sub_samples,
    CYCLES_RENDER_PT_sampling_adaptive,
    CYCLES_RENDER_PT_sampling_advanced,
    CYCLES_RENDER_PT_light_paths,
    CYCLES_RENDER_PT_light_paths_max_bounces,
    CYCLES_RENDER_PT_light_paths_clamping,
    CYCLES_RENDER_PT_light_paths_caustics,
    CYCLES_RENDER_PT_volumes,
    CYCLES_RENDER_PT_subdivision,
    CYCLES_RENDER_PT_hair,
    CYCLES_RENDER_PT_simplify,
    CYCLES_RENDER_PT_simplify_viewport,
    CYCLES_RENDER_PT_simplify_render,
    CYCLES_RENDER_PT_simplify_culling,
    CYCLES_VIEW3D_PT_simplify_greasepencil,
    CYCLES_VIEW3D_PT_shading_lighting,
    CYCLES_VIEW3D_PT_shading_render_pass,
    CYCLES_RENDER_PT_motion_blur,
    CYCLES_RENDER_PT_motion_blur_curve,
    CYCLES_RENDER_PT_film,
    CYCLES_RENDER_PT_film_pixel_filter,
    CYCLES_RENDER_PT_film_transparency,
    CYCLES_RENDER_PT_performance,
    CYCLES_RENDER_PT_performance_threads,
    CYCLES_RENDER_PT_performance_tiles,
    CYCLES_RENDER_PT_performance_acceleration_structure,
    CYCLES_RENDER_PT_performance_final_render,
    CYCLES_RENDER_PT_performance_viewport,
    CYCLES_RENDER_PT_passes,
    CYCLES_RENDER_PT_passes_data,
    CYCLES_RENDER_PT_passes_light,
    CYCLES_RENDER_PT_passes_crypto,
    CYCLES_RENDER_PT_passes_debug,
    CYCLES_RENDER_UL_aov,
    CYCLES_RENDER_PT_passes_aov,
    CYCLES_RENDER_PT_filter,
    CYCLES_RENDER_PT_override,
    CYCLES_RENDER_PT_denoising,
    CYCLES_PT_post_processing,
    CYCLES_CAMERA_PT_dof,
    CYCLES_CAMERA_PT_dof_aperture,
    CYCLES_PT_context_material,
    CYCLES_OBJECT_PT_motion_blur,
    CYCLES_OBJECT_PT_visibility,
    CYCLES_OBJECT_PT_visibility_ray_visibility,
    CYCLES_OBJECT_PT_visibility_culling,
    CYCLES_LIGHT_PT_preview,
    CYCLES_LIGHT_PT_light,
    CYCLES_LIGHT_PT_nodes,
    CYCLES_LIGHT_PT_spot,
    CYCLES_WORLD_PT_preview,
    CYCLES_WORLD_PT_surface,
    CYCLES_WORLD_PT_volume,
    CYCLES_WORLD_PT_ambient_occlusion,
    CYCLES_WORLD_PT_mist,
    CYCLES_WORLD_PT_ray_visibility,
    CYCLES_WORLD_PT_settings,
    CYCLES_WORLD_PT_settings_surface,
    CYCLES_WORLD_PT_settings_volume,
    CYCLES_MATERIAL_PT_preview,
    CYCLES_MATERIAL_PT_surface,
    CYCLES_MATERIAL_PT_volume,
    CYCLES_MATERIAL_PT_displacement,
    CYCLES_MATERIAL_PT_settings,
    CYCLES_MATERIAL_PT_settings_surface,
    CYCLES_MATERIAL_PT_settings_volume,
    CYCLES_RENDER_PT_bake,
    CYCLES_RENDER_PT_bake_influence,
    CYCLES_RENDER_PT_bake_selected_to_active,
    CYCLES_RENDER_PT_bake_output,
    CYCLES_RENDER_PT_debug,
    node_panel(CYCLES_MATERIAL_PT_settings),
    node_panel(CYCLES_MATERIAL_PT_settings_surface),
    node_panel(CYCLES_MATERIAL_PT_settings_volume),
    node_panel(CYCLES_WORLD_PT_ray_visibility),
    node_panel(CYCLES_WORLD_PT_settings),
    node_panel(CYCLES_WORLD_PT_settings_surface),
    node_panel(CYCLES_WORLD_PT_settings_volume),
    node_panel(CYCLES_LIGHT_PT_light),
    node_panel(CYCLES_LIGHT_PT_spot),
)


def register():
    from bpy.utils import register_class

    bpy.types.RENDER_PT_context.append(draw_device)
    bpy.types.VIEW3D_HT_header.append(draw_pause)

    for panel in get_panels():
        panel.COMPAT_ENGINES.add('CYCLES')

    for cls in classes:
        register_class(cls)


def unregister():
    from bpy.utils import unregister_class

    bpy.types.RENDER_PT_context.remove(draw_device)
    bpy.types.VIEW3D_HT_header.remove(draw_pause)

    for panel in get_panels():
        if 'CYCLES' in panel.COMPAT_ENGINES:
            panel.COMPAT_ENGINES.remove('CYCLES')

    for cls in classes:
        unregister_class(cls)<|MERGE_RESOLUTION|>--- conflicted
+++ resolved
@@ -428,21 +428,15 @@
         scene = context.scene
         cscene = scene.cycles
 
-<<<<<<< HEAD
         col = layout.column()
         col.prop(cscene, "volume_integrator")
         if cscene.volume_integrator == 'VOLUME_RAY_MARCH':
-            col.prop(cscene, "volume_step_size", text="Step Size")
+            col.prop(cscene, "volume_step_rate", text="Step Rate Render")
         else:
             col.prop(cscene, "volume_max_density", text="Max Density")
-        col.prop(cscene, "volume_max_steps", text="Max Steps")
-=======
-        col = layout.column(align=True)
-        col.prop(cscene, "volume_step_rate", text="Step Rate Render")
         col.prop(cscene, "volume_preview_step_rate", text="Viewport")
 
         layout.prop(cscene, "volume_max_steps", text="Max Steps")
->>>>>>> c3651adf
 
 
 class CYCLES_RENDER_PT_light_paths(CyclesButtonsPanel, Panel):
