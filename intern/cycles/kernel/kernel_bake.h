--- conflicted
+++ resolved
@@ -24,401 +24,6 @@
 
 CCL_NAMESPACE_BEGIN
 
-<<<<<<< HEAD
-#if 0
-#  ifdef __BAKING__
-
-ccl_device_noinline void compute_light_pass(const KernelGlobals *kg,
-                                            ShaderData *sd,
-                                            PathRadiance *L,
-                                            uint rng_hash,
-                                            int pass_filter,
-                                            int sample)
-{
-  kernel_assert(kernel_data.film.use_light_pass);
-
-  float3 throughput = one_float3();
-
-  /* Emission and indirect shader data memory used by various functions. */
-  ShaderDataTinyStorage emission_sd_storage;
-  ShaderData *emission_sd = AS_SHADER_DATA(&emission_sd_storage);
-  ShaderData indirect_sd;
-
-  /* Init radiance. */
-  path_radiance_init(kg, L);
-
-  /* Init path state. */
-  PathState state;
-  path_state_init(kg, emission_sd, &state, rng_hash, sample, NULL);
-
-  /* Evaluate surface shader. */
-  shader_eval_surface(kg, sd, &state, NULL, state.flag);
-
-  /* TODO, disable more closures we don't need besides transparent */
-  shader_bsdf_disable_transparency(kg, sd);
-
-  /* Init ray. */
-  Ray ray;
-  ray.P = sd->P + sd->Ng;
-  ray.D = -sd->Ng;
-  ray.t = FLT_MAX;
-#    ifdef __CAMERA_MOTION__
-  ray.time = 0.5f;
-#    endif
-
-    /* sample ambient occlusion */
-    if (pass_filter & BAKE_FILTER_AO) {
-      kernel_path_ao(kg, sd, emission_sd, L, &state, throughput, shader_bsdf_alpha(kg, sd));
-    }
-
-    /* sample emission */
-    if ((pass_filter & BAKE_FILTER_EMISSION) && (sd->flag & SD_EMISSION)) {
-      float3 emission = indirect_primitive_emission(kg, sd, 0.0f, state.flag, state.ray_pdf);
-      path_radiance_accum_emission(kg, L, &state, throughput, emission);
-    }
-
-    bool is_sss_sample = false;
-
-#    ifdef __SUBSURFACE__
-    /* sample subsurface scattering */
-    if ((pass_filter & BAKE_FILTER_DIFFUSE) && (sd->flag & SD_BSSRDF)) {
-      /* When mixing BSSRDF and BSDF closures we should skip BSDF lighting
-       * if scattering was successful. */
-      SubsurfaceIndirectRays ss_indirect;
-      kernel_path_subsurface_init_indirect(&ss_indirect);
-      if (kernel_path_subsurface_scatter(
-              kg, sd, emission_sd, L, &state, &ray, &throughput, &ss_indirect)) {
-        while (ss_indirect.num_rays) {
-          kernel_path_subsurface_setup_indirect(kg, &ss_indirect, &state, &ray, L, &throughput);
-          kernel_path_indirect(kg, &indirect_sd, emission_sd, &ray, throughput, &state, L);
-        }
-        is_sss_sample = true;
-      }
-    }
-#    endif
-
-    /* sample light and BSDF */
-    if (!is_sss_sample && (pass_filter & (BAKE_FILTER_DIRECT | BAKE_FILTER_INDIRECT))) {
-      kernel_path_surface_connect_light(kg, sd, emission_sd, throughput, &state, L);
-
-      if (kernel_path_surface_bounce(kg, sd, &throughput, &state, &L->state, &ray)) {
-#    ifdef __LAMP_MIS__
-        state.ray_t = 0.0f;
-#    endif
-        /* compute indirect light */
-        kernel_path_indirect(kg, &indirect_sd, emission_sd, &ray, throughput, &state, L);
-
-        /* sum and reset indirect light pass variables for the next samples */
-        path_radiance_sum_indirect(L);
-        path_radiance_reset_indirect(L);
-      }
-    }
-}
-
-/* this helps with AA but it's not the real solution as it does not AA the geometry
- *  but it's better than nothing, thus committed */
-ccl_device_inline float bake_clamp_mirror_repeat(float u, float max)
-{
-  /* use mirror repeat (like opengl texture) so that if the barycentric
-   * coordinate goes past the end of the triangle it is not always clamped
-   * to the same value, gives ugly patterns */
-  u /= max;
-  float fu = floorf(u);
-  u = u - fu;
-
-  return ((((int)fu) & 1) ? 1.0f - u : u) * max;
-}
-
-ccl_device_inline float3 kernel_bake_shader_bsdf(const KernelGlobals *kg,
-                                                 ShaderData *sd,
-                                                 const ShaderEvalType type)
-{
-  switch (type) {
-    case SHADER_EVAL_DIFFUSE:
-      return shader_bsdf_diffuse(kg, sd);
-    case SHADER_EVAL_GLOSSY:
-      return shader_bsdf_glossy(kg, sd);
-    case SHADER_EVAL_TRANSMISSION:
-      return shader_bsdf_transmission(kg, sd);
-    default:
-      kernel_assert(!"Unknown bake type passed to BSDF evaluate");
-      return zero_float3();
-  }
-}
-
-ccl_device float3 kernel_bake_evaluate_direct_indirect(const KernelGlobals *kg,
-                                                       ShaderData *sd,
-                                                       PathState *state,
-                                                       float3 direct,
-                                                       float3 indirect,
-                                                       const ShaderEvalType type,
-                                                       const int pass_filter)
-{
-  float3 color;
-  const bool is_color = (pass_filter & BAKE_FILTER_COLOR) != 0;
-  const bool is_direct = (pass_filter & BAKE_FILTER_DIRECT) != 0;
-  const bool is_indirect = (pass_filter & BAKE_FILTER_INDIRECT) != 0;
-  float3 out = zero_float3();
-
-  if (is_color) {
-    if (is_direct || is_indirect) {
-      /* Leave direct and diffuse channel colored. */
-      color = one_float3();
-    }
-    else {
-      /* surface color of the pass only */
-      shader_eval_surface(kg, sd, state, NULL, 0);
-      return kernel_bake_shader_bsdf(kg, sd, type);
-    }
-  }
-  else {
-    shader_eval_surface(kg, sd, state, NULL, 0);
-    color = kernel_bake_shader_bsdf(kg, sd, type);
-  }
-
-  if (is_direct) {
-    out += safe_divide_even_color(direct, color);
-  }
-
-  if (is_indirect) {
-    out += safe_divide_even_color(indirect, color);
-  }
-
-  return out;
-}
-
-ccl_device void kernel_bake_evaluate(const KernelGlobals *kg,
-                                     ccl_global float *buffer,
-                                     int sample,
-                                     int x,
-                                     int y,
-                                     int offset,
-                                     int stride)
-{
-  /* Setup render buffers. */
-  const int index = offset + x + y * stride;
-  const int pass_stride = kernel_data.film.pass_stride;
-  buffer += index * pass_stride;
-
-  ccl_global float *primitive = buffer + kernel_data.film.pass_bake_primitive;
-  ccl_global float *differential = buffer + kernel_data.film.pass_bake_differential;
-  ccl_global float *output = buffer + kernel_data.film.pass_combined;
-
-  int seed = __float_as_uint(primitive[0]);
-  int prim = __float_as_uint(primitive[1]);
-  if (prim == -1)
-    return;
-
-  prim += kernel_data.bake.tri_offset;
-
-  /* Random number generator. */
-  uint rng_hash = hash_uint(seed) ^ kernel_data.integrator.seed;
-  int num_samples = kernel_data.integrator.aa_samples;
-
-  float filter_x, filter_y;
-  if (sample == 0) {
-    filter_x = filter_y = 0.5f;
-  }
-  else {
-    path_rng_2D(kg, rng_hash, sample, num_samples, PRNG_FILTER_U, &filter_x, &filter_y);
-  }
-
-  /* Barycentric UV with sub-pixel offset. */
-  float u = primitive[2];
-  float v = primitive[3];
-
-  float dudx = differential[0];
-  float dudy = differential[1];
-  float dvdx = differential[2];
-  float dvdy = differential[3];
-
-  if (sample > 0) {
-    u = bake_clamp_mirror_repeat(u + dudx * (filter_x - 0.5f) + dudy * (filter_y - 0.5f), 1.0f);
-    v = bake_clamp_mirror_repeat(v + dvdx * (filter_x - 0.5f) + dvdy * (filter_y - 0.5f),
-                                 1.0f - u);
-  }
-
-  /* Shader data setup. */
-  int object = kernel_data.bake.object_index;
-  int shader;
-  float3 P, Ng;
-
-  triangle_point_normal(kg, object, prim, u, v, &P, &Ng, &shader);
-
-  ShaderData sd;
-  shader_setup_from_sample(
-      kg,
-      &sd,
-      P,
-      Ng,
-      Ng,
-      NULL,
-      shader,
-      object,
-      prim,
-      u,
-      v,
-      1.0f,
-      0.5f,
-      !(kernel_tex_fetch(__object_flag, object) & SD_OBJECT_TRANSFORM_APPLIED),
-      LAMP_NONE);
-  sd.I = sd.N;
-
-  /* Setup differentials. */
-  sd.dP.dx = sd.dPdu * dudx + sd.dPdv * dvdx;
-  sd.dP.dy = sd.dPdu * dudy + sd.dPdv * dvdy;
-  sd.du.dx = dudx;
-  sd.du.dy = dudy;
-  sd.dv.dx = dvdx;
-  sd.dv.dy = dvdy;
-
-  /* Set RNG state for shaders that use sampling. */
-  PathState state = {0};
-  state.rng_hash = rng_hash;
-  state.rng_offset = 0;
-  state.sample = sample;
-  state.num_samples = num_samples;
-  state.min_ray_pdf = FLT_MAX;
-
-  /* Light passes if we need more than color. */
-  PathRadiance L;
-  int pass_filter = kernel_data.bake.pass_filter;
-
-  if (kernel_data.bake.pass_filter & ~BAKE_FILTER_COLOR)
-    compute_light_pass(kg, &sd, &L, rng_hash, pass_filter, sample);
-
-  float3 out = zero_float3();
-
-  ShaderEvalType type = (ShaderEvalType)kernel_data.bake.type;
-  switch (type) {
-    /* data passes */
-    case SHADER_EVAL_NORMAL:
-    case SHADER_EVAL_ROUGHNESS:
-    case SHADER_EVAL_EMISSION: {
-      if (type != SHADER_EVAL_NORMAL || (sd.flag & SD_HAS_BUMP)) {
-        int path_flag = (type == SHADER_EVAL_EMISSION) ? PATH_RAY_EMISSION : 0;
-        shader_eval_surface(kg, &sd, &state, NULL, path_flag);
-      }
-
-      if (type == SHADER_EVAL_NORMAL) {
-        float3 N = sd.N;
-        if (sd.flag & SD_HAS_BUMP) {
-          N = shader_bsdf_average_normal(kg, &sd);
-        }
-
-        /* encoding: normal = (2 * color) - 1 */
-        out = N * 0.5f + make_float3(0.5f, 0.5f, 0.5f);
-      }
-      else if (type == SHADER_EVAL_ROUGHNESS) {
-        float roughness = shader_bsdf_average_roughness(&sd);
-        out = make_float3(roughness, roughness, roughness);
-      }
-      else {
-        out = shader_emissive_eval(&sd);
-      }
-      break;
-    }
-    case SHADER_EVAL_UV: {
-      out = primitive_uv(kg, &sd);
-      break;
-    }
-#    ifdef __PASSES__
-    /* light passes */
-    case SHADER_EVAL_AO: {
-      out = L.ao;
-      break;
-    }
-    case SHADER_EVAL_COMBINED: {
-      if ((pass_filter & BAKE_FILTER_COMBINED) == BAKE_FILTER_COMBINED) {
-        float alpha;
-        out = path_radiance_clamp_and_sum(kg, &L, &alpha);
-        break;
-      }
-
-      if ((pass_filter & BAKE_FILTER_DIFFUSE_DIRECT) == BAKE_FILTER_DIFFUSE_DIRECT)
-        out += L.direct_diffuse;
-      if ((pass_filter & BAKE_FILTER_DIFFUSE_INDIRECT) == BAKE_FILTER_DIFFUSE_INDIRECT)
-        out += L.indirect_diffuse;
-
-      if ((pass_filter & BAKE_FILTER_GLOSSY_DIRECT) == BAKE_FILTER_GLOSSY_DIRECT)
-        out += L.direct_glossy;
-      if ((pass_filter & BAKE_FILTER_GLOSSY_INDIRECT) == BAKE_FILTER_GLOSSY_INDIRECT)
-        out += L.indirect_glossy;
-
-      if ((pass_filter & BAKE_FILTER_TRANSMISSION_DIRECT) == BAKE_FILTER_TRANSMISSION_DIRECT)
-        out += L.direct_transmission;
-      if ((pass_filter & BAKE_FILTER_TRANSMISSION_INDIRECT) == BAKE_FILTER_TRANSMISSION_INDIRECT)
-        out += L.indirect_transmission;
-
-      if ((pass_filter & BAKE_FILTER_EMISSION) != 0)
-        out += L.emission;
-
-      break;
-    }
-    case SHADER_EVAL_SHADOW: {
-      out = L.shadow;
-      break;
-    }
-    case SHADER_EVAL_DIFFUSE: {
-      out = kernel_bake_evaluate_direct_indirect(
-          kg, &sd, &state, L.direct_diffuse, L.indirect_diffuse, type, pass_filter);
-      break;
-    }
-    case SHADER_EVAL_GLOSSY: {
-      out = kernel_bake_evaluate_direct_indirect(
-          kg, &sd, &state, L.direct_glossy, L.indirect_glossy, type, pass_filter);
-      break;
-    }
-    case SHADER_EVAL_TRANSMISSION: {
-      out = kernel_bake_evaluate_direct_indirect(
-          kg, &sd, &state, L.direct_transmission, L.indirect_transmission, type, pass_filter);
-      break;
-    }
-#    endif
-
-    /* extra */
-    case SHADER_EVAL_ENVIRONMENT: {
-      /* setup ray */
-      Ray ray;
-
-      ray.P = zero_float3();
-      ray.D = normalize(P);
-      ray.t = 0.0f;
-#    ifdef __CAMERA_MOTION__
-      ray.time = 0.5f;
-#    endif
-
-#    ifdef __RAY_DIFFERENTIALS__
-      ray.dD = differential3_zero();
-      ray.dP = differential3_zero();
-#    endif
-
-      /* setup shader data */
-      shader_setup_from_background(kg, &sd, &ray);
-
-      /* evaluate */
-      int path_flag = 0; /* we can't know which type of BSDF this is for */
-      shader_eval_surface(kg, &sd, &state, NULL, path_flag | PATH_RAY_EMISSION);
-      out = shader_background_eval(&sd);
-      break;
-    }
-    default: {
-      /* no real shader, returning the position of the verts for debugging */
-      out = normalize(P);
-      break;
-    }
-  }
-
-  /* write output */
-  const float4 result = make_float4(out.x, out.y, out.z, 1.0f);
-  kernel_write_pass_float4(output, result);
-}
-
-#  endif /* __BAKING__ */
-#endif
-
-=======
->>>>>>> 58ab616d
 ccl_device void kernel_displace_evaluate(const KernelGlobals *kg,
                                          ccl_global const KernelShaderEvalInput *input,
                                          ccl_global float4 *output,
