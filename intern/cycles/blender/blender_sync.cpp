--- conflicted
+++ resolved
@@ -375,14 +375,8 @@
     integrator->set_ao_bounces(0);
   }
 
-<<<<<<< HEAD
-  if (integrator->is_modified()) {
-    integrator->tag_update(scene);
-  }
-=======
   /* UPDATE_NONE as we don't want to tag the integrator as modified, just tag dependent things */
   integrator->tag_update(scene, Integrator::UPDATE_NONE);
->>>>>>> d4d03f73
 }
 
 /* Film */
