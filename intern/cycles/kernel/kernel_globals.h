--- conflicted
+++ resolved
@@ -67,16 +67,12 @@
   OSLThreadData *osl_tdata;
 #  endif
 
-<<<<<<< HEAD
 #  ifdef __OIIO__
-	OIIOGlobals *oiio;
-	void* oiio_tdata;
-#  endif
-
-	/* **** Run-time data ****  */
-=======
+  OIIOGlobals *oiio;
+  void *oiio_tdata;
+#  endif
+
   /* **** Run-time data ****  */
->>>>>>> 3076d95b
 
   /* Heap-allocated storage for transparent shadows intersections. */
   Intersection *transparent_shadow_intersections;
