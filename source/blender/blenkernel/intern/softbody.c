/*  softbody.c      
 * 
 * $Id$
 *
 * ***** BEGIN GPL LICENSE BLOCK *****
 *
 * This program is free software; you can redistribute it and/or
 * modify it under the terms of the GNU General Public License
 * as published by the Free Software Foundation; either version 2
 * of the License, or (at your option) any later version.
 *
 * This program is distributed in the hope that it will be useful,
 * but WITHOUT ANY WARRANTY; without even the implied warranty of
 * MERCHANTABILITY or FITNESS FOR A PARTICULAR PURPOSE.  See the
 * GNU General Public License for more details.
 *
 * You should have received a copy of the GNU General Public License
 * along with this program; if not, write to the Free Software Foundation,
 * Inc., 59 Temple Place - Suite 330, Boston, MA  02111-1307, USA.
 *
 * The Original Code is Copyright (C) Blender Foundation
 * All rights reserved.
 *
 * The Original Code is: all of this file.
 *
 * Contributor(s): none yet.
 *
 * ***** END GPL LICENSE BLOCK *****
 */

/*
******
variables on the UI for now

	float mediafrict;  friction to env 
	float nodemass;	  softbody mass of *vertex* 
	float grav;        softbody amount of gravitaion to apply 
	
	float goalspring;  softbody goal springs 
	float goalfrict;   softbody goal springs friction 
	float mingoal;     quick limits for goal 
	float maxgoal;

	float inspring;	  softbody inner springs 
	float infrict;     softbody inner springs friction 

*****
*/


#include <math.h>
#include <stdlib.h>
#include <string.h>

#include "MEM_guardedalloc.h"

/* types */
#include "DNA_curve_types.h"
#include "DNA_object_types.h"
#include "DNA_object_force.h"	/* here is the softbody struct */
#include "DNA_particle_types.h"
#include "DNA_key_types.h"
#include "DNA_mesh_types.h"
#include "DNA_meshdata_types.h"
#include "DNA_modifier_types.h"
#include "DNA_lattice_types.h"
#include "DNA_scene_types.h"

#include "BLI_blenlib.h"
#include "BLI_arithb.h"
#include "BLI_ghash.h"
#include "BLI_threads.h"

#include "BKE_curve.h"
#include "BKE_effect.h"
#include "BKE_global.h"
#include "BKE_key.h"
#include "BKE_object.h"
#include "BKE_particle.h"
#include "BKE_softbody.h"
#include "BKE_utildefines.h"
#include "BKE_DerivedMesh.h"
#include "BKE_pointcache.h"
#include "BKE_modifier.h"
<<<<<<< HEAD

//XXX #include  "BIF_editdeform.h"
//XXX #include  "BIF_graphics.h"
=======
#include "BKE_deform.h"
#include  "BIF_editdeform.h"
#include  "BIF_graphics.h"
>>>>>>> 1c00eacc
#include  "PIL_time.h"
// #include  "ONL_opennl.h" remove linking to ONL for now

/* callbacks for errors and interrupts and some goo */
static int (*SB_localInterruptCallBack)(void) = NULL;


/* ********** soft body engine ******* */


typedef struct BodySpring {
	int v1, v2;
	float len, strength, cf,load;
	float ext_force[3]; /* edges colliding and sailing */
	short order;
	short flag;
} BodySpring;

typedef struct BodyFace {
	int v1, v2, v3 ,v4;
	float ext_force[3]; /* faces colliding */
	short flag;
} BodyFace;


/*private scratch pad for caching and other data only needed when alive*/
typedef struct SBScratch {
	GHash *colliderhash;
	short needstobuildcollider;
	short flag;
	BodyFace *bodyface;
	int totface;
	float aabbmin[3],aabbmax[3];
}SBScratch;

typedef struct  SB_thread_context {
		Scene *scene;
        Object *ob;
		float forcetime;
		float timenow;
		int ifirst;
		int ilast;
		ListBase *do_effector;
		int do_deflector;
		float fieldfactor;
		float windfactor;
		int nr;
		int tot;
}SB_thread_context;

#define NLF_BUILD  1 
#define NLF_SOLVE  2 

#define MID_PRESERVE 1

#define SOFTGOALSNAP  0.999f 
/* if bp-> goal is above make it a *forced follow original* and skip all ODE stuff for this bp
   removes *unnecessary* stiffnes from ODE system
*/
#define HEUNWARNLIMIT 1 /* 500 would be fine i think for detecting severe *stiff* stuff */


#define BSF_INTERSECT   1 /* edge intersects collider face */
#define SBF_DOFUZZY     1 /* edge intersects collider face */

#define BFF_INTERSECT   1 /* collider edge   intrudes face */
#define BFF_CLOSEVERT   2 /* collider vertex repulses face */


float SoftHeunTol = 1.0f; /* humm .. this should be calculated from sb parameters and sizes */

/* local prototypes */
static void free_softbody_intern(SoftBody *sb);
/* aye this belongs to arith.c */
static void Vec3PlusStVec(float *v, float s, float *v1);

/*+++ frame based timing +++*/

/*physical unit of force is [kg * m / sec^2]*/

static float sb_grav_force_scale(Object *ob)
/* since unit of g is [m/sec^2] and F = mass * g we rescale unit mass of node to 1 gramm
  put it to a function here, so we can add user options later without touching simulation code
*/
{
	return (0.001f);
}

static float sb_fric_force_scale(Object *ob)
/* rescaling unit of drag [1 / sec] to somehow reasonable
  put it to a function here, so we can add user options later without touching simulation code
*/
{
	return (0.01f);
}

static float sb_time_scale(Object *ob)
/* defining the frames to *real* time relation */
{
	SoftBody *sb= ob->soft;	/* is supposed to be there */
	if (sb){
		return(sb->physics_speed); 
		/*hrms .. this could be IPO as well :) 
		 estimated range [0.001 sluggish slug - 100.0 very fast (i hope ODE solver can handle that)]
		 1 approx = a unit 1 pendulum at g = 9.8 [earth conditions]  has period 65 frames
         theory would give a 50 frames period .. so there must be something inaccurate .. looking for that (BM) 
		 */
	}
	return (1.0f);
	/* 
	this would be frames/sec independant timing assuming 25 fps is default
	but does not work very well with NLA
		return (25.0f/scene->r.frs_sec)
	*/
}
/*--- frame based timing ---*/

/*+++ collider caching and dicing +++*/

/********************
for each target object/face the axis aligned bounding box (AABB) is stored
faces paralell to global axes 
so only simple "value" in [min,max] ckecks are used
float operations still
*/

/* just an ID here to reduce the prob for killing objects
** ob->sumohandle points to we should not kill :)
*/ 
const int CCD_SAVETY = 190561; 

typedef struct ccdf_minmax{
float minx,miny,minz,maxx,maxy,maxz;
}ccdf_minmax;



typedef struct ccd_Mesh {
	int totvert, totface;
	MVert *mvert;
	MVert *mprevvert;
	MFace *mface;
	int savety;
	ccdf_minmax *mima;
	/* Axis Aligned Bounding Box AABB */
	float bbmin[3];
	float bbmax[3];
}ccd_Mesh;




static ccd_Mesh *ccd_mesh_make(Object *ob, DerivedMesh *dm)
{
    ccd_Mesh *pccd_M = NULL;
	ccdf_minmax *mima =NULL;
	MFace *mface=NULL;
	float v[3],hull;
	int i;
	
	/* first some paranoia checks */
	if (!dm) return NULL;
	if (!dm->getNumVerts(dm) || !dm->getNumFaces(dm)) return NULL;
	
	pccd_M = MEM_mallocN(sizeof(ccd_Mesh),"ccd_Mesh");
	pccd_M->totvert = dm->getNumVerts(dm);
	pccd_M->totface = dm->getNumFaces(dm);
	pccd_M->savety  = CCD_SAVETY;
	pccd_M->bbmin[0]=pccd_M->bbmin[1]=pccd_M->bbmin[2]=1e30f;
	pccd_M->bbmax[0]=pccd_M->bbmax[1]=pccd_M->bbmax[2]=-1e30f;
	pccd_M->mprevvert=NULL;
	
	
    /* blow it up with forcefield ranges */
	hull = MAX2(ob->pd->pdef_sbift,ob->pd->pdef_sboft);
	
	/* alloc and copy verts*/
	pccd_M->mvert = dm->dupVertArray(dm);
    /* ah yeah, put the verices to global coords once */ 	
	/* and determine the ortho BB on the fly */ 
	for(i=0; i < pccd_M->totvert; i++){
		Mat4MulVecfl(ob->obmat, pccd_M->mvert[i].co);
		
        /* evaluate limits */
		VECCOPY(v,pccd_M->mvert[i].co);
		pccd_M->bbmin[0] = MIN2(pccd_M->bbmin[0],v[0]-hull);
		pccd_M->bbmin[1] = MIN2(pccd_M->bbmin[1],v[1]-hull);
		pccd_M->bbmin[2] = MIN2(pccd_M->bbmin[2],v[2]-hull);
		
		pccd_M->bbmax[0] = MAX2(pccd_M->bbmax[0],v[0]+hull);
		pccd_M->bbmax[1] = MAX2(pccd_M->bbmax[1],v[1]+hull);
		pccd_M->bbmax[2] = MAX2(pccd_M->bbmax[2],v[2]+hull);
		
	}
	/* alloc and copy faces*/
    pccd_M->mface = dm->dupFaceArray(dm);
	
	/* OBBs for idea1 */
    pccd_M->mima = MEM_mallocN(sizeof(ccdf_minmax)*pccd_M->totface,"ccd_Mesh_Faces_mima");
	mima  = pccd_M->mima;
	mface = pccd_M->mface;


	/* anyhoo we need to walk the list of faces and find OBB they live in */
	for(i=0; i < pccd_M->totface; i++){
		mima->minx=mima->miny=mima->minz=1e30f;
		mima->maxx=mima->maxy=mima->maxz=-1e30f;
		
        VECCOPY(v,pccd_M->mvert[mface->v1].co);
		mima->minx = MIN2(mima->minx,v[0]-hull);
		mima->miny = MIN2(mima->miny,v[1]-hull);
		mima->minz = MIN2(mima->minz,v[2]-hull);
		mima->maxx = MAX2(mima->maxx,v[0]+hull);
		mima->maxy = MAX2(mima->maxy,v[1]+hull);
		mima->maxz = MAX2(mima->maxz,v[2]+hull);
		
        VECCOPY(v,pccd_M->mvert[mface->v2].co);
		mima->minx = MIN2(mima->minx,v[0]-hull);
		mima->miny = MIN2(mima->miny,v[1]-hull);
		mima->minz = MIN2(mima->minz,v[2]-hull);
		mima->maxx = MAX2(mima->maxx,v[0]+hull);
		mima->maxy = MAX2(mima->maxy,v[1]+hull);
		mima->maxz = MAX2(mima->maxz,v[2]+hull);
		
		VECCOPY(v,pccd_M->mvert[mface->v3].co);
		mima->minx = MIN2(mima->minx,v[0]-hull);
		mima->miny = MIN2(mima->miny,v[1]-hull);
		mima->minz = MIN2(mima->minz,v[2]-hull);
		mima->maxx = MAX2(mima->maxx,v[0]+hull);
		mima->maxy = MAX2(mima->maxy,v[1]+hull);
		mima->maxz = MAX2(mima->maxz,v[2]+hull);
        
		if(mface->v4){
			VECCOPY(v,pccd_M->mvert[mface->v4].co);
		mima->minx = MIN2(mima->minx,v[0]-hull);
		mima->miny = MIN2(mima->miny,v[1]-hull);
		mima->minz = MIN2(mima->minz,v[2]-hull);
		mima->maxx = MAX2(mima->maxx,v[0]+hull);
		mima->maxy = MAX2(mima->maxy,v[1]+hull);
		mima->maxz = MAX2(mima->maxz,v[2]+hull);
		}

		
	mima++;
	mface++;
		
	}
	return pccd_M;
}
static void ccd_mesh_update(Object *ob,ccd_Mesh *pccd_M, DerivedMesh *dm)
{
 	ccdf_minmax *mima =NULL;
	MFace *mface=NULL;
	float v[3],hull;
	int i;
	
	/* first some paranoia checks */
	if (!dm) return ;
	if (!dm->getNumVerts(dm) || !dm->getNumFaces(dm)) return ;

	if ((pccd_M->totvert != dm->getNumVerts(dm)) ||
		(pccd_M->totface != dm->getNumFaces(dm))) return;

	pccd_M->bbmin[0]=pccd_M->bbmin[1]=pccd_M->bbmin[2]=1e30f;
	pccd_M->bbmax[0]=pccd_M->bbmax[1]=pccd_M->bbmax[2]=-1e30f;
	
	
    /* blow it up with forcefield ranges */
	hull = MAX2(ob->pd->pdef_sbift,ob->pd->pdef_sboft);
	
	/* rotate current to previous */
	if(pccd_M->mprevvert) MEM_freeN(pccd_M->mprevvert);
    pccd_M->mprevvert = pccd_M->mvert;
	/* alloc and copy verts*/
    pccd_M->mvert = dm->dupVertArray(dm);
    /* ah yeah, put the verices to global coords once */ 	
	/* and determine the ortho BB on the fly */ 
	for(i=0; i < pccd_M->totvert; i++){
		Mat4MulVecfl(ob->obmat, pccd_M->mvert[i].co);
		
        /* evaluate limits */
		VECCOPY(v,pccd_M->mvert[i].co);
		pccd_M->bbmin[0] = MIN2(pccd_M->bbmin[0],v[0]-hull);
		pccd_M->bbmin[1] = MIN2(pccd_M->bbmin[1],v[1]-hull);
		pccd_M->bbmin[2] = MIN2(pccd_M->bbmin[2],v[2]-hull);
		
		pccd_M->bbmax[0] = MAX2(pccd_M->bbmax[0],v[0]+hull);
		pccd_M->bbmax[1] = MAX2(pccd_M->bbmax[1],v[1]+hull);
		pccd_M->bbmax[2] = MAX2(pccd_M->bbmax[2],v[2]+hull);

        /* evaluate limits */
		VECCOPY(v,pccd_M->mprevvert[i].co);
		pccd_M->bbmin[0] = MIN2(pccd_M->bbmin[0],v[0]-hull);
		pccd_M->bbmin[1] = MIN2(pccd_M->bbmin[1],v[1]-hull);
		pccd_M->bbmin[2] = MIN2(pccd_M->bbmin[2],v[2]-hull);
		
		pccd_M->bbmax[0] = MAX2(pccd_M->bbmax[0],v[0]+hull);
		pccd_M->bbmax[1] = MAX2(pccd_M->bbmax[1],v[1]+hull);
		pccd_M->bbmax[2] = MAX2(pccd_M->bbmax[2],v[2]+hull);
		
	}
	
	mima  = pccd_M->mima;
	mface = pccd_M->mface;


	/* anyhoo we need to walk the list of faces and find OBB they live in */
	for(i=0; i < pccd_M->totface; i++){
		mima->minx=mima->miny=mima->minz=1e30f;
		mima->maxx=mima->maxy=mima->maxz=-1e30f;
		
        VECCOPY(v,pccd_M->mvert[mface->v1].co);
		mima->minx = MIN2(mima->minx,v[0]-hull);
		mima->miny = MIN2(mima->miny,v[1]-hull);
		mima->minz = MIN2(mima->minz,v[2]-hull);
		mima->maxx = MAX2(mima->maxx,v[0]+hull);
		mima->maxy = MAX2(mima->maxy,v[1]+hull);
		mima->maxz = MAX2(mima->maxz,v[2]+hull);
		
        VECCOPY(v,pccd_M->mvert[mface->v2].co);
		mima->minx = MIN2(mima->minx,v[0]-hull);
		mima->miny = MIN2(mima->miny,v[1]-hull);
		mima->minz = MIN2(mima->minz,v[2]-hull);
		mima->maxx = MAX2(mima->maxx,v[0]+hull);
		mima->maxy = MAX2(mima->maxy,v[1]+hull);
		mima->maxz = MAX2(mima->maxz,v[2]+hull);
		
		VECCOPY(v,pccd_M->mvert[mface->v3].co);
		mima->minx = MIN2(mima->minx,v[0]-hull);
		mima->miny = MIN2(mima->miny,v[1]-hull);
		mima->minz = MIN2(mima->minz,v[2]-hull);
		mima->maxx = MAX2(mima->maxx,v[0]+hull);
		mima->maxy = MAX2(mima->maxy,v[1]+hull);
		mima->maxz = MAX2(mima->maxz,v[2]+hull);
        
		if(mface->v4){
			VECCOPY(v,pccd_M->mvert[mface->v4].co);
		mima->minx = MIN2(mima->minx,v[0]-hull);
		mima->miny = MIN2(mima->miny,v[1]-hull);
		mima->minz = MIN2(mima->minz,v[2]-hull);
		mima->maxx = MAX2(mima->maxx,v[0]+hull);
		mima->maxy = MAX2(mima->maxy,v[1]+hull);
		mima->maxz = MAX2(mima->maxz,v[2]+hull);
		}


        VECCOPY(v,pccd_M->mprevvert[mface->v1].co);
		mima->minx = MIN2(mima->minx,v[0]-hull);
		mima->miny = MIN2(mima->miny,v[1]-hull);
		mima->minz = MIN2(mima->minz,v[2]-hull);
		mima->maxx = MAX2(mima->maxx,v[0]+hull);
		mima->maxy = MAX2(mima->maxy,v[1]+hull);
		mima->maxz = MAX2(mima->maxz,v[2]+hull);
		
        VECCOPY(v,pccd_M->mprevvert[mface->v2].co);
		mima->minx = MIN2(mima->minx,v[0]-hull);
		mima->miny = MIN2(mima->miny,v[1]-hull);
		mima->minz = MIN2(mima->minz,v[2]-hull);
		mima->maxx = MAX2(mima->maxx,v[0]+hull);
		mima->maxy = MAX2(mima->maxy,v[1]+hull);
		mima->maxz = MAX2(mima->maxz,v[2]+hull);
		
		VECCOPY(v,pccd_M->mprevvert[mface->v3].co);
		mima->minx = MIN2(mima->minx,v[0]-hull);
		mima->miny = MIN2(mima->miny,v[1]-hull);
		mima->minz = MIN2(mima->minz,v[2]-hull);
		mima->maxx = MAX2(mima->maxx,v[0]+hull);
		mima->maxy = MAX2(mima->maxy,v[1]+hull);
		mima->maxz = MAX2(mima->maxz,v[2]+hull);
        
		if(mface->v4){
			VECCOPY(v,pccd_M->mprevvert[mface->v4].co);
		mima->minx = MIN2(mima->minx,v[0]-hull);
		mima->miny = MIN2(mima->miny,v[1]-hull);
		mima->minz = MIN2(mima->minz,v[2]-hull);
		mima->maxx = MAX2(mima->maxx,v[0]+hull);
		mima->maxy = MAX2(mima->maxy,v[1]+hull);
		mima->maxz = MAX2(mima->maxz,v[2]+hull);
		}

		
	mima++;
	mface++;
		
	}
	return ;
}

static void ccd_mesh_free(ccd_Mesh *ccdm)
{
	if(ccdm && (ccdm->savety == CCD_SAVETY )){ /*make sure we're not nuking objects we don't know*/
		MEM_freeN(ccdm->mface);
		MEM_freeN(ccdm->mvert);
		if (ccdm->mprevvert) MEM_freeN(ccdm->mprevvert);
		MEM_freeN(ccdm->mima);
		MEM_freeN(ccdm);
		ccdm = NULL;
	}
}

static void ccd_build_deflector_hash(Scene *scene, Object *vertexowner, GHash *hash)
{
	Base *base= scene->base.first;
	Object *ob;

	if (!hash) return;
	while (base) {
		/*Only proceed for mesh object in same layer */
		if(base->object->type==OB_MESH && (base->lay & vertexowner->lay)) {
			int particles=0;
			ob= base->object;
			if((vertexowner) && (ob == vertexowner)) {
				if(vertexowner->soft->particles){
					particles=1;
				}
				else {
					/* if vertexowner is given  we don't want to check collision with owner object */ 
					base = base->next;
					continue;				
				}
			}

			/*+++ only with deflecting set */
			if(ob->pd && ob->pd->deflect && BLI_ghash_lookup(hash, ob) == 0) {
				DerivedMesh *dm= NULL;

				if(particles) {
					dm = psys_get_modifier(ob,psys_get_current(ob))->dm;
				}
				else {
					if(ob->softflag & OB_SB_COLLFINAL) /* so maybe someone wants overkill to collide with subsurfed */
						dm = mesh_get_derived_final(scene, ob, CD_MASK_BAREMESH);
					else
						dm = mesh_get_derived_deform(scene, ob, CD_MASK_BAREMESH);
				}

				if(dm){
					ccd_Mesh *ccdmesh = ccd_mesh_make(ob, dm);
					BLI_ghash_insert(hash, ob, ccdmesh);

					/* we did copy & modify all we need so give 'em away again */
					dm->release(dm);
					
				}
			}/*--- only with deflecting set */

		}/* mesh && layer*/		
	   base = base->next;
	} /* while (base) */
}

static void ccd_update_deflector_hash(Scene *scene, Object *vertexowner, GHash *hash)
{
	Base *base= scene->base.first;
	Object *ob;

	if ((!hash) || (!vertexowner)) return;
	while (base) {
		/*Only proceed for mesh object in same layer */
		if(base->object->type==OB_MESH && (base->lay & vertexowner->lay)) {
			ob= base->object;
			if(ob == vertexowner){ 
				/* if vertexowner is given  we don't want to check collision with owner object */ 
				base = base->next;
				continue;				
			}

			/*+++ only with deflecting set */
			if(ob->pd && ob->pd->deflect) {
				DerivedMesh *dm= NULL;
				
				if(ob->softflag & OB_SB_COLLFINAL) { /* so maybe someone wants overkill to collide with subsurfed */
					dm = mesh_get_derived_final(scene, ob, CD_MASK_BAREMESH);
				} else {
					dm = mesh_get_derived_deform(scene, ob, CD_MASK_BAREMESH);
				}
				if(dm){
					ccd_Mesh *ccdmesh = BLI_ghash_lookup(hash,ob);
					if (ccdmesh)
						ccd_mesh_update(ob,ccdmesh,dm);

					/* we did copy & modify all we need so give 'em away again */
					dm->release(dm);
				}
			}/*--- only with deflecting set */

		}/* mesh && layer*/		
	   base = base->next;
	} /* while (base) */
}




/*--- collider caching and dicing ---*/


static int count_mesh_quads(Mesh *me)
{
	int a,result = 0;
	MFace *mface= me->mface;
	
	if(mface) {
		for(a=me->totface; a>0; a--, mface++) {
			if(mface->v4) result++;
		}
	}	
	return result;
}

static void add_mesh_quad_diag_springs(Object *ob)
{
	Mesh *me= ob->data;
	MFace *mface= me->mface;
	BodyPoint *bp;
	BodySpring *bs, *bs_new;
	int a ;
	
	if (ob->soft){
		int nofquads;
		float s_shear = ob->soft->shearstiff*ob->soft->shearstiff;
		
		nofquads = count_mesh_quads(me);
		if (nofquads) {
			/* resize spring-array to hold additional quad springs */
			bs_new= MEM_callocN( (ob->soft->totspring + nofquads *2 )*sizeof(BodySpring), "bodyspring");
			memcpy(bs_new,ob->soft->bspring,(ob->soft->totspring )*sizeof(BodySpring));
			
			if(ob->soft->bspring)
				MEM_freeN(ob->soft->bspring); /* do this before reassigning the pointer  or have a 1st class memory leak */
			ob->soft->bspring = bs_new; 
			
			/* fill the tail */
			a = 0;
			bs = bs_new+ob->soft->totspring;
			bp= ob->soft->bpoint;
			if(mface ) {
				for(a=me->totface; a>0; a--, mface++) {
					if(mface->v4) {
						bs->v1= mface->v1;
						bs->v2= mface->v3;
						bs->strength= s_shear;
						bs->order   =2;
						bs++;
						bs->v1= mface->v2;
						bs->v2= mface->v4;
						bs->strength= s_shear;
						bs->order   =2;
						bs++;
						
					}
				}	
			}
			
            /* now we can announce new springs */
			ob->soft->totspring += nofquads *2;
		}
	}
}

static void add_2nd_order_roller(Object *ob,float stiffness,int *counter, int addsprings)
{
	/*assume we have a softbody*/
	SoftBody *sb= ob->soft;	/* is supposed to be there */
	BodyPoint *bp,*bpo;	
	BodySpring *bs,*bs2,*bs3= NULL;
	int a,b,c,notthis= 0,v0;
	if (!sb->bspring){return;} /* we are 2nd order here so 1rst should have been build :) */
	/* first run counting  second run adding */
	*counter = 0;
	if (addsprings) bs3 = ob->soft->bspring+ob->soft->totspring;
	for(a=sb->totpoint, bp= sb->bpoint; a>0; a--, bp++) {
		/*scan for neighborhood*/
		bpo = NULL;
		v0  = (sb->totpoint-a);
		for(b=bp->nofsprings;b>0;b--){
			bs = sb->bspring + bp->springs[b-1];
			/*nasty thing here that springs have two ends
			so here we have to make sure we examine the other */
			if (( v0 == bs->v1) ){ 
				bpo =sb->bpoint+bs->v2;
				notthis = bs->v2;
			}
			else {
			if (( v0 == bs->v2) ){
				bpo =sb->bpoint+bs->v1;
				notthis = bs->v1;
			} 
			else {printf("oops we should not get here -  add_2nd_order_springs");}
			}
            if (bpo){/* so now we have a 2nd order humpdidump */
				for(c=bpo->nofsprings;c>0;c--){
					bs2 = sb->bspring + bpo->springs[c-1];
					if ((bs2->v1 != notthis)  && (bs2->v1 > v0)){
						(*counter)++;/*hit */
						if (addsprings){
							bs3->v1= v0;
							bs3->v2= bs2->v1;
							bs3->strength= stiffness;
							bs3->order=2;
							bs3++;
						}
					}
					if ((bs2->v2 !=notthis)&&(bs2->v2 > v0)){
					(*counter)++;/*hit */
						if (addsprings){
							bs3->v1= v0;
							bs3->v2= bs2->v2;
							bs3->strength= stiffness;
							bs3->order=2;
							bs3++;
						}

					}
				}
				
			}
			
		}
		/*scan for neighborhood done*/
	}
}


static void add_2nd_order_springs(Object *ob,float stiffness)
{
	int counter = 0;
	BodySpring *bs_new;
	stiffness *=stiffness;
	
	add_2nd_order_roller(ob,stiffness,&counter,0); /* counting */
	if (counter) {
		/* resize spring-array to hold additional springs */
		bs_new= MEM_callocN( (ob->soft->totspring + counter )*sizeof(BodySpring), "bodyspring");
		memcpy(bs_new,ob->soft->bspring,(ob->soft->totspring )*sizeof(BodySpring));
		
		if(ob->soft->bspring)
			MEM_freeN(ob->soft->bspring); 
		ob->soft->bspring = bs_new; 
		
		add_2nd_order_roller(ob,stiffness,&counter,1); /* adding */
		ob->soft->totspring +=counter ;
	}
}

static void add_bp_springlist(BodyPoint *bp,int springID)
{
	int *newlist;
	
	if (bp->springs == NULL) {
		bp->springs = MEM_callocN( sizeof(int), "bpsprings");
		bp->springs[0] = springID;
		bp->nofsprings = 1;
	}
	else {
		bp->nofsprings++;
		newlist = MEM_callocN(bp->nofsprings * sizeof(int), "bpsprings");
		memcpy(newlist,bp->springs,(bp->nofsprings-1)* sizeof(int));
		MEM_freeN(bp->springs);
		bp->springs = newlist;
		bp->springs[bp->nofsprings-1] = springID;
	}
}

/* do this once when sb is build
it is O(N^2) so scanning for springs every iteration is too expensive
*/
static void build_bps_springlist(Object *ob)
{
	SoftBody *sb= ob->soft;	/* is supposed to be there */
	BodyPoint *bp;	
	BodySpring *bs;	
	int a,b;
	
	if (sb==NULL) return; /* paranoya check */
	
	for(a=sb->totpoint, bp= sb->bpoint; a>0; a--, bp++) {
		/* throw away old list */
		if (bp->springs) {
			MEM_freeN(bp->springs);
			bp->springs=NULL;
		}
		/* scan for attached inner springs */	
		for(b=sb->totspring, bs= sb->bspring; b>0; b--, bs++) {
			if (( (sb->totpoint-a) == bs->v1) ){ 
				add_bp_springlist(bp,sb->totspring -b);
			}
			if (( (sb->totpoint-a) == bs->v2) ){ 
				add_bp_springlist(bp,sb->totspring -b);
			}
		}/*for springs*/
	}/*for bp*/		
}

static void calculate_collision_balls(Object *ob)
{
	SoftBody *sb= ob->soft;	/* is supposed to be there */
	BodyPoint *bp;	
	BodySpring *bs;	
	int a,b,akku_count;
	float min,max,akku;

	if (sb==NULL) return; /* paranoya check */

	for(a=sb->totpoint, bp= sb->bpoint; a>0; a--, bp++) {
		bp->colball=0;
		akku =0.0f;
		akku_count=0;
		min = 1e22f;
		max = -1e22f;
		/* first estimation based on attached */
		for(b=bp->nofsprings;b>0;b--){
			bs = sb->bspring + bp->springs[b-1];
			if (bs->order == 1){
			akku += bs->len;
			akku_count++,
			min = MIN2(bs->len,min);
			max = MAX2(bs->len,max);
			}
		}

		if (akku_count > 0) {
			if (sb->sbc_mode == SBC_MODE_MANUAL){
				bp->colball=sb->colball;
			}
			if (sb->sbc_mode == SBC_MODE_AVG){
				bp->colball = akku/(float)akku_count*sb->colball;
			}
			if (sb->sbc_mode == SBC_MODE_MIN){
				bp->colball=min*sb->colball;
			}
			if (sb->sbc_mode == SBC_MODE_MAX){
				bp->colball=max*sb->colball;
			}
			if (sb->sbc_mode == SBC_MODE_AVGMINMAX){
				bp->colball = (min + max)/2.0f*sb->colball;
			}
		}
		else bp->colball=0;
	}/*for bp*/		
}


/* creates new softbody if didn't exist yet, makes new points and springs arrays */
static void renew_softbody(Scene *scene, Object *ob, int totpoint, int totspring)  
{
	SoftBody *sb;
	int i;
	short softflag;
	if(ob->soft==NULL) ob->soft= sbNew(scene);
	else free_softbody_intern(ob->soft);
	sb= ob->soft;
	softflag=ob->softflag;
	   
	if(totpoint) {
		sb->totpoint= totpoint;
		sb->totspring= totspring;
		
		sb->bpoint= MEM_mallocN( totpoint*sizeof(BodyPoint), "bodypoint");
		if(totspring) 
			sb->bspring= MEM_mallocN( totspring*sizeof(BodySpring), "bodyspring");

			/* initialise BodyPoint array */
		for (i=0; i<totpoint; i++) {
			BodyPoint *bp = &sb->bpoint[i];

			if(softflag & OB_SB_GOAL) {
				bp->goal= sb->defgoal;
			}
			else { 
				bp->goal= 0.0f; 
				/* so this will definily be below SOFTGOALSNAP */
			}
			
			bp->nofsprings= 0;
			bp->springs= NULL;
			bp->choke = 0.0f;
			bp->choke2 = 0.0f;
			bp->frozen = 1.0f;
			bp->colball = 0.0f;
			bp->flag = 0;

		}
	}
}

static void free_softbody_baked(SoftBody *sb)
{
	SBVertex *key;
	int k;

	for(k=0; k<sb->totkey; k++) {
		key= *(sb->keys + k);
		if(key) MEM_freeN(key);
	}
	if(sb->keys) MEM_freeN(sb->keys);
	
	sb->keys= NULL;
	sb->totkey= 0;
}
static void free_scratch(SoftBody *sb)
{
	if(sb->scratch){
		/* todo make sure everything is cleaned up nicly */
		if (sb->scratch->colliderhash){
			BLI_ghash_free(sb->scratch->colliderhash, NULL,
					(GHashValFreeFP) ccd_mesh_free); /*this hoepfully will free all caches*/
			sb->scratch->colliderhash = NULL;
		}
		if (sb->scratch->bodyface){
			MEM_freeN(sb->scratch->bodyface);
		}
		MEM_freeN(sb->scratch);
		sb->scratch = NULL;
	}
	
}

/* only frees internal data */
static void free_softbody_intern(SoftBody *sb)
{
	if(sb) {
		int a;
		BodyPoint *bp;
		
		if(sb->bpoint){
			for(a=sb->totpoint, bp= sb->bpoint; a>0; a--, bp++) {
				/* free spring list */ 
				if (bp->springs != NULL) {
					MEM_freeN(bp->springs);
				}
			}
			MEM_freeN(sb->bpoint);
		}
		
		if(sb->bspring) MEM_freeN(sb->bspring);
		
		sb->totpoint= sb->totspring= 0;
		sb->bpoint= NULL;
		sb->bspring= NULL;

		free_scratch(sb);
		free_softbody_baked(sb);
	}
}


/* ************ dynamics ********** */

/* the most general (micro physics correct) way to do collision 
** (only needs the current particle position)  
**
** it actually checks if the particle intrudes a short range force field generated 
** by the faces of the target object and returns a force to drive the particel out
** the strenght of the field grows exponetially if the particle is on the 'wrong' side of the face
** 'wrong' side : projection to the face normal is negative (all referred to a vertex in the face)
**
** flaw of this: 'fast' particles as well as 'fast' colliding faces 
** give a 'tunnel' effect such that the particle passes through the force field 
** without ever 'seeing' it 
** this is fully compliant to heisenberg: h >= fuzzy(location) * fuzzy(time)
** besides our h is way larger than in QM because forces propagate way slower here
** we have to deal with fuzzy(time) in the range of 1/25 seconds (typical frame rate)
** yup collision targets are not known here any better 
** and 1/25 second is looong compared to real collision events
** Q: why not use 'simple' collision here like bouncing back a particle 
**   --> reverting is velocity on the face normal
** A: because our particles are not alone here 
**    and need to tell their neighbours exactly what happens via spring forces 
** unless sbObjectStep( .. ) is called on sub frame timing level
** BTW that also questions the use of a 'implicit' solvers on softbodies  
** since that would only valid for 'slow' moving collision targets and dito particles
*/

/* aye this belongs to arith.c */
static void Vec3PlusStVec(float *v, float s, float *v1)
{
	v[0] += s*v1[0];
	v[1] += s*v1[1];
	v[2] += s*v1[2];
}

/* +++ dependancy information functions*/

static int are_there_deflectors(Scene *scene, unsigned int layer)
{
	Base *base;
	
	for(base = scene->base.first; base; base= base->next) {
		if( (base->lay & layer) && base->object->pd) {
			if(base->object->pd->deflect) 
				return 1;
		}
	}
	return 0;
}

static int query_external_colliders(Scene *scene, Object *me)
{
	return(are_there_deflectors(scene, me->lay));
}
/* --- dependancy information functions*/


/* +++ the aabb "force" section*/
static int sb_detect_aabb_collisionCached(	float force[3], unsigned int par_layer,struct Object *vertexowner,float time)
{
	Object *ob;
	SoftBody *sb=vertexowner->soft;
	GHash *hash;
	GHashIterator *ihash;
	float  aabbmin[3],aabbmax[3];
	int a, deflected=0;

	if ((sb == NULL) || (sb->scratch ==NULL)) return 0;
	VECCOPY(aabbmin,sb->scratch->aabbmin);
	VECCOPY(aabbmax,sb->scratch->aabbmax);

	hash  = vertexowner->soft->scratch->colliderhash;
	ihash =	BLI_ghashIterator_new(hash);
    while (!BLI_ghashIterator_isDone(ihash) ) {

		ccd_Mesh *ccdm = BLI_ghashIterator_getValue	(ihash);
		ob             = BLI_ghashIterator_getKey	(ihash);
			/* only with deflecting set */
			if(ob->pd && ob->pd->deflect) {
				MFace *mface= NULL;
				MVert *mvert= NULL;
				MVert *mprevvert= NULL;
				ccdf_minmax *mima= NULL;
				if(ccdm){
					mface= ccdm->mface;
					mvert= ccdm->mvert;
					mprevvert= ccdm->mprevvert;
					mima= ccdm->mima;
					a = ccdm->totface;
					
					if ((aabbmax[0] < ccdm->bbmin[0]) || 
						(aabbmax[1] < ccdm->bbmin[1]) ||
						(aabbmax[2] < ccdm->bbmin[2]) ||
						(aabbmin[0] > ccdm->bbmax[0]) || 
						(aabbmin[1] > ccdm->bbmax[1]) || 
						(aabbmin[2] > ccdm->bbmax[2]) ) {
						/* boxes dont intersect */ 
						BLI_ghashIterator_step(ihash);
						continue;				
					}					

					/* so now we have the 2 boxes overlapping */
                    /* forces actually not used */
					deflected = 2;

				}
				else{
					/*aye that should be cached*/
					printf("missing cache error \n");
					BLI_ghashIterator_step(ihash);
					continue;				
				}
			} /* if(ob->pd && ob->pd->deflect) */
			BLI_ghashIterator_step(ihash);
	} /* while () */
	BLI_ghashIterator_free(ihash);
	return deflected;	
}
/* --- the aabb section*/


/* +++ the face external section*/
static int sb_detect_face_pointCached(float face_v1[3],float face_v2[3],float face_v3[3],float *damp,						
								   float force[3], unsigned int par_layer,struct Object *vertexowner,float time)
								   {
	Object *ob;
	GHash *hash;
	GHashIterator *ihash;
	float nv1[3], edge1[3], edge2[3], d_nvect[3], aabbmin[3],aabbmax[3];
	float facedist,outerfacethickness,tune = 10.f;
	int a, deflected=0;

	aabbmin[0] = MIN3(face_v1[0],face_v2[0],face_v3[0]);
	aabbmin[1] = MIN3(face_v1[1],face_v2[1],face_v3[1]);
	aabbmin[2] = MIN3(face_v1[2],face_v2[2],face_v3[2]);
	aabbmax[0] = MAX3(face_v1[0],face_v2[0],face_v3[0]);
	aabbmax[1] = MAX3(face_v1[1],face_v2[1],face_v3[1]);
	aabbmax[2] = MAX3(face_v1[2],face_v2[2],face_v3[2]);

	/* calculate face normal once again SIGH */
	VECSUB(edge1, face_v1, face_v2);
	VECSUB(edge2, face_v3, face_v2);
	Crossf(d_nvect, edge2, edge1);
	Normalize(d_nvect);


	hash  = vertexowner->soft->scratch->colliderhash;
	ihash =	BLI_ghashIterator_new(hash);
    while (!BLI_ghashIterator_isDone(ihash) ) {

		ccd_Mesh *ccdm = BLI_ghashIterator_getValue	(ihash);
		ob             = BLI_ghashIterator_getKey	(ihash);
			/* only with deflecting set */
			if(ob->pd && ob->pd->deflect) {
				MVert *mvert= NULL;
				MVert *mprevvert= NULL;
				if(ccdm){
					mvert= ccdm->mvert;
					a    = ccdm->totvert; 
					mprevvert= ccdm->mprevvert;				
					outerfacethickness =ob->pd->pdef_sboft;
					if ((aabbmax[0] < ccdm->bbmin[0]) || 
						(aabbmax[1] < ccdm->bbmin[1]) ||
						(aabbmax[2] < ccdm->bbmin[2]) ||
						(aabbmin[0] > ccdm->bbmax[0]) || 
						(aabbmin[1] > ccdm->bbmax[1]) || 
						(aabbmin[2] > ccdm->bbmax[2]) ) {
						/* boxes dont intersect */ 
						BLI_ghashIterator_step(ihash);
						continue;				
					}					

				}
				else{
					/*aye that should be cached*/
					printf("missing cache error \n");
					BLI_ghashIterator_step(ihash);
					continue;				
				}


				/* use mesh*/
				if (mvert) {
					while(a){
						VECCOPY(nv1,mvert[a-1].co);						
						if(mprevvert){
							VecMulf(nv1,time);
							Vec3PlusStVec(nv1,(1.0f-time),mprevvert[a-1].co);
						}
						/* origin to face_v2*/
						VECSUB(nv1, nv1, face_v2);
						facedist = Inpf(nv1,d_nvect);
						if (ABS(facedist)<outerfacethickness){
							if (point_in_tri_prism(nv1, face_v1,face_v2,face_v3) ){
								float df;
								if (facedist > 0){
									df = (outerfacethickness-facedist)/outerfacethickness;
								}
								else {
									df = (outerfacethickness+facedist)/outerfacethickness;
								}

								*damp=df*tune*ob->pd->pdef_sbdamp;

								df = 0.01f*exp(- 100.0f*df);
								Vec3PlusStVec(force,-df,d_nvect);
								deflected = 3;
							}
						}
						a--;
					}/* while(a)*/
				} /* if (mvert) */
			} /* if(ob->pd && ob->pd->deflect) */
			BLI_ghashIterator_step(ihash);
	} /* while () */
	BLI_ghashIterator_free(ihash);
	return deflected;	
}


static int sb_detect_face_collisionCached(float face_v1[3],float face_v2[3],float face_v3[3],float *damp,						
								   float force[3], unsigned int par_layer,struct Object *vertexowner,float time)
{
	Object *ob;
	GHash *hash;
	GHashIterator *ihash;
	float nv1[3], nv2[3], nv3[3], nv4[3], edge1[3], edge2[3], d_nvect[3], aabbmin[3],aabbmax[3];
	float t,tune = 10.0f;
	int a, deflected=0;

	aabbmin[0] = MIN3(face_v1[0],face_v2[0],face_v3[0]);
	aabbmin[1] = MIN3(face_v1[1],face_v2[1],face_v3[1]);
	aabbmin[2] = MIN3(face_v1[2],face_v2[2],face_v3[2]);
	aabbmax[0] = MAX3(face_v1[0],face_v2[0],face_v3[0]);
	aabbmax[1] = MAX3(face_v1[1],face_v2[1],face_v3[1]);
	aabbmax[2] = MAX3(face_v1[2],face_v2[2],face_v3[2]);

	hash  = vertexowner->soft->scratch->colliderhash;
	ihash =	BLI_ghashIterator_new(hash);
    while (!BLI_ghashIterator_isDone(ihash) ) {

		ccd_Mesh *ccdm = BLI_ghashIterator_getValue	(ihash);
		ob             = BLI_ghashIterator_getKey	(ihash);
			/* only with deflecting set */
			if(ob->pd && ob->pd->deflect) {
				MFace *mface= NULL;
				MVert *mvert= NULL;
				MVert *mprevvert= NULL;
				ccdf_minmax *mima= NULL;
				if(ccdm){
					mface= ccdm->mface;
					mvert= ccdm->mvert;
					mprevvert= ccdm->mprevvert;
					mima= ccdm->mima;
					a = ccdm->totface;
					
					if ((aabbmax[0] < ccdm->bbmin[0]) || 
						(aabbmax[1] < ccdm->bbmin[1]) ||
						(aabbmax[2] < ccdm->bbmin[2]) ||
						(aabbmin[0] > ccdm->bbmax[0]) || 
						(aabbmin[1] > ccdm->bbmax[1]) || 
						(aabbmin[2] > ccdm->bbmax[2]) ) {
						/* boxes dont intersect */ 
						BLI_ghashIterator_step(ihash);
						continue;				
					}					

				}
				else{
					/*aye that should be cached*/
					printf("missing cache error \n");
					BLI_ghashIterator_step(ihash);
					continue;				
				}


				/* use mesh*/
				while (a--) {
					if (
						(aabbmax[0] < mima->minx) || 
						(aabbmin[0] > mima->maxx) || 
						(aabbmax[1] < mima->miny) ||
						(aabbmin[1] > mima->maxy) || 
						(aabbmax[2] < mima->minz) ||
						(aabbmin[2] > mima->maxz) 
						) {
						mface++;
						mima++;
						continue;
					}


					if (mvert){

						VECCOPY(nv1,mvert[mface->v1].co);						
						VECCOPY(nv2,mvert[mface->v2].co);
						VECCOPY(nv3,mvert[mface->v3].co);
						if (mface->v4){
							VECCOPY(nv4,mvert[mface->v4].co);
						}
						if (mprevvert){
							VecMulf(nv1,time);
							Vec3PlusStVec(nv1,(1.0f-time),mprevvert[mface->v1].co);
							
							VecMulf(nv2,time);
							Vec3PlusStVec(nv2,(1.0f-time),mprevvert[mface->v2].co);
							
							VecMulf(nv3,time);
							Vec3PlusStVec(nv3,(1.0f-time),mprevvert[mface->v3].co);
							
							if (mface->v4){
								VecMulf(nv4,time);
								Vec3PlusStVec(nv4,(1.0f-time),mprevvert[mface->v4].co);
							}
						}	
					}

					/* switch origin to be nv2*/
					VECSUB(edge1, nv1, nv2);
					VECSUB(edge2, nv3, nv2);
					Crossf(d_nvect, edge2, edge1);
					Normalize(d_nvect);
					if ( 
						LineIntersectsTriangle(nv1, nv2, face_v1, face_v2, face_v3, &t, NULL) ||
						LineIntersectsTriangle(nv2, nv3, face_v1, face_v2, face_v3, &t, NULL) ||
						LineIntersectsTriangle(nv3, nv1, face_v1, face_v2, face_v3, &t, NULL) ){
						Vec3PlusStVec(force,-0.5f,d_nvect);
						*damp=tune*ob->pd->pdef_sbdamp;
						deflected = 2;
					}
					if (mface->v4){ /* quad */
						/* switch origin to be nv4 */
						VECSUB(edge1, nv3, nv4);
						VECSUB(edge2, nv1, nv4);					
						Crossf(d_nvect, edge2, edge1);
						Normalize(d_nvect);	
						if ( 
							/* LineIntersectsTriangle(nv1, nv3, face_v1, face_v2, face_v3, &t, NULL) ||
							 we did that edge allready */
							LineIntersectsTriangle(nv3, nv4, face_v1, face_v2, face_v3, &t, NULL) ||
							LineIntersectsTriangle(nv4, nv1, face_v1, face_v2, face_v3, &t, NULL) ){
							Vec3PlusStVec(force,-0.5f,d_nvect);
							*damp=tune*ob->pd->pdef_sbdamp;
							deflected = 2;
						}
					}
					mface++;
					mima++;					
				}/* while a */		
			} /* if(ob->pd && ob->pd->deflect) */
			BLI_ghashIterator_step(ihash);
	} /* while () */
	BLI_ghashIterator_free(ihash);
	return deflected;	
}



static void scan_for_ext_face_forces(Object *ob,float timenow)
{
	SoftBody *sb = ob->soft;
	BodyFace *bf;
	int a;
	float damp=0.0f,choke=1.0f; 
	float tune = -10.0f;
	float feedback[3];
	
	if (sb && sb->scratch->totface){
		
		
		bf = sb->scratch->bodyface;
		for(a=0; a<sb->scratch->totface; a++, bf++) {
			bf->ext_force[0]=bf->ext_force[1]=bf->ext_force[2]=0.0f; 
/*+++edges intruding*/
			bf->flag &= ~BFF_INTERSECT;		
			feedback[0]=feedback[1]=feedback[2]=0.0f;
			if (sb_detect_face_collisionCached(sb->bpoint[bf->v1].pos,sb->bpoint[bf->v2].pos, sb->bpoint[bf->v3].pos, 
				&damp,	feedback, ob->lay ,ob , timenow)){
				Vec3PlusStVec(sb->bpoint[bf->v1].force,tune,feedback);
				Vec3PlusStVec(sb->bpoint[bf->v2].force,tune,feedback);
				Vec3PlusStVec(sb->bpoint[bf->v3].force,tune,feedback);
//				Vec3PlusStVec(bf->ext_force,tune,feedback);
				bf->flag |= BFF_INTERSECT;
				choke = MIN2(MAX2(damp,choke),1.0f);
			}

			feedback[0]=feedback[1]=feedback[2]=0.0f;
			if ((bf->v4) && (sb_detect_face_collisionCached(sb->bpoint[bf->v1].pos,sb->bpoint[bf->v3].pos, sb->bpoint[bf->v4].pos, 
				&damp,	feedback, ob->lay ,ob , timenow))){
				Vec3PlusStVec(sb->bpoint[bf->v1].force,tune,feedback);
				Vec3PlusStVec(sb->bpoint[bf->v3].force,tune,feedback);
				Vec3PlusStVec(sb->bpoint[bf->v4].force,tune,feedback);
//				Vec3PlusStVec(bf->ext_force,tune,feedback);
				bf->flag |= BFF_INTERSECT;
				choke = MIN2(MAX2(damp,choke),1.0f);
			}
/*---edges intruding*/

/*+++ close vertices*/
			if  (( bf->flag & BFF_INTERSECT)==0){
				bf->flag &= ~BFF_CLOSEVERT;
				tune = -1.0f;
				feedback[0]=feedback[1]=feedback[2]=0.0f;
				if (sb_detect_face_pointCached(sb->bpoint[bf->v1].pos,sb->bpoint[bf->v2].pos, sb->bpoint[bf->v3].pos, 
					&damp,	feedback, ob->lay ,ob , timenow)){
				Vec3PlusStVec(sb->bpoint[bf->v1].force,tune,feedback);
				Vec3PlusStVec(sb->bpoint[bf->v2].force,tune,feedback);
				Vec3PlusStVec(sb->bpoint[bf->v3].force,tune,feedback);
//						Vec3PlusStVec(bf->ext_force,tune,feedback);
						bf->flag |= BFF_CLOSEVERT;
						choke = MIN2(MAX2(damp,choke),1.0f);
				}

				feedback[0]=feedback[1]=feedback[2]=0.0f;
				if ((bf->v4) && (sb_detect_face_pointCached(sb->bpoint[bf->v1].pos,sb->bpoint[bf->v3].pos, sb->bpoint[bf->v4].pos, 
					&damp,	feedback, ob->lay ,ob , timenow))){
				Vec3PlusStVec(sb->bpoint[bf->v1].force,tune,feedback);
				Vec3PlusStVec(sb->bpoint[bf->v3].force,tune,feedback);
				Vec3PlusStVec(sb->bpoint[bf->v4].force,tune,feedback);
//						Vec3PlusStVec(bf->ext_force,tune,feedback);
						bf->flag |= BFF_CLOSEVERT;
						choke = MIN2(MAX2(damp,choke),1.0f);
				}
			}
/*--- close vertices*/
		}
		bf = sb->scratch->bodyface;
		for(a=0; a<sb->scratch->totface; a++, bf++) {
			if (( bf->flag & BFF_INTERSECT) || ( bf->flag & BFF_CLOSEVERT))
			{
                sb->bpoint[bf->v1].choke2=MAX2(sb->bpoint[bf->v1].choke2,choke);
                sb->bpoint[bf->v2].choke2=MAX2(sb->bpoint[bf->v2].choke2,choke);
                sb->bpoint[bf->v3].choke2=MAX2(sb->bpoint[bf->v3].choke2,choke);
				if (bf->v4){
                sb->bpoint[bf->v2].choke2=MAX2(sb->bpoint[bf->v2].choke2,choke);
				}
			}	
		}
	}
}

/*  --- the face external section*/


/* +++ the spring external section*/

static int sb_detect_edge_collisionCached(float edge_v1[3],float edge_v2[3],float *damp,						
								   float force[3], unsigned int par_layer,struct Object *vertexowner,float time)
{
	Object *ob;
	GHash *hash;
	GHashIterator *ihash;
	float nv1[3], nv2[3], nv3[3], nv4[3], edge1[3], edge2[3], d_nvect[3], aabbmin[3],aabbmax[3];
	float t,el;
	int a, deflected=0;

	aabbmin[0] = MIN2(edge_v1[0],edge_v2[0]);
	aabbmin[1] = MIN2(edge_v1[1],edge_v2[1]);
	aabbmin[2] = MIN2(edge_v1[2],edge_v2[2]);
	aabbmax[0] = MAX2(edge_v1[0],edge_v2[0]);
	aabbmax[1] = MAX2(edge_v1[1],edge_v2[1]);
	aabbmax[2] = MAX2(edge_v1[2],edge_v2[2]);

	el = VecLenf(edge_v1,edge_v2);

	hash  = vertexowner->soft->scratch->colliderhash;
	ihash =	BLI_ghashIterator_new(hash);
    while (!BLI_ghashIterator_isDone(ihash) ) {

		ccd_Mesh *ccdm = BLI_ghashIterator_getValue	(ihash);
		ob             = BLI_ghashIterator_getKey	(ihash);
			/* only with deflecting set */
			if(ob->pd && ob->pd->deflect) {
				MFace *mface= NULL;
				MVert *mvert= NULL;
				MVert *mprevvert= NULL;
				ccdf_minmax *mima= NULL;
				if(ccdm){
					mface= ccdm->mface;
					mvert= ccdm->mvert;
					mprevvert= ccdm->mprevvert;
					mima= ccdm->mima;
					a = ccdm->totface;
					
					if ((aabbmax[0] < ccdm->bbmin[0]) || 
						(aabbmax[1] < ccdm->bbmin[1]) ||
						(aabbmax[2] < ccdm->bbmin[2]) ||
						(aabbmin[0] > ccdm->bbmax[0]) || 
						(aabbmin[1] > ccdm->bbmax[1]) || 
						(aabbmin[2] > ccdm->bbmax[2]) ) {
						/* boxes dont intersect */ 
						BLI_ghashIterator_step(ihash);
						continue;				
					}					

				}
				else{
					/*aye that should be cached*/
					printf("missing cache error \n");
					BLI_ghashIterator_step(ihash);
					continue;				
				}


				/* use mesh*/
				while (a--) {
					if (
						(aabbmax[0] < mima->minx) || 
						(aabbmin[0] > mima->maxx) || 
						(aabbmax[1] < mima->miny) ||
						(aabbmin[1] > mima->maxy) || 
						(aabbmax[2] < mima->minz) ||
						(aabbmin[2] > mima->maxz) 
						) {
						mface++;
						mima++;
						continue;
					}


					if (mvert){

						VECCOPY(nv1,mvert[mface->v1].co);						
						VECCOPY(nv2,mvert[mface->v2].co);
						VECCOPY(nv3,mvert[mface->v3].co);
						if (mface->v4){
							VECCOPY(nv4,mvert[mface->v4].co);
						}
						if (mprevvert){
							VecMulf(nv1,time);
							Vec3PlusStVec(nv1,(1.0f-time),mprevvert[mface->v1].co);
							
							VecMulf(nv2,time);
							Vec3PlusStVec(nv2,(1.0f-time),mprevvert[mface->v2].co);
							
							VecMulf(nv3,time);
							Vec3PlusStVec(nv3,(1.0f-time),mprevvert[mface->v3].co);
							
							if (mface->v4){
								VecMulf(nv4,time);
								Vec3PlusStVec(nv4,(1.0f-time),mprevvert[mface->v4].co);
							}
						}	
					}

					/* switch origin to be nv2*/
					VECSUB(edge1, nv1, nv2);
					VECSUB(edge2, nv3, nv2);

					Crossf(d_nvect, edge2, edge1);
					Normalize(d_nvect);
					if ( LineIntersectsTriangle(edge_v1, edge_v2, nv1, nv2, nv3, &t, NULL)){
						float v1[3],v2[3];
						float intrusiondepth,i1,i2;
						VECSUB(v1, edge_v1, nv2);
						VECSUB(v2, edge_v2, nv2);
						i1 = Inpf(v1,d_nvect);
						i2 = Inpf(v2,d_nvect);
						intrusiondepth = -MIN2(i1,i2)/el;
						Vec3PlusStVec(force,intrusiondepth,d_nvect);
						*damp=ob->pd->pdef_sbdamp;
						deflected = 2;
					}
					if (mface->v4){ /* quad */
						/* switch origin to be nv4 */
						VECSUB(edge1, nv3, nv4);
						VECSUB(edge2, nv1, nv4);

						Crossf(d_nvect, edge2, edge1);
						Normalize(d_nvect);						
						if (LineIntersectsTriangle( edge_v1, edge_v2,nv1, nv3, nv4, &t, NULL)){
							float v1[3],v2[3];
							float intrusiondepth,i1,i2;
							VECSUB(v1, edge_v1, nv4);
							VECSUB(v2, edge_v2, nv4);
						i1 = Inpf(v1,d_nvect);
						i2 = Inpf(v2,d_nvect);
						intrusiondepth = -MIN2(i1,i2)/el;


							Vec3PlusStVec(force,intrusiondepth,d_nvect);
							*damp=ob->pd->pdef_sbdamp;
							deflected = 2;
						}
					}
					mface++;
					mima++;					
				}/* while a */		
			} /* if(ob->pd && ob->pd->deflect) */
			BLI_ghashIterator_step(ihash);
	} /* while () */
	BLI_ghashIterator_free(ihash);
	return deflected;	
}

static void _scan_for_ext_spring_forces(Scene *scene, Object *ob, float timenow, int ifirst, int ilast, struct ListBase *do_effector)
{
	SoftBody *sb = ob->soft;
	int a;
	float damp; 
	float feedback[3];

	if (sb && sb->totspring){
		for(a=ifirst; a<ilast; a++) {
			BodySpring *bs = &sb->bspring[a];
			bs->ext_force[0]=bs->ext_force[1]=bs->ext_force[2]=0.0f; 
			feedback[0]=feedback[1]=feedback[2]=0.0f;
			bs->flag &= ~BSF_INTERSECT;

			if (bs->order ==1){
				/* +++ springs colliding */
				if (ob->softflag & OB_SB_EDGECOLL){
					if ( sb_detect_edge_collisionCached (sb->bpoint[bs->v1].pos , sb->bpoint[bs->v2].pos,
						&damp,feedback,ob->lay,ob,timenow)){
							VecAddf(bs->ext_force,bs->ext_force,feedback);
							bs->flag |= BSF_INTERSECT;
							//bs->cf=damp;
                            bs->cf=sb->choke*0.01f;

					}
				}
				/* ---- springs colliding */

				/* +++ springs seeing wind ... n stuff depending on their orientation*/
				/* note we don't use sb->mediafrict but use sb->aeroedge for magnitude of effect*/ 
				if(sb->aeroedge){
					float vel[3],sp[3],pr[3],force[3];
					float f,windfactor  = 0.25f;   
					/*see if we have wind*/
					if(do_effector) {
						float speed[3]={0.0f,0.0f,0.0f};
						float pos[3];
						VecMidf(pos, sb->bpoint[bs->v1].pos , sb->bpoint[bs->v2].pos);
						VecMidf(vel, sb->bpoint[bs->v1].vec , sb->bpoint[bs->v2].vec);
						pdDoEffectors(scene, do_effector, pos, force, speed, (float)scene->r.cfra, 0.0f, PE_WIND_AS_SPEED);
						VecMulf(speed,windfactor); 
						VecAddf(vel,vel,speed);
					}
					/* media in rest */
					else{
						VECADD(vel, sb->bpoint[bs->v1].vec , sb->bpoint[bs->v2].vec);
					}
					f = Normalize(vel);
					f = -0.0001f*f*f*sb->aeroedge;
					/* (todo) add a nice angle dependant function done for now BUT */
					/* still there could be some nice drag/lift function, but who needs it */ 

					VECSUB(sp, sb->bpoint[bs->v1].pos , sb->bpoint[bs->v2].pos);
					Projf(pr,vel,sp);
					VECSUB(vel,vel,pr);
					Normalize(vel);
					if (ob->softflag & OB_SB_AERO_ANGLE){
						Normalize(sp);
						Vec3PlusStVec(bs->ext_force,f*(1.0f-ABS(Inpf(vel,sp))),vel);
					}
					else{ 
						Vec3PlusStVec(bs->ext_force,f,vel); // to keep compatible with 2.45 release files
					}
				}
				/* --- springs seeing wind */
			}
		}
	}
}


static void scan_for_ext_spring_forces(Scene *scene, Object *ob, float timenow)
{
  SoftBody *sb = ob->soft;
  ListBase *do_effector= NULL; 
  
  do_effector= pdInitEffectors(scene, ob,NULL);
  if (sb){
	  _scan_for_ext_spring_forces(scene, ob, timenow, 0, sb->totspring, do_effector);
  }
  if(do_effector)
	  pdEndEffectors(do_effector);
}

static void *exec_scan_for_ext_spring_forces(void *data)
{
	SB_thread_context *pctx = (SB_thread_context*)data;
	_scan_for_ext_spring_forces(pctx->scene, pctx->ob, pctx->timenow, pctx->ifirst, pctx->ilast, pctx->do_effector);
	return 0;
} 

static void sb_sfesf_threads_run(Scene *scene, struct Object *ob, float timenow,int totsprings,int *ptr_to_break_func())
{
	ListBase *do_effector = NULL; 
	ListBase threads;
	SB_thread_context *sb_threads;
	int i, totthread,left,dec;
	int lowsprings =100; /* wild guess .. may increase with better thread management 'above' or even be UI option sb->spawn_cf_threads_nopts */

	do_effector= pdInitEffectors(scene, ob,NULL);

	/* figure the number of threads while preventing pretty pointless threading overhead */
	if(scene->r.mode & R_FIXED_THREADS)
		totthread= scene->r.threads;
	else
		totthread= BLI_system_thread_count();
	/* what if we got zillions of CPUs running but less to spread*/
	while ((totsprings/totthread < lowsprings) && (totthread > 1)) {
		totthread--;
	}

	sb_threads= MEM_callocN(sizeof(SB_thread_context)*totthread, "SBSpringsThread");
	memset(sb_threads, 0, sizeof(SB_thread_context)*totthread);
	left = totsprings;
	dec = totsprings/totthread +1;
	for(i=0; i<totthread; i++) {
		sb_threads[i].scene = scene;
		sb_threads[i].ob = ob; 
		sb_threads[i].forcetime = 0.0; // not used here 
		sb_threads[i].timenow = timenow; 
		sb_threads[i].ilast   = left; 
		left = left - dec;
		if (left >0){
			sb_threads[i].ifirst  = left;
		}
		else
			sb_threads[i].ifirst  = 0; 
        sb_threads[i].do_effector = do_effector;
        sb_threads[i].do_deflector = 0;// not used here
		sb_threads[i].fieldfactor = 0.0f;// not used here
		sb_threads[i].windfactor  = 0.0f;// not used here
		sb_threads[i].nr= i;
		sb_threads[i].tot= totthread;
	}
	if(totthread > 1) {
		BLI_init_threads(&threads, exec_scan_for_ext_spring_forces, totthread);

		for(i=0; i<totthread; i++)
			BLI_insert_thread(&threads, &sb_threads[i]);

		BLI_end_threads(&threads);
	}
	else
		exec_scan_for_ext_spring_forces(&sb_threads[0]);
    /* clean up */
	MEM_freeN(sb_threads);

	  if(do_effector)
  pdEndEffectors(do_effector);
}


/* --- the spring external section*/

static int choose_winner(float*w, float* pos,float*a,float*b,float*c,float*ca,float*cb,float*cc)
{
	float mindist,cp;
	int winner =1;
	mindist = ABS(Inpf(pos,a));

    cp = ABS(Inpf(pos,b));
	if ( mindist < cp ){
		mindist = cp;
		winner =2;
	}

	cp = ABS(Inpf(pos,c));
	if (mindist < cp ){
		mindist = cp;
		winner =3;
	}
	switch (winner){ 
		case 1: VECCOPY(w,ca); break; 
		case 2: VECCOPY(w,cb); break; 
		case 3: VECCOPY(w,cc); 
	}
	return(winner);
}



static int sb_detect_vertex_collisionCached(float opco[3], float facenormal[3], float *damp,
									 float force[3], unsigned int par_layer,struct Object *vertexowner,
									 float time,float vel[3], float *intrusion)
{
	Object *ob= NULL;
	GHash *hash;
	GHashIterator *ihash;
	float nv1[3], nv2[3], nv3[3], nv4[3], edge1[3], edge2[3],d_nvect[3], dv1[3],ve[3],avel[3]={0.0,0.0,0.0},
    vv1[3], vv2[3], vv3[3], vv4[3], coledge[3], mindistedge = 1000.0f, 
	outerforceaccu[3],innerforceaccu[3],
		facedist,n_mag,force_mag_norm,minx,miny,minz,maxx,maxy,maxz,
		innerfacethickness = -0.5f, outerfacethickness = 0.2f,
		ee = 5.0f, ff = 0.1f, fa=1;
	int a, deflected=0, cavel=0,ci=0;
/* init */
	*intrusion = 0.0f;
	hash  = vertexowner->soft->scratch->colliderhash;
	ihash =	BLI_ghashIterator_new(hash);
	outerforceaccu[0]=outerforceaccu[1]=outerforceaccu[2]=0.0f;
	innerforceaccu[0]=innerforceaccu[1]=innerforceaccu[2]=0.0f;
/* go */
    while (!BLI_ghashIterator_isDone(ihash) ) {

		ccd_Mesh *ccdm = BLI_ghashIterator_getValue	(ihash);
		ob             = BLI_ghashIterator_getKey	(ihash);
			/* only with deflecting set */
			if(ob->pd && ob->pd->deflect) {
				MFace *mface= NULL;
				MVert *mvert= NULL;
				MVert *mprevvert= NULL;
				ccdf_minmax *mima= NULL;

				if(ccdm){
					mface= ccdm->mface;
					mvert= ccdm->mvert;
					mprevvert= ccdm->mprevvert;
					mima= ccdm->mima;
					a = ccdm->totface;

					minx =ccdm->bbmin[0]; 
					miny =ccdm->bbmin[1]; 
					minz =ccdm->bbmin[2];

					maxx =ccdm->bbmax[0]; 
					maxy =ccdm->bbmax[1]; 
					maxz =ccdm->bbmax[2]; 

					if ((opco[0] < minx) || 
						(opco[1] < miny) ||
						(opco[2] < minz) ||
						(opco[0] > maxx) || 
						(opco[1] > maxy) || 
						(opco[2] > maxz) ) {
							/* outside the padded boundbox --> collision object is too far away */ 
												BLI_ghashIterator_step(ihash);
							continue;				
					}					
				}
				else{
					/*aye that should be cached*/
					printf("missing cache error \n");
						BLI_ghashIterator_step(ihash);
					continue;				
				}

				/* do object level stuff */
				/* need to have user control for that since it depends on model scale */
				innerfacethickness =-ob->pd->pdef_sbift;
				outerfacethickness =ob->pd->pdef_sboft;
				fa = (ff*outerfacethickness-outerfacethickness);
				fa *= fa;
				fa = 1.0f/fa;
                avel[0]=avel[1]=avel[2]=0.0f;
				/* use mesh*/
				while (a--) {
					if (
						(opco[0] < mima->minx) || 
						(opco[0] > mima->maxx) || 
						(opco[1] < mima->miny) ||
						(opco[1] > mima->maxy) || 
						(opco[2] < mima->minz) ||
						(opco[2] > mima->maxz) 
						) {
							mface++;
							mima++;
							continue;
					}

					if (mvert){

						VECCOPY(nv1,mvert[mface->v1].co);						
						VECCOPY(nv2,mvert[mface->v2].co);
						VECCOPY(nv3,mvert[mface->v3].co);
						if (mface->v4){
							VECCOPY(nv4,mvert[mface->v4].co);
						}

						if (mprevvert){
							/* grab the average speed of the collider vertices
							before we spoil nvX 
							humm could be done once a SB steps but then we' need to store that too
							since the AABB reduced propabitlty to get here drasticallly
							it might be a nice tradeof CPU <--> memory
							*/
							VECSUB(vv1,nv1,mprevvert[mface->v1].co);
							VECSUB(vv2,nv2,mprevvert[mface->v2].co);
							VECSUB(vv3,nv3,mprevvert[mface->v3].co);
							if (mface->v4){
								VECSUB(vv4,nv4,mprevvert[mface->v4].co);
							}

							VecMulf(nv1,time);
							Vec3PlusStVec(nv1,(1.0f-time),mprevvert[mface->v1].co);

							VecMulf(nv2,time);
							Vec3PlusStVec(nv2,(1.0f-time),mprevvert[mface->v2].co);

							VecMulf(nv3,time);
							Vec3PlusStVec(nv3,(1.0f-time),mprevvert[mface->v3].co);

							if (mface->v4){
								VecMulf(nv4,time);
								Vec3PlusStVec(nv4,(1.0f-time),mprevvert[mface->v4].co);
							}
						}	
					}
					
					/* switch origin to be nv2*/
					VECSUB(edge1, nv1, nv2);
					VECSUB(edge2, nv3, nv2);
					VECSUB(dv1,opco,nv2); /* abuse dv1 to have vertex in question at *origin* of triangle */

					Crossf(d_nvect, edge2, edge1);
					n_mag = Normalize(d_nvect);
					facedist = Inpf(dv1,d_nvect);
					// so rules are
					//

					if ((facedist > innerfacethickness) && (facedist < outerfacethickness)){		
						if (point_in_tri_prism(opco, nv1, nv2, nv3) ){
							force_mag_norm =(float)exp(-ee*facedist);
							if (facedist > outerfacethickness*ff)
								force_mag_norm =(float)force_mag_norm*fa*(facedist - outerfacethickness)*(facedist - outerfacethickness);
							*damp=ob->pd->pdef_sbdamp;
							if (facedist > 0.0f){
								*damp *= (1.0f - facedist/outerfacethickness);
								Vec3PlusStVec(outerforceaccu,force_mag_norm,d_nvect);
								deflected = 3;

							}
							else {
								Vec3PlusStVec(innerforceaccu,force_mag_norm,d_nvect);
								if (deflected < 2) deflected = 2;
							}
							if ((mprevvert) && (*damp > 0.0f)){
								choose_winner(ve,opco,nv1,nv2,nv3,vv1,vv2,vv3);
								VECADD(avel,avel,ve);
								cavel ++;
							}
							*intrusion += facedist;
							ci++;
						}
					}		
					if (mface->v4){ /* quad */
						/* switch origin to be nv4 */
						VECSUB(edge1, nv3, nv4);
						VECSUB(edge2, nv1, nv4);
						VECSUB(dv1,opco,nv4); /* abuse dv1 to have vertex in question at *origin* of triangle */

						Crossf(d_nvect, edge2, edge1);
						n_mag = Normalize(d_nvect);
						facedist = Inpf(dv1,d_nvect);

						if ((facedist > innerfacethickness) && (facedist < outerfacethickness)){
							if (point_in_tri_prism(opco, nv1, nv3, nv4) ){
								force_mag_norm =(float)exp(-ee*facedist);
								if (facedist > outerfacethickness*ff)
									force_mag_norm =(float)force_mag_norm*fa*(facedist - outerfacethickness)*(facedist - outerfacethickness);
								*damp=ob->pd->pdef_sbdamp;
							if (facedist > 0.0f){
								*damp *= (1.0f - facedist/outerfacethickness);
								Vec3PlusStVec(outerforceaccu,force_mag_norm,d_nvect);
								deflected = 3;

							}
							else {
								Vec3PlusStVec(innerforceaccu,force_mag_norm,d_nvect);
								if (deflected < 2) deflected = 2;
							}

								if ((mprevvert) && (*damp > 0.0f)){
									choose_winner(ve,opco,nv1,nv3,nv4,vv1,vv3,vv4);
									VECADD(avel,avel,ve);
									cavel ++;
								}
							    *intrusion += facedist;
								ci++;
							}

						}
						if ((deflected < 2)&& (G.rt != 444)) // we did not hit a face until now
						{ // see if 'outer' hits an edge
							float dist;

							PclosestVL3Dfl(ve, opco, nv1, nv2);
 				            VECSUB(ve,opco,ve); 
							dist = Normalize(ve);
							if ((dist < outerfacethickness)&&(dist < mindistedge )){
								VECCOPY(coledge,ve);
								mindistedge = dist,
								deflected=1;
							}

							PclosestVL3Dfl(ve, opco, nv2, nv3);
 				            VECSUB(ve,opco,ve); 
							dist = Normalize(ve);
							if ((dist < outerfacethickness)&&(dist < mindistedge )){
								VECCOPY(coledge,ve);
								mindistedge = dist,
								deflected=1;
							}

							PclosestVL3Dfl(ve, opco, nv3, nv1);
 				            VECSUB(ve,opco,ve); 
							dist = Normalize(ve);
							if ((dist < outerfacethickness)&&(dist < mindistedge )){
								VECCOPY(coledge,ve);
								mindistedge = dist,
								deflected=1;
							}
							if (mface->v4){ /* quad */
								PclosestVL3Dfl(ve, opco, nv3, nv4);
								VECSUB(ve,opco,ve); 
								dist = Normalize(ve);
								if ((dist < outerfacethickness)&&(dist < mindistedge )){
									VECCOPY(coledge,ve);
									mindistedge = dist,
										deflected=1;
								}

								PclosestVL3Dfl(ve, opco, nv1, nv4);
								VECSUB(ve,opco,ve); 
								dist = Normalize(ve);
								if ((dist < outerfacethickness)&&(dist < mindistedge )){
									VECCOPY(coledge,ve);
									mindistedge = dist,
										deflected=1;
								}
							
							}


						}
					}
					mface++;
					mima++;					
				}/* while a */		
			} /* if(ob->pd && ob->pd->deflect) */
			BLI_ghashIterator_step(ihash);
	} /* while () */

	if (deflected == 1){ // no face but 'outer' edge cylinder sees vert
		force_mag_norm =(float)exp(-ee*mindistedge);
		if (mindistedge > outerfacethickness*ff)
			force_mag_norm =(float)force_mag_norm*fa*(mindistedge - outerfacethickness)*(mindistedge - outerfacethickness);
		Vec3PlusStVec(force,force_mag_norm,coledge);
		*damp=ob->pd->pdef_sbdamp;
		if (mindistedge > 0.0f){
			*damp *= (1.0f - mindistedge/outerfacethickness);
		}

	}
	if (deflected == 2){ //  face inner detected
		VECADD(force,force,innerforceaccu);
	}
	if (deflected == 3){ //  face outer detected
		VECADD(force,force,outerforceaccu);
	}

	BLI_ghashIterator_free(ihash);
	if (cavel) VecMulf(avel,1.0f/(float)cavel);
	VECCOPY(vel,avel);
	if (ci) *intrusion /= ci;
	if (deflected){ 
		VECCOPY(facenormal,force);
		Normalize(facenormal);
	}
	return deflected;	
}


/* sandbox to plug in various deflection algos */
static int sb_deflect_face(Object *ob,float *actpos,float *facenormal,float *force,float *cf,float time,float *vel,float *intrusion)
{
	float s_actpos[3];
	int deflected;	
	VECCOPY(s_actpos,actpos);
	deflected= sb_detect_vertex_collisionCached(s_actpos, facenormal, cf, force , ob->lay, ob,time,vel,intrusion);
	//deflected= sb_detect_vertex_collisionCachedEx(s_actpos, facenormal, cf, force , ob->lay, ob,time,vel,intrusion);
	return(deflected);
}

/* hiding this for now .. but the jacobian may pop up on other tasks .. so i'd like to keep it
static void dfdx_spring(int ia, int ic, int op, float dir[3],float L,float len,float factor)
{ 
	float m,delta_ij;
	int i ,j;
	if (L < len){
		for(i=0;i<3;i++)
			for(j=0;j<3;j++){
				delta_ij = (i==j ? (1.0f): (0.0f));
				m=factor*(dir[i]*dir[j] + (1-L/len)*(delta_ij - dir[i]*dir[j]));
				nlMatrixAdd(ia+i,op+ic+j,m);
			}
	}
	else{
		for(i=0;i<3;i++)
			for(j=0;j<3;j++){
				m=factor*dir[i]*dir[j];
				nlMatrixAdd(ia+i,op+ic+j,m);
			}
	}
}


static void dfdx_goal(int ia, int ic, int op, float factor)
{ 
	int i;
	for(i=0;i<3;i++) nlMatrixAdd(ia+i,op+ic+i,factor);
}

static void dfdv_goal(int ia, int ic,float factor)
{ 
	int i;
	for(i=0;i<3;i++) nlMatrixAdd(ia+i,ic+i,factor);
}
*/
static void sb_spring_force(Object *ob,int bpi,BodySpring *bs,float iks,float forcetime,int nl_flags)
{
	SoftBody *sb= ob->soft;	/* is supposed to be there */
	BodyPoint  *bp1,*bp2;

	float dir[3],dvel[3];
	float distance,forcefactor,kd,absvel,projvel,kw;
	int ia,ic;
	/* prepare depending on which side of the spring we are on */
	if (bpi == bs->v1){
		bp1 = &sb->bpoint[bs->v1];
		bp2 = &sb->bpoint[bs->v2];
		ia =3*bs->v1;
		ic =3*bs->v2;
	}
	else if (bpi == bs->v2){
		bp1 = &sb->bpoint[bs->v2];
		bp2 = &sb->bpoint[bs->v1];
		ia =3*bs->v2;
		ic =3*bs->v1;
	}
	else{
		/* TODO make this debug option */
		/**/
		printf("bodypoint <bpi> is not attached to spring  <*bs> --> sb_spring_force()\n");
		return;
	}

	/* do bp1 <--> bp2 elastic */
	VecSubf(dir,bp1->pos,bp2->pos);
	distance = Normalize(dir);
	if (bs->len < distance)
		iks  = 1.0f/(1.0f-sb->inspring)-1.0f ;/* inner spring constants function */
	else
		iks  = 1.0f/(1.0f-sb->inpush)-1.0f ;/* inner spring constants function */

	if(bs->len > 0.0f) /* check for degenerated springs */
		forcefactor = iks/bs->len;
	else
		forcefactor = iks;
	    kw = (bp1->springweight+bp2->springweight)/2.0f;
		kw = kw * kw;
		kw = kw * kw;
	forcefactor *= bs->strength * kw; 
	Vec3PlusStVec(bp1->force,(bs->len - distance)*forcefactor,dir);

	/* do bp1 <--> bp2 viscous */
	VecSubf(dvel,bp1->vec,bp2->vec);
	kd = sb->infrict * sb_fric_force_scale(ob);
	absvel  = Normalize(dvel);
	projvel = Inpf(dir,dvel);
	kd     *= absvel * projvel;
	Vec3PlusStVec(bp1->force,-kd,dir);

	/* do jacobian stuff if needed */
	if(nl_flags & NLF_BUILD){
		//int op =3*sb->totpoint;
		//float mvel = -forcetime*kd;
		//float mpos = -forcetime*forcefactor;
		/* depending on my pos */ 
		// dfdx_spring(ia,ia,op,dir,bs->len,distance,-mpos);
		/* depending on my vel */
		// dfdv_goal(ia,ia,mvel); // well that ignores geometie
		if(bp2->goal < SOFTGOALSNAP){ /* ommit this bp when it snaps */
			/* depending on other pos */ 
			// dfdx_spring(ia,ic,op,dir,bs->len,distance,mpos);
			/* depending on other vel */
			// dfdv_goal(ia,ia,-mvel); // well that ignores geometie
		}
	}
}


/* since this is definitely the most CPU consuming task here .. try to spread it */
/* core function _softbody_calc_forces_slice_in_a_thread */
/* result is int to be able to flag user break */
static int _softbody_calc_forces_slice_in_a_thread(Scene *scene, Object *ob, float forcetime, float timenow,int ifirst,int ilast,int *ptr_to_break_func(),ListBase *do_effector,int do_deflector,float fieldfactor, float windfactor)
{
	float iks;
	int bb,do_selfcollision,do_springcollision,do_aero;
	int number_of_points_here = ilast - ifirst;
	SoftBody *sb= ob->soft;	/* is supposed to be there */
	BodyPoint  *bp;
	
	/* intitialize */
	if (sb) {
	/* check conditions for various options */
    /* +++ could be done on object level to squeeze out the last bits of it */
	do_selfcollision=((ob->softflag & OB_SB_EDGES) && (sb->bspring)&& (ob->softflag & OB_SB_SELF));
	do_springcollision=do_deflector && (ob->softflag & OB_SB_EDGES) &&(ob->softflag & OB_SB_EDGECOLL);
	do_aero=((sb->aeroedge)&& (ob->softflag & OB_SB_EDGES));
    /* --- could be done on object level to squeeze out the last bits of it */
	}
	else {
		printf("Error expected a SB here \n");
		return (999);
	}

/* debugerin */
	if  (sb->totpoint < ifirst) {
		printf("Aye 998");
		return (998);
	}
/* debugerin */


	bp = &sb->bpoint[ifirst]; 
	for(bb=number_of_points_here; bb>0; bb--, bp++) {
		/* clear forces  accumulator */
		bp->force[0]= bp->force[1]= bp->force[2]= 0.0;
		/* naive ball self collision */
		/* needs to be done if goal snaps or not */
		if(do_selfcollision){
			 	int attached;
				BodyPoint   *obp;
				BodySpring *bs;	
				int c,b;
				float velcenter[3],dvel[3],def[3];
				float distance;
				float compare;
     	        float bstune = sb->ballstiff;

				for(c=sb->totpoint, obp= sb->bpoint; c>=ifirst+bb; c--, obp++) {
					compare = (obp->colball + bp->colball);		
					VecSubf(def, bp->pos, obp->pos);
					/* rather check the AABBoxes before ever calulating the real distance */
					/* mathematically it is completly nuts, but performace is pretty much (3) times faster */
					if ((ABS(def[0]) > compare) || (ABS(def[1]) > compare) || (ABS(def[2]) > compare)) continue;
                    distance = Normalize(def);
					if (distance < compare ){
						/* exclude body points attached with a spring */
						attached = 0;
						for(b=obp->nofsprings;b>0;b--){
							bs = sb->bspring + obp->springs[b-1];
							if (( ilast-bb == bs->v2)  || ( ilast-bb == bs->v1)){
								attached=1;
								continue;}
						}
						if (!attached){
							float f = bstune/(distance) + bstune/(compare*compare)*distance - 2.0f*bstune/compare ;

							VecMidf(velcenter, bp->vec, obp->vec);
							VecSubf(dvel,velcenter,bp->vec);
							VecMulf(dvel,bp->mass);

							Vec3PlusStVec(bp->force,f*(1.0f-sb->balldamp),def);
							Vec3PlusStVec(bp->force,sb->balldamp,dvel);

							/* exploit force(a,b) == -force(b,a) part2/2 */
							VecSubf(dvel,velcenter,obp->vec);
							VecMulf(dvel,bp->mass);

							Vec3PlusStVec(obp->force,sb->balldamp,dvel);
							Vec3PlusStVec(obp->force,-f*(1.0f-sb->balldamp),def);
						}
					}
				}
		}
		/* naive ball self collision done */

		if(bp->goal < SOFTGOALSNAP){ /* ommit this bp when it snaps */
			float auxvect[3];  
			float velgoal[3];

			/* do goal stuff */
			if(ob->softflag & OB_SB_GOAL) {
				/* true elastic goal */
				float ks,kd;
				VecSubf(auxvect,bp->pos,bp->origT);
				ks  = 1.0f/(1.0f- bp->goal*sb->goalspring)-1.0f ;
				bp->force[0]+= -ks*(auxvect[0]);
				bp->force[1]+= -ks*(auxvect[1]);
				bp->force[2]+= -ks*(auxvect[2]);

				/* calulate damping forces generated by goals*/
				VecSubf(velgoal,bp->origS, bp->origE);
				kd =  sb->goalfrict * sb_fric_force_scale(ob) ;
				VecAddf(auxvect,velgoal,bp->vec);
				
				if (forcetime > 0.0 ) { /* make sure friction does not become rocket motor on time reversal */
					bp->force[0]-= kd * (auxvect[0]);
					bp->force[1]-= kd * (auxvect[1]);
					bp->force[2]-= kd * (auxvect[2]);
				}
				else {
					bp->force[0]-= kd * (velgoal[0] - bp->vec[0]);
					bp->force[1]-= kd * (velgoal[1] - bp->vec[1]);
					bp->force[2]-= kd * (velgoal[2] - bp->vec[2]);
				}
			}
			/* done goal stuff */
			
			/* gravitation */
			if (sb){ 
			float gravity = sb->grav * sb_grav_force_scale(ob);	
			bp->force[2]-= gravity*bp->mass; /* individual mass of node here */
			}
			
			/* particle field & vortex */
			if(do_effector) {
				float kd;
				float force[3]= {0.0f, 0.0f, 0.0f};
				float speed[3]= {0.0f, 0.0f, 0.0f};
				float eval_sb_fric_force_scale = sb_fric_force_scale(ob); /* just for calling function once */
				
				pdDoEffectors(scene, do_effector, bp->pos, force, speed, (float)scene->r.cfra, 0.0f, PE_WIND_AS_SPEED);
				
				/* apply forcefield*/
				VecMulf(force,fieldfactor* eval_sb_fric_force_scale); 
				VECADD(bp->force, bp->force, force);
				
				/* BP friction in moving media */	
				kd= sb->mediafrict* eval_sb_fric_force_scale;  
				bp->force[0] -= kd * (bp->vec[0] + windfactor*speed[0]/eval_sb_fric_force_scale);
				bp->force[1] -= kd * (bp->vec[1] + windfactor*speed[1]/eval_sb_fric_force_scale);
				bp->force[2] -= kd * (bp->vec[2] + windfactor*speed[2]/eval_sb_fric_force_scale);
				/* now we'll have nice centrifugal effect for vortex */
				
			}
			else {
				/* BP friction in media (not) moving*/
				float kd = sb->mediafrict* sb_fric_force_scale(ob);  
				/* assume it to be proportional to actual velocity */
				bp->force[0]-= bp->vec[0]*kd;
				bp->force[1]-= bp->vec[1]*kd;
				bp->force[2]-= bp->vec[2]*kd;
				/* friction in media done */
			}
			/* +++cached collision targets */
			bp->choke = 0.0f;
			bp->choke2 = 0.0f;
			bp->flag &= ~SBF_DOFUZZY;
			if(do_deflector) {
				float cfforce[3],defforce[3] ={0.0f,0.0f,0.0f}, vel[3] = {0.0f,0.0f,0.0f}, facenormal[3], cf = 1.0f,intrusion;
				float kd = 1.0f;

				if (sb_deflect_face(ob,bp->pos,facenormal,defforce,&cf,timenow,vel,&intrusion)){
						if (intrusion < 0.0f){
							sb->scratch->flag |= SBF_DOFUZZY;
							bp->flag |= SBF_DOFUZZY;
							bp->choke = sb->choke*0.01f;
						}

							VECSUB(cfforce,bp->vec,vel);
							Vec3PlusStVec(bp->force,-cf*50.0f,cfforce);
					
					Vec3PlusStVec(bp->force,kd,defforce);  
				}

			}
			/* ---cached collision targets */

			/* +++springs */
			iks  = 1.0f/(1.0f-sb->inspring)-1.0f ;/* inner spring constants function */
			if(ob->softflag & OB_SB_EDGES) {
				if (sb->bspring){ /* spring list exists at all ? */
					int b;
					BodySpring *bs;	
					for(b=bp->nofsprings;b>0;b--){
						bs = sb->bspring + bp->springs[b-1];
						if (do_springcollision || do_aero){
							VecAddf(bp->force,bp->force,bs->ext_force);
							if (bs->flag & BSF_INTERSECT)
								bp->choke = bs->cf; 

						}
                        // sb_spring_force(Object *ob,int bpi,BodySpring *bs,float iks,float forcetime,int nl_flags)
						sb_spring_force(ob,ilast-bb,bs,iks,forcetime,0);
					}/* loop springs */
				}/* existing spring list */ 
			}/*any edges*/
			/* ---springs */
		}/*omit on snap	*/
	}/*loop all bp's*/
return 0; /*done fine*/
}

static void *exec_softbody_calc_forces(void *data)
{
	SB_thread_context *pctx = (SB_thread_context*)data;
    _softbody_calc_forces_slice_in_a_thread(pctx->scene, pctx->ob, pctx->forcetime, pctx->timenow, pctx->ifirst, pctx->ilast, NULL, pctx->do_effector,pctx->do_deflector,pctx->fieldfactor,pctx->windfactor);
	return 0;
} 

static void sb_cf_threads_run(Scene *scene, Object *ob, float forcetime, float timenow,int totpoint,int *ptr_to_break_func(),struct ListBase *do_effector,int do_deflector,float fieldfactor, float windfactor)
{
	ListBase threads;
	SB_thread_context *sb_threads;
	int i, totthread,left,dec;
	int lowpoints =100; /* wild guess .. may increase with better thread management 'above' or even be UI option sb->spawn_cf_threads_nopts */

	/* figure the number of threads while preventing pretty pointless threading overhead */
	if(scene->r.mode & R_FIXED_THREADS)
		totthread= scene->r.threads;
	else
		totthread= BLI_system_thread_count();
	/* what if we got zillions of CPUs running but less to spread*/
	while ((totpoint/totthread < lowpoints) && (totthread > 1)) {
		totthread--;
	}

    /* printf("sb_cf_threads_run spawning %d threads \n",totthread); */

	sb_threads= MEM_callocN(sizeof(SB_thread_context)*totthread, "SBThread");
	memset(sb_threads, 0, sizeof(SB_thread_context)*totthread);
	left = totpoint;
	dec = totpoint/totthread +1;
	for(i=0; i<totthread; i++) {
		sb_threads[i].ob = ob; 
		sb_threads[i].forcetime = forcetime; 
		sb_threads[i].timenow = timenow; 
		sb_threads[i].ilast   = left; 
		left = left - dec;
		if (left >0){
			sb_threads[i].ifirst  = left;
		}
		else
			sb_threads[i].ifirst  = 0; 
        sb_threads[i].do_effector = do_effector;
        sb_threads[i].do_deflector = do_deflector;
		sb_threads[i].fieldfactor = fieldfactor;
		sb_threads[i].windfactor  = windfactor;
		sb_threads[i].nr= i;
		sb_threads[i].tot= totthread;
	}


	if(totthread > 1) {
		BLI_init_threads(&threads, exec_softbody_calc_forces, totthread);

		for(i=0; i<totthread; i++)
			BLI_insert_thread(&threads, &sb_threads[i]);

		BLI_end_threads(&threads);
	}
	else
		exec_softbody_calc_forces(&sb_threads[0]);
    /* clean up */
	MEM_freeN(sb_threads);
}

static void softbody_calc_forcesEx(Scene *scene, Object *ob, float forcetime, float timenow, int nl_flags)
{
/* rule we never alter free variables :bp->vec bp->pos in here ! 
 * this will ruin adaptive stepsize AKA heun! (BM) 
 */
	SoftBody *sb= ob->soft;	/* is supposed to be there */
	BodyPoint *bproot;
	ListBase *do_effector;
	float iks, gravity;
	float fieldfactor = -1.0f, windfactor  = 0.25;   
	int   do_deflector,do_selfcollision,do_springcollision,do_aero;
	
	gravity = sb->grav * sb_grav_force_scale(ob);	
	
	/* check conditions for various options */
	do_deflector= query_external_colliders(scene, ob);
	do_selfcollision=((ob->softflag & OB_SB_EDGES) && (sb->bspring)&& (ob->softflag & OB_SB_SELF));
	do_springcollision=do_deflector && (ob->softflag & OB_SB_EDGES) &&(ob->softflag & OB_SB_EDGECOLL);
	do_aero=((sb->aeroedge)&& (ob->softflag & OB_SB_EDGES));
	
	iks  = 1.0f/(1.0f-sb->inspring)-1.0f ;/* inner spring constants function */
	bproot= sb->bpoint; /* need this for proper spring addressing */
	
	if (do_springcollision || do_aero)  
	sb_sfesf_threads_run(scene, ob, timenow,sb->totspring,NULL);	
	
	/* after spring scan because it uses Effoctors too */
	do_effector= pdInitEffectors(scene, ob,NULL);

	if (do_deflector) {
		float defforce[3];
		do_deflector = sb_detect_aabb_collisionCached(defforce,ob->lay,ob,timenow);
	}

	sb_cf_threads_run(scene, ob, forcetime, timenow, sb->totpoint, NULL, do_effector, do_deflector, fieldfactor, windfactor);

	/* finally add forces caused by face collision */
	if (ob->softflag & OB_SB_FACECOLL) scan_for_ext_face_forces(ob,timenow);
	
	/* finish matrix and solve */
	if(do_effector) pdEndEffectors(do_effector);
}




static void softbody_calc_forces(Scene *scene, Object *ob, float forcetime, float timenow, int nl_flags)
{
	/* redirection to the new threaded Version */
	if (!(G.rt & 0x10)){ // 16
		softbody_calc_forcesEx(scene, ob, forcetime, timenow, nl_flags);
		return;
	}
	else{
		/* so the following will die  */
		/* |||||||||||||||||||||||||| */
		/* VVVVVVVVVVVVVVVVVVVVVVVVVV */
		/*backward compatibility note:
		fixing bug [17428] which forces adaptive step size to tiny steps 
		in some situations 
		.. keeping G.rt==17 0x11 option for old files 'needing' the bug*/

		/* rule we never alter free variables :bp->vec bp->pos in here ! 
		* this will ruin adaptive stepsize AKA heun! (BM) 
		*/
		SoftBody *sb= ob->soft;	/* is supposed to be there */
		BodyPoint  *bp;
		BodyPoint *bproot;
		BodySpring *bs;	
		ListBase *do_effector;
		float iks, ks, kd, gravity;
		float fieldfactor = -1.0f, windfactor  = 0.25f;   
		float tune = sb->ballstiff;
		int a, b,  do_deflector,do_selfcollision,do_springcollision,do_aero;


		/* jacobian
		NLboolean success;

		if(nl_flags){
		nlBegin(NL_SYSTEM);
		nlBegin(NL_MATRIX);
		}
		*/


		gravity = sb->grav * sb_grav_force_scale(ob);	

		/* check conditions for various options */
		do_deflector= query_external_colliders(scene, ob);
		do_selfcollision=((ob->softflag & OB_SB_EDGES) && (sb->bspring)&& (ob->softflag & OB_SB_SELF));
		do_springcollision=do_deflector && (ob->softflag & OB_SB_EDGES) &&(ob->softflag & OB_SB_EDGECOLL);
		do_aero=((sb->aeroedge)&& (ob->softflag & OB_SB_EDGES));

		iks  = 1.0f/(1.0f-sb->inspring)-1.0f ;/* inner spring constants function */
		bproot= sb->bpoint; /* need this for proper spring addressing */

		if (do_springcollision || do_aero)  scan_for_ext_spring_forces(scene, ob, timenow);
		/* after spring scan because it uses Effoctors too */
		do_effector= pdInitEffectors(scene, ob,NULL);

		if (do_deflector) {
			float defforce[3];
			do_deflector = sb_detect_aabb_collisionCached(defforce,ob->lay,ob,timenow);
		}

		for(a=sb->totpoint, bp= sb->bpoint; a>0; a--, bp++) {
			/* clear forces  accumulator */
			bp->force[0]= bp->force[1]= bp->force[2]= 0.0;
			if(nl_flags & NLF_BUILD){
				//int ia =3*(sb->totpoint-a);
				//int op =3*sb->totpoint;
				/* dF/dV = v */ 
				/* jacobioan
				nlMatrixAdd(op+ia,ia,-forcetime);
				nlMatrixAdd(op+ia+1,ia+1,-forcetime);
				nlMatrixAdd(op+ia+2,ia+2,-forcetime);

				nlMatrixAdd(ia,ia,1);
				nlMatrixAdd(ia+1,ia+1,1);
				nlMatrixAdd(ia+2,ia+2,1);

				nlMatrixAdd(op+ia,op+ia,1);
				nlMatrixAdd(op+ia+1,op+ia+1,1);
				nlMatrixAdd(op+ia+2,op+ia+2,1);
				*/


			}

			/* naive ball self collision */
			/* needs to be done if goal snaps or not */
			if(do_selfcollision){
				int attached;
				BodyPoint   *obp;
				int c,b;
				float velcenter[3],dvel[3],def[3];
				float distance;
				float compare;

				for(c=sb->totpoint, obp= sb->bpoint; c>=a; c--, obp++) {

					//if ((bp->octantflag & obp->octantflag) == 0) continue;

					compare = (obp->colball + bp->colball);		
					VecSubf(def, bp->pos, obp->pos);

					/* rather check the AABBoxes before ever calulating the real distance */
					/* mathematically it is completly nuts, but performace is pretty much (3) times faster */
					if ((ABS(def[0]) > compare) || (ABS(def[1]) > compare) || (ABS(def[2]) > compare)) continue;

					distance = Normalize(def);
					if (distance < compare ){
						/* exclude body points attached with a spring */
						attached = 0;
						for(b=obp->nofsprings;b>0;b--){
							bs = sb->bspring + obp->springs[b-1];
							if (( sb->totpoint-a == bs->v2)  || ( sb->totpoint-a == bs->v1)){
								attached=1;
								continue;}
						}
						if (!attached){
							float f = tune/(distance) + tune/(compare*compare)*distance - 2.0f*tune/compare ;

							VecMidf(velcenter, bp->vec, obp->vec);
							VecSubf(dvel,velcenter,bp->vec);
							VecMulf(dvel,bp->mass);

							Vec3PlusStVec(bp->force,f*(1.0f-sb->balldamp),def);
							Vec3PlusStVec(bp->force,sb->balldamp,dvel);

							if(nl_flags & NLF_BUILD){
								//int ia =3*(sb->totpoint-a);
								//int ic =3*(sb->totpoint-c);
								//int op =3*sb->totpoint;
								//float mvel = forcetime*sb->nodemass*sb->balldamp;
								//float mpos = forcetime*tune*(1.0f-sb->balldamp);
								/*some quick and dirty entries to the jacobian*/
								//dfdx_goal(ia,ia,op,mpos);
								//dfdv_goal(ia,ia,mvel);
								/* exploit force(a,b) == -force(b,a) part1/2 */
								//dfdx_goal(ic,ic,op,mpos);
								//dfdv_goal(ic,ic,mvel);


								/*TODO sit down an X-out the true jacobian entries*/
								/*well does not make to much sense because the eigenvalues
								of the jacobian go negative; and negative eigenvalues
								on a complex iterative system z(n+1)=A * z(n) 
								give imaginary roots in the charcateristic polynom
								--> solutions that to z(t)=u(t)* exp ( i omega t) --> oscilations we don't want here 
								where u(t) is a unknown amplitude function (worst case rising fast)
								*/ 
							}

							/* exploit force(a,b) == -force(b,a) part2/2 */
							VecSubf(dvel,velcenter,obp->vec);
							VecMulf(dvel,(bp->mass+obp->mass)/2.0f);

							Vec3PlusStVec(obp->force,sb->balldamp,dvel);
							Vec3PlusStVec(obp->force,-f*(1.0f-sb->balldamp),def);


						}
					}
				}
			}
			/* naive ball self collision done */

			if(bp->goal < SOFTGOALSNAP){ /* ommit this bp when it snaps */
				float auxvect[3];  
				float velgoal[3];

				/* do goal stuff */
				if(ob->softflag & OB_SB_GOAL) {
					/* true elastic goal */
					VecSubf(auxvect,bp->pos,bp->origT);
					ks  = 1.0f/(1.0f- bp->goal*sb->goalspring)-1.0f ;
					bp->force[0]+= -ks*(auxvect[0]);
					bp->force[1]+= -ks*(auxvect[1]);
					bp->force[2]+= -ks*(auxvect[2]);

					if(nl_flags & NLF_BUILD){
						//int ia =3*(sb->totpoint-a);
						//int op =3*(sb->totpoint);
						/* depending on my pos */ 
						//dfdx_goal(ia,ia,op,ks*forcetime);
					}


					/* calulate damping forces generated by goals*/
					VecSubf(velgoal,bp->origS, bp->origE);
					kd =  sb->goalfrict * sb_fric_force_scale(ob) ;
					VecAddf(auxvect,velgoal,bp->vec);

					if (forcetime > 0.0 ) { /* make sure friction does not become rocket motor on time reversal */
						bp->force[0]-= kd * (auxvect[0]);
						bp->force[1]-= kd * (auxvect[1]);
						bp->force[2]-= kd * (auxvect[2]);
						if(nl_flags & NLF_BUILD){
							//int ia =3*(sb->totpoint-a);
							Normalize(auxvect);
							/* depending on my vel */ 
							//dfdv_goal(ia,ia,kd*forcetime);
						}

					}
					else {
						bp->force[0]-= kd * (velgoal[0] - bp->vec[0]);
						bp->force[1]-= kd * (velgoal[1] - bp->vec[1]);
						bp->force[2]-= kd * (velgoal[2] - bp->vec[2]);
					}
				}
				/* done goal stuff */


				/* gravitation */
				bp->force[2]-= gravity*bp->mass; /* individual mass of node here */


				/* particle field & vortex */
				if(do_effector) {
					float force[3]= {0.0f, 0.0f, 0.0f};
					float speed[3]= {0.0f, 0.0f, 0.0f};
					float eval_sb_fric_force_scale = sb_fric_force_scale(ob); /* just for calling function once */

					pdDoEffectors(scene, do_effector, bp->pos, force, speed, (float)scene->r.cfra, 0.0f, PE_WIND_AS_SPEED);

					/* apply forcefield*/
					VecMulf(force,fieldfactor* eval_sb_fric_force_scale); 
					VECADD(bp->force, bp->force, force);

					/* BP friction in moving media */	
					kd= sb->mediafrict* eval_sb_fric_force_scale;  
					bp->force[0] -= kd * (bp->vec[0] + windfactor*speed[0]/eval_sb_fric_force_scale);
					bp->force[1] -= kd * (bp->vec[1] + windfactor*speed[1]/eval_sb_fric_force_scale);
					bp->force[2] -= kd * (bp->vec[2] + windfactor*speed[2]/eval_sb_fric_force_scale);
					/* now we'll have nice centrifugal effect for vortex */

				}
				else {
					/* BP friction in media (not) moving*/
					kd= sb->mediafrict* sb_fric_force_scale(ob);  
					/* assume it to be proportional to actual velocity */
					bp->force[0]-= bp->vec[0]*kd;
					bp->force[1]-= bp->vec[1]*kd;
					bp->force[2]-= bp->vec[2]*kd;
					/* friction in media done */
					if(nl_flags & NLF_BUILD){
						//int ia =3*(sb->totpoint-a);
						/* da/dv =  */ 

						//					nlMatrixAdd(ia,ia,forcetime*kd);
						//					nlMatrixAdd(ia+1,ia+1,forcetime*kd);
						//					nlMatrixAdd(ia+2,ia+2,forcetime*kd);
					}

				}
				/* +++cached collision targets */
				bp->choke = 0.0f;
				bp->choke2 = 0.0f;
				bp->flag &= ~SBF_DOFUZZY;
				if(do_deflector) {
					float cfforce[3],defforce[3] ={0.0f,0.0f,0.0f}, vel[3] = {0.0f,0.0f,0.0f}, facenormal[3], cf = 1.0f,intrusion;
					kd = 1.0f;

					if (sb_deflect_face(ob,bp->pos,facenormal,defforce,&cf,timenow,vel,&intrusion)){
						if ((!nl_flags)&&(intrusion < 0.0f)){
							if(G.rt & 0x01){ // 17 we did check for bit 0x10 before
								/*fixing bug [17428] this forces adaptive step size to tiny steps 
								in some situations .. keeping G.rt==17 option for old files 'needing' the bug
								*/
								/*bjornmose:  uugh.. what an evil hack 
								violation of the 'don't touch bp->pos in here' rule 
								but works nice, like this-->
								we predict the solution beeing out of the collider
								in heun step No1 and leave the heun step No2 adapt to it
								so we kind of introduced a implicit solver for this case 
								*/
								Vec3PlusStVec(bp->pos,-intrusion,facenormal);
							}
							else{

								VECSUB(cfforce,bp->vec,vel);
								Vec3PlusStVec(bp->force,-cf*50.0f,cfforce);
							}


							sb->scratch->flag |= SBF_DOFUZZY;
							bp->flag |= SBF_DOFUZZY;
							bp->choke = sb->choke*0.01f;
						}
						else{
							VECSUB(cfforce,bp->vec,vel);
							Vec3PlusStVec(bp->force,-cf*50.0f,cfforce);
						}
						Vec3PlusStVec(bp->force,kd,defforce);
						if (nl_flags & NLF_BUILD){
							// int ia =3*(sb->totpoint-a);
							// int op =3*sb->totpoint;
							//dfdx_goal(ia,ia,op,mpos); // don't do unless you know
							//dfdv_goal(ia,ia,-cf);

						}

					}

				}
				/* ---cached collision targets */

				/* +++springs */
				if(ob->softflag & OB_SB_EDGES) {
					if (sb->bspring){ /* spring list exists at all ? */
						for(b=bp->nofsprings;b>0;b--){
							bs = sb->bspring + bp->springs[b-1];
							if (do_springcollision || do_aero){
								VecAddf(bp->force,bp->force,bs->ext_force);
								if (bs->flag & BSF_INTERSECT)
									bp->choke = bs->cf; 

							}
							// sb_spring_force(Object *ob,int bpi,BodySpring *bs,float iks,float forcetime,int nl_flags)
							// rather remove nl_falgs from code .. will make things a lot cleaner
							sb_spring_force(ob,sb->totpoint-a,bs,iks,forcetime,0);
						}/* loop springs */
					}/* existing spring list */ 
				}/*any edges*/
				/* ---springs */
			}/*omit on snap	*/
		}/*loop all bp's*/


		/* finally add forces caused by face collision */
		if (ob->softflag & OB_SB_FACECOLL) scan_for_ext_face_forces(ob,timenow);

		/* finish matrix and solve */
#if (0) // remove onl linking for now .. still i am not sure .. the jacobian can be usefull .. so keep that BM
		if(nl_flags & NLF_SOLVE){
			//double sct,sst=PIL_check_seconds_timer();
			for(a=sb->totpoint, bp= sb->bpoint; a>0; a--, bp++) {
				int iv =3*(sb->totpoint-a);
				int ip =3*(2*sb->totpoint-a);
				int n;
				for (n=0;n<3;n++) {nlRightHandSideSet(0, iv+n, bp->force[0+n]);}
				for (n=0;n<3;n++) {nlRightHandSideSet(0, ip+n, bp->vec[0+n]);}
			}
			nlEnd(NL_MATRIX);
			nlEnd(NL_SYSTEM);

			if ((G.rt == 32) && (nl_flags & NLF_BUILD))
			{ 
				printf("####MEE#####\n");
				nlPrintMatrix();
			}

			success= nlSolveAdvanced(NULL, 1);

			// nlPrintMatrix(); /* for debug purpose .. anyhow cropping B vector looks like working */
			if(success){
				float f;
				int index =0;
				/* for debug purpose .. anyhow cropping B vector looks like working */
				if (G.rt ==32)
					for(a=2*sb->totpoint, bp= sb->bpoint; a>0; a--, bp++) {
						f=nlGetVariable(0,index);
						printf("(%f ",f);index++;
						f=nlGetVariable(0,index);
						printf("%f ",f);index++;
						f=nlGetVariable(0,index);
						printf("%f)",f);index++;
					}

					index =0;
					for(a=sb->totpoint, bp= sb->bpoint; a>0; a--, bp++) {
						f=nlGetVariable(0,index);
						bp->impdv[0] = f; index++;
						f=nlGetVariable(0,index);
						bp->impdv[1] = f; index++;
						f=nlGetVariable(0,index);
						bp->impdv[2] = f; index++;
					}
					/*
					for(a=sb->totpoint, bp= sb->bpoint; a>0; a--, bp++) {
					f=nlGetVariable(0,index);
					bp->impdx[0] = f; index++;
					f=nlGetVariable(0,index);
					bp->impdx[1] = f; index++;
					f=nlGetVariable(0,index);
					bp->impdx[2] = f; index++;
					}
					*/
			}
			else{
				printf("Matrix inversion failed \n");
				for(a=sb->totpoint, bp= sb->bpoint; a>0; a--, bp++) {
					VECCOPY(bp->impdv,bp->force);
				}

			}

			//sct=PIL_check_seconds_timer();
			//if (sct-sst > 0.01f) printf(" implicit solver time %f %s \r",sct-sst,ob->id.name);
		}
		/* cleanup */
#endif
		if(do_effector) pdEndEffectors(do_effector);
	}
}

static void softbody_apply_forces(Object *ob, float forcetime, int mode, float *err, int mid_flags)
{
	/* time evolution */
	/* actually does an explicit euler step mode == 0 */
	/* or heun ~ 2nd order runge-kutta steps, mode 1,2 */
	SoftBody *sb= ob->soft;	/* is supposed to be there */
	BodyPoint *bp;
	float dx[3],dv[3],aabbmin[3],aabbmax[3],cm[3]={0.0f,0.0f,0.0f};
	float timeovermass/*,freezeloc=0.00001f,freezeforce=0.00000000001f*/;
	float maxerrpos= 0.0f,maxerrvel = 0.0f;
	int a,fuzzy=0;

    forcetime *= sb_time_scale(ob);
    
    aabbmin[0]=aabbmin[1]=aabbmin[2] = 1e20f;
    aabbmax[0]=aabbmax[1]=aabbmax[2] = -1e20f;

    /* old one with homogenous masses  */
	/* claim a minimum mass for vertex */
	/*
	if (sb->nodemass > 0.009999f) timeovermass = forcetime/sb->nodemass;
	else timeovermass = forcetime/0.009999f;
	*/
	
	for(a=sb->totpoint, bp= sb->bpoint; a>0; a--, bp++) {
/* now we have individual masses   */
/* claim a minimum mass for vertex */
		if (bp->mass > 0.009999f) timeovermass = forcetime/bp->mass;
  	    else timeovermass = forcetime/0.009999f;


		if(bp->goal < SOFTGOALSNAP){
            /* this makes t~ = t */
			if(mid_flags & MID_PRESERVE) VECCOPY(dx,bp->vec);
			
			/* so here is (v)' = a(cceleration) = sum(F_springs)/m + gravitation + some friction forces  + more forces*/
			/* the ( ... )' operator denotes derivate respective time */
			/* the euler step for velocity then becomes */
			/* v(t + dt) = v(t) + a(t) * dt */ 
			VecMulf(bp->force,timeovermass);/* individual mass of node here */
			/* some nasty if's to have heun in here too */
			VECCOPY(dv,bp->force); 

			if (mode == 1){
				VECCOPY(bp->prevvec, bp->vec);
				VECCOPY(bp->prevdv, dv);
			}

			if (mode ==2){
				/* be optimistic and execute step */
				bp->vec[0] = bp->prevvec[0] + 0.5f * (dv[0] + bp->prevdv[0]);
				bp->vec[1] = bp->prevvec[1] + 0.5f * (dv[1] + bp->prevdv[1]);
				bp->vec[2] = bp->prevvec[2] + 0.5f * (dv[2] + bp->prevdv[2]);
				/* compare euler to heun to estimate error for step sizing */
				maxerrvel = MAX2(maxerrvel,ABS(dv[0] - bp->prevdv[0]));
				maxerrvel = MAX2(maxerrvel,ABS(dv[1] - bp->prevdv[1]));
				maxerrvel = MAX2(maxerrvel,ABS(dv[2] - bp->prevdv[2]));
			}
			else {VECADD(bp->vec, bp->vec, bp->force);}

            /* this makes t~ = t+dt */
			if(!(mid_flags & MID_PRESERVE)) VECCOPY(dx,bp->vec);

			/* so here is (x)'= v(elocity) */
			/* the euler step for location then becomes */
			/* x(t + dt) = x(t) + v(t~) * dt */ 
			VecMulf(dx,forcetime);

			/* the freezer coming sooner or later */
			/*
			if  ((Inpf(dx,dx)<freezeloc )&&(Inpf(bp->force,bp->force)<freezeforce )){
				bp->frozen /=2;
			}
			else{
				bp->frozen =MIN2(bp->frozen*1.05f,1.0f);
			}
			VecMulf(dx,bp->frozen);
            */
			/* again some nasty if's to have heun in here too */
			if (mode ==1){
				VECCOPY(bp->prevpos,bp->pos);
				VECCOPY(bp->prevdx ,dx);
			}
			
			if (mode ==2){
				bp->pos[0] = bp->prevpos[0] + 0.5f * ( dx[0] + bp->prevdx[0]);
				bp->pos[1] = bp->prevpos[1] + 0.5f * ( dx[1] + bp->prevdx[1]);
				bp->pos[2] = bp->prevpos[2] + 0.5f * ( dx[2] + bp->prevdx[2]);
				maxerrpos = MAX2(maxerrpos,ABS(dx[0] - bp->prevdx[0]));
				maxerrpos = MAX2(maxerrpos,ABS(dx[1] - bp->prevdx[1]));
				maxerrpos = MAX2(maxerrpos,ABS(dx[2] - bp->prevdx[2]));

/* bp->choke is set when we need to pull a vertex or edge out of the collider. 
   the collider object signals to get out by pushing hard. on the other hand 
   we don't want to end up in deep space so we add some <viscosity> 
   to balance that out */
				if (bp->choke2 > 0.0f){
					VecMulf(bp->vec,(1.0f - bp->choke2));
				}
				if (bp->choke > 0.0f){
					VecMulf(bp->vec,(1.0f - bp->choke));
				}

			}
			else { VECADD(bp->pos, bp->pos, dx);}
		}/*snap*/
		/* so while we are looping BPs anyway do statistics on the fly */
		aabbmin[0] = MIN2(aabbmin[0],bp->pos[0]);
		aabbmin[1] = MIN2(aabbmin[1],bp->pos[1]);
		aabbmin[2] = MIN2(aabbmin[2],bp->pos[2]);
		aabbmax[0] = MAX2(aabbmax[0],bp->pos[0]);
		aabbmax[1] = MAX2(aabbmax[1],bp->pos[1]);
		aabbmax[2] = MAX2(aabbmax[2],bp->pos[2]);
		if (bp->flag & SBF_DOFUZZY) fuzzy =1;
	} /*for*/

	if (sb->totpoint) VecMulf(cm,1.0f/sb->totpoint);
	if (sb->scratch){
		VECCOPY(sb->scratch->aabbmin,aabbmin);
		VECCOPY(sb->scratch->aabbmax,aabbmax);
	}
	
	if (err){ /* so step size will be controlled by biggest difference in slope */
		if (sb->solverflags & SBSO_OLDERR)
		*err = MAX2(maxerrpos,maxerrvel);
		else
		*err = maxerrpos;
		//printf("EP %f EV %f \n",maxerrpos,maxerrvel);
		if (fuzzy){
			*err /= sb->fuzzyness;
		}
	}
}

/* used by heun when it overshoots */
static void softbody_restore_prev_step(Object *ob)
{
	SoftBody *sb= ob->soft;	/* is supposed to be there*/
	BodyPoint *bp;
	int a;
	
	for(a=sb->totpoint, bp= sb->bpoint; a>0; a--, bp++) {
		VECCOPY(bp->vec, bp->prevvec);
		VECCOPY(bp->pos, bp->prevpos);
	}
}

#if 0
static void softbody_store_step(Object *ob)
{
	SoftBody *sb= ob->soft;	/* is supposed to be there*/
	BodyPoint *bp;
	int a;
	
	for(a=sb->totpoint, bp= sb->bpoint; a>0; a--, bp++) {
		VECCOPY(bp->prevvec,bp->vec);
		VECCOPY(bp->prevpos,bp->pos);
	}
}


/* used by predictors and correctors */
static void softbody_store_state(Object *ob,float *ppos,float *pvel)
{
	SoftBody *sb= ob->soft;	/* is supposed to be there*/
	BodyPoint *bp;
	int a;
	float *pp=ppos,*pv=pvel;
	
	for(a=sb->totpoint, bp= sb->bpoint; a>0; a--, bp++) {
		
		VECCOPY(pv, bp->vec); 
		pv+=3;
		
		VECCOPY(pp, bp->pos);
		pp+=3;
	}
}

/* used by predictors and correctors */
static void softbody_retrieve_state(Object *ob,float *ppos,float *pvel)
{
	SoftBody *sb= ob->soft;	/* is supposed to be there*/
	BodyPoint *bp;
	int a;
	float *pp=ppos,*pv=pvel;
	
	for(a=sb->totpoint, bp= sb->bpoint; a>0; a--, bp++) {
		
		VECCOPY(bp->vec,pv); 
		pv+=3;
		
		VECCOPY(bp->pos,pp);
		pp+=3;
	}
}

/* used by predictors and correctors */
static void softbody_swap_state(Object *ob,float *ppos,float *pvel)
{
	SoftBody *sb= ob->soft;	/* is supposed to be there*/
	BodyPoint *bp;
	int a;
	float *pp=ppos,*pv=pvel;
	float temp[3];
	
	for(a=sb->totpoint, bp= sb->bpoint; a>0; a--, bp++) {
		
		VECCOPY(temp, bp->vec); 
		VECCOPY(bp->vec,pv); 
        VECCOPY(pv,temp); 
		pv+=3;
		
		VECCOPY(temp, bp->pos);
		VECCOPY(bp->pos,pp); 
        VECCOPY(pp,temp); 
		pp+=3;
	}
}
#endif


/* care for bodypoints taken out of the 'ordinary' solver step
** because they are screwed to goal by bolts
** they just need to move along with the goal in time 
** we need to adjust them on sub frame timing in solver 
** so now when frame is done .. put 'em to the position at the end of frame
*/
static void softbody_apply_goalsnap(Object *ob)
{
	SoftBody *sb= ob->soft;	/* is supposed to be there */
	BodyPoint *bp;
	int a;
	
	for(a=sb->totpoint, bp= sb->bpoint; a>0; a--, bp++) {
		if (bp->goal >= SOFTGOALSNAP){
			VECCOPY(bp->prevpos,bp->pos);
			VECCOPY(bp->pos,bp->origT);
		}		
	}
}


static void apply_spring_memory(Object *ob)
{
	SoftBody *sb = ob->soft;
	BodySpring *bs;
	BodyPoint *bp1, *bp2;
	int a;
	float b,l,r;

	if (sb && sb->totspring){
		b = sb->plastic;
		for(a=0; a<sb->totspring; a++) {
			bs  = &sb->bspring[a];
			bp1 =&sb->bpoint[bs->v1];
			bp2 =&sb->bpoint[bs->v2];
			l = VecLenf(bp1->pos,bp2->pos);
			r = bs->len/l;
			if (( r > 1.05f) || (r < 0.95)){
			bs->len = ((100.0f - b) * bs->len  + b*l)/100.0f;
			}
		}
	}
}

/* expects full initialized softbody */
static void interpolate_exciter(Object *ob, int timescale, int time)
{
	SoftBody *sb= ob->soft;
	BodyPoint *bp;
	float f;
	int a;
	
	f = (float)time/(float)timescale;
	
	for(a=sb->totpoint, bp= sb->bpoint; a>0; a--, bp++) {	
		bp->origT[0] = bp->origS[0] + f*(bp->origE[0] - bp->origS[0]); 
		bp->origT[1] = bp->origS[1] + f*(bp->origE[1] - bp->origS[1]); 
		bp->origT[2] = bp->origS[2] + f*(bp->origE[2] - bp->origS[2]); 
		if (bp->goal >= SOFTGOALSNAP){
			bp->vec[0] = bp->origE[0] - bp->origS[0];
			bp->vec[1] = bp->origE[1] - bp->origS[1];
			bp->vec[2] = bp->origE[2] - bp->origS[2];
		}
	}
	
}


/* ************ convertors ********** */

/*  for each object type we need;
    - xxxx_to_softbody(Object *ob)      : a full (new) copy, creates SB geometry
*/

static void get_scalar_from_vertexgroup(Object *ob, int vertID, short groupindex, float *target)
/* result 0 on success, else indicates error number
-- kind of *inverse* result defintion,
-- but this way we can signal error condition to caller  
-- and yes this function must not be here but in a *vertex group module*
*/
{
	MDeformVert *dv= NULL;
	int i;
	
	/* spot the vert in deform vert list at mesh */
	if(ob->type==OB_MESH) {
		Mesh *me= ob->data;
		if (me->dvert)
			dv = me->dvert + vertID;
	}
	else if(ob->type==OB_LATTICE) {	/* not yet supported in softbody btw */
		Lattice *lt= ob->data;
		if (lt->dvert)
			dv = lt->dvert + vertID;
	}
	if(dv) {
		/* Lets see if this vert is in the weight group */
		for (i=0; i<dv->totweight; i++){
			if (dv->dw[i].def_nr == groupindex){
				*target= dv->dw[i].weight; /* got it ! */
				break;
			}
		}
	}
} 

/* Resetting a Mesh SB object's springs */  
/* Spring lenght are caculted from'raw' mesh vertices that are NOT altered by modifier stack. */ 
static void springs_from_mesh(Object *ob)
{
	SoftBody *sb;
	Mesh *me= ob->data;
	BodyPoint *bp;
	int a;
	float scale =1.0f;
	
	sb= ob->soft;	
	if (me && sb)
	{ 
	/* using bp->origS as a container for spring calcualtions here
	** will be overwritten sbObjectStep() to receive 
	** actual modifier stack positions
	*/
		if(me->totvert) {    
			bp= ob->soft->bpoint;
			for(a=0; a<me->totvert; a++, bp++) {
				VECCOPY(bp->origS, me->mvert[a].co);                            
				Mat4MulVecfl(ob->obmat, bp->origS);
			}
			
		}
		/* recalculate spring length for meshes here */
		/* public version shrink to fit */
		if (sb->springpreload != 0 ){
			scale = sb->springpreload / 100.0f;
		}
		for(a=0; a<sb->totspring; a++) {
			BodySpring *bs = &sb->bspring[a];
			bs->len= scale*VecLenf(sb->bpoint[bs->v1].origS, sb->bpoint[bs->v2].origS);
		}
	}
}


/* makes totally fresh start situation */
static void mesh_to_softbody(Scene *scene, Object *ob)
{
	SoftBody *sb;
	Mesh *me= ob->data;
	MEdge *medge= me->medge;
	BodyPoint *bp;
	BodySpring *bs;
	float goalfac;
	int a, totedge;
	if (ob->softflag & OB_SB_EDGES) totedge= me->totedge;
	else totedge= 0;
	
	/* renew ends with ob->soft with points and edges, also checks & makes ob->soft */
	renew_softbody(scene, ob, me->totvert, totedge);
		
	/* we always make body points */
	sb= ob->soft;	
	bp= sb->bpoint;
	goalfac= ABS(sb->maxgoal - sb->mingoal);
	
	for(a=0; a<me->totvert; a++, bp++) {
		/* get scalar values needed  *per vertex* from vertex group functions,
		so we can *paint* them nicly .. 
		they are normalized [0.0..1.0] so may be we need amplitude for scale
		which can be done by caller but still .. i'd like it to go this way 
		*/ 
		
		if((ob->softflag & OB_SB_GOAL) && sb->vertgroup) {
			get_scalar_from_vertexgroup(ob, a,(short) (sb->vertgroup-1), &bp->goal);
			/* do this always, regardless successfull read from vertex group */
			bp->goal= sb->mingoal + bp->goal*goalfac;
		}
		/* a little ad hoc changing the goal control to be less *sharp* */
		bp->goal = (float)pow(bp->goal, 4.0f);
			
		/* to proove the concept
		this would enable per vertex *mass painting*
		*/
		/* first set the default */
		bp->mass = sb->nodemass;

		if (sb->namedVG_Mass[0])
		{
			int grp= get_named_vertexgroup_num (ob,sb->namedVG_Mass);
			/* printf("VGN  %s %d \n",sb->namedVG_Mass,grp); */
			if(grp > -1){
				get_scalar_from_vertexgroup(ob, a,(short) (grp), &bp->mass);
				bp->mass = bp->mass * sb->nodemass;
				/* printf("bp->mass  %f \n",bp->mass); */

			}
		}
		/* first set the default */
		bp->springweight = 1.0f;

		if (sb->namedVG_Spring_K[0])
		{
			int grp= get_named_vertexgroup_num (ob,sb->namedVG_Spring_K);
			//printf("VGN  %s %d \n",sb->namedVG_Spring_K,grp); 
			if(grp > -1){
				get_scalar_from_vertexgroup(ob, a,(short) (grp), &bp->springweight);
				//printf("bp->springweight  %f \n",bp->springweight);

			}
		}

		
	}

	/* but we only optionally add body edge springs */
	if (ob->softflag & OB_SB_EDGES) {
		if(medge) {
			bs= sb->bspring;
			for(a=me->totedge; a>0; a--, medge++, bs++) {
				bs->v1= medge->v1;
				bs->v2= medge->v2;
				bs->strength= 1.0;
				bs->order=1;
			}
			
			
			/* insert *diagonal* springs in quads if desired */
			if (ob->softflag & OB_SB_QUADS) {
				add_mesh_quad_diag_springs(ob);
			}
			
			build_bps_springlist(ob); /* scan for springs attached to bodypoints ONCE */
			/* insert *other second order* springs if desired */
			if (sb->secondspring > 0.0000001f) {
				add_2nd_order_springs(ob,sb->secondspring); /* exploits the the first run of build_bps_springlist(ob);*/
				build_bps_springlist(ob); /* yes we need to do it again*/
			}
			springs_from_mesh(ob); /* write the 'rest'-lenght of the springs */
           	if (ob->softflag & OB_SB_SELF) {calculate_collision_balls(ob);}
			
		}
		
	}

}

static void mesh_faces_to_scratch(Object *ob)
{
	SoftBody *sb= ob->soft;	
	Mesh *me= ob->data;
	MFace *mface;
	BodyFace *bodyface;
	int a;
	/* alloc and copy faces*/
	
	bodyface = sb->scratch->bodyface = MEM_mallocN(sizeof(BodyFace)*me->totface,"SB_body_Faces");
	//memcpy(sb->scratch->mface,me->mface,sizeof(MFace)*me->totface);
	mface = me->mface;
	for(a=0; a<me->totface; a++, mface++, bodyface++) {
		bodyface->v1 = mface->v1;
		bodyface->v2 = mface->v2;
		bodyface->v3 = mface->v3;
		bodyface->v4 = mface->v4;
		bodyface->ext_force[0] = bodyface->ext_force[1] = bodyface->ext_force[2] = 0.0f;
		bodyface->flag =0;								
	}
	sb->scratch->totface = me->totface;
}

/*
helper function to get proper spring length 
when object is rescaled
*/
static float globallen(float *v1,float *v2,Object *ob)
{
	float p1[3],p2[3];
	VECCOPY(p1,v1);
	Mat4MulVecfl(ob->obmat, p1);	
	VECCOPY(p2,v2);
	Mat4MulVecfl(ob->obmat, p2);
	return VecLenf(p1,p2);
}

static void makelatticesprings(Lattice *lt,	BodySpring *bs, int dostiff,Object *ob)
{
	BPoint *bp=lt->def, *bpu;
	int u, v, w, dv, dw, bpc=0, bpuc;
	
	dv= lt->pntsu;
	dw= dv*lt->pntsv;
	
	for(w=0; w<lt->pntsw; w++) {
		
		for(v=0; v<lt->pntsv; v++) {
			
			for(u=0, bpuc=0, bpu=NULL; u<lt->pntsu; u++, bp++, bpc++) {
				
				if(w) {
					bs->v1 = bpc;
					bs->v2 = bpc-dw;
				    bs->strength= 1.0;
					bs->order=1;
					bs->len= globallen((bp-dw)->vec, bp->vec,ob);
					bs++;
				}
				if(v) {
					bs->v1 = bpc;
					bs->v2 = bpc-dv;
				    bs->strength= 1.0;
					bs->order=1;
					bs->len= globallen((bp-dv)->vec, bp->vec,ob);
					bs++;
				}
				if(u) {
					bs->v1 = bpuc;
					bs->v2 = bpc;
				    bs->strength= 1.0;
					bs->order=1;
					bs->len= globallen((bpu)->vec, bp->vec,ob);
					bs++;
				}
				
				if (dostiff) {

  					if(w){
						if( v && u ) {
							bs->v1 = bpc;
							bs->v2 = bpc-dw-dv-1;
							bs->strength= 1.0;
					bs->order=2;
							bs->len= globallen((bp-dw-dv-1)->vec, bp->vec,ob);
							bs++;
						}						
						if( (v < lt->pntsv-1) && (u) ) {
							bs->v1 = bpc;
							bs->v2 = bpc-dw+dv-1;
							bs->strength= 1.0;
					bs->order=2;
							bs->len= globallen((bp-dw+dv-1)->vec, bp->vec,ob);
							bs++;
						}						
					}

					if(w < lt->pntsw -1){
						if( v && u ) {
							bs->v1 = bpc;
							bs->v2 = bpc+dw-dv-1;
							bs->strength= 1.0;
					bs->order=2;
							bs->len= globallen((bp+dw-dv-1)->vec, bp->vec,ob);
							bs++;
						}						
						if( (v < lt->pntsv-1) && (u) ) {
							bs->v1 = bpc;
							bs->v2 = bpc+dw+dv-1;
							bs->strength= 1.0;
					bs->order=2;
							 bs->len= globallen((bp+dw+dv-1)->vec, bp->vec,ob);
							bs++;
						}						
					}
				}
				bpu = bp;
				bpuc = bpc;
			}
		}
	}
}


/* makes totally fresh start situation */
static void lattice_to_softbody(Scene *scene, Object *ob)
{
	Lattice *lt= ob->data;
	SoftBody *sb;
	int totvert, totspring = 0;

	totvert= lt->pntsu*lt->pntsv*lt->pntsw;

	if (ob->softflag & OB_SB_EDGES){
		totspring = ((lt->pntsu -1) * lt->pntsv 
		          + (lt->pntsv -1) * lt->pntsu) * lt->pntsw
				  +lt->pntsu*lt->pntsv*(lt->pntsw -1);
		if (ob->softflag & OB_SB_QUADS){
			totspring += 4*(lt->pntsu -1) *  (lt->pntsv -1)  * (lt->pntsw-1);
		}
	}
	

	/* renew ends with ob->soft with points and edges, also checks & makes ob->soft */
	renew_softbody(scene, ob, totvert, totspring);
	sb= ob->soft;	/* can be created in renew_softbody() */
	
	/* weights from bpoints, same code used as for mesh vertices */
	if((ob->softflag & OB_SB_GOAL) && sb->vertgroup) {
		BodyPoint *bp= sb->bpoint;
		BPoint *bpnt= lt->def;
		float goalfac= ABS(sb->maxgoal - sb->mingoal);
		int a;

		for(a=0; a<totvert; a++, bp++, bpnt++) {
			bp->goal= sb->mingoal + bpnt->weight*goalfac;
			/* a little ad hoc changing the goal control to be less *sharp* */
			bp->goal = (float)pow(bp->goal, 4.0f);
		}
	}	
	
	/* create some helper edges to enable SB lattice to be usefull at all */
	if (ob->softflag & OB_SB_EDGES){
		makelatticesprings(lt,ob->soft->bspring,ob->softflag & OB_SB_QUADS,ob);
		build_bps_springlist(ob); /* link bps to springs */
	}
}

/* makes totally fresh start situation */
static void curve_surf_to_softbody(Scene *scene, Object *ob)
{
	Curve *cu= ob->data;
	SoftBody *sb;
	BodyPoint *bp;
	BodySpring *bs;
	Nurb *nu;
	BezTriple *bezt;
	BPoint *bpnt;
	float goalfac;
	int a, curindex=0;
	int totvert, totspring = 0, setgoal=0;
	
	totvert= count_curveverts(&cu->nurb);
	
	if (ob->softflag & OB_SB_EDGES){
		if(ob->type==OB_CURVE) {
			totspring= totvert - BLI_countlist(&cu->nurb);
		}
	}
	
	/* renew ends with ob->soft with points and edges, also checks & makes ob->soft */
	renew_softbody(scene, ob, totvert, totspring);
	sb= ob->soft;	/* can be created in renew_softbody() */
		
	/* set vars now */
	goalfac= ABS(sb->maxgoal - sb->mingoal);
	bp= sb->bpoint;
	bs= sb->bspring;
	
	/* weights from bpoints, same code used as for mesh vertices */
	if((ob->softflag & OB_SB_GOAL) && sb->vertgroup)
		setgoal= 1;
		
	for(nu= cu->nurb.first; nu; nu= nu->next) {
		if(nu->bezt) {
			for(bezt=nu->bezt, a=0; a<nu->pntsu; a++, bezt++, bp+=3, curindex+=3) {
				if(setgoal) {
					bp->goal= sb->mingoal + bezt->weight*goalfac;
					/* a little ad hoc changing the goal control to be less *sharp* */
					bp->goal = (float)pow(bp->goal, 4.0f);
					
					/* all three triples */
					(bp+1)->goal= bp->goal;
					(bp+2)->goal= bp->goal;
				}
				
				if(totspring) {
					if(a>0) {
						bs->v1= curindex-1;
						bs->v2= curindex;
						bs->strength= 1.0;
						bs->order=1;
						bs->len= globallen( (bezt-1)->vec[2], bezt->vec[0], ob );
						bs++;
					}
					bs->v1= curindex;
					bs->v2= curindex+1;
					bs->strength= 1.0;
					bs->order=1;
					bs->len= globallen( bezt->vec[0], bezt->vec[1], ob );
					bs++;
					
					bs->v1= curindex+1;
					bs->v2= curindex+2;
					bs->strength= 1.0;
					bs->order=1;
					bs->len= globallen( bezt->vec[1], bezt->vec[2], ob );
					bs++;
				}
			}
		}
		else {
			for(bpnt=nu->bp, a=0; a<nu->pntsu*nu->pntsv; a++, bpnt++, bp++, curindex++) {
				if(setgoal) {
					bp->goal= sb->mingoal + bpnt->weight*goalfac;
					/* a little ad hoc changing the goal control to be less *sharp* */
					bp->goal = (float)pow(bp->goal, 4.0f);
				}
				if(totspring && a>0) {
					bs->v1= curindex-1;
					bs->v2= curindex;
					bs->strength= 1.0;
					bs->order=1;
					bs->len= globallen( (bpnt-1)->vec, bpnt->vec , ob );
					bs++;
				}
			}
		}
	}
	
	if(totspring)
	{
		build_bps_springlist(ob); /* link bps to springs */
		if (ob->softflag & OB_SB_SELF) {calculate_collision_balls(ob);}
	}
}


static void springs_from_particles(Object *ob)
{
	ParticleSystem *psys;
	ParticleSystemModifierData *psmd=0;
	ParticleData *pa=0;
	HairKey *key=0;
	SoftBody *sb;
	BodyPoint *bp;
	BodySpring *bs;
	int a,k;
	float hairmat[4][4];

	if(ob && ob->soft && ob->soft->particles) { 	
		psys= ob->soft->particles;
		sb= ob->soft;	
		psmd = psys_get_modifier(ob, psys);

		bp= sb->bpoint;
		for(a=0, pa=psys->particles; a<psys->totpart; a++, pa++) {
			for(k=0, key=pa->hair; k<pa->totkey; k++, bp++, key++) {
				VECCOPY(bp->origS, key->co);

				psys_mat_hair_to_global(ob, psmd->dm, psys->part->from, pa, hairmat);

				Mat4MulVecfl(hairmat, bp->origS);
			}
		}

		for(a=0, bs=sb->bspring; a<sb->totspring; a++, bs++)
			bs->len= VecLenf(sb->bpoint[bs->v1].origS, sb->bpoint[bs->v2].origS);
	}
}

static void particles_to_softbody(Scene *scene, Object *ob)
{
	SoftBody *sb;
	BodyPoint *bp;
	BodySpring *bs;
	ParticleData *pa;
	HairKey *key;
	ParticleSystem *psys= ob->soft->particles;
	float goalfac;
	int a, k, curpoint;
	int totpoint= psys_count_keys(psys);
	int totedge= totpoint-psys->totpart;
	
	/* renew ends with ob->soft with points and edges, also checks & makes ob->soft */
	renew_softbody(scene, ob, totpoint, totedge);

	/* find first BodyPoint index for each particle */
	if(psys->totpart > 0) {
		psys->particles->bpi = 0;
		for(a=1, pa=psys->particles+1; a<psys->totpart; a++, pa++)
			pa->bpi = (pa-1)->bpi + (pa-1)->totkey;
	}

	/* we always make body points */
	sb= ob->soft;	
	bp= sb->bpoint;
	bs= sb->bspring;
	goalfac= ABS(sb->maxgoal - sb->mingoal);

	if((ob->softflag & OB_SB_GOAL)) {
		for(a=0, pa=psys->particles; a<psys->totpart; a++, pa++) {
			for(k=0, key=pa->hair; k<pa->totkey; k++,bp++,key++) {
				if(k) {
					bp->goal= key->weight;
					bp->goal= sb->mingoal + bp->goal*goalfac;
					bp->goal= (float)pow(bp->goal, 4.0f);
				}
				else{
					/* hair roots are allways fixed fully to goal */
					bp->goal= 1.0f;
				}
			}
		}
	}

	bp= sb->bpoint;
	curpoint=0;
	for(a=0, pa=psys->particles; a<psys->totpart; a++, curpoint++, pa++) {
		for(k=0; k<pa->totkey-1; k++,bs++,curpoint++) {
			bs->v1=curpoint;
			bs->v2=curpoint+1;
			bs->strength= 1.0;
			bs->order=1;
		}
	}
	
	build_bps_springlist(ob); /* scan for springs attached to bodypoints ONCE */
	/* insert *other second order* springs if desired */
	if(sb->secondspring > 0.0000001f) {
		add_2nd_order_springs(ob,sb->secondspring*10.0); /* exploits the the first run of build_bps_springlist(ob);*/
		build_bps_springlist(ob); /* yes we need to do it again*/
	}
	springs_from_particles(ob); /* write the 'rest'-lenght of the springs */
    if(ob->softflag & OB_SB_SELF)
		calculate_collision_balls(ob);
}

/* copies softbody result back in object */
static void softbody_to_object(Object *ob, float (*vertexCos)[3], int numVerts, int local)
{
	BodyPoint *bp= ob->soft->bpoint;
	int a;

	/* inverse matrix is not uptodate... */
	Mat4Invert(ob->imat, ob->obmat);
	
	for(a=0; a<numVerts; a++, bp++) {
		VECCOPY(vertexCos[a], bp->pos);
		if(local==0) 
			Mat4MulVecfl(ob->imat, vertexCos[a]);	/* softbody is in global coords, baked optionally not */
	}
}

void sbWriteCache(Object *ob, int framenr)
{
	SoftBody *sb= ob->soft;
	BodyPoint *bp;
	PTCacheID pid;
	PTCacheFile *pf;
	int a;

	if(sb->totpoint == 0)
		return;

	BKE_ptcache_id_from_softbody(&pid, ob, sb);
	pf= BKE_ptcache_file_open(&pid, PTCACHE_FILE_WRITE, framenr);
	if(!pf)
		return;
	
	for(a=0, bp=sb->bpoint; a<sb->totpoint; a++, bp++)
		BKE_ptcache_file_write_floats(pf, bp->pos, 3);

	for(a=0, bp=sb->bpoint; a<sb->totpoint; a++, bp++)
		BKE_ptcache_file_write_floats(pf, bp->vec, 3);

	BKE_ptcache_file_close(pf);
}

static int softbody_read_cache(Object *ob, float framenr)
{
	SoftBody *sb= ob->soft;
	BodyPoint *bp;
	PTCacheID pid;
	PTCacheFile *pf;
	int a;

	if(sb->totpoint == 0)
		return 0;
	
	BKE_ptcache_id_from_softbody(&pid, ob, sb);
	pf= BKE_ptcache_file_open(&pid, PTCACHE_FILE_READ, framenr);
	if(!pf)
		return 0;

	for(a=0, bp=sb->bpoint; a<sb->totpoint; a++, bp++) {
		if(!BKE_ptcache_file_read_floats(pf, bp->pos, 3)) {
			BKE_ptcache_file_close(pf);
			return 0;
		}
	}

	for(a=0, bp=sb->bpoint; a<sb->totpoint; a++, bp++) {
		if(!BKE_ptcache_file_read_floats(pf, bp->vec, 3)) {
			BKE_ptcache_file_close(pf);
			return 0;
		}
	}

	BKE_ptcache_file_close(pf);

	return 1;
}

/* +++ ************ maintaining scratch *************** */
static void sb_new_scratch(SoftBody *sb)
{
	if (!sb) return;
	sb->scratch = MEM_callocN(sizeof(SBScratch), "SBScratch");
	sb->scratch->colliderhash = BLI_ghash_new(BLI_ghashutil_ptrhash,BLI_ghashutil_ptrcmp);
	sb->scratch->bodyface = NULL;
	sb->scratch->totface = 0;
	sb->scratch->aabbmax[0]=sb->scratch->aabbmax[1]=sb->scratch->aabbmax[2] = 1.0e30f;
	sb->scratch->aabbmin[0]=sb->scratch->aabbmin[1]=sb->scratch->aabbmin[2] = -1.0e30f;
	
}
/* --- ************ maintaining scratch *************** */

/* ************ Object level, exported functions *************** */

/* allocates and initializes general main data */
SoftBody *sbNew(Scene *scene)
{
	SoftBody *sb;
	
	sb= MEM_callocN(sizeof(SoftBody), "softbody");
	
	sb->mediafrict= 0.5f; 
	sb->nodemass= 1.0f;
	sb->grav= 9.8f; 
	sb->physics_speed= 1.0f;
	sb->rklimit= 0.1f;

	sb->goalspring= 0.5f; 
	sb->goalfrict= 0.0f; 
	sb->mingoal= 0.0f;  
	sb->maxgoal= 1.0f;
	sb->defgoal= 0.7f;
	
	sb->inspring= 0.5f;
	sb->infrict= 0.5f; 
	/*todo backward file compat should copy inspring to inpush while reading old files*/
	sb->inpush = 0.5f; 
	
	sb->interval= 10;
	sb->sfra= scene->r.sfra;
	sb->efra= scene->r.efra;

	sb->colball  = 0.49f;
	sb->balldamp = 0.50f;
	sb->ballstiff= 1.0f;
	sb->sbc_mode = 1;


	sb->minloops = 10;
	sb->maxloops = 300;

	sb->choke = 3;
	sb_new_scratch(sb);
	/*todo backward file compat should set sb->shearstiff = 1.0f while reading old files*/
	sb->shearstiff = 1.0f;
	sb->solverflags |= SBSO_OLDERR;

	sb->pointcache = BKE_ptcache_add();

	return sb;
}

/* frees all */
void sbFree(SoftBody *sb)
{
	free_softbody_intern(sb);
	BKE_ptcache_free(sb->pointcache);
	MEM_freeN(sb);
}

void sbFreeSimulation(SoftBody *sb)
{
	free_softbody_intern(sb);
}

/* makes totally fresh start situation */
void sbObjectToSoftbody(Object *ob)
{
	//ob->softflag |= OB_SB_REDO;

	free_softbody_intern(ob->soft);
}

static int object_has_edges(Object *ob) 
{
	if(ob->type==OB_MESH) {
		return ((Mesh*) ob->data)->totedge;
	}
	else if(ob->type==OB_LATTICE) {
		return 1;
	}
	else {
		return 0;
	}
}

/* SB global visible functions */ 
void sbSetInterruptCallBack(int (*f)(void))
{
	SB_localInterruptCallBack = f;
}

static void softbody_update_positions(Object *ob, SoftBody *sb, float (*vertexCos)[3], int numVerts)
{
	ParticleSystemModifierData *psmd= NULL;
	ParticleData *pa= NULL;
	HairKey *key= NULL;
	BodyPoint *bp;
	float hairmat[4][4];
	int a;

	/* update the vertex locations */
	if(sb->particles && sb->particles->totpart>0) {
		psmd= psys_get_modifier(ob,sb->particles);

		pa= sb->particles->particles;
		key= pa->hair;

		psys_mat_hair_to_global(ob, psmd->dm, sb->particles->part->from, pa, hairmat);
	}

	for(a=0,bp=sb->bpoint; a<numVerts; a++, bp++) {
		/* store where goals are now */ 
		VECCOPY(bp->origS, bp->origE);
		/* copy the position of the goals at desired end time */
		if(sb->particles) {
			if(key == pa->hair + pa->totkey) {
				pa++;
				key = pa->hair;

				psys_mat_hair_to_global(ob, psmd->dm, sb->particles->part->from, pa, hairmat);
			}
			VECCOPY(bp->origE, key->co);
			Mat4MulVecfl(hairmat,bp->origE);

			key++;
		}
		else{
			VECCOPY(bp->origE, vertexCos[a]);
			/* vertexCos came from local world, go global */
			Mat4MulVecfl(ob->obmat, bp->origE);
		}
		/* just to be save give bp->origT a defined value
		will be calulated in interpolate_exciter()*/
		VECCOPY(bp->origT, bp->origE); 
	}
}

static void softbody_reset(Object *ob, SoftBody *sb, float (*vertexCos)[3], int numVerts)
{
	ParticleSystemModifierData *psmd= NULL;
	HairKey *key= NULL;
	ParticleData *pa= NULL;
	BodyPoint *bp;
	float hairmat[4][4];
	int a;

	if(sb->particles && sb->particles->totpart>0) {
		psmd= psys_get_modifier(ob, sb->particles);
		pa= sb->particles->particles;
		key= pa->hair;

		psys_mat_hair_to_global(ob, psmd->dm, sb->particles->part->from, pa, hairmat);
	}

	for(a=0,bp=sb->bpoint; a<numVerts; a++, bp++) {
		if(sb->particles) {
			if(key == pa->hair + pa->totkey) {
				pa++;
				key = pa->hair;

				psys_mat_hair_to_global(ob, psmd->dm, sb->particles->part->from, pa, hairmat);
			}
			VECCOPY(bp->pos, key->co);
			Mat4MulVecfl(hairmat, bp->pos);
			key++;
		}
		else {
			VECCOPY(bp->pos, vertexCos[a]);
			Mat4MulVecfl(ob->obmat, bp->pos);  /* yep, sofbody is global coords*/
		}
		VECCOPY(bp->origS, bp->pos);
		VECCOPY(bp->origE, bp->pos);
		VECCOPY(bp->origT, bp->pos);
		bp->vec[0]= bp->vec[1]= bp->vec[2]= 0.0f;

		/* the bp->prev*'s are for rolling back from a canceled try to propagate in time
		adaptive step size algo in a nutshell:
		1.  set sheduled time step to new dtime
		2.  try to advance the sheduled time step, beeing optimistic execute it
		3.  check for success
		3.a we 're fine continue, may be we can increase sheduled time again ?? if so, do so! 
		3.b we did exceed error limit --> roll back, shorten the sheduled time and try again at 2.
		4.  check if we did reach dtime 
		4.a nope we need to do some more at 2.
		4.b yup we're done
		*/

		VECCOPY(bp->prevpos, bp->pos);
		VECCOPY(bp->prevvec, bp->vec);
		VECCOPY(bp->prevdx, bp->vec);
		VECCOPY(bp->prevdv, bp->vec);
	}

	/* make a nice clean scratch struc */
	free_scratch(sb); /* clear if any */
	sb_new_scratch(sb); /* make a new */
	sb->scratch->needstobuildcollider=1; 

	if((sb->particles)==0) {
		/* copy some info to scratch */
		switch(ob->type) {
		case OB_MESH:
			if (ob->softflag & OB_SB_FACECOLL) mesh_faces_to_scratch(ob);
			break;
		case OB_LATTICE:
			break;
		case OB_CURVE:
		case OB_SURF:
			break;
		default:
			break;
		}
	}
}

static void softbody_step(Scene *scene, Object *ob, SoftBody *sb, float dtime)
{
	/* the simulator */
	float forcetime;
	double sct,sst=PIL_check_seconds_timer();
	
	ccd_update_deflector_hash(scene, ob, sb->scratch->colliderhash);

	if(sb->scratch->needstobuildcollider){
		if (query_external_colliders(scene, ob)){
			ccd_build_deflector_hash(scene, ob, sb->scratch->colliderhash);
		}
		sb->scratch->needstobuildcollider=0;
	}

	if (sb->solver_ID < 2) {	
		/* special case of 2nd order Runge-Kutta type AKA Heun */
		int mid_flags=0;
		float err = 0;
		float forcetimemax = 1.0f;
		float forcetimemin = 0.001f;
		float timedone =0.0; /* how far did we get without violating error condition */
							 /* loops = counter for emergency brake
							 * we don't want to lock up the system if physics fail
		*/
		int loops =0 ; 
		
		SoftHeunTol = sb->rklimit; /* humm .. this should be calculated from sb parameters and sizes */
		if (sb->minloops > 0) forcetimemax = 1.0f / sb->minloops;
		
		if (sb->maxloops > 0) forcetimemin = 1.0f / sb->maxloops;

		if(sb->solver_ID>0) mid_flags |= MID_PRESERVE;
		
		//forcetime = dtime; /* hope for integrating in one step */
		forcetime =forcetimemax; /* hope for integrating in one step */
		while ( (ABS(timedone) < ABS(dtime)) && (loops < 2000) )
		{
			/* set goals in time */ 
			interpolate_exciter(ob,200,(int)(200.0*(timedone/dtime)));
			
			sb->scratch->flag &= ~SBF_DOFUZZY;
			/* do predictive euler step */
			softbody_calc_forces(scene, ob, forcetime,timedone/dtime,0);

			softbody_apply_forces(ob, forcetime, 1, NULL,mid_flags);

			/* crop new slope values to do averaged slope step */
			softbody_calc_forces(scene, ob, forcetime,timedone/dtime,0);

			softbody_apply_forces(ob, forcetime, 2, &err,mid_flags);
			softbody_apply_goalsnap(ob);
			
			if (err > SoftHeunTol) { /* error needs to be scaled to some quantity */
				
				if (forcetime > forcetimemin){
					forcetime = MAX2(forcetime / 2.0f,forcetimemin);
					softbody_restore_prev_step(ob);
					//printf("down,");
				}
				else {
					timedone += forcetime;
				}
			}
			else {
				float newtime = forcetime * 1.1f; /* hope for 1.1 times better conditions in next step */
				
				if (sb->scratch->flag & SBF_DOFUZZY){
					//if (err > SoftHeunTol/(2.0f*sb->fuzzyness)) { /* stay with this stepsize unless err really small */
					newtime = forcetime;
					//}
				}
				else {
					if (err > SoftHeunTol/2.0f) { /* stay with this stepsize unless err really small */
						newtime = forcetime;
					}
				}
				timedone += forcetime;
				newtime=MIN2(forcetimemax,MAX2(newtime,forcetimemin));
				//if (newtime > forcetime) printf("up,");
				if (forcetime > 0.0)
					forcetime = MIN2(dtime - timedone,newtime);
				else 
					forcetime = MAX2(dtime - timedone,newtime);
			}
			loops++;
			if(sb->solverflags & SBSO_MONITOR ){
				sct=PIL_check_seconds_timer();
				if (sct-sst > 0.5f) printf("%3.0f%% \r",100.0f*timedone);
			}
			/* ask for user break */ 
			if (SB_localInterruptCallBack && SB_localInterruptCallBack()) break;

		}
		/* move snapped to final position */
		interpolate_exciter(ob, 2, 2);
		softbody_apply_goalsnap(ob);
		
		//				if(G.f & G_DEBUG){
		if(sb->solverflags & SBSO_MONITOR ){
			if (loops > HEUNWARNLIMIT) /* monitor high loop counts */
				printf("\r needed %d steps/frame",loops);
		}
		
	}
	else if (sb->solver_ID == 2)
	{/* do semi "fake" implicit euler */
		//removed
	}/*SOLVER SELECT*/
	else if (sb->solver_ID == 4)
	{
		/* do semi "fake" implicit euler */
	}/*SOLVER SELECT*/
	else if (sb->solver_ID == 3){
		/* do "stupid" semi "fake" implicit euler */
		//removed

	}/*SOLVER SELECT*/
	else{
		printf("softbody no valid solver ID!");
	}/*SOLVER SELECT*/
	if(sb->plastic){ apply_spring_memory(ob);}

	if(sb->solverflags & SBSO_MONITOR ){
		sct=PIL_check_seconds_timer();
		if ((sct-sst > 0.5f) || (G.f & G_DEBUG)) printf(" solver time %f sec %s \n",sct-sst,ob->id.name);
	}
}

/* simulates one step. framenr is in frames */
void sbObjectStep(Scene *scene, Object *ob, float cfra, float (*vertexCos)[3], int numVerts)
{
	ParticleSystemModifierData *psmd=0;
	ParticleData *pa=0;
	SoftBody *sb= ob->soft;
	PointCache *cache;
	PTCacheID pid;
	float dtime, timescale;
	int framedelta, framenr, startframe, endframe;

	cache= sb->pointcache;

	framenr= (int)cfra;
	framedelta= framenr - cache->simframe;

	BKE_ptcache_id_from_softbody(&pid, ob, sb);
	BKE_ptcache_id_time(&pid, scene, framenr, &startframe, &endframe, &timescale);

	/* check for changes in mesh, should only happen in case the mesh
	 * structure changes during an animation */
	if(sb->bpoint && numVerts != sb->totpoint) {
		cache->flag &= ~PTCACHE_SIMULATION_VALID;
		cache->simframe= 0;

		return;
	}

	/* clamp frame ranges */
	if(framenr < startframe) {
		cache->flag &= ~PTCACHE_SIMULATION_VALID;
		cache->simframe= 0;

		return;
	}
	else if(framenr > endframe) {
		framenr = endframe;
	}

	/* verify if we need to create the softbody data */
	if(sb->bpoint == NULL ||
	   ((ob->softflag & OB_SB_EDGES) && !ob->soft->bspring && object_has_edges(ob))) {

		if(sb->particles){
			particles_to_softbody(scene, ob);
		}
		else {
			switch(ob->type) {
				case OB_MESH:
					mesh_to_softbody(scene, ob);
					break;
				case OB_LATTICE:
					lattice_to_softbody(scene, ob);
					break;
				case OB_CURVE:
				case OB_SURF:
					curve_surf_to_softbody(scene, ob);
					break;
				default:
					renew_softbody(scene, ob, numVerts, 0);
					break;
			}
		}

		softbody_update_positions(ob, sb, vertexCos, numVerts);
		softbody_reset(ob, sb, vertexCos, numVerts);
	}

	/* continue physics special case */
	if(BKE_ptcache_get_continue_physics()) {
		cache->flag &= ~PTCACHE_SIMULATION_VALID;
		cache->simframe= 0;

		/* do simulation */
		dtime = timescale;

		softbody_update_positions(ob, sb, vertexCos, numVerts);
		softbody_step(scene, ob, sb, dtime);

		if(sb->particles==0)
			softbody_to_object(ob, vertexCos, numVerts, 0);

		return;
	}

	/* still no points? go away */
	if(sb->totpoint==0) return;

	if(sb->particles){
		psmd= psys_get_modifier(ob, sb->particles);
		pa= sb->particles->particles;
	}

	/* try to read from cache */
	if(softbody_read_cache(ob, framenr)) {
		if(sb->particles==0)
			softbody_to_object(ob, vertexCos, numVerts, sb->local);

		cache->flag |= PTCACHE_SIMULATION_VALID;
		cache->simframe= framenr;

		return;
	}
	else if(ob->id.lib || (cache->flag & PTCACHE_BAKED)) {
		/* if baked and nothing in cache, do nothing */
		if(cache->flag & PTCACHE_SIMULATION_VALID) {
			cache->flag &= ~PTCACHE_SIMULATION_VALID;
			cache->simframe= 0;
		}

		return;
	}

	if(framenr == startframe) {
		/* first frame, no simulation to do, just set the positions */
		softbody_update_positions(ob, sb, vertexCos, numVerts);

		cache->flag |= PTCACHE_SIMULATION_VALID;
		cache->simframe= framenr;

		/* don't write cache on first frame, but on second frame write
		 * cache for frame 1 and 2 */
	}
	else if(framedelta == 1) {
		/* if on second frame, write cache for first frame */
		if(framenr == startframe+1)
			sbWriteCache(ob, startframe);

		softbody_update_positions(ob, sb, vertexCos, numVerts);

		/* do simulation */
		cache->flag |= PTCACHE_SIMULATION_VALID;
		cache->simframe= framenr;

		/* checking time: */
		dtime = framedelta*timescale;

		softbody_step(scene, ob, sb, dtime);

		if(sb->particles==0)
			softbody_to_object(ob, vertexCos, numVerts, 0);

		sbWriteCache(ob, framenr);
	}
	else {
		/* time step backwards or too large forward - do nothing */
		if(cache->flag & PTCACHE_SIMULATION_VALID) {
			cache->flag &= ~PTCACHE_SIMULATION_VALID;
			cache->simframe= 0;
		}
	}
}
<|MERGE_RESOLUTION|>--- conflicted
+++ resolved
@@ -82,15 +82,9 @@
 #include "BKE_DerivedMesh.h"
 #include "BKE_pointcache.h"
 #include "BKE_modifier.h"
-<<<<<<< HEAD
-
+#include "BKE_deform.h"
 //XXX #include  "BIF_editdeform.h"
 //XXX #include  "BIF_graphics.h"
-=======
-#include "BKE_deform.h"
-#include  "BIF_editdeform.h"
-#include  "BIF_graphics.h"
->>>>>>> 1c00eacc
 #include  "PIL_time.h"
 // #include  "ONL_opennl.h" remove linking to ONL for now
 
