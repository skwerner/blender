--- conflicted
+++ resolved
@@ -239,11 +239,7 @@
 
 # Compositor
 option(WITH_COMPOSITOR         "Enable the tile based nodal compositor" ON)
-<<<<<<< HEAD
-option(WITH_OPENIMAGEDENOISE   "Enable the OpenImageDenoise compositing node" ON)
-=======
 option(WITH_OPENIMAGEDENOISE   "Enable the OpenImageDenoise compositing node" ${_init_OPENIMAGEDENOISE})
->>>>>>> 04f9c795
 
 option(WITH_OPENSUBDIV    "Enable OpenSubdiv for surface subdivision" ${_init_OPENSUBDIV})
 
