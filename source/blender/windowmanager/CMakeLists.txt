# $Id: CMakeLists.txt 12931 2007-12-17 18:20:48Z theeth $
# ***** BEGIN GPL LICENSE BLOCK *****
#
# This program is free software; you can redistribute it and/or
# modify it under the terms of the GNU General Public License
# as published by the Free Software Foundation; either version 2
# of the License, or (at your option) any later version.
#
# This program is distributed in the hope that it will be useful,
# but WITHOUT ANY WARRANTY; without even the implied warranty of
# MERCHANTABILITY or FITNESS FOR A PARTICULAR PURPOSE.  See the
# GNU General Public License for more details.
#
# You should have received a copy of the GNU General Public License
# along with this program; if not, write to the Free Software Foundation,
# Inc., 51 Franklin Street, Fifth Floor, Boston, MA 02110-1301, USA.
#
# The Original Code is Copyright (C) 2006, Blender Foundation
# All rights reserved.
#
# The Original Code is: all of this file.
#
# Contributor(s): Jacques Beaurain.
#
# ***** END GPL LICENSE BLOCK *****

set(INC
	.
	../nodes
	../gpu
<<<<<<< HEAD
	../blenfont ../bmesh
=======
	../blenfont
	../blenlib
	../makesdna
	../makesrna
	../blenkernel
	../imbuf
	../blenloader
	../editors/include
	../render/extern/include
	../../kernel/gen_system
	../../../intern/guardedalloc
	../../../intern/memutil
	../../../intern/elbeem/extern
	../../../intern/ghost
	../../../intern/opennl/extern
	../../../extern/glew/include
>>>>>>> 2198cfdb
	${OPENGL_INCLUDE_DIR}
)

set(SRC
	intern/wm.c
	intern/wm_apple.c
	intern/wm_cursors.c
	intern/wm_dragdrop.c
	intern/wm_draw.c
	intern/wm_event_system.c
	intern/wm_files.c
	intern/wm_gesture.c
	intern/wm_init_exit.c
	intern/wm_jobs.c
	intern/wm_keymap.c
	intern/wm_operators.c
	intern/wm_subwindow.c
	intern/wm_window.c

	WM_api.h
	WM_types.h
	wm.h
	wm_cursors.h
	wm_draw.h
	wm_event_system.h
	wm_event_types.h
	wm_files.h
	wm_subwindow.h
	wm_window.h
)

add_definitions(-DGLEW_STATIC)

if(WITH_INTERNATIONAL)
	add_definitions(-DINTERNATIONAL)
endif()

if(WITH_OPENCOLLADA)
	add_definitions(-DWITH_COLLADA)
endif()

if(WITH_CODEC_QUICKTIME)
	list(APPEND INC ../quicktime ${QUICKTIME_INC})
	add_definitions(-DWITH_QUICKTIME)
endif()

if(WITH_CODEC_FFMPEG)
	list(APPEND INC ${FFMPEG_INC})
	add_definitions(-DWITH_FFMPEG)
endif()

if(WITH_PYTHON)
	list(APPEND INC ../python ${PYTHON_INCLUDE_DIRS})
	add_definitions(-DWITH_PYTHON)
endif()

if(WITH_GAMEENGINE)
	add_definitions(-DWITH_GAMEENGINE)
endif()

if(WITH_COCOA)
	list(REMOVE_ITEM SRC "${CMAKE_CURRENT_SOURCE_DIR}/intern/wm_apple.c")
endif()

if(WITH_BUILDINFO)
	add_definitions(-DNAN_BUILDINFO)
endif()

blender_add_lib_nolist(bf_windowmanager "${SRC}" "${INC}")<|MERGE_RESOLUTION|>--- conflicted
+++ resolved
@@ -28,10 +28,7 @@
 	.
 	../nodes
 	../gpu
-<<<<<<< HEAD
 	../blenfont ../bmesh
-=======
-	../blenfont
 	../blenlib
 	../makesdna
 	../makesrna
@@ -47,7 +44,6 @@
 	../../../intern/ghost
 	../../../intern/opennl/extern
 	../../../extern/glew/include
->>>>>>> 2198cfdb
 	${OPENGL_INCLUDE_DIR}
 )
 
