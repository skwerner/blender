/*
 * This program is free software; you can redistribute it and/or
 * modify it under the terms of the GNU General Public License
 * as published by the Free Software Foundation; either version 2
 * of the License, or (at your option) any later version.
 *
 * This program is distributed in the hope that it will be useful,
 * but WITHOUT ANY WARRANTY; without even the implied warranty of
 * MERCHANTABILITY or FITNESS FOR A PARTICULAR PURPOSE.  See the
 * GNU General Public License for more details.
 *
 * You should have received a copy of the GNU General Public License
 * along with this program; if not, write to the Free Software Foundation,
 * Inc., 51 Franklin Street, Fifth Floor, Boston, MA 02110-1301, USA.
 */

/** \file
 * \ingroup blenloader
 */

/* allow readfile to use deprecated functionality */
#define DNA_DEPRECATED_ALLOW

#include <float.h>
#include <string.h>

#include "BLI_listbase.h"
#include "BLI_math.h"
#include "BLI_mempool.h"
#include "BLI_string.h"
#include "BLI_utildefines.h"

#include "DNA_defaults.h"

#include "DNA_anim_types.h"
#include "DNA_armature_types.h"
#include "DNA_camera_types.h"
#include "DNA_cloth_types.h"
#include "DNA_collection_types.h"
#include "DNA_constraint_types.h"
#include "DNA_curve_types.h"
#include "DNA_curveprofile_types.h"
#include "DNA_fluid_types.h"
#include "DNA_freestyle_types.h"
#include "DNA_genfile.h"
#include "DNA_gpencil_modifier_types.h"
#include "DNA_gpencil_types.h"
#include "DNA_gpu_types.h"
#include "DNA_key_types.h"
#include "DNA_layer_types.h"
#include "DNA_light_types.h"
#include "DNA_lightprobe_types.h"
#include "DNA_linestyle_types.h"
#include "DNA_material_types.h"
#include "DNA_mesh_types.h"
#include "DNA_modifier_types.h"
#include "DNA_object_types.h"
#include "DNA_particle_types.h"
#include "DNA_rigidbody_types.h"
#include "DNA_scene_types.h"
#include "DNA_screen_types.h"
#include "DNA_shader_fx_types.h"
#include "DNA_text_types.h"
#include "DNA_texture_types.h"
#include "DNA_view3d_types.h"
#include "DNA_workspace_types.h"
#include "DNA_world_types.h"

#include "BKE_animsys.h"
#include "BKE_brush.h"
#include "BKE_cloth.h"
#include "BKE_collection.h"
#include "BKE_colortools.h"
#include "BKE_constraint.h"
#include "BKE_curveprofile.h"
#include "BKE_customdata.h"
#include "BKE_fcurve.h"
#include "BKE_fcurve_driver.h"
#include "BKE_freestyle.h"
#include "BKE_global.h"
#include "BKE_gpencil.h"
#include "BKE_gpencil_geom.h"
#include "BKE_gpencil_modifier.h"
#include "BKE_idprop.h"
#include "BKE_key.h"
#include "BKE_layer.h"
#include "BKE_lib_id.h"
#include "BKE_main.h"
#include "BKE_mesh.h"
#include "BKE_node.h"
#include "BKE_paint.h"
#include "BKE_pointcache.h"
#include "BKE_report.h"
#include "BKE_rigidbody.h"
#include "BKE_screen.h"
#include "BKE_studiolight.h"
#include "BKE_unit.h"
#include "BKE_workspace.h"

#include "SEQ_iterator.h"
#include "SEQ_modifier.h"
#include "SEQ_utils.h"

/* Only for IMB_BlendMode */
#include "IMB_imbuf.h"

#include "DEG_depsgraph.h"

#include "BLT_translation.h"

#include "BLO_readfile.h"
#include "readfile.h"

#include "MEM_guardedalloc.h"

/* Make preferences read-only, use versioning_userdef.c. */
#define U (*((const UserDef *)&U))

/**
 * Rename if the ID doesn't exist.
 */
static ID *rename_id_for_versioning(Main *bmain,
                                    const short id_type,
                                    const char *name_src,
                                    const char *name_dst)
{
  /* We can ignore libraries */
  ListBase *lb = which_libbase(bmain, id_type);
  ID *id = NULL;
  LISTBASE_FOREACH (ID *, idtest, lb) {
    if (idtest->lib == NULL) {
      if (STREQ(idtest->name + 2, name_src)) {
        id = idtest;
      }
      if (STREQ(idtest->name + 2, name_dst)) {
        return NULL;
      }
    }
  }
  if (id != NULL) {
    BLI_strncpy(id->name + 2, name_dst, sizeof(id->name) - 2);
    /* We know it's unique, this just sorts. */
    BLI_libblock_ensure_unique_name(bmain, id->name);
  }
  return id;
}

static bScreen *screen_parent_find(const bScreen *screen)
{
  /* Can avoid lookup if screen state isn't maximized/full
   * (parent and child store the same state). */
  if (ELEM(screen->state, SCREENMAXIMIZED, SCREENFULL)) {
    LISTBASE_FOREACH (const ScrArea *, area, &screen->areabase) {
      if (area->full && area->full != screen) {
        BLI_assert(area->full->state == screen->state);
        return area->full;
      }
    }
  }

  return NULL;
}

static void do_version_workspaces_create_from_screens(Main *bmain)
{
  bmain->is_locked_for_linking = false;

  for (bScreen *screen = bmain->screens.first; screen; screen = screen->id.next) {
    const bScreen *screen_parent = screen_parent_find(screen);
    WorkSpace *workspace;
    if (screen->temp) {
      continue;
    }

    if (screen_parent) {
      /* Full-screen with "Back to Previous" option, don't create
       * a new workspace, add layout workspace containing parent. */
      workspace = BLI_findstring(
          &bmain->workspaces, screen_parent->id.name + 2, offsetof(ID, name) + 2);
    }
    else {
      workspace = BKE_workspace_add(bmain, screen->id.name + 2);
    }
    if (workspace == NULL) {
      continue; /* Not much we can do.. */
    }
    BKE_workspace_layout_add(bmain, workspace, screen, screen->id.name + 2);
  }

  bmain->is_locked_for_linking = true;
}

static void do_version_area_change_space_to_space_action(ScrArea *area, const Scene *scene)
{
  SpaceType *stype = BKE_spacetype_from_id(SPACE_ACTION);
  SpaceAction *saction = (SpaceAction *)stype->create(area, scene);
  ARegion *region_channels;

  /* Properly free current regions */
  LISTBASE_FOREACH (ARegion *, region, &area->regionbase) {
    BKE_area_region_free(area->type, region);
  }
  BLI_freelistN(&area->regionbase);

  area->type = stype;
  area->spacetype = stype->spaceid;

  BLI_addhead(&area->spacedata, saction);
  area->regionbase = saction->regionbase;
  BLI_listbase_clear(&saction->regionbase);

  /* Different defaults for timeline */
  region_channels = BKE_area_find_region_type(area, RGN_TYPE_CHANNELS);
  region_channels->flag |= RGN_FLAG_HIDDEN;

  saction->mode = SACTCONT_TIMELINE;
  saction->ads.flag |= ADS_FLAG_SUMMARY_COLLAPSED;
  saction->ads.filterflag |= ADS_FILTER_SUMMARY;
}

/**
 * \brief After lib-link versioning for new workspace design.
 *
 * - Adds a workspace for (almost) each screen of the old file
 *   and adds the needed workspace-layout to wrap the screen.
 * - Active screen isn't stored directly in window anymore, but in the active workspace.
 * - Active scene isn't stored in screen anymore, but in window.
 * - Create workspace instance hook for each window.
 *
 * \note Some of the created workspaces might be deleted again
 * in case of reading the default `startup.blend`.
 */
static void do_version_workspaces_after_lib_link(Main *bmain)
{
  BLI_assert(BLI_listbase_is_empty(&bmain->workspaces));

  do_version_workspaces_create_from_screens(bmain);

  for (wmWindowManager *wm = bmain->wm.first; wm; wm = wm->id.next) {
    LISTBASE_FOREACH (wmWindow *, win, &wm->windows) {
      bScreen *screen_parent = screen_parent_find(win->screen);
      bScreen *screen = screen_parent ? screen_parent : win->screen;

      if (screen->temp) {
        /* We do not generate a new workspace for those screens...
         * still need to set some data in win. */
        win->workspace_hook = BKE_workspace_instance_hook_create(bmain, win->winid);
        win->scene = screen->scene;
        /* Deprecated from now on! */
        win->screen = NULL;
        continue;
      }

      WorkSpace *workspace = BLI_findstring(
          &bmain->workspaces, screen->id.name + 2, offsetof(ID, name) + 2);
      BLI_assert(workspace != NULL);
      WorkSpaceLayout *layout = BKE_workspace_layout_find(workspace, win->screen);
      BLI_assert(layout != NULL);

      win->workspace_hook = BKE_workspace_instance_hook_create(bmain, win->winid);

      BKE_workspace_active_set(win->workspace_hook, workspace);
      BKE_workspace_active_layout_set(win->workspace_hook, win->winid, workspace, layout);

      /* Move scene and view layer to window. */
      Scene *scene = screen->scene;
      ViewLayer *layer = BLI_findlink(&scene->view_layers, scene->r.actlay);
      if (!layer) {
        layer = BKE_view_layer_default_view(scene);
      }

      win->scene = scene;
      STRNCPY(win->view_layer_name, layer->name);

      /* Deprecated from now on! */
      win->screen = NULL;
    }
  }

  for (bScreen *screen = bmain->screens.first; screen; screen = screen->id.next) {
    /* Deprecated from now on! */
    BLI_freelistN(&screen->scene->transform_spaces);
    screen->scene = NULL;
  }
}

#ifdef USE_COLLECTION_COMPAT_28
enum {
  COLLECTION_DEPRECATED_VISIBLE = (1 << 0),
  COLLECTION_DEPRECATED_VIEWPORT = (1 << 0),
  COLLECTION_DEPRECATED_SELECTABLE = (1 << 1),
  COLLECTION_DEPRECATED_DISABLED = (1 << 2),
  COLLECTION_DEPRECATED_RENDER = (1 << 3),
};

static void do_version_view_layer_visibility(ViewLayer *view_layer)
{
  /* Convert from deprecated VISIBLE flag to DISABLED */
  LayerCollection *lc;
  for (lc = view_layer->layer_collections.first; lc; lc = lc->next) {
    if (lc->flag & COLLECTION_DEPRECATED_DISABLED) {
      lc->flag &= ~COLLECTION_DEPRECATED_DISABLED;
    }

    if ((lc->flag & COLLECTION_DEPRECATED_VISIBLE) == 0) {
      lc->flag |= COLLECTION_DEPRECATED_DISABLED;
    }

    lc->flag |= COLLECTION_DEPRECATED_VIEWPORT | COLLECTION_DEPRECATED_RENDER;
  }
}

static void do_version_layer_collection_pre(ViewLayer *view_layer,
                                            ListBase *lb,
                                            GSet *enabled_set,
                                            GSet *selectable_set)
{
  /* Convert from deprecated DISABLED to new layer collection and collection flags */
  LISTBASE_FOREACH (LayerCollection *, lc, lb) {
    if (lc->scene_collection) {
      if (!(lc->flag & COLLECTION_DEPRECATED_DISABLED)) {
        BLI_gset_insert(enabled_set, lc->scene_collection);
      }
      if (lc->flag & COLLECTION_DEPRECATED_SELECTABLE) {
        BLI_gset_insert(selectable_set, lc->scene_collection);
      }
    }

    do_version_layer_collection_pre(
        view_layer, &lc->layer_collections, enabled_set, selectable_set);
  }
}

static void do_version_layer_collection_post(ViewLayer *view_layer,
                                             ListBase *lb,
                                             GSet *enabled_set,
                                             GSet *selectable_set,
                                             GHash *collection_map)
{
  /* Apply layer collection exclude flags. */
  LISTBASE_FOREACH (LayerCollection *, lc, lb) {
    if (!(lc->collection->flag & COLLECTION_IS_MASTER)) {
      SceneCollection *sc = BLI_ghash_lookup(collection_map, lc->collection);
      const bool enabled = (sc && BLI_gset_haskey(enabled_set, sc));
      const bool selectable = (sc && BLI_gset_haskey(selectable_set, sc));

      if (!enabled) {
        lc->flag |= LAYER_COLLECTION_EXCLUDE;
      }
      if (enabled && !selectable) {
        lc->collection->flag |= COLLECTION_RESTRICT_SELECT;
      }
    }

    do_version_layer_collection_post(
        view_layer, &lc->layer_collections, enabled_set, selectable_set, collection_map);
  }
}

static void do_version_scene_collection_convert(
    Main *bmain, ID *id, SceneCollection *sc, Collection *collection, GHash *collection_map)
{
  if (collection_map) {
    BLI_ghash_insert(collection_map, collection, sc);
  }

  for (SceneCollection *nsc = sc->scene_collections.first; nsc;) {
    SceneCollection *nsc_next = nsc->next;
    Collection *ncollection = BKE_collection_add(bmain, collection, nsc->name);
    ncollection->id.lib = id->lib;
    do_version_scene_collection_convert(bmain, id, nsc, ncollection, collection_map);
    nsc = nsc_next;
  }

  LISTBASE_FOREACH (LinkData *, link, &sc->objects) {
    Object *ob = link->data;
    if (ob) {
      BKE_collection_object_add(bmain, collection, ob);
      id_us_min(&ob->id);
    }
  }

  BLI_freelistN(&sc->objects);
  MEM_freeN(sc);
}

static void do_version_group_collection_to_collection(Main *bmain, Collection *group)
{
  /* Convert old 2.8 group collections to new unified collections. */
  if (group->collection) {
    do_version_scene_collection_convert(bmain, &group->id, group->collection, group, NULL);
  }

  group->collection = NULL;
  group->view_layer = NULL;
  id_fake_user_set(&group->id);
}

static void do_version_scene_collection_to_collection(Main *bmain, Scene *scene)
{
  /* Convert old 2.8 scene collections to new unified collections. */

  /* Temporarily clear view layers so we don't do any layer collection syncing
   * and destroy old flags that we want to restore. */
  ListBase view_layers = scene->view_layers;
  BLI_listbase_clear(&scene->view_layers);

  if (!scene->master_collection) {
    scene->master_collection = BKE_collection_master_add();
  }

  /* Convert scene collections. */
  GHash *collection_map = BLI_ghash_new(BLI_ghashutil_ptrhash, BLI_ghashutil_ptrcmp, __func__);
  if (scene->collection) {
    do_version_scene_collection_convert(
        bmain, &scene->id, scene->collection, scene->master_collection, collection_map);
    scene->collection = NULL;
  }

  scene->view_layers = view_layers;

  /* Convert layer collections. */
  ViewLayer *view_layer;
  for (view_layer = scene->view_layers.first; view_layer; view_layer = view_layer->next) {
    GSet *enabled_set = BLI_gset_new(BLI_ghashutil_ptrhash, BLI_ghashutil_ptrcmp, __func__);
    GSet *selectable_set = BLI_gset_new(BLI_ghashutil_ptrhash, BLI_ghashutil_ptrcmp, __func__);

    do_version_layer_collection_pre(
        view_layer, &view_layer->layer_collections, enabled_set, selectable_set);

    BKE_layer_collection_sync(scene, view_layer);

    do_version_layer_collection_post(
        view_layer, &view_layer->layer_collections, enabled_set, selectable_set, collection_map);

    BLI_gset_free(enabled_set, NULL);
    BLI_gset_free(selectable_set, NULL);

    BKE_layer_collection_sync(scene, view_layer);
  }

  BLI_ghash_free(collection_map, NULL, NULL);
}
#endif

static void do_version_layers_to_collections(Main *bmain, Scene *scene)
{
  /* Since we don't have access to FileData we check the (always valid) first
   * render layer instead. */
  if (!scene->master_collection) {
    scene->master_collection = BKE_collection_master_add();
  }

  if (scene->view_layers.first) {
    return;
  }

  /* Create collections from layers. */
  Collection *collection_master = scene->master_collection;
  Collection *collections[20] = {NULL};

  for (int layer = 0; layer < 20; layer++) {
    LISTBASE_FOREACH (Base *, base, &scene->base) {
      if (base->lay & (1 << layer)) {
        /* Create collections when needed only. */
        if (collections[layer] == NULL) {
          char name[MAX_NAME];

          BLI_snprintf(
              name, sizeof(collection_master->id.name), DATA_("Collection %d"), layer + 1);

          Collection *collection = BKE_collection_add(bmain, collection_master, name);
          collection->id.lib = scene->id.lib;
          if (collection->id.lib != NULL) {
            collection->id.tag |= LIB_TAG_INDIRECT;
          }
          collections[layer] = collection;

          if (!(scene->lay & (1 << layer))) {
            collection->flag |= COLLECTION_RESTRICT_VIEWPORT | COLLECTION_RESTRICT_RENDER;
          }
        }

        /* Note usually this would do slow collection syncing for view layers,
         * but since no view layers exists yet at this point it's fast. */
        BKE_collection_object_add(bmain, collections[layer], base->object);
      }

      if (base->flag & SELECT) {
        base->object->flag |= SELECT;
      }
      else {
        base->object->flag &= ~SELECT;
      }
    }
  }

  /* Handle legacy render layers. */
  bool have_override = false;
  const bool need_default_renderlayer = scene->r.layers.first == NULL;

  LISTBASE_FOREACH (SceneRenderLayer *, srl, &scene->r.layers) {
    ViewLayer *view_layer = BKE_view_layer_add(scene, srl->name, NULL, VIEWLAYER_ADD_NEW);

    if (srl->layflag & SCE_LAY_DISABLE) {
      view_layer->flag &= ~VIEW_LAYER_RENDER;
    }

    if ((srl->layflag & SCE_LAY_FRS) == 0) {
      view_layer->flag &= ~VIEW_LAYER_FREESTYLE;
    }

    view_layer->layflag = srl->layflag;
    view_layer->passflag = srl->passflag;
    view_layer->pass_alpha_threshold = srl->pass_alpha_threshold;
    view_layer->samples = srl->samples;
    view_layer->mat_override = srl->mat_override;

    BKE_freestyle_config_free(&view_layer->freestyle_config, true);
    view_layer->freestyle_config = srl->freestyleConfig;
    view_layer->id_properties = srl->prop;

    /* Set exclusion and overrides. */
    for (int layer = 0; layer < 20; layer++) {
      Collection *collection = collections[layer];
      if (collection) {
        LayerCollection *lc = BKE_layer_collection_first_from_scene_collection(view_layer,
                                                                               collection);

        if (srl->lay_exclude & (1 << layer)) {
          /* Disable excluded layer. */
          have_override = true;
          lc->flag |= LAYER_COLLECTION_EXCLUDE;
          LISTBASE_FOREACH (LayerCollection *, nlc, &lc->layer_collections) {
            nlc->flag |= LAYER_COLLECTION_EXCLUDE;
          }
        }
        else {
          if (srl->lay_zmask & (1 << layer)) {
            have_override = true;
            lc->flag |= LAYER_COLLECTION_HOLDOUT;
          }

          if ((srl->lay & (1 << layer)) == 0) {
            have_override = true;
            lc->flag |= LAYER_COLLECTION_INDIRECT_ONLY;
          }
        }
      }
    }

    /* for convenience set the same active object in all the layers */
    if (scene->basact) {
      view_layer->basact = BKE_view_layer_base_find(view_layer, scene->basact->object);
    }

    LISTBASE_FOREACH (Base *, base, &view_layer->object_bases) {
      if ((base->flag & BASE_SELECTABLE) && (base->object->flag & SELECT)) {
        base->flag |= BASE_SELECTED;
      }
    }
  }

  BLI_freelistN(&scene->r.layers);

  /* If render layers included overrides, or there are no render layers,
   * we also create a vanilla viewport layer. */
  if (have_override || need_default_renderlayer) {
    ViewLayer *view_layer = BKE_view_layer_add(scene, "Viewport", NULL, VIEWLAYER_ADD_NEW);

    /* If we ported all the original render layers,
     * we don't need to make the viewport layer renderable. */
    if (!BLI_listbase_is_single(&scene->view_layers)) {
      view_layer->flag &= ~VIEW_LAYER_RENDER;
    }

    /* convert active base */
    if (scene->basact) {
      view_layer->basact = BKE_view_layer_base_find(view_layer, scene->basact->object);
    }

    /* convert selected bases */
    LISTBASE_FOREACH (Base *, base, &view_layer->object_bases) {
      if ((base->flag & BASE_SELECTABLE) && (base->object->flag & SELECT)) {
        base->flag |= BASE_SELECTED;
      }

      /* keep lay around for forward compatibility (open those files in 2.79) */
      base->lay = base->object->lay;
    }
  }

  /* remove bases once and for all */
  LISTBASE_FOREACH (Base *, base, &scene->base) {
    id_us_min(&base->object->id);
  }

  BLI_freelistN(&scene->base);
  scene->basact = NULL;
}

static void do_version_collection_propagate_lib_to_children(Collection *collection)
{
  if (collection->id.lib != NULL) {
    for (CollectionChild *collection_child = collection->children.first; collection_child != NULL;
         collection_child = collection_child->next) {
      if (collection_child->collection->id.lib == NULL) {
        collection_child->collection->id.lib = collection->id.lib;
      }
      do_version_collection_propagate_lib_to_children(collection_child->collection);
    }
  }
}

/** convert old annotations colors */
static void do_versions_fix_annotations(bGPdata *gpd)
{
  LISTBASE_FOREACH (const bGPDpalette *, palette, &gpd->palettes) {
    LISTBASE_FOREACH (bGPDpalettecolor *, palcolor, &palette->colors) {
      /* fix layers */
      LISTBASE_FOREACH (bGPDlayer *, gpl, &gpd->layers) {
        /* unlock/unhide layer */
        gpl->flag &= ~GP_LAYER_LOCKED;
        gpl->flag &= ~GP_LAYER_HIDE;
        /* set opacity to 1 */
        gpl->opacity = 1.0f;
        /* disable tint */
        gpl->tintcolor[3] = 0.0f;

        LISTBASE_FOREACH (bGPDframe *, gpf, &gpl->frames) {
          LISTBASE_FOREACH (bGPDstroke *, gps, &gpf->strokes) {
            if ((gps->colorname[0] != '\0') && (STREQ(gps->colorname, palcolor->info))) {
              /* copy color settings */
              copy_v4_v4(gpl->color, palcolor->color);
            }
          }
        }
      }
    }
  }
}

static void do_versions_remove_region(ListBase *regionbase, ARegion *region)
{
  BLI_freelinkN(regionbase, region);
}

static void do_versions_remove_regions_by_type(ListBase *regionbase, int regiontype)
{
  ARegion *region, *region_next;
  for (region = regionbase->first; region; region = region_next) {
    region_next = region->next;
    if (region->regiontype == regiontype) {
      do_versions_remove_region(regionbase, region);
    }
  }
}

static ARegion *do_versions_find_region_or_null(ListBase *regionbase, int regiontype)
{
  LISTBASE_FOREACH (ARegion *, region, regionbase) {
    if (region->regiontype == regiontype) {
      return region;
    }
  }
  return NULL;
}

static ARegion *do_versions_find_region(ListBase *regionbase, int regiontype)
{
  ARegion *region = do_versions_find_region_or_null(regionbase, regiontype);
  if (region == NULL) {
    BLI_assert(!"Did not find expected region in versioning");
  }
  return region;
}

static ARegion *do_versions_add_region(int regiontype, const char *name)
{
  ARegion *region = MEM_callocN(sizeof(ARegion), name);
  region->regiontype = regiontype;
  return region;
}

static void do_versions_area_ensure_tool_region(Main *bmain,
                                                const short space_type,
                                                const short region_flag)
{
  for (bScreen *screen = bmain->screens.first; screen; screen = screen->id.next) {
    LISTBASE_FOREACH (ScrArea *, area, &screen->areabase) {
      LISTBASE_FOREACH (SpaceLink *, sl, &area->spacedata) {
        if (sl->spacetype == space_type) {
          ListBase *regionbase = (sl == area->spacedata.first) ? &area->regionbase :
                                                                 &sl->regionbase;
          ARegion *region = BKE_area_find_region_type(area, RGN_TYPE_TOOLS);
          if (!region) {
            ARegion *header = BKE_area_find_region_type(area, RGN_TYPE_HEADER);
            region = do_versions_add_region(RGN_TYPE_TOOLS, "tools region");
            BLI_insertlinkafter(regionbase, header, region);
            region->alignment = RGN_ALIGN_LEFT;
            region->flag = region_flag;
          }
        }
      }
    }
  }
}

static void do_version_bones_split_bbone_scale(ListBase *lb)
{
  LISTBASE_FOREACH (Bone *, bone, lb) {
    bone->scale_in_y = bone->scale_in_x;
    bone->scale_out_y = bone->scale_out_x;

    do_version_bones_split_bbone_scale(&bone->childbase);
  }
}

static void do_version_bones_inherit_scale(ListBase *lb)
{
  LISTBASE_FOREACH (Bone *, bone, lb) {
    if (bone->flag & BONE_NO_SCALE) {
      bone->inherit_scale_mode = BONE_INHERIT_SCALE_NONE_LEGACY;
      bone->flag &= ~BONE_NO_SCALE;
    }

    do_version_bones_inherit_scale(&bone->childbase);
  }
}

static bool replace_bbone_scale_rnapath(char **p_old_path)
{
  char *old_path = *p_old_path;

  if (old_path == NULL) {
    return false;
  }

  if (BLI_str_endswith(old_path, "bbone_scalein") ||
      BLI_str_endswith(old_path, "bbone_scaleout")) {
    *p_old_path = BLI_strdupcat(old_path, "x");

    MEM_freeN(old_path);
    return true;
  }

  return false;
}

static void do_version_bbone_scale_fcurve_fix(ListBase *curves, FCurve *fcu)
{
  /* Update driver variable paths. */
  if (fcu->driver) {
    LISTBASE_FOREACH (DriverVar *, dvar, &fcu->driver->variables) {
      DRIVER_TARGETS_LOOPER_BEGIN (dvar) {
        replace_bbone_scale_rnapath(&dtar->rna_path);
      }
      DRIVER_TARGETS_LOOPER_END;
    }
  }

  /* Update F-Curve's path. */
  if (replace_bbone_scale_rnapath(&fcu->rna_path)) {
    /* If matched, duplicate the curve and tweak name. */
    FCurve *second = BKE_fcurve_copy(fcu);

    second->rna_path[strlen(second->rna_path) - 1] = 'y';

    BLI_insertlinkafter(curves, fcu, second);

    /* Add to the curve group. */
    second->grp = fcu->grp;

    if (fcu->grp != NULL && fcu->grp->channels.last == fcu) {
      fcu->grp->channels.last = second;
    }
  }
}

static void do_version_bbone_scale_animdata_cb(ID *UNUSED(id),
                                               AnimData *adt,
                                               void *UNUSED(wrapper_data))
{
  LISTBASE_FOREACH_MUTABLE (FCurve *, fcu, &adt->drivers) {
    do_version_bbone_scale_fcurve_fix(&adt->drivers, fcu);
  }
}

static void do_version_constraints_maintain_volume_mode_uniform(ListBase *lb)
{
  LISTBASE_FOREACH (bConstraint *, con, lb) {
    if (con->type == CONSTRAINT_TYPE_SAMEVOL) {
      bSameVolumeConstraint *data = (bSameVolumeConstraint *)con->data;
      data->mode = SAMEVOL_UNIFORM;
    }
  }
}

static void do_version_constraints_copy_scale_power(ListBase *lb)
{
  LISTBASE_FOREACH (bConstraint *, con, lb) {
    if (con->type == CONSTRAINT_TYPE_SIZELIKE) {
      bSizeLikeConstraint *data = (bSizeLikeConstraint *)con->data;
      data->power = 1.0f;
    }
  }
}

static void do_version_constraints_copy_rotation_mix_mode(ListBase *lb)
{
  LISTBASE_FOREACH (bConstraint *, con, lb) {
    if (con->type == CONSTRAINT_TYPE_ROTLIKE) {
      bRotateLikeConstraint *data = (bRotateLikeConstraint *)con->data;
      data->mix_mode = (data->flag & ROTLIKE_OFFSET) ? ROTLIKE_MIX_OFFSET : ROTLIKE_MIX_REPLACE;
      data->flag &= ~ROTLIKE_OFFSET;
    }
  }
}

static void do_versions_seq_alloc_transform_and_crop(ListBase *seqbase)
{
  for (Sequence *seq = seqbase->first; seq != NULL; seq = seq->next) {
    if (ELEM(seq->type, SEQ_TYPE_SOUND_RAM, SEQ_TYPE_SOUND_HD) == 0) {
      if (seq->strip->transform == NULL) {
        seq->strip->transform = MEM_callocN(sizeof(struct StripTransform), "StripTransform");
      }

      if (seq->strip->crop == NULL) {
        seq->strip->crop = MEM_callocN(sizeof(struct StripCrop), "StripCrop");
      }

      if (seq->seqbase.first != NULL) {
        do_versions_seq_alloc_transform_and_crop(&seq->seqbase);
      }
    }
  }
}

/* Return true if there is something to convert. */
static void do_versions_material_convert_legacy_blend_mode(bNodeTree *ntree, char blend_method)
{
  bool need_update = false;

  /* Iterate backwards from end so we don't encounter newly added links. */
  bNodeLink *prevlink;
  for (bNodeLink *link = ntree->links.last; link; link = prevlink) {
    prevlink = link->prev;

    /* Detect link to replace. */
    bNode *fromnode = link->fromnode;
    bNodeSocket *fromsock = link->fromsock;
    bNode *tonode = link->tonode;
    bNodeSocket *tosock = link->tosock;

    if (!(tonode->type == SH_NODE_OUTPUT_MATERIAL && STREQ(tosock->identifier, "Surface"))) {
      continue;
    }

    /* Only do outputs that are enabled for EEVEE */
    if (!ELEM(tonode->custom1, SHD_OUTPUT_ALL, SHD_OUTPUT_EEVEE)) {
      continue;
    }

    if (blend_method == 1 /* MA_BM_ADD */) {
      nodeRemLink(ntree, link);

      bNode *add_node = nodeAddStaticNode(NULL, ntree, SH_NODE_ADD_SHADER);
      add_node->locx = 0.5f * (fromnode->locx + tonode->locx);
      add_node->locy = 0.5f * (fromnode->locy + tonode->locy);

      bNodeSocket *shader1_socket = add_node->inputs.first;
      bNodeSocket *shader2_socket = add_node->inputs.last;
      bNodeSocket *add_socket = nodeFindSocket(add_node, SOCK_OUT, "Shader");

      bNode *transp_node = nodeAddStaticNode(NULL, ntree, SH_NODE_BSDF_TRANSPARENT);
      transp_node->locx = add_node->locx;
      transp_node->locy = add_node->locy - 110.0f;

      bNodeSocket *transp_socket = nodeFindSocket(transp_node, SOCK_OUT, "BSDF");

      /* Link to input and material output node. */
      nodeAddLink(ntree, fromnode, fromsock, add_node, shader1_socket);
      nodeAddLink(ntree, transp_node, transp_socket, add_node, shader2_socket);
      nodeAddLink(ntree, add_node, add_socket, tonode, tosock);

      need_update = true;
    }
    else if (blend_method == 2 /* MA_BM_MULTIPLY */) {
      nodeRemLink(ntree, link);

      bNode *transp_node = nodeAddStaticNode(NULL, ntree, SH_NODE_BSDF_TRANSPARENT);

      bNodeSocket *color_socket = nodeFindSocket(transp_node, SOCK_IN, "Color");
      bNodeSocket *transp_socket = nodeFindSocket(transp_node, SOCK_OUT, "BSDF");

      /* If incoming link is from a closure socket, we need to convert it. */
      if (fromsock->type == SOCK_SHADER) {
        transp_node->locx = 0.33f * fromnode->locx + 0.66f * tonode->locx;
        transp_node->locy = 0.33f * fromnode->locy + 0.66f * tonode->locy;

        bNode *shtorgb_node = nodeAddStaticNode(NULL, ntree, SH_NODE_SHADERTORGB);
        shtorgb_node->locx = 0.66f * fromnode->locx + 0.33f * tonode->locx;
        shtorgb_node->locy = 0.66f * fromnode->locy + 0.33f * tonode->locy;

        bNodeSocket *shader_socket = nodeFindSocket(shtorgb_node, SOCK_IN, "Shader");
        bNodeSocket *rgba_socket = nodeFindSocket(shtorgb_node, SOCK_OUT, "Color");

        nodeAddLink(ntree, fromnode, fromsock, shtorgb_node, shader_socket);
        nodeAddLink(ntree, shtorgb_node, rgba_socket, transp_node, color_socket);
      }
      else {
        transp_node->locx = 0.5f * (fromnode->locx + tonode->locx);
        transp_node->locy = 0.5f * (fromnode->locy + tonode->locy);

        nodeAddLink(ntree, fromnode, fromsock, transp_node, color_socket);
      }

      /* Link to input and material output node. */
      nodeAddLink(ntree, transp_node, transp_socket, tonode, tosock);

      need_update = true;
    }
  }

  if (need_update) {
    ntreeUpdateTree(NULL, ntree);
  }
}

static void do_versions_local_collection_bits_set(LayerCollection *layer_collection)
{
  layer_collection->local_collections_bits = ~(0);
  LISTBASE_FOREACH (LayerCollection *, child, &layer_collection->layer_collections) {
    do_versions_local_collection_bits_set(child);
  }
}

static void do_version_curvemapping_flag_extend_extrapolate(CurveMapping *cumap)
{
  if (cumap == NULL) {
    return;
  }

#define CUMA_EXTEND_EXTRAPOLATE_OLD 1
  for (int curve_map_index = 0; curve_map_index < 4; curve_map_index++) {
    CurveMap *cuma = &cumap->cm[curve_map_index];
    if (cuma->flag & CUMA_EXTEND_EXTRAPOLATE_OLD) {
      cumap->flag |= CUMA_EXTEND_EXTRAPOLATE;
      return;
    }
  }
#undef CUMA_EXTEND_EXTRAPOLATE_OLD
}

/* Util version to walk over all CurveMappings in the given `bmain` */
static void do_version_curvemapping_walker(Main *bmain, void (*callback)(CurveMapping *cumap))
{
  LISTBASE_FOREACH (Scene *, scene, &bmain->scenes) {
    callback(&scene->r.mblur_shutter_curve);

    if (scene->view_settings.curve_mapping) {
      callback(scene->view_settings.curve_mapping);
    }

    if (scene->ed != NULL) {
      LISTBASE_FOREACH (Sequence *, seq, &scene->ed->seqbase) {
        LISTBASE_FOREACH (SequenceModifierData *, smd, &seq->modifiers) {
          const SequenceModifierTypeInfo *smti = SEQ_modifier_type_info_get(smd->type);

          if (smti) {
            if (smd->type == seqModifierType_Curves) {
              CurvesModifierData *cmd = (CurvesModifierData *)smd;
              callback(&cmd->curve_mapping);
            }
            else if (smd->type == seqModifierType_HueCorrect) {
              HueCorrectModifierData *hcmd = (HueCorrectModifierData *)smd;
              callback(&hcmd->curve_mapping);
            }
          }
        }
      }
    }

    /* toolsettings */
    ToolSettings *ts = scene->toolsettings;
    if (ts->vpaint) {
      callback(ts->vpaint->paint.cavity_curve);
    }
    if (ts->wpaint) {
      callback(ts->wpaint->paint.cavity_curve);
    }
    if (ts->sculpt) {
      callback(ts->sculpt->paint.cavity_curve);
    }
    if (ts->uvsculpt) {
      callback(ts->uvsculpt->paint.cavity_curve);
    }
    if (ts->gp_paint) {
      callback(ts->gp_paint->paint.cavity_curve);
    }
    if (ts->gp_interpolate.custom_ipo) {
      callback(ts->gp_interpolate.custom_ipo);
    }
    if (ts->gp_sculpt.cur_falloff) {
      callback(ts->gp_sculpt.cur_falloff);
    }
    if (ts->gp_sculpt.cur_primitive) {
      callback(ts->gp_sculpt.cur_primitive);
    }
    callback(ts->imapaint.paint.cavity_curve);
  }

  FOREACH_NODETREE_BEGIN (bmain, node_tree, id) {
    LISTBASE_FOREACH (bNode *, node, &node_tree->nodes) {
      if (ELEM(node->type,
               SH_NODE_CURVE_VEC,
               SH_NODE_CURVE_RGB,
               CMP_NODE_CURVE_VEC,
               CMP_NODE_CURVE_RGB,
               CMP_NODE_TIME,
               CMP_NODE_HUECORRECT,
               TEX_NODE_CURVE_RGB,
               TEX_NODE_CURVE_TIME)) {
        callback((CurveMapping *)node->storage);
      }
    }
  }
  FOREACH_NODETREE_END;

  LISTBASE_FOREACH (Light *, light, &bmain->lights) {
    if (light->curfalloff) {
      callback(light->curfalloff);
    }
  }

  LISTBASE_FOREACH (Brush *, brush, &bmain->brushes) {
    if (brush->curve) {
      callback(brush->curve);
    }
    if (brush->gpencil_settings) {
      if (brush->gpencil_settings->curve_sensitivity) {
        callback(brush->gpencil_settings->curve_sensitivity);
      }
      if (brush->gpencil_settings->curve_strength) {
        callback(brush->gpencil_settings->curve_strength);
      }
      if (brush->gpencil_settings->curve_jitter) {
        callback(brush->gpencil_settings->curve_jitter);
      }
    }
  }

  LISTBASE_FOREACH (ParticleSettings *, part, &bmain->particles) {
    if (part->clumpcurve) {
      callback(part->clumpcurve);
    }
    if (part->roughcurve) {
      callback(part->roughcurve);
    }
    if (part->twistcurve) {
      callback(part->twistcurve);
    }
  }

  /* Object */
  LISTBASE_FOREACH (Object *, ob, &bmain->objects) {
    /* Object modifiers */
    LISTBASE_FOREACH (ModifierData *, md, &ob->modifiers) {
      if (md->type == eModifierType_Hook) {
        HookModifierData *hmd = (HookModifierData *)md;

        if (hmd->curfalloff) {
          callback(hmd->curfalloff);
        }
      }
      else if (md->type == eModifierType_Warp) {
        WarpModifierData *tmd = (WarpModifierData *)md;
        if (tmd->curfalloff) {
          callback(tmd->curfalloff);
        }
      }
      else if (md->type == eModifierType_WeightVGEdit) {
        WeightVGEditModifierData *wmd = (WeightVGEditModifierData *)md;

        if (wmd->cmap_curve) {
          callback(wmd->cmap_curve);
        }
      }
    }
    /* Grease pencil modifiers */
    LISTBASE_FOREACH (ModifierData *, md, &ob->greasepencil_modifiers) {
      if (md->type == eGpencilModifierType_Thick) {
        ThickGpencilModifierData *gpmd = (ThickGpencilModifierData *)md;

        if (gpmd->curve_thickness) {
          callback(gpmd->curve_thickness);
        }
      }
      else if (md->type == eGpencilModifierType_Hook) {
        HookGpencilModifierData *gpmd = (HookGpencilModifierData *)md;

        if (gpmd->curfalloff) {
          callback(gpmd->curfalloff);
        }
      }
      else if (md->type == eGpencilModifierType_Noise) {
        NoiseGpencilModifierData *gpmd = (NoiseGpencilModifierData *)md;

        if (gpmd->curve_intensity) {
          callback(gpmd->curve_intensity);
        }
      }
      else if (md->type == eGpencilModifierType_Tint) {
        TintGpencilModifierData *gpmd = (TintGpencilModifierData *)md;

        if (gpmd->curve_intensity) {
          callback(gpmd->curve_intensity);
        }
      }
      else if (md->type == eGpencilModifierType_Smooth) {
        SmoothGpencilModifierData *gpmd = (SmoothGpencilModifierData *)md;

        if (gpmd->curve_intensity) {
          callback(gpmd->curve_intensity);
        }
      }
      else if (md->type == eGpencilModifierType_Color) {
        ColorGpencilModifierData *gpmd = (ColorGpencilModifierData *)md;

        if (gpmd->curve_intensity) {
          callback(gpmd->curve_intensity);
        }
      }
      else if (md->type == eGpencilModifierType_Opacity) {
        OpacityGpencilModifierData *gpmd = (OpacityGpencilModifierData *)md;

        if (gpmd->curve_intensity) {
          callback(gpmd->curve_intensity);
        }
      }
    }
  }

  /* Free Style */
  LISTBASE_FOREACH (struct FreestyleLineStyle *, linestyle, &bmain->linestyles) {
    LISTBASE_FOREACH (LineStyleModifier *, m, &linestyle->alpha_modifiers) {
      switch (m->type) {
        case LS_MODIFIER_ALONG_STROKE:
          callback(((LineStyleAlphaModifier_AlongStroke *)m)->curve);
          break;
        case LS_MODIFIER_DISTANCE_FROM_CAMERA:
          callback(((LineStyleAlphaModifier_DistanceFromCamera *)m)->curve);
          break;
        case LS_MODIFIER_DISTANCE_FROM_OBJECT:
          callback(((LineStyleAlphaModifier_DistanceFromObject *)m)->curve);
          break;
        case LS_MODIFIER_MATERIAL:
          callback(((LineStyleAlphaModifier_Material *)m)->curve);
          break;
        case LS_MODIFIER_TANGENT:
          callback(((LineStyleAlphaModifier_Tangent *)m)->curve);
          break;
        case LS_MODIFIER_NOISE:
          callback(((LineStyleAlphaModifier_Noise *)m)->curve);
          break;
        case LS_MODIFIER_CREASE_ANGLE:
          callback(((LineStyleAlphaModifier_CreaseAngle *)m)->curve);
          break;
        case LS_MODIFIER_CURVATURE_3D:
          callback(((LineStyleAlphaModifier_Curvature_3D *)m)->curve);
          break;
      }
    }

    LISTBASE_FOREACH (LineStyleModifier *, m, &linestyle->thickness_modifiers) {
      switch (m->type) {
        case LS_MODIFIER_ALONG_STROKE:
          callback(((LineStyleThicknessModifier_AlongStroke *)m)->curve);
          break;
        case LS_MODIFIER_DISTANCE_FROM_CAMERA:
          callback(((LineStyleThicknessModifier_DistanceFromCamera *)m)->curve);
          break;
        case LS_MODIFIER_DISTANCE_FROM_OBJECT:
          callback(((LineStyleThicknessModifier_DistanceFromObject *)m)->curve);
          break;
        case LS_MODIFIER_MATERIAL:
          callback(((LineStyleThicknessModifier_Material *)m)->curve);
          break;
        case LS_MODIFIER_TANGENT:
          callback(((LineStyleThicknessModifier_Tangent *)m)->curve);
          break;
        case LS_MODIFIER_CREASE_ANGLE:
          callback(((LineStyleThicknessModifier_CreaseAngle *)m)->curve);
          break;
        case LS_MODIFIER_CURVATURE_3D:
          callback(((LineStyleThicknessModifier_Curvature_3D *)m)->curve);
          break;
      }
    }
  }
}

static void do_version_fcurve_hide_viewport_fix(struct ID *UNUSED(id),
                                                struct FCurve *fcu,
                                                void *UNUSED(user_data))
{
  if (fcu->rna_path == NULL || !STREQ(fcu->rna_path, "hide")) {
    return;
  }

  MEM_freeN(fcu->rna_path);
  fcu->rna_path = BLI_strdupn("hide_viewport", 13);
}

void do_versions_after_linking_280(Main *bmain, ReportList *UNUSED(reports))
{
  bool use_collection_compat_28 = true;

  if (!MAIN_VERSION_ATLEAST(bmain, 280, 0)) {
    use_collection_compat_28 = false;

    /* Convert group layer visibility flags to hidden nested collection. */
    for (Collection *collection = bmain->collections.first; collection;
         collection = collection->id.next) {
      /* Add fake user for all existing groups. */
      id_fake_user_set(&collection->id);

      if (collection->flag & (COLLECTION_RESTRICT_VIEWPORT | COLLECTION_RESTRICT_RENDER)) {
        continue;
      }

      Collection *hidden_collection_array[20] = {NULL};
      for (CollectionObject *cob = collection->gobject.first, *cob_next = NULL; cob;
           cob = cob_next) {
        cob_next = cob->next;
        Object *ob = cob->ob;

        if (!(ob->lay & collection->layer)) {
          /* Find or create hidden collection matching object's first layer. */
          Collection **collection_hidden = NULL;
          int coll_idx = 0;
          for (; coll_idx < 20; coll_idx++) {
            if (ob->lay & (1 << coll_idx)) {
              collection_hidden = &hidden_collection_array[coll_idx];
              break;
            }
          }
          if (collection_hidden == NULL) {
            /* This should never happen (objects are always supposed to be instantiated in a
             * scene), but it does sometimes, see e.g. T81168.
             * Just put them in first hidden collection in those cases. */
            collection_hidden = &hidden_collection_array[0];
          }

          if (*collection_hidden == NULL) {
            char name[MAX_ID_NAME];
            BLI_snprintf(name, sizeof(name), DATA_("Hidden %d"), coll_idx + 1);
            *collection_hidden = BKE_collection_add(bmain, collection, name);
            (*collection_hidden)->flag |= COLLECTION_RESTRICT_VIEWPORT |
                                          COLLECTION_RESTRICT_RENDER;
          }

          BKE_collection_object_add(bmain, *collection_hidden, ob);
          BKE_collection_object_remove(bmain, collection, ob, true);
        }
      }
    }

    /* We need to assign lib pointer to generated hidden collections *after* all have been
     * created, otherwise we'll end up with several data-blocks sharing same name/library,
     * which is FORBIDDEN! Note: we need this to be recursive, since a child collection may be
     * sorted before its parent in bmain. */
    for (Collection *collection = bmain->collections.first; collection != NULL;
         collection = collection->id.next) {
      do_version_collection_propagate_lib_to_children(collection);
    }

    /* Convert layers to collections. */
    for (Scene *scene = bmain->scenes.first; scene; scene = scene->id.next) {
      do_version_layers_to_collections(bmain, scene);
    }
  }

  if (!MAIN_VERSION_ATLEAST(bmain, 280, 0)) {
    for (bScreen *screen = bmain->screens.first; screen; screen = screen->id.next) {
      /* same render-layer as do_version_workspaces_after_lib_link will activate,
       * so same layer as BKE_view_layer_default_view would return */
      ViewLayer *layer = screen->scene->view_layers.first;

      LISTBASE_FOREACH (ScrArea *, area, &screen->areabase) {
        LISTBASE_FOREACH (SpaceLink *, space, &area->spacedata) {
          if (space->spacetype == SPACE_OUTLINER) {
            SpaceOutliner *space_outliner = (SpaceOutliner *)space;

            space_outliner->outlinevis = SO_VIEW_LAYER;

            if (BLI_listbase_count_at_most(&layer->layer_collections, 2) == 1) {
              if (space_outliner->treestore == NULL) {
                space_outliner->treestore = BLI_mempool_create(
                    sizeof(TreeStoreElem), 1, 512, BLI_MEMPOOL_ALLOW_ITER);
              }

              /* Create a tree store element for the collection. This is normally
               * done in check_persistent (outliner_tree.c), but we need to access
               * it here :/ (expand element if it's the only one) */
              TreeStoreElem *tselem = BLI_mempool_calloc(space_outliner->treestore);
              tselem->type = TSE_LAYER_COLLECTION;
              tselem->id = layer->layer_collections.first;
              tselem->nr = tselem->used = 0;
              tselem->flag &= ~TSE_CLOSED;
            }
          }
        }
      }
    }
  }

  if (!MAIN_VERSION_ATLEAST(bmain, 280, 0)) {
    for (bScreen *screen = bmain->screens.first; screen; screen = screen->id.next) {
      LISTBASE_FOREACH (ScrArea *, area, &screen->areabase) {
        LISTBASE_FOREACH (SpaceLink *, space, &area->spacedata) {
          if (space->spacetype == SPACE_IMAGE) {
            SpaceImage *sima = (SpaceImage *)space;
            if ((sima) && (sima->gpd)) {
              sima->gpd->flag |= GP_DATA_ANNOTATIONS;
              do_versions_fix_annotations(sima->gpd);
            }
          }
          if (space->spacetype == SPACE_CLIP) {
            SpaceClip *spclip = (SpaceClip *)space;
            MovieClip *clip = spclip->clip;
            if ((clip) && (clip->gpd)) {
              clip->gpd->flag |= GP_DATA_ANNOTATIONS;
              do_versions_fix_annotations(clip->gpd);
            }
          }
        }
      }
    }
  }

  /* New workspace design */
  if (!MAIN_VERSION_ATLEAST(bmain, 280, 1)) {
    do_version_workspaces_after_lib_link(bmain);
  }

  if (!MAIN_VERSION_ATLEAST(bmain, 280, 2)) {
    /* Cleanup any remaining SceneRenderLayer data for files that were created
     * with Blender 2.8 before the SceneRenderLayer > RenderLayer refactor. */
    for (Scene *scene = bmain->scenes.first; scene; scene = scene->id.next) {
      LISTBASE_FOREACH (SceneRenderLayer *, srl, &scene->r.layers) {
        if (srl->prop) {
          IDP_FreeProperty(srl->prop);
        }
        BKE_freestyle_config_free(&srl->freestyleConfig, true);
      }
      BLI_freelistN(&scene->r.layers);
    }
  }

  if (!MAIN_VERSION_ATLEAST(bmain, 280, 3)) {
    /* Due to several changes to particle RNA and draw code particles from older files may
     * no longer be visible.
     * Here we correct this by setting a default draw size for those files. */
    for (Object *object = bmain->objects.first; object; object = object->id.next) {
      LISTBASE_FOREACH (ParticleSystem *, psys, &object->particlesystem) {
        if (psys->part->draw_size == 0.0f) {
          psys->part->draw_size = 0.1f;
        }
      }
    }
  }

  if (!MAIN_VERSION_ATLEAST(bmain, 280, 4)) {
    for (Object *object = bmain->objects.first; object; object = object->id.next) {
      if (object->particlesystem.first) {
        object->duplicator_visibility_flag = OB_DUPLI_FLAG_VIEWPORT;
        LISTBASE_FOREACH (ParticleSystem *, psys, &object->particlesystem) {
          if (psys->part->draw & PART_DRAW_EMITTER) {
            object->duplicator_visibility_flag |= OB_DUPLI_FLAG_RENDER;
            break;
          }
        }
      }
      else if (object->transflag & OB_DUPLI) {
        object->duplicator_visibility_flag = OB_DUPLI_FLAG_VIEWPORT;
      }
      else {
        object->duplicator_visibility_flag = OB_DUPLI_FLAG_VIEWPORT | OB_DUPLI_FLAG_RENDER;
      }
    }

    /* Cleanup deprecated flag from particlesettings data-blocks. */
    for (ParticleSettings *part = bmain->particles.first; part; part = part->id.next) {
      part->draw &= ~PART_DRAW_EMITTER;
    }
  }

  /* SpaceTime & SpaceLogic removal/replacing */
  if (!MAIN_VERSION_ATLEAST(bmain, 280, 9)) {
    const wmWindowManager *wm = bmain->wm.first;
    const Scene *scene = bmain->scenes.first;

    if (wm != NULL) {
      /* Action editors need a scene for creation. First, update active
       * screens using the active scene of the window they're displayed in.
       * Next, update remaining screens using first scene in main listbase. */

      LISTBASE_FOREACH (wmWindow *, win, &wm->windows) {
        const bScreen *screen = BKE_workspace_active_screen_get(win->workspace_hook);
        LISTBASE_FOREACH (ScrArea *, area, &screen->areabase) {
          if (ELEM(area->butspacetype, SPACE_TIME, SPACE_LOGIC)) {
            do_version_area_change_space_to_space_action(area, win->scene);

            /* Don't forget to unset! */
            area->butspacetype = SPACE_EMPTY;
          }
        }
      }
    }
    if (scene != NULL) {
      for (bScreen *screen = bmain->screens.first; screen; screen = screen->id.next) {
        LISTBASE_FOREACH (ScrArea *, area, &screen->areabase) {
          if (ELEM(area->butspacetype, SPACE_TIME, SPACE_LOGIC)) {
            /* Areas that were already handled won't be handled again */
            do_version_area_change_space_to_space_action(area, scene);

            /* Don't forget to unset! */
            area->butspacetype = SPACE_EMPTY;
          }
        }
      }
    }
  }

#ifdef USE_COLLECTION_COMPAT_28
  if (use_collection_compat_28 && !MAIN_VERSION_ATLEAST(bmain, 280, 14)) {
    for (Collection *group = bmain->collections.first; group; group = group->id.next) {
      do_version_group_collection_to_collection(bmain, group);
    }

    for (Scene *scene = bmain->scenes.first; scene; scene = scene->id.next) {
      do_version_scene_collection_to_collection(bmain, scene);
    }
  }
#endif

  /* Update Curve object Shape Key data layout to include the Radius property */
  if (!MAIN_VERSION_ATLEAST(bmain, 280, 23)) {
    for (Curve *cu = bmain->curves.first; cu; cu = cu->id.next) {
      if (!cu->key || cu->key->elemsize != sizeof(float[4])) {
        continue;
      }

      cu->key->elemstr[0] = 3; /*KEYELEM_ELEM_SIZE_CURVE*/
      cu->key->elemsize = sizeof(float[3]);

      int new_count = BKE_keyblock_curve_element_count(&cu->nurb);

      LISTBASE_FOREACH (KeyBlock *, block, &cu->key->block) {
        int old_count = block->totelem;
        void *old_data = block->data;

        if (!old_data || old_count <= 0) {
          continue;
        }

        block->totelem = new_count;
        block->data = MEM_callocN(sizeof(float[3]) * new_count, __func__);

        float *oldptr = old_data;
        float(*newptr)[3] = block->data;

        LISTBASE_FOREACH (Nurb *, nu, &cu->nurb) {
          if (nu->bezt) {
            BezTriple *bezt = nu->bezt;

            for (int a = 0; a < nu->pntsu; a++, bezt++) {
              if ((old_count -= 3) < 0) {
                memcpy(newptr, bezt->vec, sizeof(float[3][3]));
                newptr[3][0] = bezt->tilt;
              }
              else {
                memcpy(newptr, oldptr, sizeof(float[3][4]));
              }

              newptr[3][1] = bezt->radius;

              oldptr += 3 * 4;
              newptr += 4; /*KEYELEM_ELEM_LEN_BEZTRIPLE*/
            }
          }
          else if (nu->bp) {
            BPoint *bp = nu->bp;

            for (int a = 0; a < nu->pntsu * nu->pntsv; a++, bp++) {
              if (--old_count < 0) {
                copy_v3_v3(newptr[0], bp->vec);
                newptr[1][0] = bp->tilt;
              }
              else {
                memcpy(newptr, oldptr, sizeof(float[4]));
              }

              newptr[1][1] = bp->radius;

              oldptr += 4;
              newptr += 2; /*KEYELEM_ELEM_LEN_BPOINT*/
            }
          }
        }

        MEM_freeN(old_data);
      }
    }
  }

  /* Move B-Bone custom handle settings from bPoseChannel to Bone. */
  if (!MAIN_VERSION_ATLEAST(bmain, 280, 25)) {
    for (Object *ob = bmain->objects.first; ob; ob = ob->id.next) {
      bArmature *arm = ob->data;

      /* If it is an armature from the same file. */
      if (ob->pose && arm && arm->id.lib == ob->id.lib) {
        bool rebuild = false;

        LISTBASE_FOREACH (bPoseChannel *, pchan, &ob->pose->chanbase) {
          /* If the 2.7 flag is enabled, processing is needed. */
          if (pchan->bone && (pchan->bboneflag & PCHAN_BBONE_CUSTOM_HANDLES)) {
            /* If the settings in the Bone are not set, copy. */
            if (pchan->bone->bbone_prev_type == BBONE_HANDLE_AUTO &&
                pchan->bone->bbone_next_type == BBONE_HANDLE_AUTO &&
                pchan->bone->bbone_prev == NULL && pchan->bone->bbone_next == NULL) {
              pchan->bone->bbone_prev_type = (pchan->bboneflag & PCHAN_BBONE_CUSTOM_START_REL) ?
                                                 BBONE_HANDLE_RELATIVE :
                                                 BBONE_HANDLE_ABSOLUTE;
              pchan->bone->bbone_next_type = (pchan->bboneflag & PCHAN_BBONE_CUSTOM_END_REL) ?
                                                 BBONE_HANDLE_RELATIVE :
                                                 BBONE_HANDLE_ABSOLUTE;

              if (pchan->bbone_prev) {
                pchan->bone->bbone_prev = pchan->bbone_prev->bone;
              }
              if (pchan->bbone_next) {
                pchan->bone->bbone_next = pchan->bbone_next->bone;
              }
            }

            rebuild = true;
            pchan->bboneflag = 0;
          }
        }

        /* Tag pose rebuild for all objects that use this armature. */
        if (rebuild) {
          for (Object *ob2 = bmain->objects.first; ob2; ob2 = ob2->id.next) {
            if (ob2->pose && ob2->data == arm) {
              ob2->pose->flag |= POSE_RECALC;
            }
          }
        }
      }
    }
  }

  if (!MAIN_VERSION_ATLEAST(bmain, 280, 30)) {
    for (Brush *brush = bmain->brushes.first; brush; brush = brush->id.next) {
      if (brush->gpencil_settings != NULL) {
        brush->gpencil_tool = brush->gpencil_settings->brush_type;
      }
    }
    BKE_paint_toolslots_init_from_main(bmain);
  }

  if (!MAIN_VERSION_ATLEAST(bmain, 280, 38)) {
    /* Ensure we get valid rigidbody object/constraint data in relevant collections' objects.
     */
    for (Scene *scene = bmain->scenes.first; scene; scene = scene->id.next) {
      RigidBodyWorld *rbw = scene->rigidbody_world;

      if (rbw == NULL) {
        continue;
      }

      BKE_rigidbody_objects_collection_validate(scene, rbw);
      BKE_rigidbody_constraints_collection_validate(scene, rbw);
    }
  }

  if (!MAIN_VERSION_ATLEAST(bmain, 280, 69)) {
    /* Unify DOF settings (EEVEE part only) */
    const int SCE_EEVEE_DOF_ENABLED = (1 << 7);
    LISTBASE_FOREACH (Scene *, scene, &bmain->scenes) {
      if (STREQ(scene->r.engine, RE_engine_id_BLENDER_EEVEE)) {
        if (scene->eevee.flag & SCE_EEVEE_DOF_ENABLED) {
          Object *cam_ob = scene->camera;
          if (cam_ob && cam_ob->type == OB_CAMERA) {
            Camera *cam = cam_ob->data;
            cam->dof.flag |= CAM_DOF_ENABLED;
          }
        }
      }
    }

    LISTBASE_FOREACH (Camera *, camera, &bmain->cameras) {
      camera->dof.focus_object = camera->dof_ob;
      camera->dof.focus_distance = camera->dof_distance;
      camera->dof.aperture_fstop = camera->gpu_dof.fstop;
      camera->dof.aperture_rotation = camera->gpu_dof.rotation;
      camera->dof.aperture_ratio = camera->gpu_dof.ratio;
      camera->dof.aperture_blades = camera->gpu_dof.num_blades;
      camera->dof_ob = NULL;
    }
  }

  if (!MAIN_VERSION_ATLEAST(bmain, 281, 2)) {
    /* Replace Multiply and Additive blend mode by Alpha Blend
     * now that we use dualsource blending. */
    /* We take care of doing only nodetrees that are always part of materials
     * with old blending modes. */
    for (Material *ma = bmain->materials.first; ma; ma = ma->id.next) {
      bNodeTree *ntree = ma->nodetree;
      if (ma->blend_method == 1 /* MA_BM_ADD */) {
        if (ma->use_nodes) {
          do_versions_material_convert_legacy_blend_mode(ntree, 1 /* MA_BM_ADD */);
        }
        ma->blend_method = MA_BM_BLEND;
      }
      else if (ma->blend_method == 2 /* MA_BM_MULTIPLY */) {
        if (ma->use_nodes) {
          do_versions_material_convert_legacy_blend_mode(ntree, 2 /* MA_BM_MULTIPLY */);
        }
        ma->blend_method = MA_BM_BLEND;
      }
    }

    /* Update all ruler layers to set new flag. */
    LISTBASE_FOREACH (Scene *, scene, &bmain->scenes) {
      bGPdata *gpd = scene->gpd;
      if (gpd == NULL) {
        continue;
      }
      LISTBASE_FOREACH (bGPDlayer *, gpl, &gpd->layers) {
        if (STREQ(gpl->info, "RulerData3D")) {
          gpl->flag |= GP_LAYER_IS_RULER;
          break;
        }
      }
    }

    /* This versioning could probably be done only on earlier versions, not sure however
     * which exact version fully deprecated tessfaces, so think we can keep that one here, no
     * harm to be expected anyway for being over-conservative. */
    for (Mesh *me = bmain->meshes.first; me != NULL; me = me->id.next) {
      /*check if we need to convert mfaces to mpolys*/
      if (me->totface && !me->totpoly) {
        /* temporarily switch main so that reading from
         * external CustomData works */
        Main *gmain = G_MAIN;
        G_MAIN = bmain;

        BKE_mesh_do_versions_convert_mfaces_to_mpolys(me);

        G_MAIN = gmain;
      }

      /* Deprecated, only kept for conversion. */
      BKE_mesh_tessface_clear(me);

      /* Moved from do_versions because we need updated polygons for calculating normals. */
      if (!MAIN_VERSION_ATLEAST(bmain, 256, 6)) {
        BKE_mesh_calc_normals(me);
      }
    }
  }

  if (!MAIN_VERSION_ATLEAST(bmain, 282, 2)) {
    /* Init all Vertex/Sculpt and Weight Paint brushes. */
    Brush *brush;
    Material *ma;
    /* Pen Soft brush. */
    brush = (Brush *)rename_id_for_versioning(bmain, ID_BR, "Draw Soft", "Pencil Soft");
    if (brush) {
      brush->gpencil_settings->icon_id = GP_BRUSH_ICON_PEN;
    }
    rename_id_for_versioning(bmain, ID_BR, "Draw Pencil", "Pencil");
    rename_id_for_versioning(bmain, ID_BR, "Draw Pen", "Pen");
    rename_id_for_versioning(bmain, ID_BR, "Draw Ink", "Ink Pen");
    rename_id_for_versioning(bmain, ID_BR, "Draw Noise", "Ink Pen Rough");
    rename_id_for_versioning(bmain, ID_BR, "Draw Marker", "Marker Bold");
    rename_id_for_versioning(bmain, ID_BR, "Draw Block", "Marker Chisel");

    ma = BLI_findstring(&bmain->materials, "Black", offsetof(ID, name) + 2);
    if (ma && ma->gp_style) {
      rename_id_for_versioning(bmain, ID_MA, "Black", "Solid Stroke");
    }
    ma = BLI_findstring(&bmain->materials, "Red", offsetof(ID, name) + 2);
    if (ma && ma->gp_style) {
      rename_id_for_versioning(bmain, ID_MA, "Red", "Squares Stroke");
    }
    ma = BLI_findstring(&bmain->materials, "Grey", offsetof(ID, name) + 2);
    if (ma && ma->gp_style) {
      rename_id_for_versioning(bmain, ID_MA, "Grey", "Solid Fill");
    }
    ma = BLI_findstring(&bmain->materials, "Black Dots", offsetof(ID, name) + 2);
    if (ma && ma->gp_style) {
      rename_id_for_versioning(bmain, ID_MA, "Black Dots", "Dots Stroke");
    }

    brush = BLI_findstring(&bmain->brushes, "Pencil", offsetof(ID, name) + 2);

    for (Scene *scene = bmain->scenes.first; scene; scene = scene->id.next) {
      ToolSettings *ts = scene->toolsettings;

      /* Ensure new Paint modes. */
      BKE_paint_ensure_from_paintmode(scene, PAINT_MODE_GPENCIL);
      BKE_paint_ensure_from_paintmode(scene, PAINT_MODE_VERTEX_GPENCIL);
      BKE_paint_ensure_from_paintmode(scene, PAINT_MODE_SCULPT_GPENCIL);
      BKE_paint_ensure_from_paintmode(scene, PAINT_MODE_WEIGHT_GPENCIL);

      /* Set default Draw brush. */
      if (brush != NULL) {
        Paint *paint = &ts->gp_paint->paint;
        BKE_paint_brush_set(paint, brush);
        /* Enable cursor by default. */
        paint->flags |= PAINT_SHOW_BRUSH;
      }
    }
  }

  if (!MAIN_VERSION_ATLEAST(bmain, 283, 8)) {

    /* During development of Blender 2.80 the "Object.hide" property was
     * removed, and reintroduced in 5e968a996a53 as "Object.hide_viewport". */
    LISTBASE_FOREACH (Object *, ob, &bmain->objects) {
      BKE_fcurves_id_cb(&ob->id, do_version_fcurve_hide_viewport_fix, NULL);
    }

    /* Reset all grease pencil brushes. */
    LISTBASE_FOREACH (Scene *, scene, &bmain->scenes) {
      /* Ensure new Paint modes. */
      BKE_paint_ensure_from_paintmode(scene, PAINT_MODE_VERTEX_GPENCIL);
      BKE_paint_ensure_from_paintmode(scene, PAINT_MODE_SCULPT_GPENCIL);
      BKE_paint_ensure_from_paintmode(scene, PAINT_MODE_WEIGHT_GPENCIL);
    }
  }

  /**
   * Versioning code until next subversion bump goes here.
   *
   * \note Be sure to check when bumping the version:
   * - #blo_do_versions_280 in this file.
   * - "versioning_userdef.c", #blo_do_versions_userdef
   * - "versioning_userdef.c", #do_versions_theme
   *
   * \note Keep this message at the bottom of the function.
   */
  {
    /* Keep this block, even when empty. */
    /* Paint Brush. This ensure that the brush paints by default. Used during the development and
     * patch review of the initial Sculpt Vertex Colors implementation (D5975) */
    LISTBASE_FOREACH (Brush *, brush, &bmain->brushes) {
      if (brush->ob_mode & OB_MODE_SCULPT && brush->sculpt_tool == SCULPT_TOOL_PAINT) {
        brush->tip_roundness = 1.0f;
        brush->flow = 1.0f;
        brush->density = 1.0f;
        brush->tip_scale_x = 1.0f;
      }
    }

    /* Pose Brush with support for loose parts. */
    LISTBASE_FOREACH (Brush *, brush, &bmain->brushes) {
      if (brush->sculpt_tool == SCULPT_TOOL_POSE && brush->disconnected_distance_max == 0.0f) {
        brush->flag2 |= BRUSH_USE_CONNECTED_ONLY;
        brush->disconnected_distance_max = 0.1f;
      }
    }
  }
}

/* NOTE: This version patch is intended for versions < 2.52.2,
 * but was initially introduced in 2.27 already.
 * But in 2.79 another case generating non-unique names was discovered
 * (see T55668, involving Meta strips). */
static void do_versions_seq_unique_name_all_strips(Scene *sce, ListBase *seqbasep)
{
  for (Sequence *seq = seqbasep->first; seq != NULL; seq = seq->next) {
    SEQ_sequence_base_unique_name_recursive(&sce->ed->seqbase, seq);
    if (seq->seqbase.first != NULL) {
      do_versions_seq_unique_name_all_strips(sce, &seq->seqbase);
    }
  }
}

static void do_versions_seq_set_cache_defaults(Editing *ed)
{
  ed->cache_flag = SEQ_CACHE_STORE_FINAL_OUT;
  ed->cache_flag |= SEQ_CACHE_VIEW_FINAL_OUT;
  ed->cache_flag |= SEQ_CACHE_VIEW_ENABLE;
  ed->recycle_max_cost = 10.0f;
}

/* NOLINTNEXTLINE: readability-function-size */
void blo_do_versions_280(FileData *fd, Library *UNUSED(lib), Main *bmain)
{
  bool use_collection_compat_28 = true;

  if (!MAIN_VERSION_ATLEAST(bmain, 280, 0)) {
    use_collection_compat_28 = false;

    for (Scene *scene = bmain->scenes.first; scene; scene = scene->id.next) {
      scene->r.gauss = 1.5f;
    }
  }

  if (!MAIN_VERSION_ATLEAST(bmain, 280, 1)) {
    if (!DNA_struct_elem_find(fd->filesdna, "Light", "float", "bleedexp")) {
      for (Light *la = bmain->lights.first; la; la = la->id.next) {
        la->bleedexp = 2.5f;
      }
    }

    if (!DNA_struct_elem_find(fd->filesdna, "GPUDOFSettings", "float", "ratio")) {
      for (Camera *ca = bmain->cameras.first; ca; ca = ca->id.next) {
        ca->gpu_dof.ratio = 1.0f;
      }
    }

    /* MTexPoly now removed. */
    if (DNA_struct_find(fd->filesdna, "MTexPoly")) {
      for (Mesh *me = bmain->meshes.first; me; me = me->id.next) {
        /* If we have UV's, so this file will have MTexPoly layers too! */
        if (me->mloopuv != NULL) {
          CustomData_update_typemap(&me->pdata);
          CustomData_free_layers(&me->pdata, CD_MTEXPOLY, me->totpoly);
          BKE_mesh_update_customdata_pointers(me, false);
        }
      }
    }
  }

  if (!MAIN_VERSION_ATLEAST(bmain, 280, 2)) {
    if (!DNA_struct_elem_find(fd->filesdna, "Light", "float", "cascade_max_dist")) {
      for (Light *la = bmain->lights.first; la; la = la->id.next) {
        la->cascade_max_dist = 1000.0f;
        la->cascade_count = 4;
        la->cascade_exponent = 0.8f;
        la->cascade_fade = 0.1f;
      }
    }

    if (!DNA_struct_elem_find(fd->filesdna, "Light", "float", "contact_dist")) {
      for (Light *la = bmain->lights.first; la; la = la->id.next) {
        la->contact_dist = 0.2f;
        la->contact_bias = 0.03f;
        la->contact_spread = 0.2f;
        la->contact_thickness = 0.2f;
      }
    }

    if (!DNA_struct_elem_find(fd->filesdna, "LightProbe", "float", "vis_bias")) {
      for (LightProbe *probe = bmain->lightprobes.first; probe; probe = probe->id.next) {
        probe->vis_bias = 1.0f;
        probe->vis_blur = 0.2f;
      }
    }

    typedef enum eNTreeDoVersionErrors {
      NTREE_DOVERSION_NO_ERROR = 0,
      NTREE_DOVERSION_NEED_OUTPUT = (1 << 0),
      NTREE_DOVERSION_TRANSPARENCY_EMISSION = (1 << 1),
    } eNTreeDoVersionErrors;

    /* Eevee shader nodes renamed because of the output node system.
     * Note that a new output node is not being added here, because it would be overkill
     * to handle this case in lib_verify_nodetree.
     *
     * Also, metallic node is now unified into the principled node. */
    eNTreeDoVersionErrors error = NTREE_DOVERSION_NO_ERROR;

    FOREACH_NODETREE_BEGIN (bmain, ntree, id) {
      if (ntree->type == NTREE_SHADER) {
        LISTBASE_FOREACH (bNode *, node, &ntree->nodes) {
          if (node->type == 194 /* SH_NODE_EEVEE_METALLIC */ &&
              STREQ(node->idname, "ShaderNodeOutputMetallic")) {
            BLI_strncpy(node->idname, "ShaderNodeEeveeMetallic", sizeof(node->idname));
            error |= NTREE_DOVERSION_NEED_OUTPUT;
          }

          else if (node->type == SH_NODE_EEVEE_SPECULAR &&
                   STREQ(node->idname, "ShaderNodeOutputSpecular")) {
            BLI_strncpy(node->idname, "ShaderNodeEeveeSpecular", sizeof(node->idname));
            error |= NTREE_DOVERSION_NEED_OUTPUT;
          }

          else if (node->type == 196 /* SH_NODE_OUTPUT_EEVEE_MATERIAL */ &&
                   STREQ(node->idname, "ShaderNodeOutputEeveeMaterial")) {
            node->type = SH_NODE_OUTPUT_MATERIAL;
            BLI_strncpy(node->idname, "ShaderNodeOutputMaterial", sizeof(node->idname));
          }

          else if (node->type == 194 /* SH_NODE_EEVEE_METALLIC */ &&
                   STREQ(node->idname, "ShaderNodeEeveeMetallic")) {
            node->type = SH_NODE_BSDF_PRINCIPLED;
            BLI_strncpy(node->idname, "ShaderNodeBsdfPrincipled", sizeof(node->idname));
            node->custom1 = SHD_GLOSSY_MULTI_GGX;
            error |= NTREE_DOVERSION_TRANSPARENCY_EMISSION;
          }
        }
      }
    }
    FOREACH_NODETREE_END;

    if (error & NTREE_DOVERSION_NEED_OUTPUT) {
      BKE_report(fd->reports, RPT_ERROR, "Eevee material conversion problem. Error in console");
      printf(
          "You need to connect Principled and Eevee Specular shader nodes to new material "
          "output "
          "nodes.\n");
    }

    if (error & NTREE_DOVERSION_TRANSPARENCY_EMISSION) {
      BKE_report(fd->reports, RPT_ERROR, "Eevee material conversion problem. Error in console");
      printf(
          "You need to combine transparency and emission shaders to the converted Principled "
          "shader nodes.\n");
    }

#ifdef USE_COLLECTION_COMPAT_28
    if (use_collection_compat_28 &&
        (DNA_struct_elem_find(fd->filesdna, "ViewLayer", "FreestyleConfig", "freestyle_config") ==
         false) &&
        DNA_struct_elem_find(fd->filesdna, "Scene", "ListBase", "view_layers")) {
      for (Scene *scene = bmain->scenes.first; scene; scene = scene->id.next) {
        ViewLayer *view_layer;
        for (view_layer = scene->view_layers.first; view_layer; view_layer = view_layer->next) {
          view_layer->flag |= VIEW_LAYER_FREESTYLE;
          view_layer->layflag = 0x7FFF; /* solid ztra halo edge strand */
          view_layer->passflag = SCE_PASS_COMBINED | SCE_PASS_Z;
          view_layer->pass_alpha_threshold = 0.5f;
          BKE_freestyle_config_init(&view_layer->freestyle_config);
        }
      }
    }
#endif

    {
      /* Init grease pencil edit line color */
      if (!DNA_struct_elem_find(fd->filesdna, "bGPdata", "float", "line_color[4]")) {
        for (bGPdata *gpd = bmain->gpencils.first; gpd; gpd = gpd->id.next) {
          ARRAY_SET_ITEMS(gpd->line_color, 0.6f, 0.6f, 0.6f, 0.5f);
        }
      }

      /* Init grease pencil pixel size factor */
      if (!DNA_struct_elem_find(fd->filesdna, "bGPdata", "float", "pixfactor")) {
        for (bGPdata *gpd = bmain->gpencils.first; gpd; gpd = gpd->id.next) {
          gpd->pixfactor = GP_DEFAULT_PIX_FACTOR;
        }
      }

      /* Grease pencil multiframe falloff curve */
      if (!DNA_struct_elem_find(
              fd->filesdna, "GP_Sculpt_Settings", "CurveMapping", "cur_falloff")) {
        for (Scene *scene = bmain->scenes.first; scene; scene = scene->id.next) {
          /* sculpt brushes */
          GP_Sculpt_Settings *gset = &scene->toolsettings->gp_sculpt;
          if ((gset) && (gset->cur_falloff == NULL)) {
            gset->cur_falloff = BKE_curvemapping_add(1, 0.0f, 0.0f, 1.0f, 1.0f);
            BKE_curvemapping_init(gset->cur_falloff);
            BKE_curvemap_reset(gset->cur_falloff->cm,
                               &gset->cur_falloff->clipr,
                               CURVE_PRESET_GAUSS,
                               CURVEMAP_SLOPE_POSITIVE);
          }
        }
      }
    }

    /* 2.79 style Maintain Volume mode. */
    LISTBASE_FOREACH (Object *, ob, &bmain->objects) {
      do_version_constraints_maintain_volume_mode_uniform(&ob->constraints);
      if (ob->pose) {
        LISTBASE_FOREACH (bPoseChannel *, pchan, &ob->pose->chanbase) {
          do_version_constraints_maintain_volume_mode_uniform(&pchan->constraints);
        }
      }
    }
  }

#ifdef USE_COLLECTION_COMPAT_28
  if (use_collection_compat_28 && !MAIN_VERSION_ATLEAST(bmain, 280, 3)) {
    for (Scene *scene = bmain->scenes.first; scene; scene = scene->id.next) {
      ViewLayer *view_layer;
      for (view_layer = scene->view_layers.first; view_layer; view_layer = view_layer->next) {
        do_version_view_layer_visibility(view_layer);
      }
    }

    for (Collection *group = bmain->collections.first; group; group = group->id.next) {
      if (group->view_layer != NULL) {
        do_version_view_layer_visibility(group->view_layer);
      }
    }
  }
#endif

  if (!MAIN_VERSION_ATLEAST(bmain, 280, 3)) {
    /* init grease pencil grids and paper */
    if (!DNA_struct_elem_find(fd->filesdna, "View3DOverlay", "float", "gpencil_paper_color[3]")) {
      for (bScreen *screen = bmain->screens.first; screen; screen = screen->id.next) {
        LISTBASE_FOREACH (ScrArea *, area, &screen->areabase) {
          LISTBASE_FOREACH (SpaceLink *, sl, &area->spacedata) {
            if (sl->spacetype == SPACE_VIEW3D) {
              View3D *v3d = (View3D *)sl;
              v3d->overlay.gpencil_paper_opacity = 0.5f;
              v3d->overlay.gpencil_grid_opacity = 0.9f;
            }
          }
        }
      }
    }
  }

  if (!MAIN_VERSION_ATLEAST(bmain, 280, 6)) {
    if (DNA_struct_elem_find(fd->filesdna, "SpaceOutliner", "int", "filter") == false) {
      bScreen *screen;
      ScrArea *area;
      SpaceLink *sl;

      /* Update files using invalid (outdated) outlinevis Outliner values. */
      for (screen = bmain->screens.first; screen; screen = screen->id.next) {
        for (area = screen->areabase.first; area; area = area->next) {
          for (sl = area->spacedata.first; sl; sl = sl->next) {
            if (sl->spacetype == SPACE_OUTLINER) {
              SpaceOutliner *space_outliner = (SpaceOutliner *)sl;

              if (!ELEM(space_outliner->outlinevis,
                        SO_SCENES,
                        SO_LIBRARIES,
                        SO_SEQUENCE,
                        SO_DATA_API,
                        SO_ID_ORPHANS)) {
                space_outliner->outlinevis = SO_VIEW_LAYER;
              }
            }
          }
        }
      }
    }

    if (!DNA_struct_elem_find(fd->filesdna, "LightProbe", "float", "intensity")) {
      for (LightProbe *probe = bmain->lightprobes.first; probe; probe = probe->id.next) {
        probe->intensity = 1.0f;
      }
    }

    for (Object *ob = bmain->objects.first; ob; ob = ob->id.next) {
      bConstraint *con, *con_next;
      con = ob->constraints.first;
      while (con) {
        con_next = con->next;
        if (con->type == 17) { /* CONSTRAINT_TYPE_RIGIDBODYJOINT */
          BLI_remlink(&ob->constraints, con);
          BKE_constraint_free_data(con);
          MEM_freeN(con);
        }
        con = con_next;
      }
    }

    for (bScreen *screen = bmain->screens.first; screen; screen = screen->id.next) {
      LISTBASE_FOREACH (ScrArea *, area, &screen->areabase) {
        LISTBASE_FOREACH (SpaceLink *, sl, &area->spacedata) {
          if (sl->spacetype == SPACE_VIEW3D) {
            View3D *v3d = (View3D *)sl;
            v3d->shading.light = V3D_LIGHTING_STUDIO;
            v3d->shading.flag |= V3D_SHADING_OBJECT_OUTLINE;

            /* Assume (demo) files written with 2.8 want to show
             * Eevee renders in the viewport. */
            if (MAIN_VERSION_ATLEAST(bmain, 280, 0)) {
              v3d->drawtype = OB_MATERIAL;
            }
          }
        }
      }
    }
  }

  if (!MAIN_VERSION_ATLEAST(bmain, 280, 7)) {
    /* Render engine storage moved elsewhere and back during 2.8
     * development, we assume any files saved in 2.8 had Eevee set
     * as scene render engine. */
    if (MAIN_VERSION_ATLEAST(bmain, 280, 0)) {
      for (Scene *scene = bmain->scenes.first; scene; scene = scene->id.next) {
        BLI_strncpy(scene->r.engine, RE_engine_id_BLENDER_EEVEE, sizeof(scene->r.engine));
      }
    }
  }

  if (!MAIN_VERSION_ATLEAST(bmain, 280, 8)) {
    /* Blender Internal removal */
    for (Scene *scene = bmain->scenes.first; scene; scene = scene->id.next) {
      if (STR_ELEM(scene->r.engine, "BLENDER_RENDER", "BLENDER_GAME")) {
        BLI_strncpy(scene->r.engine, RE_engine_id_BLENDER_EEVEE, sizeof(scene->r.engine));
      }

      scene->r.bake_mode = 0;
    }

    for (Tex *tex = bmain->textures.first; tex; tex = tex->id.next) {
      /* Removed envmap, pointdensity, voxeldata, ocean textures. */
      if (ELEM(tex->type, 10, 14, 15, 16)) {
        tex->type = 0;
      }
    }
  }

  if (!MAIN_VERSION_ATLEAST(bmain, 280, 11)) {

    /* Remove info editor, but only if at the top of the window. */
    for (bScreen *screen = bmain->screens.first; screen; screen = screen->id.next) {
      /* Calculate window width/height from screen vertices */
      int win_width = 0, win_height = 0;
      LISTBASE_FOREACH (ScrVert *, vert, &screen->vertbase) {
        win_width = MAX2(win_width, vert->vec.x);
        win_height = MAX2(win_height, vert->vec.y);
      }

      for (ScrArea *area = screen->areabase.first, *area_next; area; area = area_next) {
        area_next = area->next;

        if (area->spacetype == SPACE_INFO) {
          if ((area->v2->vec.y == win_height) && (area->v1->vec.x == 0) &&
              (area->v4->vec.x == win_width)) {
            BKE_screen_area_free(area);

            BLI_remlink(&screen->areabase, area);

            BKE_screen_remove_double_scredges(screen);
            BKE_screen_remove_unused_scredges(screen);
            BKE_screen_remove_unused_scrverts(screen);

            MEM_freeN(area);
          }
        }
        /* AREA_TEMP_INFO is deprecated from now on, it should only be set for info areas
         * which are deleted above, so don't need to unset it. Its slot/bit can be reused */
      }
    }
  }

  if (!MAIN_VERSION_ATLEAST(bmain, 280, 11)) {
    for (Light *la = bmain->lights.first; la; la = la->id.next) {
      if (la->mode & (1 << 13)) { /* LA_SHAD_RAY */
        la->mode |= LA_SHADOW;
        la->mode &= ~(1 << 13);
      }
    }
  }

  if (!MAIN_VERSION_ATLEAST(bmain, 280, 12)) {
    /* Remove tool property regions. */
    for (bScreen *screen = bmain->screens.first; screen; screen = screen->id.next) {
      LISTBASE_FOREACH (ScrArea *, area, &screen->areabase) {
        LISTBASE_FOREACH (SpaceLink *, sl, &area->spacedata) {
          if (ELEM(sl->spacetype, SPACE_VIEW3D, SPACE_CLIP)) {
            ListBase *regionbase = (sl == area->spacedata.first) ? &area->regionbase :
                                                                   &sl->regionbase;

            for (ARegion *region = regionbase->first, *region_next; region; region = region_next) {
              region_next = region->next;

              if (region->regiontype == RGN_TYPE_TOOL_PROPS) {
                BKE_area_region_free(NULL, region);
                BLI_freelinkN(regionbase, region);
              }
            }
          }
        }
      }
    }
  }

  if (!MAIN_VERSION_ATLEAST(bmain, 280, 13)) {
    /* Initialize specular factor. */
    if (!DNA_struct_elem_find(fd->filesdna, "Light", "float", "spec_fac")) {
      for (Light *la = bmain->lights.first; la; la = la->id.next) {
        la->spec_fac = 1.0f;
      }
    }

    /* Initialize new view3D options. */
    for (bScreen *screen = bmain->screens.first; screen; screen = screen->id.next) {
      LISTBASE_FOREACH (ScrArea *, area, &screen->areabase) {
        LISTBASE_FOREACH (SpaceLink *, sl, &area->spacedata) {
          if (sl->spacetype == SPACE_VIEW3D) {
            View3D *v3d = (View3D *)sl;
            v3d->shading.light = V3D_LIGHTING_STUDIO;
            v3d->shading.color_type = V3D_SHADING_MATERIAL_COLOR;
            copy_v3_fl(v3d->shading.single_color, 0.8f);
            v3d->shading.shadow_intensity = 0.5;

            v3d->overlay.backwire_opacity = 0.5f;
            v3d->overlay.normals_length = 0.1f;
            v3d->overlay.flag = 0;
          }
        }
      }
    }
  }

  if (!MAIN_VERSION_ATLEAST(bmain, 280, 14)) {
    if (!DNA_struct_elem_find(fd->filesdna, "Scene", "SceneDisplay", "display")) {
      /* Initialize new scene.SceneDisplay */
      for (Scene *scene = bmain->scenes.first; scene; scene = scene->id.next) {
        copy_v3_v3(scene->display.light_direction, (float[3]){-M_SQRT1_3, -M_SQRT1_3, M_SQRT1_3});
      }
    }
    if (!DNA_struct_elem_find(fd->filesdna, "SceneDisplay", "float", "shadow_shift")) {
      for (Scene *scene = bmain->scenes.first; scene; scene = scene->id.next) {
        scene->display.shadow_shift = 0.1;
      }
    }

    if (!DNA_struct_elem_find(fd->filesdna, "ToolSettings", "char", "transform_pivot_point")) {
      for (Scene *scene = bmain->scenes.first; scene; scene = scene->id.next) {
        scene->toolsettings->transform_pivot_point = V3D_AROUND_CENTER_MEDIAN;
      }
    }

    if (!DNA_struct_find(fd->filesdna, "SceneEEVEE")) {
      for (Scene *scene = bmain->scenes.first; scene; scene = scene->id.next) {
        /* First set the default for all the properties. */

        scene->eevee.gi_diffuse_bounces = 3;
        scene->eevee.gi_cubemap_resolution = 512;
        scene->eevee.gi_visibility_resolution = 32;

        scene->eevee.taa_samples = 16;
        scene->eevee.taa_render_samples = 64;

        scene->eevee.sss_samples = 7;
        scene->eevee.sss_jitter_threshold = 0.3f;

        scene->eevee.ssr_quality = 0.25f;
        scene->eevee.ssr_max_roughness = 0.5f;
        scene->eevee.ssr_thickness = 0.2f;
        scene->eevee.ssr_border_fade = 0.075f;
        scene->eevee.ssr_firefly_fac = 10.0f;

        scene->eevee.volumetric_start = 0.1f;
        scene->eevee.volumetric_end = 100.0f;
        scene->eevee.volumetric_tile_size = 8;
        scene->eevee.volumetric_samples = 64;
        scene->eevee.volumetric_sample_distribution = 0.8f;
        scene->eevee.volumetric_light_clamp = 0.0f;
        scene->eevee.volumetric_shadow_samples = 16;

        scene->eevee.gtao_distance = 0.2f;
        scene->eevee.gtao_factor = 1.0f;
        scene->eevee.gtao_quality = 0.25f;

        scene->eevee.bokeh_max_size = 100.0f;
        scene->eevee.bokeh_threshold = 1.0f;

        copy_v3_fl(scene->eevee.bloom_color, 1.0f);
        scene->eevee.bloom_threshold = 0.8f;
        scene->eevee.bloom_knee = 0.5f;
        scene->eevee.bloom_intensity = 0.05f;
        scene->eevee.bloom_radius = 6.5f;
        scene->eevee.bloom_clamp = 0.0f;

        scene->eevee.motion_blur_samples = 8;
        scene->eevee.motion_blur_shutter = 0.5f;

        scene->eevee.shadow_method = SHADOW_ESM;
        scene->eevee.shadow_cube_size = 512;
        scene->eevee.shadow_cascade_size = 1024;

        scene->eevee.flag = SCE_EEVEE_VOLUMETRIC_LIGHTS | SCE_EEVEE_GTAO_BENT_NORMALS |
                            SCE_EEVEE_GTAO_BOUNCE | SCE_EEVEE_TAA_REPROJECTION |
                            SCE_EEVEE_SSR_HALF_RESOLUTION;

        /* If the file is pre-2.80 move on. */
        if (scene->layer_properties == NULL) {
          continue;
        }

        /* Now we handle eventual properties that may be set in the file. */
#define EEVEE_GET_BOOL(_props, _name, _flag) \
  { \
    IDProperty *_idprop = IDP_GetPropertyFromGroup(_props, #_name); \
    if (_idprop != NULL) { \
      const int _value = IDP_Int(_idprop); \
      if (_value) { \
        scene->eevee.flag |= _flag; \
      } \
      else { \
        scene->eevee.flag &= ~_flag; \
      } \
    } \
  } \
  ((void)0)

#define EEVEE_GET_INT(_props, _name) \
  { \
    IDProperty *_idprop = IDP_GetPropertyFromGroup(_props, #_name); \
    if (_idprop != NULL) { \
      scene->eevee._name = IDP_Int(_idprop); \
    } \
  } \
  ((void)0)

#define EEVEE_GET_FLOAT(_props, _name) \
  { \
    IDProperty *_idprop = IDP_GetPropertyFromGroup(_props, #_name); \
    if (_idprop != NULL) { \
      scene->eevee._name = IDP_Float(_idprop); \
    } \
  } \
  ((void)0)

#define EEVEE_GET_FLOAT_ARRAY(_props, _name, _length) \
  { \
    IDProperty *_idprop = IDP_GetPropertyFromGroup(_props, #_name); \
    if (_idprop != NULL) { \
      const float *_values = IDP_Array(_idprop); \
      for (int _i = 0; _i < _length; _i++) { \
        scene->eevee._name[_i] = _values[_i]; \
      } \
    } \
  } \
  ((void)0)
        const int SCE_EEVEE_DOF_ENABLED = (1 << 7);
        IDProperty *props = IDP_GetPropertyFromGroup(scene->layer_properties,
                                                     RE_engine_id_BLENDER_EEVEE);
        // EEVEE_GET_BOOL(props, volumetric_enable, SCE_EEVEE_VOLUMETRIC_ENABLED);
        EEVEE_GET_BOOL(props, volumetric_lights, SCE_EEVEE_VOLUMETRIC_LIGHTS);
        EEVEE_GET_BOOL(props, volumetric_shadows, SCE_EEVEE_VOLUMETRIC_SHADOWS);
        EEVEE_GET_BOOL(props, gtao_enable, SCE_EEVEE_GTAO_ENABLED);
        EEVEE_GET_BOOL(props, gtao_use_bent_normals, SCE_EEVEE_GTAO_BENT_NORMALS);
        EEVEE_GET_BOOL(props, gtao_bounce, SCE_EEVEE_GTAO_BOUNCE);
        EEVEE_GET_BOOL(props, dof_enable, SCE_EEVEE_DOF_ENABLED);
        EEVEE_GET_BOOL(props, bloom_enable, SCE_EEVEE_BLOOM_ENABLED);
        EEVEE_GET_BOOL(props, motion_blur_enable, SCE_EEVEE_MOTION_BLUR_ENABLED);
        EEVEE_GET_BOOL(props, shadow_high_bitdepth, SCE_EEVEE_SHADOW_HIGH_BITDEPTH);
        EEVEE_GET_BOOL(props, taa_reprojection, SCE_EEVEE_TAA_REPROJECTION);
        // EEVEE_GET_BOOL(props, sss_enable, SCE_EEVEE_SSS_ENABLED);
        // EEVEE_GET_BOOL(props, sss_separate_albedo, SCE_EEVEE_SSS_SEPARATE_ALBEDO);
        EEVEE_GET_BOOL(props, ssr_enable, SCE_EEVEE_SSR_ENABLED);
        EEVEE_GET_BOOL(props, ssr_refraction, SCE_EEVEE_SSR_REFRACTION);
        EEVEE_GET_BOOL(props, ssr_halfres, SCE_EEVEE_SSR_HALF_RESOLUTION);

        EEVEE_GET_INT(props, gi_diffuse_bounces);
        EEVEE_GET_INT(props, gi_diffuse_bounces);
        EEVEE_GET_INT(props, gi_cubemap_resolution);
        EEVEE_GET_INT(props, gi_visibility_resolution);

        EEVEE_GET_INT(props, taa_samples);
        EEVEE_GET_INT(props, taa_render_samples);

        EEVEE_GET_INT(props, sss_samples);
        EEVEE_GET_FLOAT(props, sss_jitter_threshold);

        EEVEE_GET_FLOAT(props, ssr_quality);
        EEVEE_GET_FLOAT(props, ssr_max_roughness);
        EEVEE_GET_FLOAT(props, ssr_thickness);
        EEVEE_GET_FLOAT(props, ssr_border_fade);
        EEVEE_GET_FLOAT(props, ssr_firefly_fac);

        EEVEE_GET_FLOAT(props, volumetric_start);
        EEVEE_GET_FLOAT(props, volumetric_end);
        EEVEE_GET_INT(props, volumetric_tile_size);
        EEVEE_GET_INT(props, volumetric_samples);
        EEVEE_GET_FLOAT(props, volumetric_sample_distribution);
        EEVEE_GET_FLOAT(props, volumetric_light_clamp);
        EEVEE_GET_INT(props, volumetric_shadow_samples);

        EEVEE_GET_FLOAT(props, gtao_distance);
        EEVEE_GET_FLOAT(props, gtao_factor);
        EEVEE_GET_FLOAT(props, gtao_quality);

        EEVEE_GET_FLOAT(props, bokeh_max_size);
        EEVEE_GET_FLOAT(props, bokeh_threshold);

        EEVEE_GET_FLOAT_ARRAY(props, bloom_color, 3);
        EEVEE_GET_FLOAT(props, bloom_threshold);
        EEVEE_GET_FLOAT(props, bloom_knee);
        EEVEE_GET_FLOAT(props, bloom_intensity);
        EEVEE_GET_FLOAT(props, bloom_radius);
        EEVEE_GET_FLOAT(props, bloom_clamp);

        EEVEE_GET_INT(props, motion_blur_samples);
        EEVEE_GET_FLOAT(props, motion_blur_shutter);

        EEVEE_GET_INT(props, shadow_method);
        EEVEE_GET_INT(props, shadow_cube_size);
        EEVEE_GET_INT(props, shadow_cascade_size);

        /* Cleanup. */
        IDP_FreeProperty(scene->layer_properties);
        scene->layer_properties = NULL;

#undef EEVEE_GET_FLOAT_ARRAY
#undef EEVEE_GET_FLOAT
#undef EEVEE_GET_INT
#undef EEVEE_GET_BOOL
      }
    }

    if (!MAIN_VERSION_ATLEAST(bmain, 280, 15)) {
      for (Scene *scene = bmain->scenes.first; scene; scene = scene->id.next) {
        scene->display.matcap_ssao_distance = 0.2f;
        scene->display.matcap_ssao_attenuation = 1.0f;
        scene->display.matcap_ssao_samples = 16;
      }

      for (bScreen *screen = bmain->screens.first; screen; screen = screen->id.next) {
        LISTBASE_FOREACH (ScrArea *, area, &screen->areabase) {
          LISTBASE_FOREACH (SpaceLink *, sl, &area->spacedata) {
            if (sl->spacetype == SPACE_OUTLINER) {
              SpaceOutliner *space_outliner = (SpaceOutliner *)sl;
              space_outliner->filter_id_type = ID_GR;
              space_outliner->outlinevis = SO_VIEW_LAYER;
            }
          }
        }
      }

      for (Scene *scene = bmain->scenes.first; scene; scene = scene->id.next) {
        switch (scene->toolsettings->snap_mode) {
          case 0:
            scene->toolsettings->snap_mode = SCE_SNAP_MODE_INCREMENT;
            break;
          case 1:
            scene->toolsettings->snap_mode = SCE_SNAP_MODE_VERTEX;
            break;
          case 2:
            scene->toolsettings->snap_mode = SCE_SNAP_MODE_EDGE;
            break;
          case 3:
            scene->toolsettings->snap_mode = SCE_SNAP_MODE_FACE;
            break;
          case 4:
            scene->toolsettings->snap_mode = SCE_SNAP_MODE_VOLUME;
            break;
        }
        switch (scene->toolsettings->snap_node_mode) {
          case 5:
            scene->toolsettings->snap_node_mode = SCE_SNAP_MODE_NODE_X;
            break;
          case 6:
            scene->toolsettings->snap_node_mode = SCE_SNAP_MODE_NODE_Y;
            break;
          case 7:
            scene->toolsettings->snap_node_mode = SCE_SNAP_MODE_NODE_X | SCE_SNAP_MODE_NODE_Y;
            break;
          case 8:
            scene->toolsettings->snap_node_mode = SCE_SNAP_MODE_GRID;
            break;
        }
        switch (scene->toolsettings->snap_uv_mode) {
          case 0:
            scene->toolsettings->snap_uv_mode = SCE_SNAP_MODE_INCREMENT;
            break;
          case 1:
            scene->toolsettings->snap_uv_mode = SCE_SNAP_MODE_VERTEX;
            break;
        }
      }

      ParticleSettings *part;
      for (part = bmain->particles.first; part; part = part->id.next) {
        part->shape_flag = PART_SHAPE_CLOSE_TIP;
        part->shape = 0.0f;
        part->rad_root = 1.0f;
        part->rad_tip = 0.0f;
        part->rad_scale = 0.01f;
      }
    }
  }

  if (!MAIN_VERSION_ATLEAST(bmain, 280, 18)) {
    if (!DNA_struct_elem_find(fd->filesdna, "Material", "float", "roughness")) {
      for (Material *mat = bmain->materials.first; mat; mat = mat->id.next) {
        if (mat->use_nodes) {
          if (MAIN_VERSION_ATLEAST(bmain, 280, 0)) {
            mat->roughness = mat->gloss_mir;
          }
          else {
            mat->roughness = 0.25f;
          }
        }
        else {
          mat->roughness = 1.0f - mat->gloss_mir;
        }
        mat->metallic = mat->ray_mirror;
      }

      for (bScreen *screen = bmain->screens.first; screen; screen = screen->id.next) {
        LISTBASE_FOREACH (ScrArea *, area, &screen->areabase) {
          LISTBASE_FOREACH (SpaceLink *, sl, &area->spacedata) {
            if (sl->spacetype == SPACE_VIEW3D) {
              View3D *v3d = (View3D *)sl;
              v3d->shading.flag |= V3D_SHADING_SPECULAR_HIGHLIGHT;
            }
          }
        }
      }
    }

    if (!DNA_struct_elem_find(fd->filesdna, "View3DShading", "float", "xray_alpha")) {
      for (bScreen *screen = bmain->screens.first; screen; screen = screen->id.next) {
        LISTBASE_FOREACH (ScrArea *, area, &screen->areabase) {
          LISTBASE_FOREACH (SpaceLink *, sl, &area->spacedata) {
            if (sl->spacetype == SPACE_VIEW3D) {
              View3D *v3d = (View3D *)sl;
              v3d->shading.xray_alpha = 0.5f;
            }
          }
        }
      }
    }
    if (!DNA_struct_elem_find(fd->filesdna, "View3DShading", "char", "matcap[256]")) {
      StudioLight *default_matcap = BKE_studiolight_find_default(STUDIOLIGHT_TYPE_MATCAP);
      /* when loading the internal file is loaded before the matcaps */
      if (default_matcap) {
        for (bScreen *screen = bmain->screens.first; screen; screen = screen->id.next) {
          LISTBASE_FOREACH (ScrArea *, area, &screen->areabase) {
            LISTBASE_FOREACH (SpaceLink *, sl, &area->spacedata) {
              if (sl->spacetype == SPACE_VIEW3D) {
                View3D *v3d = (View3D *)sl;
                BLI_strncpy(v3d->shading.matcap, default_matcap->name, FILE_MAXFILE);
              }
            }
          }
        }
      }
    }
    if (!DNA_struct_elem_find(fd->filesdna, "View3DOverlay", "float", "wireframe_threshold")) {
      for (bScreen *screen = bmain->screens.first; screen; screen = screen->id.next) {
        LISTBASE_FOREACH (ScrArea *, area, &screen->areabase) {
          LISTBASE_FOREACH (SpaceLink *, sl, &area->spacedata) {
            if (sl->spacetype == SPACE_VIEW3D) {
              View3D *v3d = (View3D *)sl;
              v3d->overlay.wireframe_threshold = 0.5f;
            }
          }
        }
      }
    }
    if (!DNA_struct_elem_find(fd->filesdna, "View3DShading", "float", "cavity_valley_factor")) {
      for (bScreen *screen = bmain->screens.first; screen; screen = screen->id.next) {
        LISTBASE_FOREACH (ScrArea *, area, &screen->areabase) {
          LISTBASE_FOREACH (SpaceLink *, sl, &area->spacedata) {
            if (sl->spacetype == SPACE_VIEW3D) {
              View3D *v3d = (View3D *)sl;
              v3d->shading.cavity_valley_factor = 1.0f;
              v3d->shading.cavity_ridge_factor = 1.0f;
            }
          }
        }
      }
    }
    if (!DNA_struct_elem_find(fd->filesdna, "View3DOverlay", "float", "xray_alpha_bone")) {
      for (bScreen *screen = bmain->screens.first; screen; screen = screen->id.next) {
        LISTBASE_FOREACH (ScrArea *, area, &screen->areabase) {
          LISTBASE_FOREACH (SpaceLink *, sl, &area->spacedata) {
            if (sl->spacetype == SPACE_VIEW3D) {
              View3D *v3d = (View3D *)sl;
              v3d->overlay.xray_alpha_bone = 0.5f;
            }
          }
        }
      }
    }
  }

  if (!MAIN_VERSION_ATLEAST(bmain, 280, 19)) {
    if (!DNA_struct_elem_find(fd->filesdna, "Image", "ListBase", "renderslot")) {
      for (Image *ima = bmain->images.first; ima; ima = ima->id.next) {
        if (ima->type == IMA_TYPE_R_RESULT) {
          for (int i = 0; i < 8; i++) {
            RenderSlot *slot = MEM_callocN(sizeof(RenderSlot), "Image Render Slot Init");
            BLI_snprintf(slot->name, sizeof(slot->name), "Slot %d", i + 1);
            BLI_addtail(&ima->renderslots, slot);
          }
        }
      }
    }
    if (!DNA_struct_elem_find(fd->filesdna, "SpaceAction", "char", "mode_prev")) {
      for (bScreen *screen = bmain->screens.first; screen; screen = screen->id.next) {
        LISTBASE_FOREACH (ScrArea *, area, &screen->areabase) {
          LISTBASE_FOREACH (SpaceLink *, sl, &area->spacedata) {
            if (sl->spacetype == SPACE_ACTION) {
              SpaceAction *saction = (SpaceAction *)sl;
              /* "Dopesheet" should be default here,
               * unless it looks like the Action Editor was active instead. */
              if ((saction->mode_prev == 0) && (saction->action == NULL)) {
                saction->mode_prev = SACTCONT_DOPESHEET;
              }
            }
          }
        }
      }
    }

    for (bScreen *screen = bmain->screens.first; screen; screen = screen->id.next) {
      LISTBASE_FOREACH (ScrArea *, area, &screen->areabase) {
        LISTBASE_FOREACH (SpaceLink *, sl, &area->spacedata) {
          if (sl->spacetype == SPACE_VIEW3D) {
            View3D *v3d = (View3D *)sl;
            if (v3d->drawtype == OB_TEXTURE) {
              v3d->drawtype = OB_SOLID;
              v3d->shading.light = V3D_LIGHTING_STUDIO;
              v3d->shading.color_type = V3D_SHADING_TEXTURE_COLOR;
            }
          }
        }
      }
    }
  }

  if (!MAIN_VERSION_ATLEAST(bmain, 280, 21)) {
    for (Scene *sce = bmain->scenes.first; sce != NULL; sce = sce->id.next) {
      if (sce->ed != NULL && sce->ed->seqbase.first != NULL) {
        do_versions_seq_unique_name_all_strips(sce, &sce->ed->seqbase);
      }
    }

    if (!DNA_struct_elem_find(
            fd->filesdna, "View3DOverlay", "float", "texture_paint_mode_opacity")) {
      for (bScreen *screen = bmain->screens.first; screen; screen = screen->id.next) {
        LISTBASE_FOREACH (ScrArea *, area, &screen->areabase) {
          LISTBASE_FOREACH (SpaceLink *, sl, &area->spacedata) {
            if (sl->spacetype == SPACE_VIEW3D) {
              enum {
                V3D_SHOW_MODE_SHADE_OVERRIDE = (1 << 15),
              };
              View3D *v3d = (View3D *)sl;
              float alpha = (v3d->flag2 & V3D_SHOW_MODE_SHADE_OVERRIDE) ? 0.0f : 1.0f;
              v3d->overlay.texture_paint_mode_opacity = alpha;
              v3d->overlay.vertex_paint_mode_opacity = alpha;
              v3d->overlay.weight_paint_mode_opacity = alpha;
            }
          }
        }
      }
    }

    if (!DNA_struct_elem_find(fd->filesdna, "View3DShading", "char", "background_type")) {
      for (bScreen *screen = bmain->screens.first; screen; screen = screen->id.next) {
        LISTBASE_FOREACH (ScrArea *, area, &screen->areabase) {
          LISTBASE_FOREACH (SpaceLink *, sl, &area->spacedata) {
            if (sl->spacetype == SPACE_VIEW3D) {
              View3D *v3d = (View3D *)sl;
              copy_v3_fl(v3d->shading.background_color, 0.05f);
            }
          }
        }
      }
    }

    if (!DNA_struct_elem_find(fd->filesdna, "SceneEEVEE", "float", "gi_cubemap_draw_size")) {
      for (Scene *scene = bmain->scenes.first; scene; scene = scene->id.next) {
        scene->eevee.gi_irradiance_draw_size = 0.1f;
        scene->eevee.gi_cubemap_draw_size = 0.3f;
      }
    }

    if (!DNA_struct_elem_find(
            fd->filesdna, "RigidBodyWorld", "RigidBodyWorld_Shared", "*shared")) {
      for (Scene *scene = bmain->scenes.first; scene; scene = scene->id.next) {
        RigidBodyWorld *rbw = scene->rigidbody_world;

        if (rbw == NULL) {
          continue;
        }

        if (rbw->shared == NULL) {
          rbw->shared = MEM_callocN(sizeof(*rbw->shared), "RigidBodyWorld_Shared");
        }

        /* Move shared pointers from deprecated location to current location */
        rbw->shared->pointcache = rbw->pointcache;
        rbw->shared->ptcaches = rbw->ptcaches;

        rbw->pointcache = NULL;
        BLI_listbase_clear(&rbw->ptcaches);

        if (rbw->shared->pointcache == NULL) {
          rbw->shared->pointcache = BKE_ptcache_add(&(rbw->shared->ptcaches));
        }
      }
    }

    if (!DNA_struct_elem_find(fd->filesdna, "SoftBody", "SoftBody_Shared", "*shared")) {
      for (Object *ob = bmain->objects.first; ob; ob = ob->id.next) {
        SoftBody *sb = ob->soft;
        if (sb == NULL) {
          continue;
        }
        if (sb->shared == NULL) {
          sb->shared = MEM_callocN(sizeof(*sb->shared), "SoftBody_Shared");
        }

        /* Move shared pointers from deprecated location to current location */
        sb->shared->pointcache = sb->pointcache;
        sb->shared->ptcaches = sb->ptcaches;

        sb->pointcache = NULL;
        BLI_listbase_clear(&sb->ptcaches);
      }
    }

    if (!DNA_struct_elem_find(fd->filesdna, "View3DShading", "short", "type")) {
      for (bScreen *screen = bmain->screens.first; screen; screen = screen->id.next) {
        LISTBASE_FOREACH (ScrArea *, area, &screen->areabase) {
          LISTBASE_FOREACH (SpaceLink *, sl, &area->spacedata) {
            if (sl->spacetype == SPACE_VIEW3D) {
              View3D *v3d = (View3D *)sl;
              if (v3d->drawtype == OB_RENDER) {
                v3d->drawtype = OB_SOLID;
              }
              v3d->shading.type = v3d->drawtype;
              v3d->shading.prev_type = OB_SOLID;
            }
          }
        }
      }
    }

    if (!DNA_struct_elem_find(fd->filesdna, "SceneDisplay", "View3DShading", "shading")) {
      for (Scene *scene = bmain->scenes.first; scene; scene = scene->id.next) {
        BKE_screen_view3d_shading_init(&scene->display.shading);
      }
    }
    /* initialize grease pencil view data */
    if (!DNA_struct_elem_find(fd->filesdna, "SpaceView3D", "float", "vertex_opacity")) {
      for (bScreen *screen = bmain->screens.first; screen; screen = screen->id.next) {
        LISTBASE_FOREACH (ScrArea *, area, &screen->areabase) {
          LISTBASE_FOREACH (SpaceLink *, sl, &area->spacedata) {
            if (sl->spacetype == SPACE_VIEW3D) {
              View3D *v3d = (View3D *)sl;
              v3d->vertex_opacity = 1.0f;
              v3d->gp_flag |= V3D_GP_SHOW_EDIT_LINES;
            }
          }
        }
      }
    }
  }

  if (!MAIN_VERSION_ATLEAST(bmain, 280, 22)) {
    if (!DNA_struct_elem_find(fd->filesdna, "ToolSettings", "char", "annotate_v3d_align")) {
      for (Scene *scene = bmain->scenes.first; scene; scene = scene->id.next) {
        scene->toolsettings->annotate_v3d_align = GP_PROJECT_VIEWSPACE | GP_PROJECT_CURSOR;
        scene->toolsettings->annotate_thickness = 3;
      }
    }
    if (!DNA_struct_elem_find(fd->filesdna, "bGPDlayer", "short", "line_change")) {
      for (bGPdata *gpd = bmain->gpencils.first; gpd; gpd = gpd->id.next) {
        LISTBASE_FOREACH (bGPDlayer *, gpl, &gpd->layers) {
          gpl->line_change = gpl->thickness;
          if ((gpl->thickness < 1) || (gpl->thickness > 10)) {
            gpl->thickness = 3;
          }
        }
      }
    }
    if (!DNA_struct_elem_find(fd->filesdna, "View3DOverlay", "float", "gpencil_paper_opacity")) {
      for (bScreen *screen = bmain->screens.first; screen; screen = screen->id.next) {
        LISTBASE_FOREACH (ScrArea *, area, &screen->areabase) {
          LISTBASE_FOREACH (SpaceLink *, sl, &area->spacedata) {
            if (sl->spacetype == SPACE_VIEW3D) {
              View3D *v3d = (View3D *)sl;
              v3d->overlay.gpencil_paper_opacity = 0.5f;
            }
          }
        }
      }
    }
    if (!DNA_struct_elem_find(fd->filesdna, "View3DOverlay", "float", "gpencil_grid_opacity")) {
      for (bScreen *screen = bmain->screens.first; screen; screen = screen->id.next) {
        LISTBASE_FOREACH (ScrArea *, area, &screen->areabase) {
          LISTBASE_FOREACH (SpaceLink *, sl, &area->spacedata) {
            if (sl->spacetype == SPACE_VIEW3D) {
              View3D *v3d = (View3D *)sl;
              v3d->overlay.gpencil_grid_opacity = 0.5f;
            }
          }
        }
      }
    }

    /* default loc axis */
    if (!DNA_struct_elem_find(fd->filesdna, "GP_Sculpt_Settings", "int", "lock_axis")) {
      for (Scene *scene = bmain->scenes.first; scene; scene = scene->id.next) {
        /* lock axis */
        GP_Sculpt_Settings *gset = &scene->toolsettings->gp_sculpt;
        if (gset) {
          gset->lock_axis = GP_LOCKAXIS_Y;
        }
      }
    }

    /* Versioning code for Subsurf modifier. */
    if (!DNA_struct_elem_find(fd->filesdna, "SubsurfModifier", "short", "uv_smooth")) {
      for (Object *object = bmain->objects.first; object != NULL; object = object->id.next) {
        LISTBASE_FOREACH (ModifierData *, md, &object->modifiers) {
          if (md->type == eModifierType_Subsurf) {
            SubsurfModifierData *smd = (SubsurfModifierData *)md;
            if (smd->flags & eSubsurfModifierFlag_SubsurfUv_DEPRECATED) {
              smd->uv_smooth = SUBSURF_UV_SMOOTH_PRESERVE_CORNERS;
            }
            else {
              smd->uv_smooth = SUBSURF_UV_SMOOTH_NONE;
            }
          }
        }
      }
    }

    if (!DNA_struct_elem_find(fd->filesdna, "SubsurfModifier", "short", "quality")) {
      for (Object *object = bmain->objects.first; object != NULL; object = object->id.next) {
        LISTBASE_FOREACH (ModifierData *, md, &object->modifiers) {
          if (md->type == eModifierType_Subsurf) {
            SubsurfModifierData *smd = (SubsurfModifierData *)md;
            smd->quality = min_ii(smd->renderLevels, 3);
          }
        }
      }
    }
    /* Versioning code for Multires modifier. */
    if (!DNA_struct_elem_find(fd->filesdna, "MultiresModifier", "short", "quality")) {
      for (Object *object = bmain->objects.first; object != NULL; object = object->id.next) {
        LISTBASE_FOREACH (ModifierData *, md, &object->modifiers) {
          if (md->type == eModifierType_Multires) {
            MultiresModifierData *mmd = (MultiresModifierData *)md;
            mmd->quality = 3;
            if (mmd->flags & eMultiresModifierFlag_PlainUv_DEPRECATED) {
              mmd->uv_smooth = SUBSURF_UV_SMOOTH_NONE;
            }
            else {
              mmd->uv_smooth = SUBSURF_UV_SMOOTH_PRESERVE_CORNERS;
            }
          }
        }
      }
    }

    if (!DNA_struct_elem_find(fd->filesdna, "ClothSimSettings", "short", "bending_model")) {
      for (Object *ob = bmain->objects.first; ob; ob = ob->id.next) {
        LISTBASE_FOREACH (ModifierData *, md, &ob->modifiers) {
          ClothModifierData *clmd = NULL;
          if (md->type == eModifierType_Cloth) {
            clmd = (ClothModifierData *)md;
          }
          else if (md->type == eModifierType_ParticleSystem) {
            ParticleSystemModifierData *psmd = (ParticleSystemModifierData *)md;
            ParticleSystem *psys = psmd->psys;
            clmd = psys->clmd;
          }
          if (clmd != NULL) {
            clmd->sim_parms->bending_model = CLOTH_BENDING_LINEAR;
            clmd->sim_parms->tension = clmd->sim_parms->structural;
            clmd->sim_parms->compression = clmd->sim_parms->structural;
            clmd->sim_parms->shear = clmd->sim_parms->structural;
            clmd->sim_parms->max_tension = clmd->sim_parms->max_struct;
            clmd->sim_parms->max_compression = clmd->sim_parms->max_struct;
            clmd->sim_parms->max_shear = clmd->sim_parms->max_struct;
            clmd->sim_parms->vgroup_shear = clmd->sim_parms->vgroup_struct;
            clmd->sim_parms->tension_damp = clmd->sim_parms->Cdis;
            clmd->sim_parms->compression_damp = clmd->sim_parms->Cdis;
            clmd->sim_parms->shear_damp = clmd->sim_parms->Cdis;
          }
        }
      }
    }

    if (!DNA_struct_elem_find(fd->filesdna, "BrushGpencilSettings", "float", "era_strength_f")) {
      for (Brush *brush = bmain->brushes.first; brush; brush = brush->id.next) {
        if (brush->gpencil_settings != NULL) {
          BrushGpencilSettings *gp = brush->gpencil_settings;
          if (gp->brush_type == GPAINT_TOOL_ERASE) {
            gp->era_strength_f = 100.0f;
            gp->era_thickness_f = 10.0f;
          }
        }
      }
    }

    for (Object *ob = bmain->objects.first; ob; ob = ob->id.next) {
      LISTBASE_FOREACH (ModifierData *, md, &ob->modifiers) {
        if (md->type == eModifierType_Cloth) {
          ClothModifierData *clmd = (ClothModifierData *)md;

          if (!(clmd->sim_parms->flags & CLOTH_SIMSETTINGS_FLAG_GOAL)) {
            clmd->sim_parms->vgroup_mass = 0;
          }

          if (!(clmd->sim_parms->flags & CLOTH_SIMSETTINGS_FLAG_SCALING)) {
            clmd->sim_parms->vgroup_struct = 0;
            clmd->sim_parms->vgroup_shear = 0;
            clmd->sim_parms->vgroup_bend = 0;
          }

          if (!(clmd->sim_parms->flags & CLOTH_SIMSETTINGS_FLAG_SEW)) {
            clmd->sim_parms->shrink_min = 0.0f;
            clmd->sim_parms->vgroup_shrink = 0;
          }

          if (!(clmd->coll_parms->flags & CLOTH_COLLSETTINGS_FLAG_ENABLED)) {
            clmd->coll_parms->flags &= ~CLOTH_COLLSETTINGS_FLAG_SELF;
          }
        }
      }
    }
  }

  if (!MAIN_VERSION_ATLEAST(bmain, 280, 24)) {
    for (bScreen *screen = bmain->screens.first; screen; screen = screen->id.next) {
      LISTBASE_FOREACH (ScrArea *, area, &screen->areabase) {
        LISTBASE_FOREACH (SpaceLink *, sl, &area->spacedata) {
          if (sl->spacetype == SPACE_VIEW3D) {
            View3D *v3d = (View3D *)sl;
            v3d->overlay.edit_flag |= V3D_OVERLAY_EDIT_FACES | V3D_OVERLAY_EDIT_SEAMS |
                                      V3D_OVERLAY_EDIT_SHARP | V3D_OVERLAY_EDIT_FREESTYLE_EDGE |
                                      V3D_OVERLAY_EDIT_FREESTYLE_FACE | V3D_OVERLAY_EDIT_EDGES |
                                      V3D_OVERLAY_EDIT_CREASES | V3D_OVERLAY_EDIT_BWEIGHTS;
          }
        }
      }
    }

    if (!DNA_struct_elem_find(fd->filesdna, "ShrinkwrapModifierData", "char", "shrinkMode")) {
      for (Object *ob = bmain->objects.first; ob; ob = ob->id.next) {
        LISTBASE_FOREACH (ModifierData *, md, &ob->modifiers) {
          if (md->type == eModifierType_Shrinkwrap) {
            ShrinkwrapModifierData *smd = (ShrinkwrapModifierData *)md;
            if (smd->shrinkOpts & MOD_SHRINKWRAP_KEEP_ABOVE_SURFACE) {
              smd->shrinkMode = MOD_SHRINKWRAP_ABOVE_SURFACE;
              smd->shrinkOpts &= ~MOD_SHRINKWRAP_KEEP_ABOVE_SURFACE;
            }
          }
        }
      }
    }

    if (!DNA_struct_elem_find(fd->filesdna, "PartDeflect", "float", "pdef_cfrict")) {
      for (Object *ob = bmain->objects.first; ob; ob = ob->id.next) {
        if (ob->pd) {
          ob->pd->pdef_cfrict = 5.0f;
        }

        LISTBASE_FOREACH (ModifierData *, md, &ob->modifiers) {
          if (md->type == eModifierType_Cloth) {
            ClothModifierData *clmd = (ClothModifierData *)md;

            clmd->coll_parms->selfepsilon = 0.015f;
          }
        }
      }
    }

    if (!DNA_struct_elem_find(fd->filesdna, "View3DShading", "float", "xray_alpha_wire")) {
      for (bScreen *screen = bmain->screens.first; screen; screen = screen->id.next) {
        LISTBASE_FOREACH (ScrArea *, area, &screen->areabase) {
          LISTBASE_FOREACH (SpaceLink *, sl, &area->spacedata) {
            if (sl->spacetype == SPACE_VIEW3D) {
              View3D *v3d = (View3D *)sl;
              v3d->shading.flag |= V3D_SHADING_XRAY_WIREFRAME;
            }
          }
        }
      }
    }
  }

  if (!MAIN_VERSION_ATLEAST(bmain, 280, 25)) {
    for (Scene *scene = bmain->scenes.first; scene; scene = scene->id.next) {
      UnitSettings *unit = &scene->unit;
      if (unit->system != USER_UNIT_NONE) {
        unit->length_unit = BKE_unit_base_of_type_get(scene->unit.system, B_UNIT_LENGTH);
        unit->mass_unit = BKE_unit_base_of_type_get(scene->unit.system, B_UNIT_MASS);
      }
      unit->time_unit = BKE_unit_base_of_type_get(USER_UNIT_NONE, B_UNIT_TIME);
    }

    /* gpencil grid settings */
    for (bGPdata *gpd = bmain->gpencils.first; gpd; gpd = gpd->id.next) {
      ARRAY_SET_ITEMS(gpd->grid.color, 0.5f, 0.5f, 0.5f); /* Color */
      ARRAY_SET_ITEMS(gpd->grid.scale, 1.0f, 1.0f);       /* Scale */
      gpd->grid.lines = GP_DEFAULT_GRID_LINES;            /* Number of lines */
    }
  }

  if (!MAIN_VERSION_ATLEAST(bmain, 280, 28)) {
    for (Mesh *mesh = bmain->meshes.first; mesh; mesh = mesh->id.next) {
      BKE_mesh_calc_edges_loose(mesh);
    }
  }

  if (!MAIN_VERSION_ATLEAST(bmain, 280, 29)) {
    for (bScreen *screen = bmain->screens.first; screen; screen = screen->id.next) {
      LISTBASE_FOREACH (ScrArea *, area, &screen->areabase) {
        LISTBASE_FOREACH (SpaceLink *, sl, &area->spacedata) {
          if (sl->spacetype == SPACE_VIEW3D) {
            enum { V3D_OCCLUDE_WIRE = (1 << 14) };
            View3D *v3d = (View3D *)sl;
            if (v3d->flag2 & V3D_OCCLUDE_WIRE) {
              v3d->overlay.edit_flag |= V3D_OVERLAY_EDIT_OCCLUDE_WIRE;
              v3d->flag2 &= ~V3D_OCCLUDE_WIRE;
            }
          }
        }
      }
    }

    /* Files stored pre 2.5 (possibly re-saved with newer versions) may have non-visible
     * spaces without a header (visible/active ones are properly versioned).
     * Multiple version patches below assume there's always a header though. So inserting this
     * patch in-between older ones to add a header when needed.
     *
     * From here on it should be fine to assume there always is a header.
     */
    if (!MAIN_VERSION_ATLEAST(bmain, 283, 1)) {
      for (bScreen *screen = bmain->screens.first; screen; screen = screen->id.next) {
        LISTBASE_FOREACH (ScrArea *, area, &screen->areabase) {
          LISTBASE_FOREACH (SpaceLink *, sl, &area->spacedata) {
            ListBase *regionbase = (sl == area->spacedata.first) ? &area->regionbase :
                                                                   &sl->regionbase;
            ARegion *region_header = do_versions_find_region_or_null(regionbase, RGN_TYPE_HEADER);

            if (!region_header) {
              /* Headers should always be first in the region list, except if there's also a
               * tool-header. These were only introduced in later versions though, so should be
               * fine to always insert headers first. */
              BLI_assert(!do_versions_find_region_or_null(regionbase, RGN_TYPE_TOOL_HEADER));

              ARegion *region = do_versions_add_region(RGN_TYPE_HEADER,
                                                       "header 2.83.1 versioning");
              region->alignment = (U.uiflag & USER_HEADER_BOTTOM) ? RGN_ALIGN_BOTTOM :
                                                                    RGN_ALIGN_TOP;
              BLI_addhead(regionbase, region);
            }
          }
        }
      }
    }

    for (bScreen *screen = bmain->screens.first; screen; screen = screen->id.next) {
      LISTBASE_FOREACH (ScrArea *, area, &screen->areabase) {
        LISTBASE_FOREACH (SpaceLink *, sl, &area->spacedata) {
          if (sl->spacetype == SPACE_PROPERTIES) {
            ListBase *regionbase = (sl == area->spacedata.first) ? &area->regionbase :
                                                                   &sl->regionbase;
            ARegion *region = MEM_callocN(sizeof(ARegion), "navigation bar for properties");
            ARegion *region_header = NULL;

            for (region_header = regionbase->first; region_header;
                 region_header = region_header->next) {
              if (region_header->regiontype == RGN_TYPE_HEADER) {
                break;
              }
            }
            BLI_assert(region_header);

            BLI_insertlinkafter(regionbase, region_header, region);

            region->regiontype = RGN_TYPE_NAV_BAR;
            region->alignment = RGN_ALIGN_LEFT;
          }
        }
      }
    }

    /* grease pencil fade layer opacity */
    if (!DNA_struct_elem_find(fd->filesdna, "View3DOverlay", "float", "gpencil_fade_layer")) {
      for (bScreen *screen = bmain->screens.first; screen; screen = screen->id.next) {
        LISTBASE_FOREACH (ScrArea *, area, &screen->areabase) {
          LISTBASE_FOREACH (SpaceLink *, sl, &area->spacedata) {
            if (sl->spacetype == SPACE_VIEW3D) {
              View3D *v3d = (View3D *)sl;
              v3d->overlay.gpencil_fade_layer = 0.5f;
            }
          }
        }
      }
    }
  }

  if (!MAIN_VERSION_ATLEAST(bmain, 280, 30)) {
    /* grease pencil main material show switches */
    for (Material *mat = bmain->materials.first; mat; mat = mat->id.next) {
      if (mat->gp_style) {
        mat->gp_style->flag |= GP_MATERIAL_STROKE_SHOW;
        mat->gp_style->flag |= GP_MATERIAL_FILL_SHOW;
      }
    }
  }

  if (!MAIN_VERSION_ATLEAST(bmain, 280, 33)) {

    if (!DNA_struct_elem_find(fd->filesdna, "SceneEEVEE", "float", "overscan")) {
      for (Scene *scene = bmain->scenes.first; scene; scene = scene->id.next) {
        scene->eevee.overscan = 3.0f;
      }
    }

    for (Light *la = bmain->lights.first; la; la = la->id.next) {
      /* Removed Hemi lights. */
      if (!ELEM(la->type, LA_LOCAL, LA_SUN, LA_SPOT, LA_AREA)) {
        la->type = LA_SUN;
      }
    }

    if (!DNA_struct_elem_find(fd->filesdna, "SceneEEVEE", "float", "light_threshold")) {
      for (Scene *scene = bmain->scenes.first; scene; scene = scene->id.next) {
        scene->eevee.light_threshold = 0.01f;
      }
    }

    if (!DNA_struct_elem_find(fd->filesdna, "SceneEEVEE", "float", "gi_irradiance_smoothing")) {
      for (Scene *scene = bmain->scenes.first; scene; scene = scene->id.next) {
        scene->eevee.gi_irradiance_smoothing = 0.1f;
      }
    }

    if (!DNA_struct_elem_find(fd->filesdna, "SceneEEVEE", "float", "gi_filter_quality")) {
      for (Scene *scene = bmain->scenes.first; scene; scene = scene->id.next) {
        scene->eevee.gi_filter_quality = 1.0f;
      }
    }

    if (!DNA_struct_elem_find(fd->filesdna, "Light", "float", "att_dist")) {
      for (Light *la = bmain->lights.first; la; la = la->id.next) {
        la->att_dist = la->clipend;
      }
    }

    if (!DNA_struct_elem_find(fd->filesdna, "Brush", "char", "weightpaint_tool")) {
      /* Magic defines from old files (2.7x) */

#define PAINT_BLEND_MIX 0
#define PAINT_BLEND_ADD 1
#define PAINT_BLEND_SUB 2
#define PAINT_BLEND_MUL 3
#define PAINT_BLEND_BLUR 4
#define PAINT_BLEND_LIGHTEN 5
#define PAINT_BLEND_DARKEN 6
#define PAINT_BLEND_AVERAGE 7
#define PAINT_BLEND_SMEAR 8
#define PAINT_BLEND_COLORDODGE 9
#define PAINT_BLEND_DIFFERENCE 10
#define PAINT_BLEND_SCREEN 11
#define PAINT_BLEND_HARDLIGHT 12
#define PAINT_BLEND_OVERLAY 13
#define PAINT_BLEND_SOFTLIGHT 14
#define PAINT_BLEND_EXCLUSION 15
#define PAINT_BLEND_LUMINOSITY 16
#define PAINT_BLEND_SATURATION 17
#define PAINT_BLEND_HUE 18
#define PAINT_BLEND_ALPHA_SUB 19
#define PAINT_BLEND_ALPHA_ADD 20

      for (Brush *brush = bmain->brushes.first; brush; brush = brush->id.next) {
        if (brush->ob_mode & (OB_MODE_VERTEX_PAINT | OB_MODE_WEIGHT_PAINT)) {
          const char tool_init = brush->vertexpaint_tool;
          bool is_blend = false;

          {
            char tool = tool_init;
            switch (tool_init) {
              case PAINT_BLEND_MIX:
                tool = VPAINT_TOOL_DRAW;
                break;
              case PAINT_BLEND_BLUR:
                tool = VPAINT_TOOL_BLUR;
                break;
              case PAINT_BLEND_AVERAGE:
                tool = VPAINT_TOOL_AVERAGE;
                break;
              case PAINT_BLEND_SMEAR:
                tool = VPAINT_TOOL_SMEAR;
                break;
              default:
                tool = VPAINT_TOOL_DRAW;
                is_blend = true;
                break;
            }
            brush->vertexpaint_tool = tool;
          }

          if (is_blend == false) {
            brush->blend = IMB_BLEND_MIX;
          }
          else {
            short blend = IMB_BLEND_MIX;
            switch (tool_init) {
              case PAINT_BLEND_ADD:
                blend = IMB_BLEND_ADD;
                break;
              case PAINT_BLEND_SUB:
                blend = IMB_BLEND_SUB;
                break;
              case PAINT_BLEND_MUL:
                blend = IMB_BLEND_MUL;
                break;
              case PAINT_BLEND_LIGHTEN:
                blend = IMB_BLEND_LIGHTEN;
                break;
              case PAINT_BLEND_DARKEN:
                blend = IMB_BLEND_DARKEN;
                break;
              case PAINT_BLEND_COLORDODGE:
                blend = IMB_BLEND_COLORDODGE;
                break;
              case PAINT_BLEND_DIFFERENCE:
                blend = IMB_BLEND_DIFFERENCE;
                break;
              case PAINT_BLEND_SCREEN:
                blend = IMB_BLEND_SCREEN;
                break;
              case PAINT_BLEND_HARDLIGHT:
                blend = IMB_BLEND_HARDLIGHT;
                break;
              case PAINT_BLEND_OVERLAY:
                blend = IMB_BLEND_OVERLAY;
                break;
              case PAINT_BLEND_SOFTLIGHT:
                blend = IMB_BLEND_SOFTLIGHT;
                break;
              case PAINT_BLEND_EXCLUSION:
                blend = IMB_BLEND_EXCLUSION;
                break;
              case PAINT_BLEND_LUMINOSITY:
                blend = IMB_BLEND_LUMINOSITY;
                break;
              case PAINT_BLEND_SATURATION:
                blend = IMB_BLEND_SATURATION;
                break;
              case PAINT_BLEND_HUE:
                blend = IMB_BLEND_HUE;
                break;
              case PAINT_BLEND_ALPHA_SUB:
                blend = IMB_BLEND_ERASE_ALPHA;
                break;
              case PAINT_BLEND_ALPHA_ADD:
                blend = IMB_BLEND_ADD_ALPHA;
                break;
            }
            brush->blend = blend;
          }
        }
        /* For now these match, in the future new items may not. */
        brush->weightpaint_tool = brush->vertexpaint_tool;
      }

#undef PAINT_BLEND_MIX
#undef PAINT_BLEND_ADD
#undef PAINT_BLEND_SUB
#undef PAINT_BLEND_MUL
#undef PAINT_BLEND_BLUR
#undef PAINT_BLEND_LIGHTEN
#undef PAINT_BLEND_DARKEN
#undef PAINT_BLEND_AVERAGE
#undef PAINT_BLEND_SMEAR
#undef PAINT_BLEND_COLORDODGE
#undef PAINT_BLEND_DIFFERENCE
#undef PAINT_BLEND_SCREEN
#undef PAINT_BLEND_HARDLIGHT
#undef PAINT_BLEND_OVERLAY
#undef PAINT_BLEND_SOFTLIGHT
#undef PAINT_BLEND_EXCLUSION
#undef PAINT_BLEND_LUMINOSITY
#undef PAINT_BLEND_SATURATION
#undef PAINT_BLEND_HUE
#undef PAINT_BLEND_ALPHA_SUB
#undef PAINT_BLEND_ALPHA_ADD
    }
  }

  if (!MAIN_VERSION_ATLEAST(bmain, 280, 34)) {
    for (bScreen *screen = bmain->screens.first; screen; screen = screen->id.next) {
      LISTBASE_FOREACH (ScrArea *, area, &screen->areabase) {
        LISTBASE_FOREACH (SpaceLink *, slink, &area->spacedata) {
          if (slink->spacetype == SPACE_USERPREF) {
            ARegion *navigation_region = BKE_spacedata_find_region_type(
                slink, area, RGN_TYPE_NAV_BAR);

            if (!navigation_region) {
              ARegion *main_region = BKE_spacedata_find_region_type(slink, area, RGN_TYPE_WINDOW);
              ListBase *regionbase = (slink == area->spacedata.first) ? &area->regionbase :
                                                                        &slink->regionbase;

              navigation_region = MEM_callocN(sizeof(ARegion),
                                              "userpref navigation-region do_versions");

              /* Order matters, addhead not addtail! */
              BLI_insertlinkbefore(regionbase, main_region, navigation_region);

              navigation_region->regiontype = RGN_TYPE_NAV_BAR;
              navigation_region->alignment = RGN_ALIGN_LEFT;
            }
          }
        }
      }
    }
  }

  if (!MAIN_VERSION_ATLEAST(bmain, 280, 36)) {
    if (!DNA_struct_elem_find(fd->filesdna, "View3DShading", "float", "curvature_ridge_factor")) {
      for (bScreen *screen = bmain->screens.first; screen; screen = screen->id.next) {
        LISTBASE_FOREACH (ScrArea *, area, &screen->areabase) {
          LISTBASE_FOREACH (SpaceLink *, sl, &area->spacedata) {
            if (sl->spacetype == SPACE_VIEW3D) {
              View3D *v3d = (View3D *)sl;
              v3d->shading.curvature_ridge_factor = 1.0f;
              v3d->shading.curvature_valley_factor = 1.0f;
            }
          }
        }
      }
    }

    /* Rename OpenGL to Workbench. */
    for (Scene *scene = bmain->scenes.first; scene; scene = scene->id.next) {
      if (STREQ(scene->r.engine, "BLENDER_OPENGL")) {
        STRNCPY(scene->r.engine, RE_engine_id_BLENDER_WORKBENCH);
      }
    }

    /* init Annotations onion skin */
    if (!DNA_struct_elem_find(fd->filesdna, "bGPDlayer", "int", "gstep")) {
      for (bGPdata *gpd = bmain->gpencils.first; gpd; gpd = gpd->id.next) {
        LISTBASE_FOREACH (bGPDlayer *, gpl, &gpd->layers) {
          ARRAY_SET_ITEMS(gpl->gcolor_prev, 0.302f, 0.851f, 0.302f);
          ARRAY_SET_ITEMS(gpl->gcolor_next, 0.250f, 0.1f, 1.0f);
        }
      }
    }

    /* Move studio_light selection to lookdev_light. */
    if (!DNA_struct_elem_find(fd->filesdna, "View3DShading", "char", "lookdev_light[256]")) {
      for (bScreen *screen = bmain->screens.first; screen; screen = screen->id.next) {
        LISTBASE_FOREACH (ScrArea *, area, &screen->areabase) {
          LISTBASE_FOREACH (SpaceLink *, sl, &area->spacedata) {
            if (sl->spacetype == SPACE_VIEW3D) {
              View3D *v3d = (View3D *)sl;
              memcpy(v3d->shading.lookdev_light, v3d->shading.studio_light, sizeof(char[256]));
            }
          }
        }
      }
    }

    /* Change Solid mode shadow orientation. */
    if (!DNA_struct_elem_find(fd->filesdna, "SceneDisplay", "float", "shadow_focus")) {
      for (Scene *scene = bmain->scenes.first; scene; scene = scene->id.next) {
        float *dir = scene->display.light_direction;
        SWAP(float, dir[2], dir[1]);
        dir[2] = -dir[2];
        dir[0] = -dir[0];
      }
    }
  }

  if (!MAIN_VERSION_ATLEAST(bmain, 280, 37)) {
    for (Camera *ca = bmain->cameras.first; ca; ca = ca->id.next) {
      ca->drawsize *= 2.0f;
    }

    /* Grease pencil primitive curve */
    if (!DNA_struct_elem_find(
            fd->filesdna, "GP_Sculpt_Settings", "CurveMapping", "cur_primitive")) {
      for (Scene *scene = bmain->scenes.first; scene; scene = scene->id.next) {
        GP_Sculpt_Settings *gset = &scene->toolsettings->gp_sculpt;
        if ((gset) && (gset->cur_primitive == NULL)) {
          gset->cur_primitive = BKE_curvemapping_add(1, 0.0f, 0.0f, 1.0f, 1.0f);
          BKE_curvemapping_init(gset->cur_primitive);
          BKE_curvemap_reset(gset->cur_primitive->cm,
                             &gset->cur_primitive->clipr,
                             CURVE_PRESET_BELL,
                             CURVEMAP_SLOPE_POSITIVE);
        }
      }
    }
  }

  if (!MAIN_VERSION_ATLEAST(bmain, 280, 38)) {
    if (DNA_struct_elem_find(fd->filesdna, "Object", "char", "empty_image_visibility_flag")) {
      for (Object *ob = bmain->objects.first; ob; ob = ob->id.next) {
        ob->empty_image_visibility_flag ^= (OB_EMPTY_IMAGE_HIDE_PERSPECTIVE |
                                            OB_EMPTY_IMAGE_HIDE_ORTHOGRAPHIC |
                                            OB_EMPTY_IMAGE_HIDE_BACK);
      }
    }

    for (bScreen *screen = bmain->screens.first; screen; screen = screen->id.next) {
      LISTBASE_FOREACH (ScrArea *, area, &screen->areabase) {
        LISTBASE_FOREACH (SpaceLink *, sl, &area->spacedata) {
          switch (sl->spacetype) {
            case SPACE_IMAGE: {
              SpaceImage *sima = (SpaceImage *)sl;
              sima->flag &= ~(SI_FLAG_UNUSED_0 | SI_FLAG_UNUSED_1 | SI_FLAG_UNUSED_3 |
                              SI_FLAG_UNUSED_6 | SI_FLAG_UNUSED_7 | SI_FLAG_UNUSED_8 |
                              SI_FLAG_UNUSED_17 | SI_FLAG_UNUSED_18 | SI_FLAG_UNUSED_23 |
                              SI_FLAG_UNUSED_24);
              break;
            }
            case SPACE_VIEW3D: {
              View3D *v3d = (View3D *)sl;
              v3d->flag &= ~(V3D_LOCAL_COLLECTIONS | V3D_FLAG_UNUSED_1 | V3D_FLAG_UNUSED_10 |
                             V3D_FLAG_UNUSED_12);
              v3d->flag2 &= ~(V3D_FLAG2_UNUSED_3 | V3D_FLAG2_UNUSED_6 | V3D_FLAG2_UNUSED_12 |
                              V3D_FLAG2_UNUSED_13 | V3D_FLAG2_UNUSED_14 | V3D_FLAG2_UNUSED_15);
              break;
            }
            case SPACE_OUTLINER: {
              SpaceOutliner *space_outliner = (SpaceOutliner *)sl;
              space_outliner->filter &= ~(SO_FILTER_CLEARED_1 | SO_FILTER_UNUSED_5 |
                                          SO_FILTER_OB_STATE_SELECTABLE);
              space_outliner->storeflag &= ~(SO_TREESTORE_UNUSED_1);
              break;
            }
            case SPACE_FILE: {
              SpaceFile *sfile = (SpaceFile *)sl;
              if (sfile->params) {
                sfile->params->flag &= ~(FILE_PARAMS_FLAG_UNUSED_1 | FILE_PARAMS_FLAG_UNUSED_6 |
                                         FILE_OBDATA_INSTANCE);
              }
              break;
            }
            case SPACE_NODE: {
              SpaceNode *snode = (SpaceNode *)sl;
              snode->flag &= ~(SNODE_FLAG_UNUSED_6 | SNODE_FLAG_UNUSED_10 | SNODE_FLAG_UNUSED_11);
              break;
            }
            case SPACE_PROPERTIES: {
              SpaceProperties *sbuts = (SpaceProperties *)sl;
              sbuts->flag &= ~(SB_FLAG_UNUSED_2 | SB_FLAG_UNUSED_3);
              break;
            }
            case SPACE_NLA: {
              SpaceNla *snla = (SpaceNla *)sl;
              snla->flag &= ~(SNLA_FLAG_UNUSED_0 | SNLA_FLAG_UNUSED_1 | SNLA_FLAG_UNUSED_3);
              break;
            }
          }
        }
      }
    }

    for (Scene *scene = bmain->scenes.first; scene; scene = scene->id.next) {
      scene->r.mode &= ~(R_MODE_UNUSED_1 | R_MODE_UNUSED_2 | R_MODE_UNUSED_3 | R_MODE_UNUSED_4 |
                         R_MODE_UNUSED_5 | R_MODE_UNUSED_6 | R_MODE_UNUSED_7 | R_MODE_UNUSED_8 |
                         R_MODE_UNUSED_10 | R_MODE_UNUSED_13 | R_MODE_UNUSED_16 |
                         R_MODE_UNUSED_17 | R_MODE_UNUSED_18 | R_MODE_UNUSED_19 |
                         R_MODE_UNUSED_20 | R_MODE_UNUSED_21 | R_MODE_UNUSED_27);

      scene->r.scemode &= ~(R_SCEMODE_UNUSED_8 | R_SCEMODE_UNUSED_11 | R_SCEMODE_UNUSED_13 |
                            R_SCEMODE_UNUSED_16 | R_SCEMODE_UNUSED_17 | R_SCEMODE_UNUSED_19);

      if (scene->toolsettings->sculpt) {
        scene->toolsettings->sculpt->flags &= ~(SCULPT_FLAG_UNUSED_0 | SCULPT_FLAG_UNUSED_1 |
                                                SCULPT_FLAG_UNUSED_2);
      }

      if (scene->ed) {
        Sequence *seq;
        SEQ_ALL_BEGIN (scene->ed, seq) {
          seq->flag &= ~(SEQ_FLAG_UNUSED_6 | SEQ_FLAG_UNUSED_18 | SEQ_FLAG_UNUSED_19 |
                         SEQ_FLAG_UNUSED_21);
          if (seq->type == SEQ_TYPE_SPEED) {
            SpeedControlVars *s = (SpeedControlVars *)seq->effectdata;
            s->flags &= ~(SEQ_SPEED_UNUSED_1);
          }
        }
        SEQ_ALL_END;
      }
    }

    for (World *world = bmain->worlds.first; world; world = world->id.next) {
      world->flag &= ~(WO_MODE_UNUSED_1 | WO_MODE_UNUSED_2 | WO_MODE_UNUSED_3 | WO_MODE_UNUSED_4 |
                       WO_MODE_UNUSED_5 | WO_MODE_UNUSED_7);
    }

    for (Image *image = bmain->images.first; image; image = image->id.next) {
      image->flag &= ~(IMA_HIGH_BITDEPTH | IMA_FLAG_UNUSED_1 | IMA_FLAG_UNUSED_4 |
                       IMA_FLAG_UNUSED_6 | IMA_FLAG_UNUSED_8 | IMA_FLAG_UNUSED_15 |
                       IMA_FLAG_UNUSED_16);
    }

    for (Object *ob = bmain->objects.first; ob; ob = ob->id.next) {
      ob->flag &= ~(OB_FLAG_UNUSED_11 | OB_FLAG_UNUSED_12);
      ob->transflag &= ~(OB_TRANSFORM_ADJUST_ROOT_PARENT_FOR_VIEW_LOCK | OB_TRANSFLAG_UNUSED_1);
      ob->shapeflag &= ~OB_SHAPE_FLAG_UNUSED_1;
    }

    for (Mesh *me = bmain->meshes.first; me; me = me->id.next) {
      me->flag &= ~(ME_FLAG_UNUSED_0 | ME_FLAG_UNUSED_1 | ME_FLAG_UNUSED_3 | ME_FLAG_UNUSED_4 |
                    ME_FLAG_UNUSED_6 | ME_FLAG_UNUSED_7 | ME_REMESH_REPROJECT_VERTEX_COLORS);
    }

    for (Material *mat = bmain->materials.first; mat; mat = mat->id.next) {
      mat->blend_flag &= ~(1 << 2); /* UNUSED */
    }
  }

  if (!MAIN_VERSION_ATLEAST(bmain, 280, 40)) {
    if (!DNA_struct_elem_find(fd->filesdna, "ToolSettings", "char", "snap_transform_mode_flag")) {
      for (Scene *scene = bmain->scenes.first; scene; scene = scene->id.next) {
        scene->toolsettings->snap_transform_mode_flag = SCE_SNAP_TRANSFORM_MODE_TRANSLATE;
      }
    }

    for (bScreen *screen = bmain->screens.first; screen; screen = screen->id.next) {
      LISTBASE_FOREACH (ScrArea *, area, &screen->areabase) {
        LISTBASE_FOREACH (SpaceLink *, sl, &area->spacedata) {
          switch (sl->spacetype) {
            case SPACE_VIEW3D: {
              enum { V3D_BACKFACE_CULLING = (1 << 10) };
              View3D *v3d = (View3D *)sl;
              if (v3d->flag2 & V3D_BACKFACE_CULLING) {
                v3d->flag2 &= ~V3D_BACKFACE_CULLING;
                v3d->shading.flag |= V3D_SHADING_BACKFACE_CULLING;
              }
              break;
            }
          }
        }
      }
    }

    if (!DNA_struct_find(fd->filesdna, "TransformOrientationSlot")) {
      for (Scene *scene = bmain->scenes.first; scene; scene = scene->id.next) {
        for (int i = 0; i < ARRAY_SIZE(scene->orientation_slots); i++) {
          scene->orientation_slots[i].index_custom = -1;
        }
      }
    }

    /* Grease pencil cutter/select segment intersection threshold  */
    if (!DNA_struct_elem_find(fd->filesdna, "GP_Sculpt_Settings", "float", "isect_threshold")) {
      for (Scene *scene = bmain->scenes.first; scene; scene = scene->id.next) {
        GP_Sculpt_Settings *gset = &scene->toolsettings->gp_sculpt;
        if (gset) {
          gset->isect_threshold = 0.1f;
        }
      }
    }

    /* Fix anamorphic bokeh eevee rna limits.*/
    for (Camera *ca = bmain->cameras.first; ca; ca = ca->id.next) {
      if (ca->gpu_dof.ratio < 0.01f) {
        ca->gpu_dof.ratio = 0.01f;
      }
    }

    for (bScreen *screen = bmain->screens.first; screen; screen = screen->id.next) {
      LISTBASE_FOREACH (ScrArea *, area, &screen->areabase) {
        LISTBASE_FOREACH (SpaceLink *, sl, &area->spacedata) {
          if (sl->spacetype == SPACE_USERPREF) {
            ARegion *execute_region = BKE_spacedata_find_region_type(sl, area, RGN_TYPE_EXECUTE);

            if (!execute_region) {
              ListBase *regionbase = (sl == area->spacedata.first) ? &area->regionbase :
                                                                     &sl->regionbase;
              ARegion *region_navbar = BKE_spacedata_find_region_type(sl, area, RGN_TYPE_NAV_BAR);

              execute_region = MEM_callocN(sizeof(ARegion), "execute region for properties");

              BLI_assert(region_navbar);

              BLI_insertlinkafter(regionbase, region_navbar, execute_region);

              execute_region->regiontype = RGN_TYPE_EXECUTE;
              execute_region->alignment = RGN_ALIGN_BOTTOM | RGN_SPLIT_PREV;
              execute_region->flag |= RGN_FLAG_DYNAMIC_SIZE;
            }
          }
        }
      }
    }
  }

  if (!MAIN_VERSION_ATLEAST(bmain, 280, 43)) {
    ListBase *lb = which_libbase(bmain, ID_BR);
    BKE_main_id_repair_duplicate_names_listbase(lb);
  }

  if (!MAIN_VERSION_ATLEAST(bmain, 280, 44)) {
    if (!DNA_struct_elem_find(fd->filesdna, "Material", "float", "a")) {
      for (Material *mat = bmain->materials.first; mat; mat = mat->id.next) {
        mat->a = 1.0f;
      }
    }

    for (Scene *scene = bmain->scenes.first; scene; scene = scene->id.next) {
      enum {
        R_ALPHAKEY = 2,
      };
      scene->r.seq_flag &= ~(R_SEQ_UNUSED_0 | R_SEQ_UNUSED_1 | R_SEQ_UNUSED_2);
      scene->r.color_mgt_flag &= ~R_COLOR_MANAGEMENT_UNUSED_1;
      if (scene->r.alphamode == R_ALPHAKEY) {
        scene->r.alphamode = R_ADDSKY;
      }
      ToolSettings *ts = scene->toolsettings;
      ts->particle.flag &= ~PE_UNUSED_6;
      if (ts->sculpt != NULL) {
        ts->sculpt->flags &= ~SCULPT_FLAG_UNUSED_6;
      }
    }
  }

  if (!MAIN_VERSION_ATLEAST(bmain, 280, 46)) {
    /* Add wireframe color. */
    if (!DNA_struct_elem_find(fd->filesdna, "View3DShading", "char", "wire_color_type")) {
      for (bScreen *screen = bmain->screens.first; screen; screen = screen->id.next) {
        LISTBASE_FOREACH (ScrArea *, area, &screen->areabase) {
          LISTBASE_FOREACH (SpaceLink *, sl, &area->spacedata) {
            if (sl->spacetype == SPACE_VIEW3D) {
              View3D *v3d = (View3D *)sl;
              v3d->shading.wire_color_type = V3D_SHADING_SINGLE_COLOR;
            }
          }
        }
      }
    }

    if (!DNA_struct_elem_find(fd->filesdna, "View3DCursor", "short", "rotation_mode")) {
      for (Scene *scene = bmain->scenes.first; scene; scene = scene->id.next) {
        if (is_zero_v3(scene->cursor.rotation_axis)) {
          scene->cursor.rotation_mode = ROT_MODE_XYZ;
          scene->cursor.rotation_quaternion[0] = 1.0f;
          scene->cursor.rotation_axis[1] = 1.0f;
        }
      }
    }
  }

  if (!MAIN_VERSION_ATLEAST(bmain, 280, 47)) {
    LISTBASE_FOREACH (Scene *, scene, &bmain->scenes) {
      ParticleEditSettings *pset = &scene->toolsettings->particle;
      if (pset->brushtype < 0) {
        pset->brushtype = PE_BRUSH_COMB;
      }
    }

    LISTBASE_FOREACH (Object *, ob, &bmain->objects) {
      {
        enum { PARCURVE = 1, PARKEY = 2, PAR_DEPRECATED = 16 };
        if (ELEM(ob->partype, PARCURVE, PARKEY, PAR_DEPRECATED)) {
          ob->partype = PAROBJECT;
        }
      }

      {
        enum { OB_WAVE = 21, OB_LIFE = 23, OB_SECTOR = 24 };
        if (ELEM(ob->type, OB_WAVE, OB_LIFE, OB_SECTOR)) {
          ob->type = OB_EMPTY;
        }
      }

      ob->transflag &= ~(OB_TRANSFORM_ADJUST_ROOT_PARENT_FOR_VIEW_LOCK | OB_TRANSFLAG_UNUSED_1 |
                         OB_TRANSFLAG_UNUSED_3 | OB_TRANSFLAG_UNUSED_6 | OB_TRANSFLAG_UNUSED_12);

      ob->nlaflag &= ~(OB_ADS_UNUSED_1 | OB_ADS_UNUSED_2);
    }

    LISTBASE_FOREACH (bArmature *, arm, &bmain->armatures) {
      arm->flag &= ~(ARM_FLAG_UNUSED_1 | ARM_FLAG_UNUSED_5 | ARM_FLAG_UNUSED_6 |
                     ARM_FLAG_UNUSED_7 | ARM_FLAG_UNUSED_12);
    }

    LISTBASE_FOREACH (Text *, text, &bmain->texts) {
      text->flags &= ~(TXT_FLAG_UNUSED_8 | TXT_FLAG_UNUSED_9);
    }
  }

  if (!MAIN_VERSION_ATLEAST(bmain, 280, 48)) {
    for (Scene *scene = bmain->scenes.first; scene; scene = scene->id.next) {
      /* Those are not currently used, but are accessible through RNA API and were not
       * properly initialized previously. This is mere copy of BKE_init_scene() code. */
      if (scene->r.im_format.view_settings.look[0] == '\0') {
        BKE_color_managed_display_settings_init(&scene->r.im_format.display_settings);
        BKE_color_managed_view_settings_init_render(
            &scene->r.im_format.view_settings, &scene->r.im_format.display_settings, "Filmic");
      }

      if (scene->r.bake.im_format.view_settings.look[0] == '\0') {
        BKE_color_managed_display_settings_init(&scene->r.bake.im_format.display_settings);
        BKE_color_managed_view_settings_init_render(&scene->r.bake.im_format.view_settings,
                                                    &scene->r.bake.im_format.display_settings,
                                                    "Filmic");
      }
    }
  }

  if (!MAIN_VERSION_ATLEAST(bmain, 280, 49)) {
    /* All tool names changed, reset to defaults. */
    for (WorkSpace *workspace = bmain->workspaces.first; workspace;
         workspace = workspace->id.next) {
      while (!BLI_listbase_is_empty(&workspace->tools)) {
        BKE_workspace_tool_remove(workspace, workspace->tools.first);
      }
    }
  }

  if (!MAIN_VERSION_ATLEAST(bmain, 280, 52)) {
    LISTBASE_FOREACH (ParticleSettings *, part, &bmain->particles) {
      /* Replace deprecated PART_DRAW_BB by PART_DRAW_NOT */
      if (part->ren_as == PART_DRAW_BB) {
        part->ren_as = PART_DRAW_NOT;
      }
      if (part->draw_as == PART_DRAW_BB) {
        part->draw_as = PART_DRAW_NOT;
      }
    }

    if (!DNA_struct_elem_find(fd->filesdna, "TriangulateModifierData", "int", "min_vertices")) {
      for (Object *ob = bmain->objects.first; ob; ob = ob->id.next) {
        LISTBASE_FOREACH (ModifierData *, md, &ob->modifiers) {
          if (md->type == eModifierType_Triangulate) {
            TriangulateModifierData *smd = (TriangulateModifierData *)md;
            smd->min_vertices = 4;
          }
        }
      }
    }

    FOREACH_NODETREE_BEGIN (bmain, ntree, id) {
      if (ntree->type == NTREE_SHADER) {
        LISTBASE_FOREACH (bNode *, node, &ntree->nodes) {
          /* Fix missing version patching from earlier changes. */
          if (STREQ(node->idname, "ShaderNodeOutputLamp")) {
            STRNCPY(node->idname, "ShaderNodeOutputLight");
          }
          if (node->type == SH_NODE_BSDF_PRINCIPLED && node->custom2 == 0) {
            node->custom2 = SHD_SUBSURFACE_BURLEY;
          }
        }
      }
    }
    FOREACH_NODETREE_END;
  }

  if (!MAIN_VERSION_ATLEAST(bmain, 280, 53)) {
    for (Material *mat = bmain->materials.first; mat; mat = mat->id.next) {
      /* Eevee: Keep material appearance consistent with previous behavior. */
      if (!mat->use_nodes || !mat->nodetree || mat->blend_method == MA_BM_SOLID) {
        mat->blend_shadow = MA_BS_SOLID;
      }
    }

    /* grease pencil default animation channel color */
    {
      for (bGPdata *gpd = bmain->gpencils.first; gpd; gpd = gpd->id.next) {
        if (gpd->flag & GP_DATA_ANNOTATIONS) {
          continue;
        }
        LISTBASE_FOREACH (bGPDlayer *, gpl, &gpd->layers) {
          /* default channel color */
          ARRAY_SET_ITEMS(gpl->color, 0.2f, 0.2f, 0.2f);
        }
      }
    }
  }

  if (!MAIN_VERSION_ATLEAST(bmain, 280, 54)) {
    for (Object *ob = bmain->objects.first; ob; ob = ob->id.next) {
      bool is_first_subdiv = true;
      LISTBASE_FOREACH (ModifierData *, md, &ob->modifiers) {
        if (md->type == eModifierType_Subsurf) {
          SubsurfModifierData *smd = (SubsurfModifierData *)md;
          if (is_first_subdiv) {
            smd->flags |= eSubsurfModifierFlag_UseCrease;
          }
          else {
            smd->flags &= ~eSubsurfModifierFlag_UseCrease;
          }
          is_first_subdiv = false;
        }
        else if (md->type == eModifierType_Multires) {
          MultiresModifierData *mmd = (MultiresModifierData *)md;
          if (is_first_subdiv) {
            mmd->flags |= eMultiresModifierFlag_UseCrease;
          }
          else {
            mmd->flags &= ~eMultiresModifierFlag_UseCrease;
          }
          is_first_subdiv = false;
        }
      }
    }
  }

  if (!MAIN_VERSION_ATLEAST(bmain, 280, 55)) {
    for (bScreen *screen = bmain->screens.first; screen; screen = screen->id.next) {
      LISTBASE_FOREACH (ScrArea *, area, &screen->areabase) {
        LISTBASE_FOREACH (SpaceLink *, sl, &area->spacedata) {
          if (sl->spacetype == SPACE_TEXT) {
            ListBase *regionbase = (sl == area->spacedata.first) ? &area->regionbase :
                                                                   &sl->regionbase;

            /* Remove multiple footers that were added by mistake. */
            do_versions_remove_regions_by_type(regionbase, RGN_TYPE_FOOTER);

            /* Add footer. */
            ARegion *region = do_versions_add_region(RGN_TYPE_FOOTER, "footer for text");
            region->alignment = (U.uiflag & USER_HEADER_BOTTOM) ? RGN_ALIGN_TOP : RGN_ALIGN_BOTTOM;

            ARegion *region_header = do_versions_find_region(regionbase, RGN_TYPE_HEADER);
            BLI_insertlinkafter(regionbase, region_header, region);
          }
        }
      }
    }
  }

  if (!MAIN_VERSION_ATLEAST(bmain, 280, 56)) {
    for (bScreen *screen = bmain->screens.first; screen; screen = screen->id.next) {
      LISTBASE_FOREACH (ScrArea *, area, &screen->areabase) {
        LISTBASE_FOREACH (SpaceLink *, sl, &area->spacedata) {
          if (sl->spacetype == SPACE_VIEW3D) {
            View3D *v3d = (View3D *)sl;
            v3d->gizmo_show_armature = V3D_GIZMO_SHOW_ARMATURE_BBONE |
                                       V3D_GIZMO_SHOW_ARMATURE_ROLL;
            v3d->gizmo_show_empty = V3D_GIZMO_SHOW_EMPTY_IMAGE | V3D_GIZMO_SHOW_EMPTY_FORCE_FIELD;
            v3d->gizmo_show_light = V3D_GIZMO_SHOW_LIGHT_SIZE | V3D_GIZMO_SHOW_LIGHT_LOOK_AT;
            v3d->gizmo_show_camera = V3D_GIZMO_SHOW_CAMERA_LENS | V3D_GIZMO_SHOW_CAMERA_DOF_DIST;
          }
        }
      }
    }
  }

  if (!MAIN_VERSION_ATLEAST(bmain, 280, 57)) {
    /* Enable Show Interpolation in dopesheet by default. */
    for (bScreen *screen = bmain->screens.first; screen; screen = screen->id.next) {
      LISTBASE_FOREACH (ScrArea *, area, &screen->areabase) {
        LISTBASE_FOREACH (SpaceLink *, sl, &area->spacedata) {
          if (sl->spacetype == SPACE_ACTION) {
            SpaceAction *saction = (SpaceAction *)sl;
            if ((saction->flag & SACTION_SHOW_EXTREMES) == 0) {
              saction->flag |= SACTION_SHOW_INTERPOLATION;
            }
          }
        }
      }
    }

    /* init grease pencil brush gradients */
    if (!DNA_struct_elem_find(fd->filesdna, "BrushGpencilSettings", "float", "hardeness")) {
      for (Brush *brush = bmain->brushes.first; brush; brush = brush->id.next) {
        if (brush->gpencil_settings != NULL) {
          BrushGpencilSettings *gp = brush->gpencil_settings;
          gp->hardeness = 1.0f;
          copy_v2_fl(gp->aspect_ratio, 1.0f);
        }
      }
    }

    /* init grease pencil stroke gradients */
    if (!DNA_struct_elem_find(fd->filesdna, "bGPDstroke", "float", "hardeness")) {
      for (bGPdata *gpd = bmain->gpencils.first; gpd; gpd = gpd->id.next) {
        LISTBASE_FOREACH (bGPDlayer *, gpl, &gpd->layers) {
          LISTBASE_FOREACH (bGPDframe *, gpf, &gpl->frames) {
            LISTBASE_FOREACH (bGPDstroke *, gps, &gpf->strokes) {
              gps->hardeness = 1.0f;
              copy_v2_fl(gps->aspect_ratio, 1.0f);
            }
          }
        }
      }
    }

    /* enable the axis aligned ortho grid by default */
    for (bScreen *screen = bmain->screens.first; screen; screen = screen->id.next) {
      LISTBASE_FOREACH (ScrArea *, area, &screen->areabase) {
        LISTBASE_FOREACH (SpaceLink *, sl, &area->spacedata) {
          if (sl->spacetype == SPACE_VIEW3D) {
            View3D *v3d = (View3D *)sl;
            v3d->gridflag |= V3D_SHOW_ORTHO_GRID;
          }
        }
      }
    }
  }

  /* Keep un-versioned until we're finished adding space types. */
  {
    for (bScreen *screen = bmain->screens.first; screen; screen = screen->id.next) {
      LISTBASE_FOREACH (ScrArea *, area, &screen->areabase) {
        LISTBASE_FOREACH (SpaceLink *, sl, &area->spacedata) {
          ListBase *regionbase = (sl == area->spacedata.first) ? &area->regionbase :
                                                                 &sl->regionbase;
          /* All spaces that use tools must be eventually added. */
          ARegion *region = NULL;
          if (ELEM(sl->spacetype, SPACE_VIEW3D, SPACE_IMAGE, SPACE_SEQ) &&
              ((region = do_versions_find_region_or_null(regionbase, RGN_TYPE_TOOL_HEADER)) ==
               NULL)) {
            /* Add tool header. */
            region = do_versions_add_region(RGN_TYPE_TOOL_HEADER, "tool header");
            region->alignment = (U.uiflag & USER_HEADER_BOTTOM) ? RGN_ALIGN_BOTTOM : RGN_ALIGN_TOP;

            ARegion *region_header = do_versions_find_region(regionbase, RGN_TYPE_HEADER);
            BLI_insertlinkbefore(regionbase, region_header, region);
            /* Hide by default, enable for painting workspaces (startup only). */
            region->flag |= RGN_FLAG_HIDDEN | RGN_FLAG_HIDDEN_BY_USER;
          }
          if (region != NULL) {
            SET_FLAG_FROM_TEST(
                region->flag, region->flag & RGN_FLAG_HIDDEN_BY_USER, RGN_FLAG_HIDDEN);
          }
        }
      }
    }
  }

  if (!MAIN_VERSION_ATLEAST(bmain, 280, 60)) {
    if (!DNA_struct_elem_find(fd->filesdna, "bSplineIKConstraint", "short", "yScaleMode")) {
      for (Object *ob = bmain->objects.first; ob; ob = ob->id.next) {
        if (ob->pose) {
          LISTBASE_FOREACH (bPoseChannel *, pchan, &ob->pose->chanbase) {
            LISTBASE_FOREACH (bConstraint *, con, &pchan->constraints) {
              if (con->type == CONSTRAINT_TYPE_SPLINEIK) {
                bSplineIKConstraint *data = (bSplineIKConstraint *)con->data;
                if ((data->flag & CONSTRAINT_SPLINEIK_SCALE_LIMITED) == 0) {
                  data->yScaleMode = CONSTRAINT_SPLINEIK_YS_FIT_CURVE;
                }
              }
            }
          }
        }
      }
    }

    if (!DNA_struct_elem_find(
            fd->filesdna, "View3DOverlay", "float", "sculpt_mode_mask_opacity")) {
      for (bScreen *screen = bmain->screens.first; screen; screen = screen->id.next) {
        LISTBASE_FOREACH (ScrArea *, area, &screen->areabase) {
          LISTBASE_FOREACH (SpaceLink *, sl, &area->spacedata) {
            if (sl->spacetype == SPACE_VIEW3D) {
              View3D *v3d = (View3D *)sl;
              v3d->overlay.sculpt_mode_mask_opacity = 0.75f;
            }
          }
        }
      }
    }
    if (!DNA_struct_elem_find(fd->filesdna, "SceneDisplay", "char", "render_aa")) {
      LISTBASE_FOREACH (Scene *, scene, &bmain->scenes) {
        scene->display.render_aa = SCE_DISPLAY_AA_SAMPLES_8;
        scene->display.viewport_aa = SCE_DISPLAY_AA_FXAA;
      }
    }

    /* Split bbone_scalein/bbone_scaleout into x and y fields. */
    if (!DNA_struct_elem_find(fd->filesdna, "bPoseChannel", "float", "scale_out_y")) {
      /* Update armature data and pose channels. */
      LISTBASE_FOREACH (bArmature *, arm, &bmain->armatures) {
        do_version_bones_split_bbone_scale(&arm->bonebase);
      }

      LISTBASE_FOREACH (Object *, ob, &bmain->objects) {
        if (ob->pose) {
          LISTBASE_FOREACH (bPoseChannel *, pchan, &ob->pose->chanbase) {
            pchan->scale_in_y = pchan->scale_in_x;
            pchan->scale_out_y = pchan->scale_out_x;
          }
        }
      }

      /* Update action curves and drivers. */
      LISTBASE_FOREACH (bAction *, act, &bmain->actions) {
        LISTBASE_FOREACH_MUTABLE (FCurve *, fcu, &act->curves) {
          do_version_bbone_scale_fcurve_fix(&act->curves, fcu);
        }
      }

      BKE_animdata_main_cb(bmain, do_version_bbone_scale_animdata_cb, NULL);
    }

    for (Scene *sce = bmain->scenes.first; sce != NULL; sce = sce->id.next) {
      if (sce->ed != NULL) {
        do_versions_seq_set_cache_defaults(sce->ed);
      }
    }
  }

  if (!MAIN_VERSION_ATLEAST(bmain, 280, 61)) {
    /* Added a power option to Copy Scale. */
    if (!DNA_struct_elem_find(fd->filesdna, "bSizeLikeConstraint", "float", "power")) {
      LISTBASE_FOREACH (Object *, ob, &bmain->objects) {
        do_version_constraints_copy_scale_power(&ob->constraints);
        if (ob->pose) {
          LISTBASE_FOREACH (bPoseChannel *, pchan, &ob->pose->chanbase) {
            do_version_constraints_copy_scale_power(&pchan->constraints);
          }
        }
      }
    }

    for (bScreen *screen = bmain->screens.first; screen; screen = screen->id.next) {
      LISTBASE_FOREACH (ScrArea *, area, &screen->areabase) {
        LISTBASE_FOREACH (SpaceLink *, sl, &area->spacedata) {
          if (ELEM(sl->spacetype, SPACE_CLIP, SPACE_GRAPH, SPACE_SEQ)) {
            ListBase *regionbase = (sl == area->spacedata.first) ? &area->regionbase :
                                                                   &sl->regionbase;

            ARegion *region = NULL;
            if (sl->spacetype == SPACE_CLIP) {
              if (((SpaceClip *)sl)->view == SC_VIEW_GRAPH) {
                region = do_versions_find_region_or_null(regionbase, RGN_TYPE_PREVIEW);
              }
            }
            else {
              region = do_versions_find_region_or_null(regionbase, RGN_TYPE_WINDOW);
            }

            if (region != NULL) {
              region->v2d.scroll &= ~V2D_SCROLL_LEFT;
              region->v2d.scroll |= V2D_SCROLL_RIGHT;
            }
          }
        }
      }
    }

    for (bScreen *screen = bmain->screens.first; screen; screen = screen->id.next) {
      LISTBASE_FOREACH (ScrArea *, area, &screen->areabase) {
        LISTBASE_FOREACH (SpaceLink *, sl, &area->spacedata) {
          if (sl->spacetype != SPACE_OUTLINER) {
            continue;
          }
          SpaceOutliner *space_outliner = (SpaceOutliner *)sl;
          space_outliner->filter &= ~SO_FLAG_UNUSED_1;
          space_outliner->show_restrict_flags = SO_RESTRICT_ENABLE | SO_RESTRICT_HIDE;
        }
      }
    }
  }

  if (!MAIN_VERSION_ATLEAST(bmain, 280, 69)) {
    LISTBASE_FOREACH (bArmature *, arm, &bmain->armatures) {
      arm->flag &= ~(ARM_FLAG_UNUSED_7 | ARM_FLAG_UNUSED_9);
    }

    /* Initializes sun lights with the new angular diameter property */
    if (!DNA_struct_elem_find(fd->filesdna, "Light", "float", "sun_angle")) {
      LISTBASE_FOREACH (Light *, light, &bmain->lights) {
        light->sun_angle = 2.0f * atanf(light->area_size);
      }
    }
  }

  if (!MAIN_VERSION_ATLEAST(bmain, 280, 70)) {
    /* New image alpha modes. */
    LISTBASE_FOREACH (Image *, image, &bmain->images) {
      const int IMA_IGNORE_ALPHA = (1 << 12);
      if (image->flag & IMA_IGNORE_ALPHA) {
        image->alpha_mode = IMA_ALPHA_IGNORE;
        image->flag &= ~IMA_IGNORE_ALPHA;
      }
    }
  }

  if (!MAIN_VERSION_ATLEAST(bmain, 280, 71)) {
    /* This assumes the Blender builtin config. Depending on the OCIO
     * environment variable for versioning is weak, and these deprecated view
     * transforms and look names don't seem to exist in other commonly used
     * OCIO configs so .blend files created for those would be unaffected. */
    for (Scene *scene = bmain->scenes.first; scene; scene = scene->id.next) {
      ColorManagedViewSettings *view_settings;
      view_settings = &scene->view_settings;

      if (STREQ(view_settings->view_transform, "Default")) {
        STRNCPY(view_settings->view_transform, "Standard");
      }
      else if (STR_ELEM(view_settings->view_transform, "RRT", "Film")) {
        STRNCPY(view_settings->view_transform, "Filmic");
      }
      else if (STREQ(view_settings->view_transform, "Log")) {
        STRNCPY(view_settings->view_transform, "Filmic Log");
      }

      if (STREQ(view_settings->look, "Filmic - Base Contrast")) {
        STRNCPY(view_settings->look, "None");
      }
    }
  }

  if (!MAIN_VERSION_ATLEAST(bmain, 280, 74)) {
    for (Scene *scene = bmain->scenes.first; scene; scene = scene->id.next) {
      if (scene->ed != NULL) {
        do_versions_seq_alloc_transform_and_crop(&scene->ed->seqbase);
      }
    }
  }

  if (!MAIN_VERSION_ATLEAST(bmain, 280, 75)) {
    for (Scene *scene = bmain->scenes.first; scene; scene = scene->id.next) {
      if (scene->master_collection != NULL) {
        scene->master_collection->flag &= ~(COLLECTION_RESTRICT_VIEWPORT |
                                            COLLECTION_RESTRICT_SELECT |
                                            COLLECTION_RESTRICT_RENDER);
      }

      UnitSettings *unit = &scene->unit;
      if (unit->system == USER_UNIT_NONE) {
        unit->length_unit = (char)USER_UNIT_ADAPTIVE;
        unit->mass_unit = (char)USER_UNIT_ADAPTIVE;
      }

      RenderData *render_data = &scene->r;
      switch (render_data->ffcodecdata.ffmpeg_preset) {
        case FFM_PRESET_ULTRAFAST:
        case FFM_PRESET_SUPERFAST:
          render_data->ffcodecdata.ffmpeg_preset = FFM_PRESET_REALTIME;
          break;
        case FFM_PRESET_VERYFAST:
        case FFM_PRESET_FASTER:
        case FFM_PRESET_FAST:
        case FFM_PRESET_MEDIUM:
          render_data->ffcodecdata.ffmpeg_preset = FFM_PRESET_GOOD;
          break;
        case FFM_PRESET_SLOW:
        case FFM_PRESET_SLOWER:
        case FFM_PRESET_VERYSLOW:
          render_data->ffcodecdata.ffmpeg_preset = FFM_PRESET_BEST;
      }
    }

    LISTBASE_FOREACH (bArmature *, arm, &bmain->armatures) {
      arm->flag &= ~(ARM_FLAG_UNUSED_6);
    }
  }

<<<<<<< HEAD
  {
    /* Versioning code until next subversion bump goes here. */
=======
  if (!MAIN_VERSION_ATLEAST(bmain, 281, 1)) {
    LISTBASE_FOREACH (Object *, ob, &bmain->objects) {
      LISTBASE_FOREACH (ModifierData *, md, &ob->modifiers) {
        if (md->type == eModifierType_DataTransfer) {
          /* Now datatransfer's mix factor is multiplied with weights when any,
           * instead of being ignored,
           * we need to take care of that to keep 'old' files compatible. */
          DataTransferModifierData *dtmd = (DataTransferModifierData *)md;
          if (dtmd->defgrp_name[0] != '\0') {
            dtmd->mix_factor = 1.0f;
          }
        }
      }
    }
  }

  if (!MAIN_VERSION_ATLEAST(bmain, 281, 3)) {
    for (bScreen *screen = bmain->screens.first; screen; screen = screen->id.next) {
      LISTBASE_FOREACH (ScrArea *, area, &screen->areabase) {
        LISTBASE_FOREACH (SpaceLink *, sl, &area->spacedata) {
          if (sl->spacetype == SPACE_TEXT) {
            ListBase *regionbase = (sl == area->spacedata.first) ? &area->regionbase :
                                                                   &sl->regionbase;
            ARegion *region = do_versions_find_region_or_null(regionbase, RGN_TYPE_UI);
            if (region) {
              region->alignment = RGN_ALIGN_RIGHT;
            }
          }
          /* Mark outliners as dirty for syncing and enable synced selection */
          if (sl->spacetype == SPACE_OUTLINER) {
            SpaceOutliner *space_outliner = (SpaceOutliner *)sl;
            space_outliner->sync_select_dirty |= WM_OUTLINER_SYNC_SELECT_FROM_ALL;
            space_outliner->flag |= SO_SYNC_SELECT;
          }
        }
      }
    }
    for (Mesh *mesh = bmain->meshes.first; mesh; mesh = mesh->id.next) {
      if (mesh->remesh_voxel_size == 0.0f) {
        mesh->remesh_voxel_size = 0.1f;
      }
    }
  }

  if (!MAIN_VERSION_ATLEAST(bmain, 281, 4)) {
    ID *id;
    FOREACH_MAIN_ID_BEGIN (bmain, id) {
      bNodeTree *ntree = ntreeFromID(id);
      if (ntree) {
        ntree->id.flag |= LIB_EMBEDDED_DATA;
      }
    }
    FOREACH_MAIN_ID_END;
  }

  if (!MAIN_VERSION_ATLEAST(bmain, 281, 5)) {
    for (Brush *br = bmain->brushes.first; br; br = br->id.next) {
      if (br->ob_mode & OB_MODE_SCULPT && br->normal_radius_factor == 0.0f) {
        br->normal_radius_factor = 0.5f;
      }
    }

    LISTBASE_FOREACH (Scene *, scene, &bmain->scenes) {
      /* Older files do not have a master collection, which is then added through
       * `BKE_collection_master_add()`, so everything is fine. */
      if (scene->master_collection != NULL) {
        scene->master_collection->id.flag |= LIB_EMBEDDED_DATA;
      }
    }
  }

  if (!MAIN_VERSION_ATLEAST(bmain, 281, 6)) {
    for (bScreen *screen = bmain->screens.first; screen; screen = screen->id.next) {
      LISTBASE_FOREACH (ScrArea *, area, &screen->areabase) {
        LISTBASE_FOREACH (SpaceLink *, sl, &area->spacedata) {
          if (sl->spacetype == SPACE_VIEW3D) {
            View3D *v3d = (View3D *)sl;
            v3d->shading.flag |= V3D_SHADING_SCENE_LIGHTS_RENDER | V3D_SHADING_SCENE_WORLD_RENDER;

            /* files by default don't have studio lights selected unless interacted
             * with the shading popover. When no studio-light could be read, we will
             * select the default world one. */
            StudioLight *studio_light = BKE_studiolight_find(v3d->shading.lookdev_light,
                                                             STUDIOLIGHT_TYPE_WORLD);
            if (studio_light != NULL) {
              STRNCPY(v3d->shading.lookdev_light, studio_light->name);
            }
          }
        }
      }
    }
  }

  if (!MAIN_VERSION_ATLEAST(bmain, 281, 9)) {
    for (bScreen *screen = bmain->screens.first; screen; screen = screen->id.next) {
      LISTBASE_FOREACH (ScrArea *, area, &screen->areabase) {
        LISTBASE_FOREACH (SpaceLink *, sl, &area->spacedata) {
          if (sl->spacetype == SPACE_FILE) {
            SpaceFile *sfile = (SpaceFile *)sl;
            ListBase *regionbase = (sl == area->spacedata.first) ? &area->regionbase :
                                                                   &sl->regionbase;
            ARegion *region_ui = do_versions_find_region(regionbase, RGN_TYPE_UI);
            ARegion *region_header = do_versions_find_region(regionbase, RGN_TYPE_HEADER);
            ARegion *region_toolprops = do_versions_find_region_or_null(regionbase,
                                                                        RGN_TYPE_TOOL_PROPS);

            /* Reinsert UI region so that it spawns entire area width */
            BLI_remlink(regionbase, region_ui);
            BLI_insertlinkafter(regionbase, region_header, region_ui);

            region_ui->flag |= RGN_FLAG_DYNAMIC_SIZE;

            if (region_toolprops &&
                (region_toolprops->alignment == (RGN_ALIGN_BOTTOM | RGN_SPLIT_PREV))) {
              SpaceType *stype = BKE_spacetype_from_id(sl->spacetype);

              /* Remove empty region at old location. */
              BLI_assert(sfile->op == NULL);
              BKE_area_region_free(stype, region_toolprops);
              BLI_freelinkN(regionbase, region_toolprops);
            }

            if (sfile->params) {
              sfile->params->details_flags |= FILE_DETAILS_SIZE | FILE_DETAILS_DATETIME;
            }
          }
        }
      }
    }

    /* Convert the BONE_NO_SCALE flag to inherit_scale_mode enum. */
    if (!DNA_struct_elem_find(fd->filesdna, "Bone", "char", "inherit_scale_mode")) {
      LISTBASE_FOREACH (bArmature *, arm, &bmain->armatures) {
        do_version_bones_inherit_scale(&arm->bonebase);
      }
    }

    /* Convert the Offset flag to the mix mode enum. */
    if (!DNA_struct_elem_find(fd->filesdna, "bRotateLikeConstraint", "char", "mix_mode")) {
      LISTBASE_FOREACH (Object *, ob, &bmain->objects) {
        do_version_constraints_copy_rotation_mix_mode(&ob->constraints);
        if (ob->pose) {
          LISTBASE_FOREACH (bPoseChannel *, pchan, &ob->pose->chanbase) {
            do_version_constraints_copy_rotation_mix_mode(&pchan->constraints);
          }
        }
      }
    }

    /* Added studio-light intensity. */
    if (!DNA_struct_elem_find(fd->filesdna, "View3DShading", "float", "studiolight_intensity")) {
      for (bScreen *screen = bmain->screens.first; screen; screen = screen->id.next) {
        LISTBASE_FOREACH (ScrArea *, area, &screen->areabase) {
          LISTBASE_FOREACH (SpaceLink *, sl, &area->spacedata) {
            if (sl->spacetype == SPACE_VIEW3D) {
              View3D *v3d = (View3D *)sl;
              v3d->shading.studiolight_intensity = 1.0f;
            }
          }
        }
      }
    }

    /* Elatic deform brush */
    for (Brush *br = bmain->brushes.first; br; br = br->id.next) {
      if (br->ob_mode & OB_MODE_SCULPT && br->elastic_deform_volume_preservation == 0.0f) {
        br->elastic_deform_volume_preservation = 0.5f;
      }
    }
  }

  if (!MAIN_VERSION_ATLEAST(bmain, 281, 15)) {
    LISTBASE_FOREACH (Scene *, scene, &bmain->scenes) {
      if (scene->toolsettings->snap_node_mode == SCE_SNAP_MODE_NODE_X) {
        scene->toolsettings->snap_node_mode = SCE_SNAP_MODE_GRID;
      }
    }

    if (!DNA_struct_elem_find(
            fd->filesdna, "LayerCollection", "short", "local_collections_bits")) {
      LISTBASE_FOREACH (Scene *, scene, &bmain->scenes) {
        LISTBASE_FOREACH (ViewLayer *, view_layer, &scene->view_layers) {
          LISTBASE_FOREACH (LayerCollection *, layer_collection, &view_layer->layer_collections) {
            do_versions_local_collection_bits_set(layer_collection);
          }
        }
      }
    }

    for (bScreen *screen = bmain->screens.first; screen; screen = screen->id.next) {
      LISTBASE_FOREACH (ScrArea *, area, &screen->areabase) {
        LISTBASE_FOREACH (SpaceLink *, sl, &area->spacedata) {
          if (sl->spacetype == SPACE_VIEW3D) {
            View3D *v3d = (View3D *)sl;

            LISTBASE_FOREACH (ScrArea *, area_other, &screen->areabase) {
              LISTBASE_FOREACH (SpaceLink *, sl_other, &area_other->spacedata) {
                if (sl != sl_other && sl_other->spacetype == SPACE_VIEW3D) {
                  View3D *v3d_other = (View3D *)sl_other;

                  if (v3d->shading.prop == v3d_other->shading.prop) {
                    v3d_other->shading.prop = NULL;
                  }
                }
              }
            }
          }
          else if (sl->spacetype == SPACE_FILE) {
            ListBase *regionbase = (sl == area->spacedata.first) ? &area->regionbase :
                                                                   &sl->regionbase;
            ARegion *region_tools = do_versions_find_region_or_null(regionbase, RGN_TYPE_TOOLS);
            ARegion *region_header = do_versions_find_region(regionbase, RGN_TYPE_HEADER);

            if (region_tools) {
              ARegion *region_next = region_tools->next;

              /* We temporarily had two tools regions, get rid of the second one. */
              if (region_next && region_next->regiontype == RGN_TYPE_TOOLS) {
                do_versions_remove_region(regionbase, region_next);
              }

              BLI_remlink(regionbase, region_tools);
              BLI_insertlinkafter(regionbase, region_header, region_tools);
            }
            else {
              region_tools = do_versions_add_region(RGN_TYPE_TOOLS,
                                                    "versioning file tools region");
              BLI_insertlinkafter(regionbase, region_header, region_tools);
              region_tools->alignment = RGN_ALIGN_LEFT;
            }
          }
        }
      }
    }

    for (Brush *br = bmain->brushes.first; br; br = br->id.next) {
      if (br->ob_mode & OB_MODE_SCULPT && br->area_radius_factor == 0.0f) {
        br->area_radius_factor = 0.5f;
      }
    }
  }

  if (!MAIN_VERSION_ATLEAST(bmain, 282, 2)) {
    do_version_curvemapping_walker(bmain, do_version_curvemapping_flag_extend_extrapolate);

    for (bScreen *screen = bmain->screens.first; screen; screen = screen->id.next) {
      LISTBASE_FOREACH (ScrArea *, area, &screen->areabase) {
        area->flag &= ~AREA_FLAG_UNUSED_6;
      }
    }

    /* Add custom curve profile to toolsettings for bevel tool */
    if (!DNA_struct_elem_find(fd->filesdna, "ToolSettings", "CurveProfile", "custom_profile")) {
      for (Scene *scene = bmain->scenes.first; scene; scene = scene->id.next) {
        ToolSettings *ts = scene->toolsettings;
        if ((ts) && (ts->custom_bevel_profile_preset == NULL)) {
          ts->custom_bevel_profile_preset = BKE_curveprofile_add(PROF_PRESET_LINE);
        }
      }
    }

    /* Add custom curve profile to bevel modifier */
    if (!DNA_struct_elem_find(fd->filesdna, "BevelModifier", "CurveProfile", "custom_profile")) {
      for (Object *object = bmain->objects.first; object != NULL; object = object->id.next) {
        LISTBASE_FOREACH (ModifierData *, md, &object->modifiers) {
          if (md->type == eModifierType_Bevel) {
            BevelModifierData *bmd = (BevelModifierData *)md;
            if (!bmd->custom_profile) {
              bmd->custom_profile = BKE_curveprofile_add(PROF_PRESET_LINE);
            }
          }
        }
      }
    }

    /* Dash Ratio and Dash Samples */
    if (!DNA_struct_elem_find(fd->filesdna, "Brush", "float", "dash_ratio")) {
      for (Brush *br = bmain->brushes.first; br; br = br->id.next) {
        br->dash_ratio = 1.0f;
        br->dash_samples = 20;
      }
    }

    /* Pose brush smooth iterations */
    if (!DNA_struct_elem_find(fd->filesdna, "Brush", "float", "pose_smooth_iterations")) {
      for (Brush *br = bmain->brushes.first; br; br = br->id.next) {
        br->pose_smooth_iterations = 4;
      }
    }

    /* Cloth pressure */
    for (Object *ob = bmain->objects.first; ob; ob = ob->id.next) {
      LISTBASE_FOREACH (ModifierData *, md, &ob->modifiers) {
        if (md->type == eModifierType_Cloth) {
          ClothModifierData *clmd = (ClothModifierData *)md;

          clmd->sim_parms->pressure_factor = 1;
        }
      }
    }
  }

  if (!MAIN_VERSION_ATLEAST(bmain, 282, 3)) {
    /* Remove Unified pressure/size and pressure/alpha */
    for (Scene *scene = bmain->scenes.first; scene; scene = scene->id.next) {
      ToolSettings *ts = scene->toolsettings;
      UnifiedPaintSettings *ups = &ts->unified_paint_settings;
      ups->flag &= ~(UNIFIED_PAINT_FLAG_UNUSED_0 | UNIFIED_PAINT_FLAG_UNUSED_1);
    }

    /* Set the default render pass in the viewport to Combined. */
    if (!DNA_struct_elem_find(fd->filesdna, "View3DShading", "int", "render_pass")) {
      for (Scene *scene = bmain->scenes.first; scene; scene = scene->id.next) {
        scene->display.shading.render_pass = SCE_PASS_COMBINED;
      }

      for (bScreen *screen = bmain->screens.first; screen; screen = screen->id.next) {
        LISTBASE_FOREACH (ScrArea *, area, &screen->areabase) {
          LISTBASE_FOREACH (SpaceLink *, sl, &area->spacedata) {
            if (sl->spacetype == SPACE_VIEW3D) {
              View3D *v3d = (View3D *)sl;
              v3d->shading.render_pass = SCE_PASS_COMBINED;
            }
          }
        }
      }
    }

    /* Make markers region visible by default. */
    for (bScreen *screen = bmain->screens.first; screen; screen = screen->id.next) {
      LISTBASE_FOREACH (ScrArea *, area, &screen->areabase) {
        LISTBASE_FOREACH (SpaceLink *, sl, &area->spacedata) {
          switch (sl->spacetype) {
            case SPACE_SEQ: {
              SpaceSeq *sseq = (SpaceSeq *)sl;
              sseq->flag |= SEQ_SHOW_MARKERS;
              break;
            }
            case SPACE_ACTION: {
              SpaceAction *saction = (SpaceAction *)sl;
              saction->flag |= SACTION_SHOW_MARKERS;
              break;
            }
            case SPACE_GRAPH: {
              SpaceGraph *sipo = (SpaceGraph *)sl;
              sipo->flag |= SIPO_SHOW_MARKERS;
              break;
            }
            case SPACE_NLA: {
              SpaceNla *snla = (SpaceNla *)sl;
              snla->flag |= SNLA_SHOW_MARKERS;
              break;
            }
          }
        }
      }
    }
  }

  if (!MAIN_VERSION_ATLEAST(bmain, 283, 3)) {
    /* Color Management Look. */
    for (Scene *scene = bmain->scenes.first; scene; scene = scene->id.next) {
      ColorManagedViewSettings *view_settings;
      view_settings = &scene->view_settings;
      if (BLI_str_startswith(view_settings->look, "Filmic - ")) {
        char *src = view_settings->look + strlen("Filmic - ");
        memmove(view_settings->look, src, strlen(src) + 1);
      }
      else if (BLI_str_startswith(view_settings->look, "Standard - ")) {
        char *src = view_settings->look + strlen("Standard - ");
        memmove(view_settings->look, src, strlen(src) + 1);
      }
    }

    /* Sequencer Tool region */
    do_versions_area_ensure_tool_region(bmain, SPACE_SEQ, RGN_FLAG_HIDDEN);

    /* Cloth internal springs */
    for (Object *ob = bmain->objects.first; ob; ob = ob->id.next) {
      LISTBASE_FOREACH (ModifierData *, md, &ob->modifiers) {
        if (md->type == eModifierType_Cloth) {
          ClothModifierData *clmd = (ClothModifierData *)md;

          clmd->sim_parms->internal_tension = 15.0f;
          clmd->sim_parms->max_internal_tension = 15.0f;
          clmd->sim_parms->internal_compression = 15.0f;
          clmd->sim_parms->max_internal_compression = 15.0f;
          clmd->sim_parms->internal_spring_max_diversion = M_PI / 4.0f;
        }
      }
    }

    /* Add primary tile to images. */
    if (!DNA_struct_elem_find(fd->filesdna, "Image", "ListBase", "tiles")) {
      for (Image *ima = bmain->images.first; ima; ima = ima->id.next) {
        ImageTile *tile = MEM_callocN(sizeof(ImageTile), "Image Tile");
        tile->ok = 1;
        tile->tile_number = 1001;
        BLI_addtail(&ima->tiles, tile);
      }
    }

    /* UDIM Image Editor change. */
    if (!DNA_struct_elem_find(fd->filesdna, "SpaceImage", "int", "tile_grid_shape[2]")) {
      for (bScreen *screen = bmain->screens.first; screen; screen = screen->id.next) {
        LISTBASE_FOREACH (ScrArea *, area, &screen->areabase) {
          LISTBASE_FOREACH (SpaceLink *, sl, &area->spacedata) {
            if (sl->spacetype == SPACE_IMAGE) {
              SpaceImage *sima = (SpaceImage *)sl;
              sima->tile_grid_shape[0] = 1;
              sima->tile_grid_shape[1] = 1;
            }
          }
        }
      }
    }

    for (Brush *br = bmain->brushes.first; br; br = br->id.next) {
      br->add_col[3] = 0.9f;
      br->sub_col[3] = 0.9f;
    }

    /* Pose brush IK segments. */
    for (Brush *br = bmain->brushes.first; br; br = br->id.next) {
      if (br->pose_ik_segments == 0) {
        br->pose_ik_segments = 1;
      }
    }

    /* Pose brush keep anchor point. */
    for (Brush *br = bmain->brushes.first; br; br = br->id.next) {
      if (br->sculpt_tool == SCULPT_TOOL_POSE) {
        br->flag2 |= BRUSH_POSE_IK_ANCHORED;
      }
    }

    /* Tip Roundness. */
    if (!DNA_struct_elem_find(fd->filesdna, "Brush", "float", "tip_roundness")) {
      for (Brush *br = bmain->brushes.first; br; br = br->id.next) {
        if (br->ob_mode & OB_MODE_SCULPT && br->sculpt_tool == SCULPT_TOOL_CLAY_STRIPS) {
          br->tip_roundness = 0.18f;
        }
      }
    }

    /* EEVEE: Cascade shadow bias fix */
    LISTBASE_FOREACH (Light *, light, &bmain->lights) {
      if (light->type == LA_SUN) {
        /* Should be 0.0004 but for practical reason we make it bigger.
         * Correct factor is scene dependent. */
        light->bias *= 0.002f;
      }
    }
  }

  if (!MAIN_VERSION_ATLEAST(bmain, 283, 5)) {
    /* Alembic Transform Cache changed from world to local space. */
    LISTBASE_FOREACH (Object *, ob, &bmain->objects) {
      LISTBASE_FOREACH (bConstraint *, con, &ob->constraints) {
        if (con->type == CONSTRAINT_TYPE_TRANSFORM_CACHE) {
          con->ownspace = CONSTRAINT_SPACE_LOCAL;
        }
      }
    }

    /* Add 2D transform to UV Warp modifier. */
    if (!DNA_struct_elem_find(fd->filesdna, "UVWarpModifierData", "float", "scale[2]")) {
      for (Object *ob = bmain->objects.first; ob; ob = ob->id.next) {
        LISTBASE_FOREACH (ModifierData *, md, &ob->modifiers) {
          if (md->type == eModifierType_UVWarp) {
            UVWarpModifierData *umd = (UVWarpModifierData *)md;
            copy_v2_fl(umd->scale, 1.0f);
          }
        }
      }
    }

    /* Add Lookdev blur property. */
    if (!DNA_struct_elem_find(fd->filesdna, "View3DShading", "float", "studiolight_blur")) {
      for (bScreen *screen = bmain->screens.first; screen; screen = screen->id.next) {
        LISTBASE_FOREACH (ScrArea *, area, &screen->areabase) {
          LISTBASE_FOREACH (SpaceLink *, sl, &area->spacedata) {
            if (sl->spacetype == SPACE_VIEW3D) {
              View3D *v3d = (View3D *)sl;
              v3d->shading.studiolight_blur = 0.5f;
            }
          }
        }
      }
    }
  }

  if (!MAIN_VERSION_ATLEAST(bmain, 283, 7)) {
    /* Init default Grease Pencil Vertex paint mix factor for Viewport. */
    if (!DNA_struct_elem_find(
            fd->filesdna, "View3DOverlay", "float", "gpencil_vertex_paint_opacity")) {
      LISTBASE_FOREACH (bScreen *, screen, &bmain->screens) {
        LISTBASE_FOREACH (ScrArea *, area, &screen->areabase) {
          LISTBASE_FOREACH (SpaceLink *, sl, &area->spacedata) {
            if (sl->spacetype == SPACE_VIEW3D) {
              View3D *v3d = (View3D *)sl;
              v3d->overlay.gpencil_vertex_paint_opacity = 1.0f;
            }
          }
        }
      }
    }

    /* Update Grease Pencil after drawing engine and code refactor.
     * It uses the seed variable of Array modifier to avoid double patching for
     * files created with a development version. */
    if (!DNA_struct_elem_find(fd->filesdna, "ArrayGpencilModifierData", "int", "seed")) {
      /* Init new Grease Pencil Paint tools. */
      {
        LISTBASE_FOREACH (Brush *, brush, &bmain->brushes) {
          if (brush->gpencil_settings != NULL) {
            brush->gpencil_vertex_tool = brush->gpencil_settings->brush_type;
            brush->gpencil_sculpt_tool = brush->gpencil_settings->brush_type;
            brush->gpencil_weight_tool = brush->gpencil_settings->brush_type;
          }
        }
      }

      LISTBASE_FOREACH (Material *, mat, &bmain->materials) {
        MaterialGPencilStyle *gp_style = mat->gp_style;
        if (gp_style == NULL) {
          continue;
        }
        /* Fix Grease Pencil Material colors to Linear. */
        srgb_to_linearrgb_v4(gp_style->stroke_rgba, gp_style->stroke_rgba);
        srgb_to_linearrgb_v4(gp_style->fill_rgba, gp_style->fill_rgba);

        /* Move old gradient variables to texture. */
        if (gp_style->fill_style == GP_MATERIAL_FILL_STYLE_GRADIENT) {
          gp_style->texture_angle = gp_style->gradient_angle;
          copy_v2_v2(gp_style->texture_scale, gp_style->gradient_scale);
          copy_v2_v2(gp_style->texture_offset, gp_style->gradient_shift);
        }
        /* Set Checker material as Solid. This fill mode has been removed and replaced
         * by textures. */
        if (gp_style->fill_style == GP_MATERIAL_FILL_STYLE_CHECKER) {
          gp_style->fill_style = GP_MATERIAL_FILL_STYLE_SOLID;
        }
        /* Update Alpha channel for texture opacity. */
        if (gp_style->fill_style == GP_MATERIAL_FILL_STYLE_TEXTURE) {
          gp_style->fill_rgba[3] *= gp_style->texture_opacity;
        }
        /* Stroke stencil mask to mix = 1. */
        if (gp_style->flag & GP_MATERIAL_STROKE_PATTERN) {
          gp_style->mix_stroke_factor = 1.0f;
          gp_style->flag &= ~GP_MATERIAL_STROKE_PATTERN;
        }
        /* Mix disabled, set mix factor to 0. */
        else if ((gp_style->flag & GP_MATERIAL_STROKE_TEX_MIX) == 0) {
          gp_style->mix_stroke_factor = 0.0f;
        }
      }

      /* Fix Grease Pencil VFX and modifiers. */
      LISTBASE_FOREACH (Object *, ob, &bmain->objects) {
        if (ob->type != OB_GPENCIL) {
          continue;
        }

        /* VFX. */
        LISTBASE_FOREACH (ShaderFxData *, fx, &ob->shader_fx) {
          switch (fx->type) {
            case eShaderFxType_Colorize: {
              ColorizeShaderFxData *vfx = (ColorizeShaderFxData *)fx;
              if (ELEM(vfx->mode, eShaderFxColorizeMode_GrayScale, eShaderFxColorizeMode_Sepia)) {
                vfx->factor = 1.0f;
              }
              srgb_to_linearrgb_v4(vfx->low_color, vfx->low_color);
              srgb_to_linearrgb_v4(vfx->high_color, vfx->high_color);
              break;
            }
            case eShaderFxType_Pixel: {
              PixelShaderFxData *vfx = (PixelShaderFxData *)fx;
              srgb_to_linearrgb_v4(vfx->rgba, vfx->rgba);
              break;
            }
            case eShaderFxType_Rim: {
              RimShaderFxData *vfx = (RimShaderFxData *)fx;
              srgb_to_linearrgb_v3_v3(vfx->rim_rgb, vfx->rim_rgb);
              srgb_to_linearrgb_v3_v3(vfx->mask_rgb, vfx->mask_rgb);
              break;
            }
            case eShaderFxType_Shadow: {
              ShadowShaderFxData *vfx = (ShadowShaderFxData *)fx;
              srgb_to_linearrgb_v4(vfx->shadow_rgba, vfx->shadow_rgba);
              break;
            }
            case eShaderFxType_Glow: {
              GlowShaderFxData *vfx = (GlowShaderFxData *)fx;
              srgb_to_linearrgb_v3_v3(vfx->glow_color, vfx->glow_color);
              vfx->glow_color[3] = 1.0f;
              srgb_to_linearrgb_v3_v3(vfx->select_color, vfx->select_color);
              vfx->blur[1] = vfx->blur[0];
              break;
            }
            default:
              break;
          }
        }

        /* Modifiers. */
        LISTBASE_FOREACH (GpencilModifierData *, md, &ob->greasepencil_modifiers) {
          switch ((GpencilModifierType)md->type) {
            case eGpencilModifierType_Array: {
              ArrayGpencilModifierData *mmd = (ArrayGpencilModifierData *)md;
              mmd->seed = 1;
              if ((mmd->offset[0] != 0.0f) || (mmd->offset[1] != 0.0f) ||
                  (mmd->offset[2] != 0.0f)) {
                mmd->flag |= GP_ARRAY_USE_OFFSET;
              }
              if ((mmd->shift[0] != 0.0f) || (mmd->shift[1] != 0.0f) || (mmd->shift[2] != 0.0f)) {
                mmd->flag |= GP_ARRAY_USE_OFFSET;
              }
              if (mmd->object != NULL) {
                mmd->flag |= GP_ARRAY_USE_OB_OFFSET;
              }
              break;
            }
            case eGpencilModifierType_Noise: {
              NoiseGpencilModifierData *mmd = (NoiseGpencilModifierData *)md;
              float factor = mmd->factor / 25.0f;
              mmd->factor = (mmd->flag & GP_NOISE_MOD_LOCATION) ? factor : 0.0f;
              mmd->factor_thickness = (mmd->flag & GP_NOISE_MOD_STRENGTH) ? factor : 0.0f;
              mmd->factor_strength = (mmd->flag & GP_NOISE_MOD_THICKNESS) ? factor : 0.0f;
              mmd->factor_uvs = (mmd->flag & GP_NOISE_MOD_UV) ? factor : 0.0f;

              mmd->noise_scale = (mmd->flag & GP_NOISE_FULL_STROKE) ? 0.0f : 1.0f;

              if (mmd->curve_intensity == NULL) {
                mmd->curve_intensity = BKE_curvemapping_add(1, 0.0f, 0.0f, 1.0f, 1.0f);
                if (mmd->curve_intensity) {
                  BKE_curvemapping_init(mmd->curve_intensity);
                }
              }
              break;
            }
            case eGpencilModifierType_Tint: {
              TintGpencilModifierData *mmd = (TintGpencilModifierData *)md;
              srgb_to_linearrgb_v3_v3(mmd->rgb, mmd->rgb);
              if (mmd->curve_intensity == NULL) {
                mmd->curve_intensity = BKE_curvemapping_add(1, 0.0f, 0.0f, 1.0f, 1.0f);
                if (mmd->curve_intensity) {
                  BKE_curvemapping_init(mmd->curve_intensity);
                }
              }
              break;
            }
            case eGpencilModifierType_Smooth: {
              SmoothGpencilModifierData *mmd = (SmoothGpencilModifierData *)md;
              if (mmd->curve_intensity == NULL) {
                mmd->curve_intensity = BKE_curvemapping_add(1, 0.0f, 0.0f, 1.0f, 1.0f);
                if (mmd->curve_intensity) {
                  BKE_curvemapping_init(mmd->curve_intensity);
                }
              }
              break;
            }
            case eGpencilModifierType_Opacity: {
              OpacityGpencilModifierData *mmd = (OpacityGpencilModifierData *)md;
              if (mmd->curve_intensity == NULL) {
                mmd->curve_intensity = BKE_curvemapping_add(1, 0.0f, 0.0f, 1.0f, 1.0f);
                if (mmd->curve_intensity) {
                  BKE_curvemapping_init(mmd->curve_intensity);
                }
              }
              break;
            }
            case eGpencilModifierType_Color: {
              ColorGpencilModifierData *mmd = (ColorGpencilModifierData *)md;
              if (mmd->curve_intensity == NULL) {
                mmd->curve_intensity = BKE_curvemapping_add(1, 0.0f, 0.0f, 1.0f, 1.0f);
                if (mmd->curve_intensity) {
                  BKE_curvemapping_init(mmd->curve_intensity);
                }
              }
              break;
            }
            case eGpencilModifierType_Thick: {
              if (!DNA_struct_elem_find(
                      fd->filesdna, "ThickGpencilModifierData", "float", "thickness_fac")) {
                ThickGpencilModifierData *mmd = (ThickGpencilModifierData *)md;
                mmd->thickness_fac = mmd->thickness;
              }
              break;
            }
            case eGpencilModifierType_Multiply: {
              MultiplyGpencilModifierData *mmd = (MultiplyGpencilModifierData *)md;
              mmd->fading_opacity = 1.0 - mmd->fading_opacity;
              break;
            }
            case eGpencilModifierType_Subdiv: {
              const short simple = (1 << 0);
              SubdivGpencilModifierData *mmd = (SubdivGpencilModifierData *)md;
              if (mmd->flag & simple) {
                mmd->flag &= ~simple;
                mmd->type = GP_SUBDIV_SIMPLE;
              }
              break;
            }
            default:
              break;
          }
        }
      }

      /* Fix Layers Colors and Vertex Colors to Linear.
       * Also set lights to on for layers. */
      LISTBASE_FOREACH (bGPdata *, gpd, &bmain->gpencils) {
        if (gpd->flag & GP_DATA_ANNOTATIONS) {
          continue;
        }
        /* Onion colors. */
        srgb_to_linearrgb_v3_v3(gpd->gcolor_prev, gpd->gcolor_prev);
        srgb_to_linearrgb_v3_v3(gpd->gcolor_next, gpd->gcolor_next);
        /* Z-depth Offset. */
        gpd->zdepth_offset = 0.150f;

        LISTBASE_FOREACH (bGPDlayer *, gpl, &gpd->layers) {
          gpl->flag |= GP_LAYER_USE_LIGHTS;
          srgb_to_linearrgb_v4(gpl->tintcolor, gpl->tintcolor);
          gpl->vertex_paint_opacity = 1.0f;

          LISTBASE_FOREACH (bGPDframe *, gpf, &gpl->frames) {
            LISTBASE_FOREACH (bGPDstroke *, gps, &gpf->strokes) {
              /* Set initial opacity for fill color. */
              gps->fill_opacity_fac = 1.0f;

              /* Calc geometry data because in old versions this data was not saved. */
              BKE_gpencil_stroke_geometry_update(gpd, gps);

              srgb_to_linearrgb_v4(gps->vert_color_fill, gps->vert_color_fill);
              int i;
              bGPDspoint *pt;
              for (i = 0, pt = gps->points; i < gps->totpoints; i++, pt++) {
                srgb_to_linearrgb_v4(pt->vert_color, pt->vert_color);
              }
            }
          }
        }
      }
    }
  }

  if (!MAIN_VERSION_ATLEAST(bmain, 283, 8)) {
    if (!DNA_struct_elem_find(
            fd->filesdna, "View3DOverlay", "float", "sculpt_mode_face_sets_opacity")) {
      for (bScreen *screen = bmain->screens.first; screen; screen = screen->id.next) {
        LISTBASE_FOREACH (ScrArea *, area, &screen->areabase) {
          LISTBASE_FOREACH (SpaceLink *, sl, &area->spacedata) {
            if (sl->spacetype == SPACE_VIEW3D) {
              View3D *v3d = (View3D *)sl;
              v3d->overlay.sculpt_mode_face_sets_opacity = 1.0f;
            }
          }
        }
      }
    }

    /* Alembic Transform Cache changed from local to world space. */
    LISTBASE_FOREACH (Object *, ob, &bmain->objects) {
      LISTBASE_FOREACH (bConstraint *, con, &ob->constraints) {
        if (con->type == CONSTRAINT_TYPE_TRANSFORM_CACHE) {
          con->ownspace = CONSTRAINT_SPACE_WORLD;
        }
      }
    }

    /* Boundary Edges Automasking. */
    if (!DNA_struct_elem_find(
            fd->filesdna, "Brush", "int", "automasking_boundary_edges_propagation_steps")) {
      for (Brush *br = bmain->brushes.first; br; br = br->id.next) {
        br->automasking_boundary_edges_propagation_steps = 1;
      }
    }

    /* Corrective smooth modifier scale*/
    if (!DNA_struct_elem_find(fd->filesdna, "CorrectiveSmoothModifierData", "float", "scale")) {
      for (Object *ob = bmain->objects.first; ob; ob = ob->id.next) {
        LISTBASE_FOREACH (ModifierData *, md, &ob->modifiers) {
          if (md->type == eModifierType_CorrectiveSmooth) {
            CorrectiveSmoothModifierData *csmd = (CorrectiveSmoothModifierData *)md;
            csmd->scale = 1.0f;
          }
        }
      }
    }

    /* Default Face Set Color. */
    for (Mesh *me = bmain->meshes.first; me != NULL; me = me->id.next) {
      if (me->totpoly > 0) {
        int *face_sets = CustomData_get_layer(&me->pdata, CD_SCULPT_FACE_SETS);
        if (face_sets) {
          me->face_sets_color_default = abs(face_sets[0]);
        }
      }
    }
  }

  if (!MAIN_VERSION_ATLEAST(bmain, 283, 11)) {
    if (!DNA_struct_elem_find(fd->filesdna, "OceanModifierData", "float", "fetch_jonswap")) {
      for (Object *object = bmain->objects.first; object != NULL; object = object->id.next) {
        LISTBASE_FOREACH (ModifierData *, md, &object->modifiers) {
          if (md->type == eModifierType_Ocean) {
            OceanModifierData *omd = (OceanModifierData *)md;
            omd->fetch_jonswap = 120.0f;
          }
        }
      }
    }

    if (!DNA_struct_find(fd->filesdna, "XrSessionSettings")) {
      for (wmWindowManager *wm = bmain->wm.first; wm; wm = wm->id.next) {
        const View3D *v3d_default = DNA_struct_default_get(View3D);

        wm->xr.session_settings.shading = v3d_default->shading;
        wm->xr.session_settings.draw_flags = (V3D_OFSDRAW_SHOW_GRIDFLOOR |
                                              V3D_OFSDRAW_SHOW_ANNOTATION);
        wm->xr.session_settings.clip_start = v3d_default->clip_start;
        wm->xr.session_settings.clip_end = v3d_default->clip_end;

        wm->xr.session_settings.flag = XR_SESSION_USE_POSITION_TRACKING;
      }
    }

    /* Surface deform modifier strength*/
    if (!DNA_struct_elem_find(fd->filesdna, "SurfaceDeformModifierData", "float", "strength")) {
      for (Object *ob = bmain->objects.first; ob; ob = ob->id.next) {
        LISTBASE_FOREACH (ModifierData *, md, &ob->modifiers) {
          if (md->type == eModifierType_SurfaceDeform) {
            SurfaceDeformModifierData *sdmd = (SurfaceDeformModifierData *)md;
            sdmd->strength = 1.0f;
          }
        }
      }
    }
  }

  if (!MAIN_VERSION_ATLEAST(bmain, 283, 12)) {
    /* Activate f-curve drawing in the sequencer. */
    for (bScreen *screen = bmain->screens.first; screen; screen = screen->id.next) {
      for (ScrArea *area = screen->areabase.first; area; area = area->next) {
        for (SpaceLink *sl = area->spacedata.first; sl; sl = sl->next) {
          if (sl->spacetype == SPACE_SEQ) {
            SpaceSeq *sseq = (SpaceSeq *)sl;
            sseq->flag |= SEQ_SHOW_FCURVES;
          }
        }
      }
    }

    /* Remesh Modifier Voxel Mode. */
    if (!DNA_struct_elem_find(fd->filesdna, "RemeshModifierData", "float", "voxel_size")) {
      for (Object *ob = bmain->objects.first; ob; ob = ob->id.next) {
        LISTBASE_FOREACH (ModifierData *, md, &ob->modifiers) {
          if (md->type == eModifierType_Remesh) {
            RemeshModifierData *rmd = (RemeshModifierData *)md;
            rmd->voxel_size = 0.1f;
            rmd->adaptivity = 0.0f;
          }
        }
      }
    }
  }

  if (!MAIN_VERSION_ATLEAST(bmain, 283, 14)) {
    /* Solidify modifier merge tolerance. */
    if (!DNA_struct_elem_find(fd->filesdna, "SolidifyModifierData", "float", "merge_tolerance")) {
      for (Object *ob = bmain->objects.first; ob; ob = ob->id.next) {
        for (ModifierData *md = ob->modifiers.first; md; md = md->next) {
          if (md->type == eModifierType_Solidify) {
            SolidifyModifierData *smd = (SolidifyModifierData *)md;
            /* set to 0.0003 since that is what was used before, default now is 0.0001 */
            smd->merge_tolerance = 0.0003f;
          }
        }
      }
    }

    /* Enumerator was incorrect for a time in 2.83 development.
     * Note that this only corrects values known to be invalid. */
    for (Object *ob = bmain->objects.first; ob; ob = ob->id.next) {
      RigidBodyCon *rbc = ob->rigidbody_constraint;
      if (rbc != NULL) {
        enum {
          INVALID_RBC_TYPE_SLIDER = 2,
          INVALID_RBC_TYPE_6DOF_SPRING = 4,
          INVALID_RBC_TYPE_MOTOR = 7,
        };
        switch (rbc->type) {
          case INVALID_RBC_TYPE_SLIDER:
            rbc->type = RBC_TYPE_SLIDER;
            break;
          case INVALID_RBC_TYPE_6DOF_SPRING:
            rbc->type = RBC_TYPE_6DOF_SPRING;
            break;
          case INVALID_RBC_TYPE_MOTOR:
            rbc->type = RBC_TYPE_MOTOR;
            break;
        }
      }
    }
  }

  /* Match scale of fluid modifier gravity with scene gravity. */
  if (!MAIN_VERSION_ATLEAST(bmain, 283, 15)) {
    for (Object *ob = bmain->objects.first; ob; ob = ob->id.next) {
      for (ModifierData *md = ob->modifiers.first; md; md = md->next) {
        if (md->type == eModifierType_Fluid) {
          FluidModifierData *fmd = (FluidModifierData *)md;
          if (fmd->domain != NULL) {
            mul_v3_fl(fmd->domain->gravity, 9.81f);
          }
        }
      }
    }
  }

  if (!MAIN_VERSION_ATLEAST(bmain, 283, 16)) {
    /* Init SMAA threshold for grease pencil render. */
    LISTBASE_FOREACH (Scene *, scene, &bmain->scenes) {
      scene->grease_pencil_settings.smaa_threshold = 1.0f;
    }
  }

  if (!MAIN_VERSION_ATLEAST(bmain, 283, 17)) {
    /* Reset the cloth mass to 1.0 in brushes with an invalid value. */
    for (Brush *br = bmain->brushes.first; br; br = br->id.next) {
      if (br->sculpt_tool == SCULPT_TOOL_CLOTH) {
        if (br->cloth_mass == 0.0f) {
          br->cloth_mass = 1.0f;
        }
      }
    }

    /* Set Brush default color for grease pencil. */
    LISTBASE_FOREACH (Brush *, brush, &bmain->brushes) {
      if (brush->gpencil_settings) {
        brush->rgb[0] = 0.498f;
        brush->rgb[1] = 1.0f;
        brush->rgb[2] = 0.498f;
      }
    }
  }

  /**
   * Versioning code until next subversion bump goes here.
   *
   * \note Be sure to check when bumping the version:
   * - #do_versions_after_linking_280 in this file.
   * - "versioning_userdef.c", #blo_do_versions_userdef
   * - "versioning_userdef.c", #do_versions_theme
   *
   * \note Keep this message at the bottom of the function.
   */
  {
    /* Set the cloth wind factor to 1 for old forces. */
    if (!DNA_struct_elem_find(fd->filesdna, "PartDeflect", "float", "f_wind_factor")) {
      LISTBASE_FOREACH (Object *, ob, &bmain->objects) {
        if (ob->pd) {
          ob->pd->f_wind_factor = 1.0f;
        }
      }
      LISTBASE_FOREACH (ParticleSettings *, part, &bmain->particles) {
        if (part->pd) {
          part->pd->f_wind_factor = 1.0f;
        }
        if (part->pd2) {
          part->pd2->f_wind_factor = 1.0f;
        }
      }
    }

    for (wmWindowManager *wm = bmain->wm.first; wm; wm = wm->id.next) {
      /* Don't rotate light with the viewer by default, make it fixed. Shading settings can't be
       * edited and this flag should always be set. So we can always execute this. */
      wm->xr.session_settings.shading.flag |= V3D_SHADING_WORLD_ORIENTATION;
    }

    /* Keep this block, even when empty. */
>>>>>>> 3c7d5ec8
  }
}<|MERGE_RESOLUTION|>--- conflicted
+++ resolved
@@ -4140,10 +4140,6 @@
     }
   }
 
-<<<<<<< HEAD
-  {
-    /* Versioning code until next subversion bump goes here. */
-=======
   if (!MAIN_VERSION_ATLEAST(bmain, 281, 1)) {
     LISTBASE_FOREACH (Object *, ob, &bmain->objects) {
       LISTBASE_FOREACH (ModifierData *, md, &ob->modifiers) {
@@ -5128,6 +5124,5 @@
     }
 
     /* Keep this block, even when empty. */
->>>>>>> 3c7d5ec8
   }
 }