/*
 * Copyright 2011-2013 Blender Foundation
 *
 * Licensed under the Apache License, Version 2.0 (the "License");
 * you may not use this file except in compliance with the License.
 * You may obtain a copy of the License at
 *
 * http://www.apache.org/licenses/LICENSE-2.0
 *
 * Unless required by applicable law or agreed to in writing, software
 * distributed under the License is distributed on an "AS IS" BASIS,
 * WITHOUT WARRANTIES OR CONDITIONS OF ANY KIND, either express or implied.
 * See the License for the specific language governing permissions and
 * limitations under the License.
 */

#ifndef __SVM_H__
#define __SVM_H__

#include "render/attribute.h"
#include "render/graph.h"
#include "render/shader.h"

#include "util/util_array.h"
#include "util/util_set.h"
#include "util/util_string.h"
#include "util/util_thread.h"

CCL_NAMESPACE_BEGIN

class Device;
class DeviceScene;
class ImageManager;
class Scene;
class ShaderGraph;
class ShaderInput;
class ShaderNode;
class ShaderOutput;

/* Shader Manager */

class SVMShaderManager : public ShaderManager {
 public:
  SVMShaderManager();
  ~SVMShaderManager();

  void reset(Scene *scene) override;

  void device_update_specific(Device *device,
                              DeviceScene *dscene,
                              Scene *scene,
                              Progress &progress) override;
<<<<<<< HEAD
  void device_free(Device *device, DeviceScene *dscene, Scene *scene);
=======
  void device_free(Device *device, DeviceScene *dscene, Scene *scene) override;
>>>>>>> db59f0b9

 protected:
  void device_update_shader(Scene *scene,
                            Shader *shader,
                            Progress *progress,
                            array<int4> *svm_nodes);
};

/* Graph Compiler */

class SVMCompiler {
 public:
  struct Summary {
    Summary();

    /* Number of SVM nodes shader was compiled into. */
    int num_svm_nodes;

    /* Peak stack usage during shader evaluation. */
    int peak_stack_usage;

    /* Time spent on surface graph finalization. */
    double time_finalize;

    /* Time spent on generating SVM nodes for surface shader. */
    double time_generate_surface;

    /* Time spent on generating SVM nodes for bump shader. */
    double time_generate_bump;

    /* Time spent on generating SVM nodes for volume shader. */
    double time_generate_volume;

    /* Time spent on generating SVM nodes for displacement shader. */
    double time_generate_displacement;

    /* Total time spent on all routines. */
    double time_total;

    /* A full multi-line description of the state of the compiler after compilation. */
    string full_report() const;
  };

  SVMCompiler(Scene *scene);
  void compile(Shader *shader, array<int4> &svm_nodes, int index, Summary *summary = NULL);

  int stack_assign(ShaderOutput *output);
  int stack_assign(ShaderInput *input);
  int stack_assign_if_linked(ShaderInput *input);
  int stack_assign_if_linked(ShaderOutput *output);
  int stack_find_offset(int size);
  int stack_find_offset(SocketType::Type type);
  void stack_clear_offset(SocketType::Type type, int offset);
  void stack_link(ShaderInput *input, ShaderOutput *output);

  void add_node(ShaderNodeType type, int a = 0, int b = 0, int c = 0);
  void add_node(int a = 0, int b = 0, int c = 0, int d = 0);
  void add_node(ShaderNodeType type, const float3 &f);
  void add_node(const float4 &f);
  uint attribute(ustring name);
  uint attribute(AttributeStandard std);
  uint attribute_standard(ustring name);
  uint encode_uchar4(uint x, uint y = 0, uint z = 0, uint w = 0);
  uint closure_mix_weight_offset()
  {
    return mix_weight_offset;
  }

  ShaderType output_type()
  {
    return current_type;
  }

  Scene *scene;
  ShaderGraph *current_graph;
  bool background;

 protected:
  /* stack */
  struct Stack {
    Stack()
    {
      memset(users, 0, sizeof(users));
    }
    Stack(const Stack &other)
    {
      memcpy(users, other.users, sizeof(users));
    }
    Stack &operator=(const Stack &other)
    {
      memcpy(users, other.users, sizeof(users));
      return *this;
    }

    bool empty()
    {
      for (int i = 0; i < SVM_STACK_SIZE; i++)
        if (users[i])
          return false;

      return true;
    }

    void print()
    {
      printf("stack <");

      for (int i = 0; i < SVM_STACK_SIZE; i++)
        printf((users[i]) ? "*" : " ");

      printf(">\n");
    }

    int users[SVM_STACK_SIZE];
  };

  /* Global state of the compiler accessible from the compilation routines. */
  struct CompilerState {
    explicit CompilerState(ShaderGraph *graph);

    /* ** Global state, used by various compilation steps. ** */

    /* Set of nodes which were already compiled. */
    ShaderNodeSet nodes_done;

    /* Set of closures which were already compiled. */
    ShaderNodeSet closure_done;

    /* Set of nodes used for writing AOVs. */
    ShaderNodeSet aov_nodes;

    /* ** SVM nodes generation state ** */

    /* Flag whether the node with corresponding ID was already compiled or
     * not. Array element with index i corresponds to a node with such if.
     *
     * TODO(sergey): This is actually a copy of nodes_done just in another
     * notation. We can de-duplicate this storage actually after switching
     * all areas to use this flags array.
     */
    vector<bool> nodes_done_flag;
  };

  void stack_clear_temporary(ShaderNode *node);
  int stack_size(SocketType::Type type);
  void stack_clear_users(ShaderNode *node, ShaderNodeSet &done);

  /* single closure */
  void find_dependencies(ShaderNodeSet &dependencies,
                         const ShaderNodeSet &done,
                         ShaderInput *input,
                         ShaderNode *skip_node = NULL);
  void find_aov_nodes_and_dependencies(ShaderNodeSet &aov_nodes,
                                       ShaderGraph *graph,
                                       CompilerState *state);
  void generate_node(ShaderNode *node, ShaderNodeSet &done);
  void generate_aov_node(ShaderNode *node, CompilerState *state);
  void generate_closure_node(ShaderNode *node, CompilerState *state);
  void generated_shared_closure_nodes(ShaderNode *root_node,
                                      ShaderNode *node,
                                      CompilerState *state,
                                      const ShaderNodeSet &shared);
  void generate_svm_nodes(const ShaderNodeSet &nodes, CompilerState *state);

  /* multi closure */
  void generate_multi_closure(ShaderNode *root_node, ShaderNode *node, CompilerState *state);

  /* compile */
  void compile_type(Shader *shader, ShaderGraph *graph, ShaderType type);

  array<int4> current_svm_nodes;
  ShaderType current_type;
  Shader *current_shader;
  Stack active_stack;
  int max_stack_use;
  uint mix_weight_offset;
  bool compile_failed;
};

CCL_NAMESPACE_END

#endif /* __SVM_H__ */<|MERGE_RESOLUTION|>--- conflicted
+++ resolved
@@ -50,11 +50,7 @@
                               DeviceScene *dscene,
                               Scene *scene,
                               Progress &progress) override;
-<<<<<<< HEAD
-  void device_free(Device *device, DeviceScene *dscene, Scene *scene);
-=======
   void device_free(Device *device, DeviceScene *dscene, Scene *scene) override;
->>>>>>> db59f0b9
 
  protected:
   void device_update_shader(Scene *scene,
