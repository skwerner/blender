/*
 * Copyright 2011-2021 Blender Foundation
 *
 * Licensed under the Apache License, Version 2.0 (the "License");
 * you may not use this file except in compliance with the License.
 * You may obtain a copy of the License at
 *
 * http://www.apache.org/licenses/LICENSE-2.0
 *
 * Unless required by applicable law or agreed to in writing, software
 * distributed under the License is distributed on an "AS IS" BASIS,
 * WITHOUT WARRANTIES OR CONDITIONS OF ANY KIND, either express or implied.
 * See the License for the specific language governing permissions and
 * limitations under the License.
 */

#include "device/cpu/device_impl.h"

#include <stdlib.h>
#include <string.h>

/* So ImathMath is included before our kernel_cpu_compat. */
#ifdef WITH_OSL
/* So no context pollution happens from indirectly included windows.h */
#  include "util/util_windows.h"
#  include <OSL/oslexec.h>
#endif

#ifdef WITH_EMBREE
#  include <embree3/rtcore.h>
#endif

#include "device/cpu/kernel.h"
#include "device/cpu/kernel_thread_globals.h"

#include "device/device.h"

// clang-format off
#include "kernel/device/cpu/compat.h"
#include "kernel/device/cpu/globals.h"
#include "kernel/device/cpu/kernel.h"
#include "kernel/kernel_types.h"

#include "kernel/osl/osl_shader.h"
#include "kernel/osl/osl_globals.h"
// clang-format on

#include "bvh/bvh_embree.h"

#include "render/buffers.h"

#include "util/util_debug.h"
#include "util/util_foreach.h"
#include "util/util_function.h"
#include "util/util_logging.h"
#include "util/util_map.h"
#include "util/util_opengl.h"
#include "util/util_openimagedenoise.h"
#include "util/util_optimization.h"
#include "util/util_progress.h"
#include "util/util_system.h"
#include "util/util_task.h"
#include "util/util_thread.h"

CCL_NAMESPACE_BEGIN

CPUDevice::CPUDevice(const DeviceInfo &info_, Stats &stats_, Profiler &profiler_)
    : Device(info_, stats_, profiler_), texture_info(this, "__texture_info", MEM_GLOBAL)
{
  /* Pick any kernel, all of them are supposed to have same level of microarchitecture
   * optimization. */
  VLOG(1) << "Will be using " << kernels.integrator_init_from_camera.get_uarch_name()
          << " kernels.";

  if (info.cpu_threads == 0) {
    info.cpu_threads = TaskScheduler::num_threads();
  }

#ifdef WITH_OSL
  kernel_globals.osl = &osl_globals;
#endif
#ifdef WITH_EMBREE
  embree_device = rtcNewDevice("verbose=0");
#endif
  need_texture_info = false;
}

CPUDevice::~CPUDevice()
{
#ifdef WITH_EMBREE
  rtcReleaseDevice(embree_device);
#endif

  texture_info.free();
}

bool CPUDevice::show_samples() const
{
  return (info.cpu_threads == 1);
}

BVHLayoutMask CPUDevice::get_bvh_layout_mask() const
{
  BVHLayoutMask bvh_layout_mask = BVH_LAYOUT_BVH2;
#ifdef WITH_EMBREE
  bvh_layout_mask |= BVH_LAYOUT_EMBREE;
#endif /* WITH_EMBREE */
  return bvh_layout_mask;
}

bool CPUDevice::load_texture_info()
{
  if (!need_texture_info) {
    return false;
  }

  texture_info.copy_to_device();
  need_texture_info = false;

  return true;
}

void CPUDevice::mem_alloc(device_memory &mem)
{
  if (mem.type == MEM_TEXTURE) {
    assert(!"mem_alloc not supported for textures.");
  }
  else if (mem.type == MEM_GLOBAL) {
    assert(!"mem_alloc not supported for global memory.");
  }
  else {
    if (mem.name) {
      VLOG(1) << "Buffer allocate: " << mem.name << ", "
              << string_human_readable_number(mem.memory_size()) << " bytes. ("
              << string_human_readable_size(mem.memory_size()) << ")";
    }

    if (mem.type == MEM_DEVICE_ONLY) {
      assert(!mem.host_pointer);
      size_t alignment = MIN_ALIGNMENT_CPU_DATA_TYPES;
      void *data = util_aligned_malloc(mem.memory_size(), alignment);
      mem.device_pointer = (device_ptr)data;
    }
    else {
      mem.device_pointer = (device_ptr)mem.host_pointer;
    }

    mem.device_size = mem.memory_size();
    stats.mem_alloc(mem.device_size);
  }
}

void CPUDevice::mem_copy_to(device_memory &mem)
{
  if (mem.type == MEM_GLOBAL) {
    global_free(mem);
    global_alloc(mem);
  }
  else if (mem.type == MEM_TEXTURE) {
    tex_free((device_texture &)mem);
    tex_alloc((device_texture &)mem);
  }
  else {
    if (!mem.device_pointer) {
      mem_alloc(mem);
    }

    /* copy is no-op */
  }
}

void CPUDevice::mem_copy_from(
    device_memory & /*mem*/, int /*y*/, int /*w*/, int /*h*/, int /*elem*/)
{
  /* no-op */
}

void CPUDevice::mem_zero(device_memory &mem)
{
  if (!mem.device_pointer) {
    mem_alloc(mem);
  }

  if (mem.device_pointer) {
    memset((void *)mem.device_pointer, 0, mem.memory_size());
  }
}

void CPUDevice::mem_free(device_memory &mem)
{
  if (mem.type == MEM_GLOBAL) {
    global_free(mem);
  }
  else if (mem.type == MEM_TEXTURE) {
    tex_free((device_texture &)mem);
  }
  else if (mem.device_pointer) {
    if (mem.type == MEM_DEVICE_ONLY) {
      util_aligned_free((void *)mem.device_pointer);
    }
    mem.device_pointer = 0;
    stats.mem_free(mem.device_size);
    mem.device_size = 0;
  }
}

device_ptr CPUDevice::mem_alloc_sub_ptr(device_memory &mem, int offset, int /*size*/)
{
  return (device_ptr)(((char *)mem.device_pointer) + mem.memory_elements_size(offset));
}

void CPUDevice::const_copy_to(const char *name, void *host, size_t size)
{
#if WITH_EMBREE
  if (strcmp(name, "__data") == 0) {
    assert(size <= sizeof(KernelData));

    // Update scene handle (since it is different for each device on multi devices)
    KernelData *const data = (KernelData *)host;
    data->bvh.scene = embree_scene;
  }
#endif
  kernel_const_copy(&kernel_globals, name, host, size);
}

void CPUDevice::global_alloc(device_memory &mem)
{
  VLOG(1) << "Global memory allocate: " << mem.name << ", "
          << string_human_readable_number(mem.memory_size()) << " bytes. ("
          << string_human_readable_size(mem.memory_size()) << ")";

  kernel_global_memory_copy(&kernel_globals, mem.name, mem.host_pointer, mem.data_size);

  mem.device_pointer = (device_ptr)mem.host_pointer;
  mem.device_size = mem.memory_size();
  stats.mem_alloc(mem.device_size);
}

void CPUDevice::global_free(device_memory &mem)
{
  if (mem.device_pointer) {
    mem.device_pointer = 0;
    stats.mem_free(mem.device_size);
    mem.device_size = 0;
  }
}

void CPUDevice::tex_alloc(device_texture &mem)
{
  VLOG(1) << "Texture allocate: " << mem.name << ", "
          << string_human_readable_number(mem.memory_size()) << " bytes. ("
          << string_human_readable_size(mem.memory_size()) << ")";

  mem.device_pointer = (device_ptr)mem.host_pointer;
  mem.device_size = mem.memory_size();
  stats.mem_alloc(mem.device_size);

  const uint slot = mem.slot;
  if (slot >= texture_info.size()) {
    /* Allocate some slots in advance, to reduce amount of re-allocations. */
    texture_info.resize(slot + 128);
  }

  texture_info[slot] = mem.info;
  texture_info[slot].data = (uint64_t)mem.host_pointer;
  need_texture_info = true;
}

void CPUDevice::tex_free(device_texture &mem)
{
  if (mem.device_pointer) {
    mem.device_pointer = 0;
    stats.mem_free(mem.device_size);
    mem.device_size = 0;
    need_texture_info = true;
  }
}

void CPUDevice::build_bvh(BVH *bvh, Progress &progress, bool refit)
{
#ifdef WITH_EMBREE
  if (bvh->params.bvh_layout == BVH_LAYOUT_EMBREE ||
      bvh->params.bvh_layout == BVH_LAYOUT_MULTI_OPTIX_EMBREE) {
    BVHEmbree *const bvh_embree = static_cast<BVHEmbree *>(bvh);
    if (refit) {
      bvh_embree->refit(progress);
    }
    else {
      bvh_embree->build(progress, &stats, embree_device);
    }

    if (bvh->params.top_level) {
      embree_scene = bvh_embree->scene;
    }
  }
  else
#endif
    Device::build_bvh(bvh, progress, refit);
}

#if 0
void CPUDevice::render(DeviceTask &task, RenderTile &tile, KernelGlobals *kg)
{
  const bool use_coverage = kernel_data.film.cryptomatte_passes & CRYPT_ACCURATE;

  scoped_timer timer(&tile.buffers->render_time);

  Coverage coverage(kg, tile);
  if (use_coverage) {
    coverage.init_path_trace();
  }

  float *render_buffer = (float *)tile.buffer;
  int start_sample = tile.start_sample;
  int end_sample = tile.start_sample + tile.num_samples;

  /* Needed for Embree. */
  SIMD_SET_FLUSH_TO_ZERO;

  for (int sample = start_sample; sample < end_sample; sample++) {
    if (task.get_cancel() || TaskPool::canceled()) {
      if (task.need_finish_queue == false)
        break;
    }

    if (tile.stealing_state == RenderTile::CAN_BE_STOLEN && task.get_tile_stolen()) {
      tile.stealing_state = RenderTile::WAS_STOLEN;
      break;
    }

    if (tile.task == RenderTile::PATH_TRACE) {
      for (int y = tile.y; y < tile.y + tile.h; y++) {
        for (int x = tile.x; x < tile.x + tile.w; x++) {
          if (use_coverage) {
            coverage.init_pixel(x, y);
          }
          kernels.path_trace(kg, render_buffer, sample, x, y, tile.offset, tile.stride);
        }
      }
    }
    else {
      for (int y = tile.y; y < tile.y + tile.h; y++) {
        for (int x = tile.x; x < tile.x + tile.w; x++) {
          kernels.bake(kg, render_buffer, sample, x, y, tile.offset, tile.stride);
        }
      }
    }
    tile.sample = sample + 1;

    if (task.adaptive_sampling.use && task.adaptive_sampling.need_filter(sample)) {
      const bool stop = adaptive_sampling_filter(kg, tile, sample);
      if (stop) {
        const int num_progress_samples = end_sample - sample;
        tile.sample = end_sample;
        task.update_progress(&tile, tile.w * tile.h * num_progress_samples);
        break;
      }
    }

    task.update_progress(&tile, tile.w * tile.h);
  }
  if (use_coverage) {
    coverage.finalize();
  }

  if (task.adaptive_sampling.use && (tile.stealing_state != RenderTile::WAS_STOLEN)) {
    adaptive_sampling_post(tile, kg);
  }
}

void CPUDevice::thread_render(DeviceTask &task)
{
  if (TaskPool::canceled()) {
    if (task.need_finish_queue == false)
      return;
  }

  /* allocate buffer for kernel globals */
  CPUKernelThreadGlobals kg(kernel_globals, get_cpu_osl_memory());

  profiler.add_state(&kg.profiler);

  /* NLM denoiser. */
  DenoisingTask *denoising = NULL;

  /* OpenImageDenoise: we can only denoise with one thread at a time, so to
   * avoid waiting with mutex locks in the denoiser, we let only a single
   * thread acquire denoising tiles. */
  uint tile_types = task.tile_types;
  bool hold_denoise_lock = false;
  if ((tile_types & RenderTile::DENOISE) && task.denoising.type == DENOISER_OPENIMAGEDENOISE) {
    if (!oidn_task_lock.try_lock()) {
      tile_types &= ~RenderTile::DENOISE;
      hold_denoise_lock = true;
    }
  }

  RenderTile tile;
  while (task.acquire_tile(this, tile, tile_types)) {
    if (tile.task == RenderTile::PATH_TRACE) {
      render(task, tile, &kg);
    }
    else if (tile.task == RenderTile::BAKE) {
      render(task, tile, &kg);
    }
    else if (tile.task == RenderTile::DENOISE) {
      denoise_openimagedenoise(task, tile);
      task.update_progress(&tile, tile.w * tile.h);
    }

    task.release_tile(tile);

    if (TaskPool::canceled()) {
      if (task.need_finish_queue == false)
        break;
    }
  }

  if (hold_denoise_lock) {
    oidn_task_lock.unlock();
  }

  profiler.remove_state(&kg.profiler);

  delete denoising;
}

void CPUDevice::thread_denoise(DeviceTask &task)
{
  RenderTile tile;
  tile.x = task.x;
  tile.y = task.y;
  tile.w = task.w;
  tile.h = task.h;
  tile.buffer = task.buffer;
  tile.sample = task.sample + task.num_samples;
  tile.num_samples = task.num_samples;
  tile.start_sample = task.sample;
  tile.offset = task.offset;
  tile.stride = task.stride;
  tile.buffers = task.buffers;

  denoise_openimagedenoise(task, tile);

  task.update_progress(&tile, tile.w * tile.h);
}
#endif

const CPUKernels *CPUDevice::get_cpu_kernels() const
{
  return &kernels;
}

void CPUDevice::get_cpu_kernel_thread_globals(
    vector<CPUKernelThreadGlobals> &kernel_thread_globals)
{
  /* Ensure latest texture info is loaded into kernel globals before returning. */
  load_texture_info();

  kernel_thread_globals.clear();
  void *osl_memory = get_cpu_osl_memory();
  for (int i = 0; i < info.cpu_threads; i++) {
    kernel_thread_globals.emplace_back(kernel_globals, osl_memory, profiler);
  }
}

void *CPUDevice::get_cpu_osl_memory()
{
#ifdef WITH_OSL
  return &osl_globals;
#else
  return NULL;
#endif
}

<<<<<<< HEAD
void *CPUDevice::get_cpu_oiio_memory()
{
  return &oiio_globals;
}

bool CPUDevice::load_kernels(const DeviceRequestedFeatures & /*requested_features*/)
=======
bool CPUDevice::load_kernels(const uint /*kernel_features*/)
>>>>>>> 58ab616d
{
  return true;
}

CCL_NAMESPACE_END<|MERGE_RESOLUTION|>--- conflicted
+++ resolved
@@ -376,7 +376,7 @@
   }
 
   /* allocate buffer for kernel globals */
-  CPUKernelThreadGlobals kg(kernel_globals, get_cpu_osl_memory());
+  CPUKernelThreadGlobals kg(kernel_globals, get_cpu_osl_memory(), get_cpu_oiio_memory());
 
   profiler.add_state(&kg.profiler);
 
@@ -459,8 +459,9 @@
 
   kernel_thread_globals.clear();
   void *osl_memory = get_cpu_osl_memory();
+  void *oiio_memory = get_cpu_oiio_memory();
   for (int i = 0; i < info.cpu_threads; i++) {
-    kernel_thread_globals.emplace_back(kernel_globals, osl_memory, profiler);
+    kernel_thread_globals.emplace_back(kernel_globals, osl_memory, oiio_memory, profiler);
   }
 }
 
@@ -473,16 +474,12 @@
 #endif
 }
 
-<<<<<<< HEAD
 void *CPUDevice::get_cpu_oiio_memory()
 {
   return &oiio_globals;
 }
 
-bool CPUDevice::load_kernels(const DeviceRequestedFeatures & /*requested_features*/)
-=======
 bool CPUDevice::load_kernels(const uint /*kernel_features*/)
->>>>>>> 58ab616d
 {
   return true;
 }
