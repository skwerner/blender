/*
 * Copyright 2011-2013 Blender Foundation
 *
 * Licensed under the Apache License, Version 2.0 (the "License");
 * you may not use this file except in compliance with the License.
 * You may obtain a copy of the License at
 *
 * http://www.apache.org/licenses/LICENSE-2.0
 *
 * Unless required by applicable law or agreed to in writing, software
 * distributed under the License is distributed on an "AS IS" BASIS,
 * WITHOUT WARRANTIES OR CONDITIONS OF ANY KIND, either express or implied.
 * See the License for the specific language governing permissions and
 * limitations under the License.
 */

CCL_NAMESPACE_BEGIN

ccl_device float4
svm_image_texture(KernelGlobals *kg, int id, float x, float y, uint srgb, uint use_alpha)
{
<<<<<<< HEAD
	PROFILING_COUNT(kg, PROFILING_COUNT_TEX2D);
	float4 r = kernel_tex_image_interp(kg, id, x, y);
	const float alpha = r.w;

	if(use_alpha && alpha != 1.0f && alpha != 0.0f) {
		r /= alpha;
		const int texture_type = kernel_tex_type(id);
		if(texture_type == IMAGE_DATA_TYPE_BYTE4 ||
		   texture_type == IMAGE_DATA_TYPE_BYTE)
		{
			r = min(r, make_float4(1.0f, 1.0f, 1.0f, 1.0f));
		}
		r.w = alpha;
	}

	if(srgb) {
		/* TODO(lukas): Implement proper conversion for image textures. */
		r = color_srgb_to_linear_v4(r);
	}

	return r;
=======
  float4 r = kernel_tex_image_interp(kg, id, x, y);
  const float alpha = r.w;

  if (use_alpha && alpha != 1.0f && alpha != 0.0f) {
    r /= alpha;
    const int texture_type = kernel_tex_type(id);
    if (texture_type == IMAGE_DATA_TYPE_BYTE4 || texture_type == IMAGE_DATA_TYPE_BYTE) {
      r = min(r, make_float4(1.0f, 1.0f, 1.0f, 1.0f));
    }
    r.w = alpha;
  }

  if (srgb) {
    /* TODO(lukas): Implement proper conversion for image textures. */
    r = color_srgb_to_linear_v4(r);
  }

  return r;
>>>>>>> 3076d95b
}

/* Remap coordnate from 0..1 box to -1..-1 */
ccl_device_inline float3 texco_remap_square(float3 co)
{
  return (co - make_float3(0.5f, 0.5f, 0.5f)) * 2.0f;
}

ccl_device void svm_node_tex_image(KernelGlobals *kg, ShaderData *sd, float *stack, uint4 node)
{
  uint id = node.y;
  uint co_offset, out_offset, alpha_offset, srgb;

  decode_node_uchar4(node.z, &co_offset, &out_offset, &alpha_offset, &srgb);

  float3 co = stack_load_float3(stack, co_offset);
  float2 tex_co;
  uint use_alpha = stack_valid(alpha_offset);
  if (node.w == NODE_IMAGE_PROJ_SPHERE) {
    co = texco_remap_square(co);
    tex_co = map_to_sphere(co);
  }
  else if (node.w == NODE_IMAGE_PROJ_TUBE) {
    co = texco_remap_square(co);
    tex_co = map_to_tube(co);
  }
  else {
    tex_co = make_float2(co.x, co.y);
  }
  float4 f = svm_image_texture(kg, id, tex_co.x, tex_co.y, srgb, use_alpha);

  if (stack_valid(out_offset))
    stack_store_float3(stack, out_offset, make_float3(f.x, f.y, f.z));
  if (stack_valid(alpha_offset))
    stack_store_float(stack, alpha_offset, f.w);
}

ccl_device void svm_node_tex_image_box(KernelGlobals *kg, ShaderData *sd, float *stack, uint4 node)
{
  /* get object space normal */
  float3 N = sd->N;

  N = sd->N;
  object_inverse_normal_transform(kg, sd, &N);

  /* project from direction vector to barycentric coordinates in triangles */
  float3 signed_N = N;

  N.x = fabsf(N.x);
  N.y = fabsf(N.y);
  N.z = fabsf(N.z);

  N /= (N.x + N.y + N.z);

  /* basic idea is to think of this as a triangle, each corner representing
   * one of the 3 faces of the cube. in the corners we have single textures,
   * in between we blend between two textures, and in the middle we a blend
   * between three textures.
   *
   * the Nxyz values are the barycentric coordinates in an equilateral
   * triangle, which in case of blending, in the middle has a smaller
   * equilateral triangle where 3 textures blend. this divides things into
   * 7 zones, with an if() test for each zone */

  float3 weight = make_float3(0.0f, 0.0f, 0.0f);
  float blend = __int_as_float(node.w);
  float limit = 0.5f * (1.0f + blend);

  /* first test for corners with single texture */
  if (N.x > limit * (N.x + N.y) && N.x > limit * (N.x + N.z)) {
    weight.x = 1.0f;
  }
  else if (N.y > limit * (N.x + N.y) && N.y > limit * (N.y + N.z)) {
    weight.y = 1.0f;
  }
  else if (N.z > limit * (N.x + N.z) && N.z > limit * (N.y + N.z)) {
    weight.z = 1.0f;
  }
  else if (blend > 0.0f) {
    /* in case of blending, test for mixes between two textures */
    if (N.z < (1.0f - limit) * (N.y + N.x)) {
      weight.x = N.x / (N.x + N.y);
      weight.x = saturate((weight.x - 0.5f * (1.0f - blend)) / blend);
      weight.y = 1.0f - weight.x;
    }
    else if (N.x < (1.0f - limit) * (N.y + N.z)) {
      weight.y = N.y / (N.y + N.z);
      weight.y = saturate((weight.y - 0.5f * (1.0f - blend)) / blend);
      weight.z = 1.0f - weight.y;
    }
    else if (N.y < (1.0f - limit) * (N.x + N.z)) {
      weight.x = N.x / (N.x + N.z);
      weight.x = saturate((weight.x - 0.5f * (1.0f - blend)) / blend);
      weight.z = 1.0f - weight.x;
    }
    else {
      /* last case, we have a mix between three */
      weight.x = ((2.0f - limit) * N.x + (limit - 1.0f)) / (2.0f * limit - 1.0f);
      weight.y = ((2.0f - limit) * N.y + (limit - 1.0f)) / (2.0f * limit - 1.0f);
      weight.z = ((2.0f - limit) * N.z + (limit - 1.0f)) / (2.0f * limit - 1.0f);
    }
  }
  else {
    /* Desperate mode, no valid choice anyway, fallback to one side.*/
    weight.x = 1.0f;
  }

  /* now fetch textures */
  uint co_offset, out_offset, alpha_offset, srgb;
  decode_node_uchar4(node.z, &co_offset, &out_offset, &alpha_offset, &srgb);

  float3 co = stack_load_float3(stack, co_offset);
  uint id = node.y;

  float4 f = make_float4(0.0f, 0.0f, 0.0f, 0.0f);
  uint use_alpha = stack_valid(alpha_offset);

  /* Map so that no textures are flipped, rotation is somewhat arbitrary. */
  if (weight.x > 0.0f) {
    float2 uv = make_float2((signed_N.x < 0.0f) ? 1.0f - co.y : co.y, co.z);
    f += weight.x * svm_image_texture(kg, id, uv.x, uv.y, srgb, use_alpha);
  }
  if (weight.y > 0.0f) {
    float2 uv = make_float2((signed_N.y > 0.0f) ? 1.0f - co.x : co.x, co.z);
    f += weight.y * svm_image_texture(kg, id, uv.x, uv.y, srgb, use_alpha);
  }
  if (weight.z > 0.0f) {
    float2 uv = make_float2((signed_N.z > 0.0f) ? 1.0f - co.y : co.y, co.x);
    f += weight.z * svm_image_texture(kg, id, uv.x, uv.y, srgb, use_alpha);
  }

  if (stack_valid(out_offset))
    stack_store_float3(stack, out_offset, make_float3(f.x, f.y, f.z));
  if (stack_valid(alpha_offset))
    stack_store_float(stack, alpha_offset, f.w);
}

ccl_device void svm_node_tex_environment(KernelGlobals *kg,
                                         ShaderData *sd,
                                         float *stack,
                                         uint4 node)
{
  uint id = node.y;
  uint co_offset, out_offset, alpha_offset, srgb;
  uint projection = node.w;

  decode_node_uchar4(node.z, &co_offset, &out_offset, &alpha_offset, &srgb);

  float3 co = stack_load_float3(stack, co_offset);
  float2 uv;

  co = safe_normalize(co);

  if (projection == 0)
    uv = direction_to_equirectangular(co);
  else
    uv = direction_to_mirrorball(co);

  uint use_alpha = stack_valid(alpha_offset);
  float4 f = svm_image_texture(kg, id, uv.x, uv.y, srgb, use_alpha);

  if (stack_valid(out_offset))
    stack_store_float3(stack, out_offset, make_float3(f.x, f.y, f.z));
  if (stack_valid(alpha_offset))
    stack_store_float(stack, alpha_offset, f.w);
}

CCL_NAMESPACE_END<|MERGE_RESOLUTION|>--- conflicted
+++ resolved
@@ -19,29 +19,7 @@
 ccl_device float4
 svm_image_texture(KernelGlobals *kg, int id, float x, float y, uint srgb, uint use_alpha)
 {
-<<<<<<< HEAD
-	PROFILING_COUNT(kg, PROFILING_COUNT_TEX2D);
-	float4 r = kernel_tex_image_interp(kg, id, x, y);
-	const float alpha = r.w;
-
-	if(use_alpha && alpha != 1.0f && alpha != 0.0f) {
-		r /= alpha;
-		const int texture_type = kernel_tex_type(id);
-		if(texture_type == IMAGE_DATA_TYPE_BYTE4 ||
-		   texture_type == IMAGE_DATA_TYPE_BYTE)
-		{
-			r = min(r, make_float4(1.0f, 1.0f, 1.0f, 1.0f));
-		}
-		r.w = alpha;
-	}
-
-	if(srgb) {
-		/* TODO(lukas): Implement proper conversion for image textures. */
-		r = color_srgb_to_linear_v4(r);
-	}
-
-	return r;
-=======
+  PROFILING_COUNT(kg, PROFILING_COUNT_TEX2D);
   float4 r = kernel_tex_image_interp(kg, id, x, y);
   const float alpha = r.w;
 
@@ -60,7 +38,6 @@
   }
 
   return r;
->>>>>>> 3076d95b
 }
 
 /* Remap coordnate from 0..1 box to -1..-1 */
