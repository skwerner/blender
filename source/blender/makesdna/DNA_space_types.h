/*
 * This program is free software; you can redistribute it and/or
 * modify it under the terms of the GNU General Public License
 * as published by the Free Software Foundation; either version 2
 * of the License, or (at your option) any later version.
 *
 * This program is distributed in the hope that it will be useful,
 * but WITHOUT ANY WARRANTY; without even the implied warranty of
 * MERCHANTABILITY or FITNESS FOR A PARTICULAR PURPOSE.  See the
 * GNU General Public License for more details.
 *
 * You should have received a copy of the GNU General Public License
 * along with this program; if not, write to the Free Software Foundation,
 * Inc., 51 Franklin Street, Fifth Floor, Boston, MA 02110-1301, USA.
 *
 * The Original Code is Copyright (C) 2001-2002 by NaN Holding BV.
 * All rights reserved.
 */
/** \file
 * \ingroup DNA
 *
 * Structs for each of space type in the user interface.
 */

#ifndef __DNA_SPACE_TYPES_H__
#define __DNA_SPACE_TYPES_H__

#include "DNA_defs.h"
#include "DNA_listBase.h"
#include "DNA_color_types.h" /* for Histogram */
#include "DNA_vec_types.h"
#include "DNA_outliner_types.h"  /* for TreeStoreElem */
#include "DNA_image_types.h"     /* ImageUser */
#include "DNA_movieclip_types.h" /* MovieClipUser */
#include "DNA_sequence_types.h"  /* SequencerScopes */
#include "DNA_node_types.h"      /* for bNodeInstanceKey */
/* Hum ... Not really nice... but needed for spacebuts. */
#include "DNA_view2d_types.h"

struct BLI_mempool;
struct FileLayout;
struct FileList;
struct FileSelectParams;
struct Histogram;
struct ID;
struct Image;
struct Mask;
struct MovieClip;
struct MovieClipScopes;
struct Scopes;
struct Script;
struct SpaceGraph;
struct Text;
struct bDopeSheet;
struct bGPdata;
struct bNodeTree;
struct wmOperator;
struct wmTimer;

/* TODO 2.8: We don't write the global areas to files currently. Uncomment
 * define to enable writing (should become the default in a bit). */
//#define WITH_GLOBAL_AREA_WRITING

/* -------------------------------------------------------------------- */
/** \name SpaceLink (Base)
 * \{ */

/**
 * The base structure all the other spaces
 * are derived (implicitly) from. Would be
 * good to make this explicit.
 */
typedef struct SpaceLink {
  struct SpaceLink *next, *prev;
  /** Storage of regions for inactive spaces. */
  ListBase regionbase;
  char spacetype;
  char link_flag;
  char _pad0[6];
} SpaceLink;

/* SpaceLink.link_flag */
enum {
  /**
   * The space is not a regular one opened through the editor menu (for example) but spawned by an
   * operator to fulfill some task and then disappear again.
   * Can typically be cancelled using Escape, but that is handled on the editor level. */
  SPACE_FLAG_TYPE_TEMPORARY = (1 << 0),
  /**
   * Used to mark a space as active but "overlapped" by temporary full-screen spaces. Without this
   * we wouldn't be able to restore the correct active space after closing temp full-screens
   * reliably if the same space type is opened twice in a full-screen stack (see T19296). We don't
   * actually open the same space twice, we have to pretend it is by managing area order carefully.
   */
  SPACE_FLAG_TYPE_WAS_ACTIVE = (1 << 1),
};

/** \} */

/* -------------------------------------------------------------------- */
/** \name Space Info
 * \{ */

/* Info Header */
typedef struct SpaceInfo {
  SpaceLink *next, *prev;
  /** Storage of regions for inactive spaces. */
  ListBase regionbase;
  char spacetype;
  char link_flag;
  char _pad0[6];
  /* End 'SpaceLink' header. */

  char rpt_mask;
  char _pad[7];
} SpaceInfo;

/* SpaceInfo.rpt_mask */
typedef enum eSpaceInfo_RptMask {
  INFO_RPT_DEBUG = (1 << 0),
  INFO_RPT_INFO = (1 << 1),
  INFO_RPT_OP = (1 << 2),
  INFO_RPT_WARN = (1 << 3),
  INFO_RPT_ERR = (1 << 4),
} eSpaceInfo_RptMask;

/** \} */

/* -------------------------------------------------------------------- */
/** \name Properties Editor
 * \{ */

/* Properties Editor */
typedef struct SpaceProperties {
  SpaceLink *next, *prev;
  /** Storage of regions for inactive spaces. */
  ListBase regionbase;
  char spacetype;
  char link_flag;
  char _pad0[6];
  /* End 'SpaceLink' header. */

  /** Deprecated, copied to region. */
  View2D v2d DNA_DEPRECATED;

  /* For different kinds of property editors (exposed in the space type selector). */
  short space_subtype;

  /** Context tabs. */
  short mainb, mainbo, mainbuser;
  /** Preview is signal to refresh. */
  short preview;
  char _pad[5];
  char flag;

  /** Runtime. */
  void *path;
  /** Runtime. */
  int pathflag, dataicon;
  ID *pinid;

  void *texuser;
} SpaceProperties;

/* button defines (deprecated) */
#ifdef DNA_DEPRECATED_ALLOW
/* warning: the values of these defines are used in SpaceProperties.tabs[8] */
/* SpaceProperties.mainb new */
#  define CONTEXT_SCENE 0
#  define CONTEXT_OBJECT 1
// #define CONTEXT_TYPES   2
#  define CONTEXT_SHADING 3
#  define CONTEXT_EDITING 4
// #define CONTEXT_SCRIPT  5
// #define CONTEXT_LOGIC   6

/* SpaceProperties.mainb old (deprecated) */
// #define BUTS_VIEW           0
#  define BUTS_LAMP 1
#  define BUTS_MAT 2
#  define BUTS_TEX 3
#  define BUTS_ANIM 4
#  define BUTS_WORLD 5
#  define BUTS_RENDER 6
#  define BUTS_EDIT 7
// #define BUTS_GAME           8
#  define BUTS_FPAINT 9
#  define BUTS_RADIO 10
#  define BUTS_SCRIPT 11
// #define BUTS_SOUND          12
#  define BUTS_CONSTRAINT 13
// #define BUTS_EFFECTS        14
#endif /* DNA_DEPRECATED_ALLOW */

/* SpaceProperties.mainb new */
typedef enum eSpaceButtons_Context {
  BCONTEXT_RENDER = 0,
  BCONTEXT_SCENE = 1,
  BCONTEXT_WORLD = 2,
  BCONTEXT_OBJECT = 3,
  BCONTEXT_DATA = 4,
  BCONTEXT_MATERIAL = 5,
  BCONTEXT_TEXTURE = 6,
  BCONTEXT_PARTICLE = 7,
  BCONTEXT_PHYSICS = 8,
  BCONTEXT_BONE = 9,
  BCONTEXT_MODIFIER = 10,
  BCONTEXT_CONSTRAINT = 11,
  BCONTEXT_BONE_CONSTRAINT = 12,
  BCONTEXT_VIEW_LAYER = 13,
  BCONTEXT_TOOL = 14,
  BCONTEXT_SHADERFX = 15,
  BCONTEXT_OUTPUT = 16,

  /* always as last... */
  BCONTEXT_TOT,
} eSpaceButtons_Context;

/* SpaceProperties.flag */
typedef enum eSpaceButtons_Flag {
  SB_PRV_OSA = (1 << 0),
  SB_PIN_CONTEXT = (1 << 1),
  SB_FLAG_UNUSED_2 = (1 << 2),
  SB_FLAG_UNUSED_3 = (1 << 3),
  /** Do not add materials, particles, etc. in TemplateTextureUser list. */
  SB_TEX_USER_LIMITED = (1 << 3),
  SB_SHADING_CONTEXT = (1 << 4),
} eSpaceButtons_Flag;

/** \} */

/* -------------------------------------------------------------------- */
/** \name Outliner
 * \{ */

/* Outliner */
typedef struct SpaceOutliner {
  SpaceLink *next, *prev;
  /** Storage of regions for inactive spaces. */
  ListBase regionbase;
  char spacetype;
  char link_flag;
  char _pad0[6];
  /* End 'SpaceLink' header. */

  /** Deprecated, copied to region. */
  View2D v2d DNA_DEPRECATED;

  ListBase tree;

  /* treestore is an ordered list of TreeStoreElem's from outliner tree;
   * Note that treestore may contain duplicate elements if element
   * is used multiple times in outliner tree (e. g. linked objects)
   * Also note that BLI_mempool can not be read/written in DNA directly,
   * therefore readfile.c/writefile.c linearize treestore into TreeStore structure
   */
  struct BLI_mempool *treestore;

  /* search stuff */
  char search_string[64];
  struct TreeStoreElem search_tse;

  short flag, outlinevis, storeflag;
  char search_flags;

  /** Selection syncing flag (#WM_OUTLINER_SYNC_SELECT_FROM_OBJECT and similar flags). */
  char sync_select_dirty;

  int filter;
  char filter_state;
  char show_restrict_flags;
  short filter_id_type;

  /**
   * Pointers to treestore elements, grouped by (id, type, nr)
   * in hashtable for faster searching */
  void *treehash;
} SpaceOutliner;

/* SpaceOutliner.flag */
typedef enum eSpaceOutliner_Flag {
  SO_TESTBLOCKS = (1 << 0),
  SO_NEWSELECTED = (1 << 1),
  SO_FLAG_UNUSED_1 = (1 << 2), /* cleared */
  SO_HIDE_KEYINGSETINFO = (1 << 3),
  SO_SKIP_SORT_ALPHA = (1 << 4),
  SO_SYNC_SELECT = (1 << 5),
} eSpaceOutliner_Flag;

/* SpaceOutliner.filter */
typedef enum eSpaceOutliner_Filter {
  SO_FILTER_SEARCH = (1 << 0),   /* Run-time flag. */
  SO_FILTER_UNUSED_1 = (1 << 1), /* cleared */
  SO_FILTER_NO_OBJECT = (1 << 2),
  SO_FILTER_NO_OB_CONTENT = (1 << 3), /* Not only mesh, but modifiers, constraints, ... */
  SO_FILTER_NO_CHILDREN = (1 << 4),

  SO_FILTER_UNUSED_5 = (1 << 5), /* cleared */
  SO_FILTER_NO_OB_MESH = (1 << 6),
  SO_FILTER_NO_OB_ARMATURE = (1 << 7),
  SO_FILTER_NO_OB_EMPTY = (1 << 8),
  SO_FILTER_NO_OB_LAMP = (1 << 9),
  SO_FILTER_NO_OB_CAMERA = (1 << 10),
  SO_FILTER_NO_OB_OTHERS = (1 << 11),

  SO_FILTER_UNUSED_12 = (1 << 12),         /* cleared */
  SO_FILTER_OB_STATE_VISIBLE = (1 << 13),  /* Not set via DNA. */
  SO_FILTER_OB_STATE_HIDDEN = (1 << 14),   /* Not set via DNA. */
  SO_FILTER_OB_STATE_SELECTED = (1 << 15), /* Not set via DNA. */
  SO_FILTER_OB_STATE_ACTIVE = (1 << 16),   /* Not set via DNA. */
  SO_FILTER_NO_COLLECTION = (1 << 17),

  SO_FILTER_ID_TYPE = (1 << 18),
} eSpaceOutliner_Filter;

#define SO_FILTER_OB_TYPE \
  (SO_FILTER_NO_OB_MESH | SO_FILTER_NO_OB_ARMATURE | SO_FILTER_NO_OB_EMPTY | \
   SO_FILTER_NO_OB_LAMP | SO_FILTER_NO_OB_CAMERA | SO_FILTER_NO_OB_OTHERS)

#define SO_FILTER_OB_STATE \
  (SO_FILTER_OB_STATE_VISIBLE | SO_FILTER_OB_STATE_HIDDEN | SO_FILTER_OB_STATE_SELECTED | \
   SO_FILTER_OB_STATE_ACTIVE)

#define SO_FILTER_ANY \
  (SO_FILTER_NO_OB_CONTENT | SO_FILTER_NO_CHILDREN | SO_FILTER_OB_TYPE | SO_FILTER_OB_STATE | \
   SO_FILTER_NO_COLLECTION)

/* SpaceOutliner.filter_state */
typedef enum eSpaceOutliner_StateFilter {
  SO_FILTER_OB_ALL = 0,
  SO_FILTER_OB_VISIBLE = 1,
  SO_FILTER_OB_HIDDEN = 2,
  SO_FILTER_OB_SELECTED = 3,
  SO_FILTER_OB_ACTIVE = 4,
} eSpaceOutliner_StateFilter;

/* SpaceOutliner.show_restrict_flags */
typedef enum eSpaceOutliner_ShowRestrictFlag {
  SO_RESTRICT_ENABLE = (1 << 0),
  SO_RESTRICT_SELECT = (1 << 1),
  SO_RESTRICT_HIDE = (1 << 2),
  SO_RESTRICT_VIEWPORT = (1 << 3),
  SO_RESTRICT_RENDER = (1 << 4),
  SO_RESTRICT_HOLDOUT = (1 << 5),
  SO_RESTRICT_INDIRECT_ONLY = (1 << 6),
} eSpaceOutliner_Restrict;

/* SpaceOutliner.outlinevis */
typedef enum eSpaceOutliner_Mode {
  SO_SCENES = 0,
  /* SO_CUR_SCENE      = 1, */ /* deprecated! */
  /* SO_VISIBLE        = 2, */ /* deprecated! */
  /* SO_SELECTED       = 3, */ /* deprecated! */
  /* SO_ACTIVE         = 4, */ /* deprecated! */
  /* SO_SAME_TYPE      = 5, */ /* deprecated! */
  /* SO_GROUPS         = 6, */ /* deprecated! */
  SO_LIBRARIES = 7,
  /* SO_VERSE_SESSION  = 8, */ /* deprecated! */
  /* SO_VERSE_MS       = 9, */ /* deprecated! */
  SO_SEQUENCE = 10,
  SO_DATA_API = 11,
  /* SO_USERDEF        = 12, */ /* deprecated! */
  /* SO_KEYMAP         = 13, */ /* deprecated! */
  SO_ID_ORPHANS = 14,
  SO_VIEW_LAYER = 15,
} eSpaceOutliner_Mode;

/* SpaceOutliner.storeflag */
typedef enum eSpaceOutliner_StoreFlag {
  /* cleanup tree */
  SO_TREESTORE_CLEANUP = (1 << 0),
  SO_TREESTORE_UNUSED_1 = (1 << 1), /* cleared */
  /* rebuild the tree, similar to cleanup,
   * but defer a call to BKE_outliner_treehash_rebuild_from_treestore instead */
  SO_TREESTORE_REBUILD = (1 << 2),
} eSpaceOutliner_StoreFlag;

/* outliner search flags (SpaceOutliner.search_flags) */
typedef enum eSpaceOutliner_Search_Flags {
  SO_FIND_CASE_SENSITIVE = (1 << 0),
  SO_FIND_COMPLETE = (1 << 1),
  SO_SEARCH_RECURSIVE = (1 << 2),
} eSpaceOutliner_Search_Flags;

/** \} */

/* -------------------------------------------------------------------- */
/** \name Graph Editor
 * \{ */

typedef struct SpaceGraph_Runtime {
  /** #eGraphEdit_Runtime_Flag */
  char flag;
  char _pad[7];
  /** Sampled snapshots of F-Curves used as in-session guides */
  ListBase ghost_curves;
} SpaceGraph_Runtime;

/* 'Graph' Editor (formerly known as the IPO Editor) */
typedef struct SpaceGraph {
  SpaceLink *next, *prev;
  /** Storage of regions for inactive spaces. */
  ListBase regionbase;
  char spacetype;
  char link_flag;
  char _pad0[6];
  /* End 'SpaceLink' header. */

  /** Deprecated, copied to region. */
  View2D v2d DNA_DEPRECATED;

  /** Settings for filtering animation data
   * \note we use a pointer due to code-linking issues. */
  struct bDopeSheet *ads;

  /** Mode for the Graph editor (eGraphEdit_Mode). */
  short mode;
  /**
   * Time-transform autosnapping settings for Graph editor
   * (eAnimEdit_AutoSnap in DNA_action_types.h).
   */
  short autosnap;
  /** Settings for Graph editor (eGraphEdit_Flag). */
  int flag;

  /** Time value for cursor (when in drivers mode; animation uses current frame). */
  float cursorTime;
  /** Cursor value (y-value, x-value is current frame). */
  float cursorVal;
  /** Pivot point for transforms. */
  int around;
  char _pad[4];

  SpaceGraph_Runtime runtime;
} SpaceGraph;

/* SpaceGraph.flag (Graph Editor Settings) */
typedef enum eGraphEdit_Flag {
  /* OLD DEPRECEATED SETTING */
  /* SIPO_LOCK_VIEW            = (1 << 0), */

  /* don't merge keyframes on the same frame after a transform */
  SIPO_NOTRANSKEYCULL = (1 << 1),
  /* don't show any keyframe handles at all */
  SIPO_NOHANDLES = (1 << 2),
  /* SIPO_NODRAWCFRANUM = (1 << 3), DEPRECATED */
  /* show timing in seconds instead of frames */
  SIPO_DRAWTIME = (1 << 4),
  /* only show keyframes for selected F-Curves */
  SIPO_SELCUVERTSONLY = (1 << 5),
  /* draw names of F-Curves beside the respective curves */
  /* NOTE: currently not used */
  SIPO_DRAWNAMES = (1 << 6),
  /* show sliders in channels list */
  SIPO_SLIDERS = (1 << 7),
  /* don't show the horizontal component of the cursor */
  SIPO_NODRAWCURSOR = (1 << 8),
  /* only show handles of selected keyframes */
  SIPO_SELVHANDLESONLY = (1 << 9),
  /* don't perform realtime updates */
  SIPO_NOREALTIMEUPDATES = (1 << 11),
  /* don't draw curves with AA ("beauty-draw") for performance */
  SIPO_BEAUTYDRAW_OFF = (1 << 12),
  /* draw grouped channels with colors set in group */
  SIPO_NODRAWGCOLORS = (1 << 13),
  /* normalize curves on display */
  SIPO_NORMALIZE = (1 << 14),
  SIPO_NORMALIZE_FREEZE = (1 << 15),
  /* show markers region */
  SIPO_SHOW_MARKERS = (1 << 16),
} eGraphEdit_Flag;

/* SpaceGraph.mode (Graph Editor Mode) */
typedef enum eGraphEdit_Mode {
  /* all animation curves (from all over Blender) */
  SIPO_MODE_ANIMATION = 0,
  /* drivers only */
  SIPO_MODE_DRIVERS = 1,
} eGraphEdit_Mode;

typedef enum eGraphEdit_Runtime_Flag {
  /** Temporary flag to force channel selections to be synced with main. */
  SIPO_RUNTIME_FLAG_NEED_CHAN_SYNC = (1 << 0),
  /** Temporary flag to force fcurves to recalculate colors. */
  SIPO_RUNTIME_FLAG_NEED_CHAN_SYNC_COLOR = (1 << 1),

  /**
   * These flags are for the mouse-select code to communicate with the transform code. Click
   * dragging (tweaking) a handle sets the according left/right flag which transform code uses then
   * to limit translation to this side. */
  SIPO_RUNTIME_FLAG_TWEAK_HANDLES_LEFT = (1 << 2),
  SIPO_RUNTIME_FLAG_TWEAK_HANDLES_RIGHT = (1 << 3),
} eGraphEdit_Runtime_Flag;

/** \} */

/* -------------------------------------------------------------------- */
/** \name NLA Editor
 * \{ */

/* NLA Editor */
typedef struct SpaceNla {
  struct SpaceLink *next, *prev;
  /** Storage of regions for inactive spaces. */
  ListBase regionbase;
  char spacetype;
  char link_flag;
  char _pad0[6];
  /* End 'SpaceLink' header. */

  /** This uses the same settings as autosnap for Action Editor. */
  short autosnap;
  short flag;
  char _pad[4];

  struct bDopeSheet *ads;
  /** Deprecated, copied to region. */
  View2D v2d DNA_DEPRECATED;
} SpaceNla;

/* SpaceNla.flag */
typedef enum eSpaceNla_Flag {
  SNLA_FLAG_UNUSED_0 = (1 << 0),
  SNLA_FLAG_UNUSED_1 = (1 << 1),
  /* draw timing in seconds instead of frames */
  SNLA_DRAWTIME = (1 << 2),
  SNLA_FLAG_UNUSED_3 = (1 << 3),
  /* SNLA_NODRAWCFRANUM = (1 << 4), DEPRECATED */
  /* don't draw influence curves on strips */
  SNLA_NOSTRIPCURVES = (1 << 5),
  /* don't perform realtime updates */
  SNLA_NOREALTIMEUPDATES = (1 << 6),
  /* don't show local strip marker indications */
  SNLA_NOLOCALMARKERS = (1 << 7),
  /* show markers region */
  SNLA_SHOW_MARKERS = (1 << 8),
} eSpaceNla_Flag;

/** \} */

/* -------------------------------------------------------------------- */
/** \name Sequence Editor
 * \{ */

/* Sequencer */
typedef struct SpaceSeq {
  SpaceLink *next, *prev;
  /** Storage of regions for inactive spaces. */
  ListBase regionbase;
  char spacetype;
  char link_flag;
  char _pad0[6];
  /* End 'SpaceLink' header. */

  /** Deprecated, copied to region. */
  View2D v2d DNA_DEPRECATED;

  /** Deprecated: offset for drawing the image preview. */
  float xof DNA_DEPRECATED, yof DNA_DEPRECATED;
  /** Weird name for the sequencer subtype (seq, image, luma... etc). */
  short mainb;
  /** ESpaceSeq_Proxy_RenderSize. */
  short render_size;
  short chanshown;
  short zebra;
  int flag;
  /** Deprecated, handled by View2D now. */
  float zoom DNA_DEPRECATED;
  /** See SEQ_VIEW_* below. */
  int view;
  int overlay_type;
  /** Overlay an image of the editing on below the strips. */
  int draw_flag;
  char _pad[4];

  /** Grease-pencil data. */
  struct bGPdata *gpd;

  /** Different scoped displayed in space. */
  struct SequencerScopes scopes;

  /** Multiview current eye - for internal use. */
  char multiview_eye;
  char _pad2[7];

  struct GPUFX *compositor;
  void *_pad3;
} SpaceSeq;

/* SpaceSeq.mainb */
typedef enum eSpaceSeq_RegionType {
  SEQ_DRAW_SEQUENCE = 0,
  SEQ_DRAW_IMG_IMBUF = 1,
  SEQ_DRAW_IMG_WAVEFORM = 2,
  SEQ_DRAW_IMG_VECTORSCOPE = 3,
  SEQ_DRAW_IMG_HISTOGRAM = 4,
} eSpaceSeq_RegionType;

/* SpaceSeq.draw_flag */
typedef enum eSpaceSeq_DrawFlag {
  SEQ_DRAW_BACKDROP = (1 << 0),
  SEQ_DRAW_OFFSET_EXT = (1 << 1),
} eSpaceSeq_DrawFlag;

/* SpaceSeq.flag */
typedef enum eSpaceSeq_Flag {
  SEQ_DRAWFRAMES = (1 << 0),
  SEQ_MARKER_TRANS = (1 << 1),
  SEQ_DRAW_COLOR_SEPARATED = (1 << 2),
  SEQ_SHOW_SAFE_MARGINS = (1 << 3),
  SEQ_SHOW_GPENCIL = (1 << 4),
  /* SEQ_NO_DRAW_CFRANUM = (1 << 5), DEPRECATED */
  SEQ_USE_ALPHA = (1 << 6),     /* use RGBA display mode for preview */
  SEQ_ALL_WAVEFORMS = (1 << 7), /* draw all waveforms */
  SEQ_NO_WAVEFORMS = (1 << 8),  /* draw no waveforms */
  SEQ_SHOW_SAFE_CENTER = (1 << 9),
  SEQ_SHOW_METADATA = (1 << 10),
  SEQ_SHOW_MARKERS = (1 << 11), /* show markers region */
} eSpaceSeq_Flag;

/* SpaceSeq.view */
typedef enum eSpaceSeq_Displays {
  SEQ_VIEW_SEQUENCE = 1,
  SEQ_VIEW_PREVIEW = 2,
  SEQ_VIEW_SEQUENCE_PREVIEW = 3,
} eSpaceSeq_Dispays;

/* SpaceSeq.render_size */
typedef enum eSpaceSeq_Proxy_RenderSize {
  SEQ_PROXY_RENDER_SIZE_NONE = -1,
  SEQ_PROXY_RENDER_SIZE_SCENE = 0,
  SEQ_PROXY_RENDER_SIZE_25 = 25,
  SEQ_PROXY_RENDER_SIZE_50 = 50,
  SEQ_PROXY_RENDER_SIZE_75 = 75,
  SEQ_PROXY_RENDER_SIZE_100 = 99,
  SEQ_PROXY_RENDER_SIZE_FULL = 100,
} eSpaceSeq_Proxy_RenderSize;

typedef struct MaskSpaceInfo {
  /* **** mask editing **** */
  struct Mask *mask;
  /* draw options */
  char draw_flag;
  char draw_type;
  char overlay_mode;
  char _pad3[5];
} MaskSpaceInfo;

/* SpaceSeq.mainb */
typedef enum eSpaceSeq_OverlayType {
  SEQ_DRAW_OVERLAY_RECT = 0,
  SEQ_DRAW_OVERLAY_REFERENCE = 1,
  SEQ_DRAW_OVERLAY_CURRENT = 2,
} eSpaceSeq_OverlayType;

/** \} */

/* -------------------------------------------------------------------- */
/** \name File Selector
 * \{ */

/* Config and Input for File Selector */
typedef struct FileSelectParams {
  /** Title, also used for the text of the execute button. */
  char title[96];
  /**
   * Directory, FILE_MAX_LIBEXTRA, 1024 + 66, this is for extreme case when 1023 length path
   * needs to be linked in, where foo.blend/Armature need adding
   */
  char dir[1090];
  char file[256];

  char renamefile[256];
  short rename_flag;

  /** List of filetypes to filter (FILE_MAXFILE). */
  char filter_glob[256];

  /** Text items name must match to be shown. */
  char filter_search[64];
  /** Same as filter, but for ID types (aka library groups). */
  int filter_id;

  /** Active file used for keyboard navigation. */
  int active_file;
  /** File under cursor. */
  int highlight_file;
  int sel_first;
  int sel_last;
  unsigned short thumbnail_size;
  char _pad1[2];

  /* short */
  /** XXXXX for now store type here, should be moved to the operator. */
  short type;
  /** Settings for filter, hiding dots files. */
  short flag;
  /** Sort order. */
  short sort;
  /** Display mode flag. */
  short display;
  /** Details toggles (file size, creation date, etc.) */
  char details_flags;
  char _pad2[3];
  /** Filter when (flags & FILE_FILTER) is true. */
  int filter;

  /** Max number of levels in dirtree to show at once, 0 to disable recursion. */
  short recursion_level;

  /* XXX --- still unused -- */
  /** Show font preview. */
  short f_fp;
  /** String to use for font preview. */
  char fp_str[8];

  /* XXX --- end unused -- */
} FileSelectParams;

/* File Browser */
typedef struct SpaceFile {
  SpaceLink *next, *prev;
  /** Storage of regions for inactive spaces. */
  ListBase regionbase;
  char spacetype;
  char link_flag;
  char _pad0[6];
  /* End 'SpaceLink' header. */

  char _pad1[4];
  int scroll_offset;

  /** Config and input for file select. */
  struct FileSelectParams *params;

  /** Holds the list of files to show. */
  struct FileList *files;

  /** Holds the list of previous directories to show. */
  ListBase *folders_prev;
  /** Holds the list of next directories (pushed from previous) to show. */
  ListBase *folders_next;

  /* operator that is invoking fileselect
   * op->exec() will be called on the 'Load' button.
   * if operator provides op->cancel(), then this will be invoked
   * on the cancel button.
   */
  struct wmOperator *op;

  struct wmTimer *smoothscroll_timer;
  struct wmTimer *previews_timer;

  struct FileLayout *layout;

  short recentnr, bookmarknr;
  short systemnr, system_bookmarknr;
} SpaceFile;

/* FileSelectParams.display */
enum eFileDisplayType {
  FILE_DEFAULTDISPLAY = 0,
  FILE_VERTICALDISPLAY = 1,
  FILE_HORIZONTALDISPLAY = 2,
  FILE_IMGDISPLAY = 3,
};

/* FileSelectParams.sort */
enum eFileSortType {
  FILE_SORT_NONE = 0,
  FILE_SORT_ALPHA = 1,
  FILE_SORT_EXTENSION = 2,
  FILE_SORT_TIME = 3,
  FILE_SORT_SIZE = 4,
};

/* FileSelectParams.details_flags */
enum eFileDetails {
  FILE_DETAILS_SIZE = (1 << 0),
  FILE_DETAILS_DATETIME = (1 << 1),
};

/* these values need to be hardcoded in structs, dna does not recognize defines */
/* also defined in BKE */
#define FILE_MAXDIR 768
#define FILE_MAXFILE 256
#define FILE_MAX 1024

#define FILE_MAX_LIBEXTRA (FILE_MAX + MAX_ID_NAME)

/* filesel types */
#define FILE_UNIX 8
#define FILE_BLENDER 8 /* don't display relative paths */
#define FILE_SPECIAL 9

#define FILE_LOADLIB 1
#define FILE_MAIN 2

/* filesel op property -> action */
typedef enum eFileSel_Action {
  FILE_OPENFILE = 0,
  FILE_SAVE = 1,
} eFileSel_Action;

/* sfile->params->flag */
/* Note: short flag, also used as 16 lower bits of flags in link/append code
 *       (WM and BLO code area, see BLO_LibLinkFlags in BLO_readfile.h). */
typedef enum eFileSel_Params_Flag {
  FILE_PARAMS_FLAG_UNUSED_1 = (1 << 0), /* cleared */
  FILE_RELPATH = (1 << 1),
  FILE_LINK = (1 << 2),
  FILE_HIDE_DOT = (1 << 3),
  FILE_AUTOSELECT = (1 << 4),
  FILE_ACTIVE_COLLECTION = (1 << 5),
  FILE_PARAMS_FLAG_UNUSED_6 = (1 << 6), /* cleared */
  FILE_DIRSEL_ONLY = (1 << 7),
  FILE_FILTER = (1 << 8),
  FILE_PARAMS_FLAG_UNUSED_9 = (1 << 9), /* cleared */
  FILE_GROUP_INSTANCE = (1 << 10),
  FILE_SORT_INVERT = (1 << 11),
  FILE_HIDE_TOOL_PROPS = (1 << 12),
  FILE_CHECK_EXISTING = (1 << 13),
} eFileSel_Params_Flag;

/* sfile->params->rename_flag */
/* Note: short flag. Defined as bitflags, but currently only used as exclusive status markers... */
typedef enum eFileSel_Params_RenameFlag {
  /** Used when we only have the name of the entry we want to rename,
   * but not yet access to its matching file entry. */
  FILE_PARAMS_RENAME_PENDING = 1 << 0,
  /** We are actually renaming an entry. */
  FILE_PARAMS_RENAME_ACTIVE = 1 << 1,
  /** Used to scroll to newly renamed entry. */
  FILE_PARAMS_RENAME_POSTSCROLL_PENDING = 1 << 2,
  FILE_PARAMS_RENAME_POSTSCROLL_ACTIVE = 1 << 3,
} eFileSel_Params_RenameFlag;

/* files in filesel list: file types
 * Note we could use mere values (instead of bitflags) for file types themselves,
 * but since we do not lack of bytes currently...
 */
typedef enum eFileSel_File_Types {
  FILE_TYPE_BLENDER = (1 << 2),
  FILE_TYPE_BLENDER_BACKUP = (1 << 3),
  FILE_TYPE_IMAGE = (1 << 4),
  FILE_TYPE_MOVIE = (1 << 5),
  FILE_TYPE_PYSCRIPT = (1 << 6),
  FILE_TYPE_FTFONT = (1 << 7),
  FILE_TYPE_SOUND = (1 << 8),
  FILE_TYPE_TEXT = (1 << 9),
  FILE_TYPE_ARCHIVE = (1 << 10),
  /** represents folders for filtering */
  FILE_TYPE_FOLDER = (1 << 11),
  FILE_TYPE_BTX = (1 << 12),
  FILE_TYPE_COLLADA = (1 << 13),
  /** from filter_glob operator property */
  FILE_TYPE_OPERATOR = (1 << 14),
  FILE_TYPE_APPLICATIONBUNDLE = (1 << 15),
  FILE_TYPE_ALEMBIC = (1 << 16),
  /** For all kinds of recognized import/export formats. No need for specialized types. */
  FILE_TYPE_OBJECT_IO = (1 << 17),
  FILE_TYPE_USD = (1 << 18),

  /** An FS directory (i.e. S_ISDIR on its path is true). */
  FILE_TYPE_DIR = (1 << 30),
  FILE_TYPE_BLENDERLIB = (1u << 31),
} eFileSel_File_Types;

/* Selection Flags in filesel: struct direntry, unsigned char selflag */
typedef enum eDirEntry_SelectFlag {
  /*  FILE_SEL_ACTIVE         = (1 << 1), */ /* UNUSED */
  FILE_SEL_HIGHLIGHTED = (1 << 2),
  FILE_SEL_SELECTED = (1 << 3),
  FILE_SEL_EDITING = (1 << 4),
} eDirEntry_SelectFlag;

/* ***** Related to file browser, but never saved in DNA, only here to help with RNA. ***** */

/**
 * About Unique identifier.
 *
 * Stored in a CustomProps once imported.
 * Each engine is free to use it as it likes - it will be the only thing passed to it by blender to
 * identify asset/variant/version (concatenating the three into a single 48 bytes one).
 * Assumed to be 128bits, handled as four integers due to lack of real bytes proptype in RNA :|.
 */
#define ASSET_UUID_LENGTH 16

/* Used to communicate with asset engines outside of 'import' context. */
#
#
typedef struct AssetUUID {
  int uuid_asset[4];
  int uuid_variant[4];
  int uuid_revision[4];
} AssetUUID;

#
#
typedef struct AssetUUIDList {
  AssetUUID *uuids;
  int nbr_uuids;
  char _pad[4];
} AssetUUIDList;

/* Container for a revision, only relevant in asset context. */
#
#
typedef struct FileDirEntryRevision {
  struct FileDirEntryRevision *next, *prev;

  char *comment;
  void *_pad;

  int uuid[4];

  uint64_t size;
  int64_t time;
  /* Temp caching of UI-generated strings... */
  char size_str[16];
  char datetime_str[16 + 8];
} FileDirEntryRevision;

/* Container for a variant, only relevant in asset context.
 * In case there are no variants, a single one shall exist, with NULL name/description. */
#
#
typedef struct FileDirEntryVariant {
  struct FileDirEntryVariant *next, *prev;

  int uuid[4];
  char *name;
  char *description;

  ListBase revisions;
  int nbr_revisions;
  int act_revision;
} FileDirEntryVariant;

/* Container for mere direntry, with additional asset-related data. */
#
#
typedef struct FileDirEntry {
  struct FileDirEntry *next, *prev;

  int uuid[4];
  char *name;
  char *description;

  /* Either point to active variant/revision if available, or own entry
   * (in mere filebrowser case). */
  FileDirEntryRevision *entry;

  /** #eFileSel_File_Types. */
  int typeflag;
  /** ID type, in case typeflag has FILE_TYPE_BLENDERLIB set. */
  int blentype;

  char *relpath;

  /** TODO: make this a real ID pointer? */
  void *poin;
  struct ImBuf *image;

  /* Tags are for info only, most of filtering is done in asset engine. */
  char **tags;
  int nbr_tags;

  short status;
  short flags;

  ListBase variants;
  int nbr_variants;
  int act_variant;
} FileDirEntry;

/**
 * Array of direntries.
 *
 * This struct is used in various, different contexts.
 *
 * In Filebrowser UI, it stores the total number of available entries, the number of visible
 * (filtered) entries, and a subset of those in 'entries' ListBase, from idx_start (included)
 * to idx_end (excluded).
 *
 * In AssetEngine context (i.e. outside of 'browsing' context), entries contain all needed data,
 * there is no filtering, so nbr_entries_filtered, entry_idx_start and entry_idx_end
 * should all be set to -1.
 */
#
#
typedef struct FileDirEntryArr {
  ListBase entries;
  int nbr_entries;
  int nbr_entries_filtered;
  int entry_idx_start, entry_idx_end;

  /** FILE_MAX. */
  char root[1024];
} FileDirEntryArr;

/* FileDirEntry.status */
enum {
  ASSET_STATUS_LOCAL = 1 << 0,  /* If active uuid is available locally/immediately. */
  ASSET_STATUS_LATEST = 1 << 1, /* If active uuid is latest available version. */
};

/* FileDirEntry.flags */
enum {
  FILE_ENTRY_INVALID_PREVIEW = 1 << 0, /* The preview for this entry could not be generated. */
};

/** \} */

/* -------------------------------------------------------------------- */
/** \name Image/UV Editor
 * \{ */

/* Image/UV Editor */
typedef struct SpaceImage {
  SpaceLink *next, *prev;
  /** Storage of regions for inactive spaces. */
  ListBase regionbase;
  char spacetype;
  char link_flag;
  char _pad0[6];
  /* End 'SpaceLink' header. */

  struct Image *image;
  struct ImageUser iuser;

  /** Histogram waveform and vectorscope. */
  struct Scopes scopes;
  /** Sample line histogram. */
  struct Histogram sample_line_hist;

  /** Grease pencil data. */
  struct bGPdata *gpd;

  /** UV editor 2d cursor. */
  float cursor[2];
  /** User defined offset, image is centered. */
  float xof, yof;
  /** User defined zoom level. */
  float zoom;
  /** Storage for offset while render drawing. */
  float centx, centy;

  /** View/paint/mask. */
  char mode;
  /* Storage for sub-space types. */
  char mode_prev;

  char pin;
  char _pad1;
  /**
   * The currently active tile of the image when tile is enabled,
   * is kept in sync with the active faces tile.
   */
  short curtile;
  short lock;
  /** UV draw type. */
  char dt_uv;
  /** Sticky selection type. */
  char sticky;
  char dt_uvstretch;
  char around;

  int flag;

  char pixel_snap_mode;
  char _pad2[3];

  int tile_grid_shape[2];

  MaskSpaceInfo mask_info;
} SpaceImage;

/* SpaceImage.dt_uv */
typedef enum eSpaceImage_UVDT {
  SI_UVDT_OUTLINE = 0,
  SI_UVDT_DASH = 1,
  SI_UVDT_BLACK = 2,
  SI_UVDT_WHITE = 3,
} eSpaceImage_UVDT;

/* SpaceImage.dt_uvstretch */
typedef enum eSpaceImage_UVDT_Stretch {
  SI_UVDT_STRETCH_ANGLE = 0,
  SI_UVDT_STRETCH_AREA = 1,
} eSpaceImage_UVDT_Stretch;

/* SpaceImage.pixel_snap_mode */
typedef enum eSpaceImage_PixelSnapMode {
  SI_PIXEL_SNAP_DISABLED = 0,
  SI_PIXEL_SNAP_CENTER = 1,
  SI_PIXEL_SNAP_CORNER = 2,
} eSpaceImage_Snap_Mode;

/* SpaceImage.mode */
typedef enum eSpaceImage_Mode {
  SI_MODE_VIEW = 0,
  SI_MODE_PAINT = 1,
  SI_MODE_MASK = 2,
  SI_MODE_UV = 3,
} eSpaceImage_Mode;

/* SpaceImage.sticky
 * Note DISABLE should be 0, however would also need to re-arrange icon order,
 * also, sticky loc is the default mode so this means we don't need to 'do_versions' */
typedef enum eSpaceImage_Sticky {
  SI_STICKY_LOC = 0,
  SI_STICKY_DISABLE = 1,
  SI_STICKY_VERTEX = 2,
} eSpaceImage_Sticky;

/* SpaceImage.flag */
typedef enum eSpaceImage_Flag {
  SI_FLAG_UNUSED_0 = (1 << 0), /* cleared */
  SI_FLAG_UNUSED_1 = (1 << 1), /* cleared */
  SI_CLIP_UV = (1 << 2),
  SI_FLAG_UNUSED_3 = (1 << 3), /* cleared */
  SI_NO_DRAWFACES = (1 << 4),
  SI_DRAWSHADOW = (1 << 5),
  SI_FLAG_UNUSED_6 = (1 << 6), /* cleared */
  SI_FLAG_UNUSED_7 = (1 << 7), /* cleared */
  SI_FLAG_UNUSED_8 = (1 << 8), /* cleared */
  SI_COORDFLOATS = (1 << 9),
  SI_FLAG_UNUSED_10 = (1 << 10),
  SI_LIVE_UNWRAP = (1 << 11),
  SI_USE_ALPHA = (1 << 12),
  SI_SHOW_ALPHA = (1 << 13),
  SI_SHOW_ZBUF = (1 << 14),

  /* next two for render window display */
  SI_PREVSPACE = (1 << 15),
  SI_FULLWINDOW = (1 << 16),

  SI_FLAG_UNUSED_17 = (1 << 17), /* cleared */
  SI_FLAG_UNUSED_18 = (1 << 18), /* cleared */

  /* this means that the image is drawn until it reaches the view edge,
   * in the image view, it's unrelated to the 'tile' mode for texface
   */
  SI_DRAW_TILE = (1 << 19),
  SI_SMOOTH_UV = (1 << 20),
  SI_DRAW_STRETCH = (1 << 21),
  SI_SHOW_GPENCIL = (1 << 22),
  SI_FLAG_UNUSED_23 = (1 << 23), /* cleared */

  SI_FLAG_UNUSED_24 = (1 << 24),

  SI_NO_DRAW_TEXPAINT = (1 << 25),
  SI_DRAW_METADATA = (1 << 26),

  SI_SHOW_R = (1 << 27),
  SI_SHOW_G = (1 << 28),
  SI_SHOW_B = (1 << 29),
} eSpaceImage_Flag;

/* SpaceImage.other_uv_filter */
typedef enum eSpaceImage_OtherUVFilter {
  SI_FILTER_SAME_IMAGE = 0,
  SI_FILTER_ALL = 1,
} eSpaceImage_OtherUVFilter;

/** \} */

/* -------------------------------------------------------------------- */
/** \name Text Editor
 * \{ */

typedef struct SpaceText_Runtime {

  /** Actual line height, scaled by dpi. */
  int lheight_px;

  /** Runtime computed, character width. */
  int cwidth_px;

  /** The handle of the scroll-bar which can be clicked and dragged. */
  struct rcti scroll_region_handle;
  /** The region for selected text to show in the scrolling area. */
  struct rcti scroll_region_select;

  /** Number of digits to show in the line numbers column (when enabled). */
  int line_number_display_digits;

  /** Number of lines this window can display (even when they aren't used). */
  int viewlines;

  /** Use for drawing scroll-bar & calculating scroll operator motion scaling. */
  float scroll_px_per_line;

  /**
   * Run-time for scroll increments smaller than a line (smooth scroll).
   * Values must be between zero and the line, column width: (cwidth, TXT_LINE_HEIGHT(st)).
   */
  int scroll_ofs_px[2];

  char _pad1[4];

  /** Cache for faster drawing. */
  void *drawcache;

} SpaceText_Runtime;

/* Text Editor */
typedef struct SpaceText {
  SpaceLink *next, *prev;
  /** Storage of regions for inactive spaces. */
  ListBase regionbase;
  char spacetype;
  char link_flag;
  char _pad0[6];
  /* End 'SpaceLink' header. */

  struct Text *text;

  int top, left;
  char _pad1[4];

  short flags;

  /** User preference, is font_size! */
  short lheight;

  int tabnumber;

  /* Booleans */
  char wordwrap;
  char doplugins;
  char showlinenrs;
  char showsyntax;
  char line_hlight;
  char overwrite;
  /** Run python while editing, evil. */
  char live_edit;
  char _pad2[1];

  /** ST_MAX_FIND_STR. */
  char findstr[256];
  /** ST_MAX_FIND_STR. */
  char replacestr[256];

  /** Column number to show right margin at. */
  short margin_column;
  char _pad3[2];

  /** Keep last. */
  SpaceText_Runtime runtime;
} SpaceText;

/* SpaceText flags (moved from DNA_text_types.h) */
typedef enum eSpaceText_Flags {
  /* scrollable */
  ST_SCROLL_SELECT = (1 << 0),

  ST_FLAG_UNUSED_4 = (1 << 4), /* dirty */

  ST_FIND_WRAP = (1 << 5),
  ST_FIND_ALL = (1 << 6),
  ST_SHOW_MARGIN = (1 << 7),
  ST_MATCH_CASE = (1 << 8),

  ST_FIND_ACTIVATE = (1 << 9),
} eSpaceText_Flags;

/* SpaceText.findstr/replacestr */
#define ST_MAX_FIND_STR 256

/** \} */

/* -------------------------------------------------------------------- */
/** \name Script View (Obsolete)
 * \{ */

/* Script Runtime Data - Obsolete (pre 2.5) */
typedef struct Script {
  ID id;

  void *py_draw;
  void *py_event;
  void *py_button;
  void *py_browsercallback;
  void *py_globaldict;

  int flags, lastspace;
  /**
   * Store the script file here so we can re-run it on loading blender,
   * if "Enable Scripts" is on
   */
  /** 1024 = FILE_MAX. */
  char scriptname[1024];
  /** 1024 = FILE_MAX. */
  char scriptarg[256];
} Script;
#define SCRIPT_SET_NULL(_script) \
  _script->py_draw = _script->py_event = _script->py_button = _script->py_browsercallback = \
      _script->py_globaldict = NULL; \
  _script->flags = 0

/* Script View - Obsolete (pre 2.5) */
typedef struct SpaceScript {
  SpaceLink *next, *prev;
  /** Storage of regions for inactive spaces. */
  ListBase regionbase;
  char spacetype;
  char link_flag;
  char _pad0[6];
  /* End 'SpaceLink' header. */

  struct Script *script;

  short flags, menunr;
  char _pad1[4];

  void *but_refs;
} SpaceScript;

/** \} */

/* -------------------------------------------------------------------- */
/** \name Nodes Editor
 * \{ */

typedef struct bNodeTreePath {
  struct bNodeTreePath *next, *prev;

  struct bNodeTree *nodetree;
  /** Base key for nodes in this tree instance. */
  bNodeInstanceKey parent_key;
  char _pad[4];
  /** V2d center point, so node trees can have different offsets in editors. */
  float view_center[2];

  /** MAX_NAME. */
  char node_name[64];
} bNodeTreePath;

typedef struct SpaceNode {
  SpaceLink *next, *prev;
  /** Storage of regions for inactive spaces. */
  ListBase regionbase;
  char spacetype;
  char link_flag;
  char _pad0[6];
  /* End 'SpaceLink' header. */

  /** Deprecated, copied to region. */
  View2D v2d DNA_DEPRECATED;

  /** Context, no need to save in file? well... pinning... */
  struct ID *id, *from;
  /** Menunr: browse id block in header. */
  short flag;
  char _pad1[2];
  /** Internal state variables. */
  float aspect;
  char _pad2[4];

  /** Offset for drawing the backdrop. */
  float xof, yof;
  /** Zoom for backdrop. */
  float zoom;
  /** Mouse pos for drawing socketless link and adding nodes. */
  float cursor[2];

  /**
   * XXX nodetree pointer info is all in the path stack now,
   * remove later on and use bNodeTreePath instead.
   * For now these variables are set when pushing/popping
   * from path stack, to avoid having to update all the functions and operators.
   * Can be done when design is accepted and everything is properly tested.
   */
  ListBase treepath;

  struct bNodeTree *nodetree, *edittree;

  /* tree type for the current node tree */
  char tree_idname[64];
  /** Treetype: as same nodetree->type. */
  int treetype DNA_DEPRECATED;
  char _pad3[4];

  /** Texfrom object, world or brush. */
  short texfrom;
  /** Shader from object or world. */
  short shaderfrom;
  /** Currently on 0/1, for auto compo. */
  short recalc;

  /** Direction for offsetting nodes on insertion. */
  char insert_ofs_dir;
  char _pad4;

  /** Temporary data for modal linking operator. */
  ListBase linkdrag;
  /* XXX hack for translate_attach op-macros to pass data from transform op to insert_offset op */
  /** Temporary data for node insert offset (in UI called Auto-offset). */
  struct NodeInsertOfsData *iofsd;

  /** Grease-pencil data. */
  struct bGPdata *gpd;
} SpaceNode;

/* SpaceNode.flag */
typedef enum eSpaceNode_Flag {
  SNODE_BACKDRAW = (1 << 1),
  SNODE_SHOW_GPENCIL = (1 << 2),
  SNODE_USE_ALPHA = (1 << 3),
  SNODE_SHOW_ALPHA = (1 << 4),
  SNODE_SHOW_R = (1 << 7),
  SNODE_SHOW_G = (1 << 8),
  SNODE_SHOW_B = (1 << 9),
  SNODE_AUTO_RENDER = (1 << 5),
  SNODE_FLAG_UNUSED_6 = (1 << 6),   /* cleared */
  SNODE_FLAG_UNUSED_10 = (1 << 10), /* cleared */
  SNODE_FLAG_UNUSED_11 = (1 << 11), /* cleared */
  SNODE_PIN = (1 << 12),
  /** automatically offset following nodes in a chain on insertion */
  SNODE_SKIP_INSOFFSET = (1 << 13),
} eSpaceNode_Flag;

/* SpaceNode.texfrom */
typedef enum eSpaceNode_TexFrom {
  /* SNODE_TEX_OBJECT   = 0, */
  SNODE_TEX_WORLD = 1,
  SNODE_TEX_BRUSH = 2,
  SNODE_TEX_LINESTYLE = 3,
} eSpaceNode_TexFrom;

/* SpaceNode.shaderfrom */
typedef enum eSpaceNode_ShaderFrom {
  SNODE_SHADER_OBJECT = 0,
  SNODE_SHADER_WORLD = 1,
  SNODE_SHADER_LINESTYLE = 2,
} eSpaceNode_ShaderFrom;

/* SpaceNode.insert_ofs_dir */
enum {
  SNODE_INSERTOFS_DIR_RIGHT = 0,
  SNODE_INSERTOFS_DIR_LEFT = 1,
};

/** \} */

/* -------------------------------------------------------------------- */
/** \name Console
 * \{ */

/* Console content */
typedef struct ConsoleLine {
  struct ConsoleLine *next, *prev;

  /* keep these 3 vars so as to share free, realloc funcs */
  /** Allocated length. */
  int len_alloc;
  /** Real len - strlen(). */
  int len;
  char *line;

  int cursor;
  /** Only for use when in the 'scrollback' listbase. */
  int type;
} ConsoleLine;

/* ConsoleLine.type */
typedef enum eConsoleLine_Type {
  CONSOLE_LINE_OUTPUT = 0,
  CONSOLE_LINE_INPUT = 1,
  CONSOLE_LINE_INFO = 2, /* autocomp feedback */
  CONSOLE_LINE_ERROR = 3,
} eConsoleLine_Type;

/* Console View */
typedef struct SpaceConsole {
  SpaceLink *next, *prev;
  /** Storage of regions for inactive spaces. */
  ListBase regionbase;
  char spacetype;
  char link_flag;
  char _pad0[6];
  /* End 'SpaceLink' header. */

  /* space vars */
  int lheight;
  char _pad[4];

  /** ConsoleLine; output. */
  ListBase scrollback;
  /** ConsoleLine; command history, current edited line is the first. */
  ListBase history;
  char prompt[256];
  /** Multiple consoles are possible, not just python. */
  char language[32];

  /** Selection offset in bytes. */
  int sel_start;
  int sel_end;
} SpaceConsole;

/** \} */

/* -------------------------------------------------------------------- */
/** \name User Preferences
 * \{ */

typedef struct SpaceUserPref {
  SpaceLink *next, *prev;
  /** Storage of regions for inactive spaces. */
  ListBase regionbase;
  char spacetype;
  char link_flag;
  char _pad0[6];
  /* End 'SpaceLink' header. */

  char _pad1[7];
  char filter_type;
  /** Search term for filtering in the UI. */
  char filter[64];
} SpaceUserPref;

/** \} */

/* -------------------------------------------------------------------- */
/** \name Motion Tracking
 * \{ */

/* Clip Editor */
typedef struct SpaceClip {
  SpaceLink *next, *prev;
  /** Storage of regions for inactive spaces. */
  ListBase regionbase;
  char spacetype;
  char link_flag;
  char _pad0[6];
  /* End 'SpaceLink' header. */

  char _pad1[4];

  /** User defined offset, image is centered. */
  float xof, yof;
  /** User defined offset from locked position. */
  float xlockof, ylockof;
  /** User defined zoom level. */
  float zoom;

  /** User of clip. */
  struct MovieClipUser user;
  /** Clip data. */
  struct MovieClip *clip;
  /** Different scoped displayed in space panels. */
  struct MovieClipScopes scopes;

  /** Flags. */
  int flag;
  /** Editor mode (editing context being displayed). */
  short mode;
  /** Type of the clip editor view. */
  short view;

  /** Length of displaying path, in frames. */
  int path_length;

  /* current stabilization data */
  /** Pre-composed stabilization data. */
  float loc[2], scale, angle;
  char _pad[4];
  /**
   * Current stabilization matrix and the same matrix in unified space,
   * defined when drawing and used for mouse position calculation.
   */
  float stabmat[4][4], unistabmat[4][4];

  /* movie postprocessing */
  int postproc_flag;

  /* grease pencil */
  short gpencil_src;
  char _pad2[2];

  /** Pivot point for transforms. */
  int around;
  char _pad4[4];

  /** Mask editor 2d cursor. */
  float cursor[2];

  MaskSpaceInfo mask_info;
} SpaceClip;

/* SpaceClip.flag */
typedef enum eSpaceClip_Flag {
  SC_SHOW_MARKER_PATTERN = (1 << 0),
  SC_SHOW_MARKER_SEARCH = (1 << 1),
  SC_LOCK_SELECTION = (1 << 2),
  SC_SHOW_TINY_MARKER = (1 << 3),
  SC_SHOW_TRACK_PATH = (1 << 4),
  SC_SHOW_BUNDLES = (1 << 5),
  SC_MUTE_FOOTAGE = (1 << 6),
  SC_HIDE_DISABLED = (1 << 7),
  SC_SHOW_NAMES = (1 << 8),
  SC_SHOW_GRID = (1 << 9),
  SC_SHOW_STABLE = (1 << 10),
  SC_MANUAL_CALIBRATION = (1 << 11),
  SC_SHOW_ANNOTATION = (1 << 12),
  SC_SHOW_FILTERS = (1 << 13),
  SC_SHOW_GRAPH_FRAMES = (1 << 14),
  SC_SHOW_GRAPH_TRACKS_MOTION = (1 << 15),
  /*  SC_SHOW_PYRAMID_LEVELS      = (1 << 16), */ /* UNUSED */
  SC_LOCK_TIMECURSOR = (1 << 17),
  SC_SHOW_SECONDS = (1 << 18),
  SC_SHOW_GRAPH_SEL_ONLY = (1 << 19),
  SC_SHOW_GRAPH_HIDDEN = (1 << 20),
  SC_SHOW_GRAPH_TRACKS_ERROR = (1 << 21),
  SC_SHOW_METADATA = (1 << 22),
} eSpaceClip_Flag;

/* SpaceClip.mode */
typedef enum eSpaceClip_Mode {
  SC_MODE_TRACKING = 0,
  /*SC_MODE_RECONSTRUCTION = 1,*/ /* DEPRECATED */
  /*SC_MODE_DISTORTION = 2,*/     /* DEPRECATED */
  SC_MODE_MASKEDIT = 3,
} eSpaceClip_Mode;

/* SpaceClip.view */
typedef enum eSpaceClip_View {
  SC_VIEW_CLIP = 0,
  SC_VIEW_GRAPH = 1,
  SC_VIEW_DOPESHEET = 2,
} eSpaceClip_View;

/* SpaceClip.gpencil_src */
typedef enum eSpaceClip_GPencil_Source {
  SC_GPENCIL_SRC_CLIP = 0,
  SC_GPENCIL_SRC_TRACK = 1,
} eSpaceClip_GPencil_Source;

/** \} */

/* -------------------------------------------------------------------- */
/** \name Top Bar
 * \{ */

/* These two lines with # tell makesdna this struct can be excluded.
 * Should be: #ifndef WITH_GLOBAL_AREA_WRITING */
#
#
typedef struct SpaceTopBar {
  SpaceLink *next, *prev;
  /** Storage of regions for inactive spaces. */
  ListBase regionbase;
  char spacetype;
  char link_flag;
  char _pad0[6];
  /* End 'SpaceLink' header. */
} SpaceTopBar;

/** \} */

/* -------------------------------------------------------------------- */
/** \name Status Bar
 * \{ */

/* These two lines with # tell makesdna this struct can be excluded.
 * Should be: #ifndef WITH_GLOBAL_AREA_WRITING */
#
#
typedef struct SpaceStatusBar {
  SpaceLink *next, *prev;
  /** Storage of regions for inactive spaces. */
  ListBase regionbase;
  char spacetype;
  char link_flag;
  char _pad0[6];
  /* End 'SpaceLink' header. */
} SpaceStatusBar;

/** \} */

/* -------------------------------------------------------------------- */
/** \name Space Defines (eSpace_Type)
 * \{ */

/* space types, moved from DNA_screen_types.h */
/* Do NOT change order, append on end. types are hardcoded needed */
typedef enum eSpace_Type {
  SPACE_EMPTY = 0,
  SPACE_VIEW3D = 1,
  SPACE_GRAPH = 2,
  SPACE_OUTLINER = 3,
  SPACE_PROPERTIES = 4,
  SPACE_FILE = 5,
  SPACE_IMAGE = 6,
  SPACE_INFO = 7,
  SPACE_SEQ = 8,
  SPACE_TEXT = 9,
<<<<<<< HEAD
#ifdef DNA_DEPRECATED
=======
#ifdef DNA_DEPRECATED_ALLOW
>>>>>>> e17b075a
  SPACE_IMASEL = 10, /* Deprecated */
  SPACE_SOUND = 11,  /* Deprecated */
#endif
  SPACE_ACTION = 12,
  SPACE_NLA = 13,
  /* TODO: fully deprecate */
  SPACE_SCRIPT = 14, /* Deprecated */
<<<<<<< HEAD
#ifdef DNA_DEPRECATED
  SPACE_TIME = 15, /* Deprecated */
#endif
  SPACE_NODE = 16,
#ifdef DNA_DEPRECATED
=======
#ifdef DNA_DEPRECATED_ALLOW
  SPACE_TIME = 15, /* Deprecated */
#endif
  SPACE_NODE = 16,
#ifdef DNA_DEPRECATED_ALLOW
>>>>>>> e17b075a
  SPACE_LOGIC = 17, /* Deprecated */
#endif
  SPACE_CONSOLE = 18,
  SPACE_USERPREF = 19,
  SPACE_CLIP = 20,
  SPACE_TOPBAR = 21,
  SPACE_STATUSBAR = 22,

  SPACE_TYPE_LAST = SPACE_STATUSBAR,
} eSpace_Type;

/* use for function args */
#define SPACE_TYPE_ANY -1

#define IMG_SIZE_FALLBACK 256

/** \} */

#endif /* __DNA_SPACE_TYPES_H__ */<|MERGE_RESOLUTION|>--- conflicted
+++ resolved
@@ -1697,11 +1697,7 @@
   SPACE_INFO = 7,
   SPACE_SEQ = 8,
   SPACE_TEXT = 9,
-<<<<<<< HEAD
-#ifdef DNA_DEPRECATED
-=======
 #ifdef DNA_DEPRECATED_ALLOW
->>>>>>> e17b075a
   SPACE_IMASEL = 10, /* Deprecated */
   SPACE_SOUND = 11,  /* Deprecated */
 #endif
@@ -1709,19 +1705,11 @@
   SPACE_NLA = 13,
   /* TODO: fully deprecate */
   SPACE_SCRIPT = 14, /* Deprecated */
-<<<<<<< HEAD
-#ifdef DNA_DEPRECATED
-  SPACE_TIME = 15, /* Deprecated */
-#endif
-  SPACE_NODE = 16,
-#ifdef DNA_DEPRECATED
-=======
 #ifdef DNA_DEPRECATED_ALLOW
   SPACE_TIME = 15, /* Deprecated */
 #endif
   SPACE_NODE = 16,
 #ifdef DNA_DEPRECATED_ALLOW
->>>>>>> e17b075a
   SPACE_LOGIC = 17, /* Deprecated */
 #endif
   SPACE_CONSOLE = 18,
