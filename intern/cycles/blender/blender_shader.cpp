/*
 * Copyright 2011-2013 Blender Foundation
 *
 * Licensed under the Apache License, Version 2.0 (the "License");
 * you may not use this file except in compliance with the License.
 * You may obtain a copy of the License at
 *
 * http://www.apache.org/licenses/LICENSE-2.0
 *
 * Unless required by applicable law or agreed to in writing, software
 * distributed under the License is distributed on an "AS IS" BASIS,
 * WITHOUT WARRANTIES OR CONDITIONS OF ANY KIND, either express or implied.
 * See the License for the specific language governing permissions and
 * limitations under the License.
 */

#include "render/background.h"
#include "render/graph.h"
#include "render/light.h"
#include "render/nodes.h"
#include "render/osl.h"
#include "render/scene.h"
#include "render/shader.h"

#include "blender/blender_texture.h"
#include "blender/blender_sync.h"
#include "blender/blender_util.h"

#include "util/util_debug.h"
#include "util/util_foreach.h"
#include "util/util_string.h"
#include "util/util_set.h"
#include "util/util_task.h"

CCL_NAMESPACE_BEGIN

typedef map<void *, ShaderInput *> PtrInputMap;
typedef map<void *, ShaderOutput *> PtrOutputMap;
typedef map<string, ConvertNode *> ProxyMap;

/* Find */

void BlenderSync::find_shader(BL::ID &id, vector<Shader *> &used_shaders, Shader *default_shader)
{
  Shader *shader = (id) ? shader_map.find(id) : default_shader;

  used_shaders.push_back(shader);
  shader->tag_used(scene);
}

/* RNA translation utilities */

static VolumeSampling get_volume_sampling(PointerRNA &ptr)
{
  return (VolumeSampling)get_enum(
      ptr, "volume_sampling", VOLUME_NUM_SAMPLING, VOLUME_SAMPLING_DISTANCE);
}

static VolumeInterpolation get_volume_interpolation(PointerRNA &ptr)
{
  return (VolumeInterpolation)get_enum(
      ptr, "volume_interpolation", VOLUME_NUM_INTERPOLATION, VOLUME_INTERPOLATION_LINEAR);
}

static DisplacementMethod get_displacement_method(PointerRNA &ptr)
{
  return (DisplacementMethod)get_enum(
      ptr, "displacement_method", DISPLACE_NUM_METHODS, DISPLACE_BUMP);
}

static int validate_enum_value(int value, int num_values, int default_value)
{
  if (value >= num_values) {
    return default_value;
  }
  return value;
}

template<typename NodeType> static InterpolationType get_image_interpolation(NodeType &b_node)
{
  int value = b_node.interpolation();
  return (InterpolationType)validate_enum_value(
      value, INTERPOLATION_NUM_TYPES, INTERPOLATION_LINEAR);
}

template<typename NodeType> static ExtensionType get_image_extension(NodeType &b_node)
{
  int value = b_node.extension();
  return (ExtensionType)validate_enum_value(value, EXTENSION_NUM_TYPES, EXTENSION_REPEAT);
}

/* Graph */

static BL::NodeSocket get_node_output(BL::Node &b_node, const string &name)
{
  BL::Node::outputs_iterator b_out;

  for (b_node.outputs.begin(b_out); b_out != b_node.outputs.end(); ++b_out)
    if (b_out->name() == name)
      return *b_out;

  assert(0);

  return *b_out;
}

static float3 get_node_output_rgba(BL::Node &b_node, const string &name)
{
  BL::NodeSocket b_sock = get_node_output(b_node, name);
  float value[4];
  RNA_float_get_array(&b_sock.ptr, "default_value", value);
  return make_float3(value[0], value[1], value[2]);
}

static float get_node_output_value(BL::Node &b_node, const string &name)
{
  BL::NodeSocket b_sock = get_node_output(b_node, name);
  return RNA_float_get(&b_sock.ptr, "default_value");
}

static float3 get_node_output_vector(BL::Node &b_node, const string &name)
{
  BL::NodeSocket b_sock = get_node_output(b_node, name);
  float value[3];
  RNA_float_get_array(&b_sock.ptr, "default_value", value);
  return make_float3(value[0], value[1], value[2]);
}

static SocketType::Type convert_socket_type(BL::NodeSocket &b_socket)
{
  switch (b_socket.type()) {
    case BL::NodeSocket::type_VALUE:
      return SocketType::FLOAT;
    case BL::NodeSocket::type_INT:
      return SocketType::INT;
    case BL::NodeSocket::type_VECTOR:
      return SocketType::VECTOR;
    case BL::NodeSocket::type_RGBA:
      return SocketType::COLOR;
    case BL::NodeSocket::type_STRING:
      return SocketType::STRING;
    case BL::NodeSocket::type_SHADER:
      return SocketType::CLOSURE;

    default:
      return SocketType::UNDEFINED;
  }
}

static void set_default_value(ShaderInput *input,
                              BL::NodeSocket &b_sock,
                              BL::BlendData &b_data,
                              BL::ID &b_id)
{
  Node *node = input->parent;
  const SocketType &socket = input->socket_type;

  /* copy values for non linked inputs */
  switch (input->type()) {
    case SocketType::FLOAT: {
      node->set(socket, get_float(b_sock.ptr, "default_value"));
      break;
    }
    case SocketType::INT: {
      node->set(socket, get_int(b_sock.ptr, "default_value"));
      break;
    }
    case SocketType::COLOR: {
      node->set(socket, float4_to_float3(get_float4(b_sock.ptr, "default_value")));
      break;
    }
    case SocketType::NORMAL:
    case SocketType::POINT:
    case SocketType::VECTOR: {
      node->set(socket, get_float3(b_sock.ptr, "default_value"));
      break;
    }
    case SocketType::STRING: {
      node->set(
          socket,
          (ustring)blender_absolute_path(b_data, b_id, get_string(b_sock.ptr, "default_value")));
      break;
    }
    default:
      break;
  }
}

static void get_tex_mapping(TextureMapping *mapping, BL::TexMapping &b_mapping)
{
  if (!b_mapping)
    return;

  mapping->translation = get_float3(b_mapping.translation());
  mapping->rotation = get_float3(b_mapping.rotation());
  mapping->scale = get_float3(b_mapping.scale());
  mapping->type = (TextureMapping::Type)b_mapping.vector_type();

  mapping->x_mapping = (TextureMapping::Mapping)b_mapping.mapping_x();
  mapping->y_mapping = (TextureMapping::Mapping)b_mapping.mapping_y();
  mapping->z_mapping = (TextureMapping::Mapping)b_mapping.mapping_z();
}

static void get_tex_mapping(TextureMapping *mapping, BL::ShaderNodeMapping &b_mapping)
{
  if (!b_mapping)
    return;

  mapping->translation = get_float3(b_mapping.translation());
  mapping->rotation = get_float3(b_mapping.rotation());
  mapping->scale = get_float3(b_mapping.scale());
  mapping->type = (TextureMapping::Type)b_mapping.vector_type();

  mapping->use_minmax = b_mapping.use_min() || b_mapping.use_max();

  if (b_mapping.use_min())
    mapping->min = get_float3(b_mapping.min());
  if (b_mapping.use_max())
    mapping->max = get_float3(b_mapping.max());
}

static ShaderNode *add_node(Scene *scene,
                            BL::RenderEngine &b_engine,
                            BL::BlendData &b_data,
                            BL::Depsgraph &b_depsgraph,
                            BL::Scene &b_scene,
                            ShaderGraph *graph,
                            BL::ShaderNodeTree &b_ntree,
                            BL::ShaderNode &b_node)
{
  ShaderNode *node = NULL;

  /* existing blender nodes */
  if (b_node.is_a(&RNA_ShaderNodeRGBCurve)) {
    BL::ShaderNodeRGBCurve b_curve_node(b_node);
    BL::CurveMapping mapping(b_curve_node.mapping());
    RGBCurvesNode *curves = new RGBCurvesNode();
    curvemapping_color_to_array(mapping, curves->curves, RAMP_TABLE_SIZE, true);
    curvemapping_minmax(mapping, true, &curves->min_x, &curves->max_x);
    node = curves;
  }
  if (b_node.is_a(&RNA_ShaderNodeVectorCurve)) {
    BL::ShaderNodeVectorCurve b_curve_node(b_node);
    BL::CurveMapping mapping(b_curve_node.mapping());
    VectorCurvesNode *curves = new VectorCurvesNode();
    curvemapping_color_to_array(mapping, curves->curves, RAMP_TABLE_SIZE, false);
    curvemapping_minmax(mapping, false, &curves->min_x, &curves->max_x);
    node = curves;
  }
  else if (b_node.is_a(&RNA_ShaderNodeValToRGB)) {
    RGBRampNode *ramp = new RGBRampNode();
    BL::ShaderNodeValToRGB b_ramp_node(b_node);
    BL::ColorRamp b_color_ramp(b_ramp_node.color_ramp());
    colorramp_to_array(b_color_ramp, ramp->ramp, ramp->ramp_alpha, RAMP_TABLE_SIZE);
    ramp->interpolate = b_color_ramp.interpolation() != BL::ColorRamp::interpolation_CONSTANT;
    node = ramp;
  }
  else if (b_node.is_a(&RNA_ShaderNodeRGB)) {
    ColorNode *color = new ColorNode();
    color->value = get_node_output_rgba(b_node, "Color");
    node = color;
  }
  else if (b_node.is_a(&RNA_ShaderNodeValue)) {
    ValueNode *value = new ValueNode();
    value->value = get_node_output_value(b_node, "Value");
    node = value;
  }
  else if (b_node.is_a(&RNA_ShaderNodeCameraData)) {
    node = new CameraNode();
  }
  else if (b_node.is_a(&RNA_ShaderNodeInvert)) {
    node = new InvertNode();
  }
  else if (b_node.is_a(&RNA_ShaderNodeGamma)) {
    node = new GammaNode();
  }
  else if (b_node.is_a(&RNA_ShaderNodeBrightContrast)) {
    node = new BrightContrastNode();
  }
  else if (b_node.is_a(&RNA_ShaderNodeMixRGB)) {
    BL::ShaderNodeMixRGB b_mix_node(b_node);
    MixNode *mix = new MixNode();
    mix->type = (NodeMix)b_mix_node.blend_type();
    mix->use_clamp = b_mix_node.use_clamp();
    node = mix;
  }
  else if (b_node.is_a(&RNA_ShaderNodeSeparateRGB)) {
    node = new SeparateRGBNode();
  }
  else if (b_node.is_a(&RNA_ShaderNodeCombineRGB)) {
    node = new CombineRGBNode();
  }
  else if (b_node.is_a(&RNA_ShaderNodeSeparateHSV)) {
    node = new SeparateHSVNode();
  }
  else if (b_node.is_a(&RNA_ShaderNodeCombineHSV)) {
    node = new CombineHSVNode();
  }
  else if (b_node.is_a(&RNA_ShaderNodeSeparateXYZ)) {
    node = new SeparateXYZNode();
  }
  else if (b_node.is_a(&RNA_ShaderNodeCombineXYZ)) {
    node = new CombineXYZNode();
  }
  else if (b_node.is_a(&RNA_ShaderNodeHueSaturation)) {
    node = new HSVNode();
  }
  else if (b_node.is_a(&RNA_ShaderNodeRGBToBW)) {
    node = new RGBToBWNode();
  }
  else if (b_node.is_a(&RNA_ShaderNodeMath)) {
    BL::ShaderNodeMath b_math_node(b_node);
    MathNode *math = new MathNode();
    math->type = (NodeMath)b_math_node.operation();
    math->use_clamp = b_math_node.use_clamp();
    node = math;
  }
  else if (b_node.is_a(&RNA_ShaderNodeVectorMath)) {
    BL::ShaderNodeVectorMath b_vector_math_node(b_node);
    VectorMathNode *vmath = new VectorMathNode();
    vmath->type = (NodeVectorMath)b_vector_math_node.operation();
    node = vmath;
  }
  else if (b_node.is_a(&RNA_ShaderNodeVectorTransform)) {
    BL::ShaderNodeVectorTransform b_vector_transform_node(b_node);
    VectorTransformNode *vtransform = new VectorTransformNode();
    vtransform->type = (NodeVectorTransformType)b_vector_transform_node.vector_type();
    vtransform->convert_from = (NodeVectorTransformConvertSpace)
                                   b_vector_transform_node.convert_from();
    vtransform->convert_to = (NodeVectorTransformConvertSpace)b_vector_transform_node.convert_to();
    node = vtransform;
  }
  else if (b_node.is_a(&RNA_ShaderNodeNormal)) {
    BL::Node::outputs_iterator out_it;
    b_node.outputs.begin(out_it);

    NormalNode *norm = new NormalNode();
    norm->direction = get_node_output_vector(b_node, "Normal");
    node = norm;
  }
  else if (b_node.is_a(&RNA_ShaderNodeMapping)) {
    BL::ShaderNodeMapping b_mapping_node(b_node);
    MappingNode *mapping = new MappingNode();

    get_tex_mapping(&mapping->tex_mapping, b_mapping_node);

    node = mapping;
  }
  else if (b_node.is_a(&RNA_ShaderNodeFresnel)) {
    node = new FresnelNode();
  }
  else if (b_node.is_a(&RNA_ShaderNodeLayerWeight)) {
    node = new LayerWeightNode();
  }
  else if (b_node.is_a(&RNA_ShaderNodeAddShader)) {
    node = new AddClosureNode();
  }
  else if (b_node.is_a(&RNA_ShaderNodeMixShader)) {
    node = new MixClosureNode();
  }
  else if (b_node.is_a(&RNA_ShaderNodeAttribute)) {
    BL::ShaderNodeAttribute b_attr_node(b_node);
    AttributeNode *attr = new AttributeNode();
    attr->attribute = b_attr_node.attribute_name();
    node = attr;
  }
  else if (b_node.is_a(&RNA_ShaderNodeBackground)) {
    node = new BackgroundNode();
  }
  else if (b_node.is_a(&RNA_ShaderNodeHoldout)) {
    node = new HoldoutNode();
  }
  else if (b_node.is_a(&RNA_ShaderNodeBsdfAnisotropic)) {
    BL::ShaderNodeBsdfAnisotropic b_aniso_node(b_node);
    AnisotropicBsdfNode *aniso = new AnisotropicBsdfNode();

    switch (b_aniso_node.distribution()) {
      case BL::ShaderNodeBsdfAnisotropic::distribution_BECKMANN:
        aniso->distribution = CLOSURE_BSDF_MICROFACET_BECKMANN_ANISO_ID;
        break;
      case BL::ShaderNodeBsdfAnisotropic::distribution_GGX:
        aniso->distribution = CLOSURE_BSDF_MICROFACET_GGX_ANISO_ID;
        break;
      case BL::ShaderNodeBsdfAnisotropic::distribution_MULTI_GGX:
        aniso->distribution = CLOSURE_BSDF_MICROFACET_MULTI_GGX_ANISO_ID;
        break;
      case BL::ShaderNodeBsdfAnisotropic::distribution_ASHIKHMIN_SHIRLEY:
        aniso->distribution = CLOSURE_BSDF_ASHIKHMIN_SHIRLEY_ANISO_ID;
        break;
    }

    node = aniso;
  }
  else if (b_node.is_a(&RNA_ShaderNodeBsdfDiffuse)) {
    node = new DiffuseBsdfNode();
  }
  else if (b_node.is_a(&RNA_ShaderNodeSubsurfaceScattering)) {
    BL::ShaderNodeSubsurfaceScattering b_subsurface_node(b_node);

    SubsurfaceScatteringNode *subsurface = new SubsurfaceScatteringNode();

    switch (b_subsurface_node.falloff()) {
      case BL::ShaderNodeSubsurfaceScattering::falloff_CUBIC:
        subsurface->falloff = CLOSURE_BSSRDF_CUBIC_ID;
        break;
      case BL::ShaderNodeSubsurfaceScattering::falloff_GAUSSIAN:
        subsurface->falloff = CLOSURE_BSSRDF_GAUSSIAN_ID;
        break;
      case BL::ShaderNodeSubsurfaceScattering::falloff_BURLEY:
        subsurface->falloff = CLOSURE_BSSRDF_BURLEY_ID;
        break;
      case BL::ShaderNodeSubsurfaceScattering::falloff_RANDOM_WALK:
        subsurface->falloff = CLOSURE_BSSRDF_RANDOM_WALK_ID;
        break;
    }

    node = subsurface;
  }
  else if (b_node.is_a(&RNA_ShaderNodeBsdfGlossy)) {
    BL::ShaderNodeBsdfGlossy b_glossy_node(b_node);
    GlossyBsdfNode *glossy = new GlossyBsdfNode();

    switch (b_glossy_node.distribution()) {
      case BL::ShaderNodeBsdfGlossy::distribution_SHARP:
        glossy->distribution = CLOSURE_BSDF_REFLECTION_ID;
        break;
      case BL::ShaderNodeBsdfGlossy::distribution_BECKMANN:
        glossy->distribution = CLOSURE_BSDF_MICROFACET_BECKMANN_ID;
        break;
      case BL::ShaderNodeBsdfGlossy::distribution_GGX:
        glossy->distribution = CLOSURE_BSDF_MICROFACET_GGX_ID;
        break;
      case BL::ShaderNodeBsdfGlossy::distribution_ASHIKHMIN_SHIRLEY:
        glossy->distribution = CLOSURE_BSDF_ASHIKHMIN_SHIRLEY_ID;
        break;
      case BL::ShaderNodeBsdfGlossy::distribution_MULTI_GGX:
        glossy->distribution = CLOSURE_BSDF_MICROFACET_MULTI_GGX_ID;
        break;
    }
    node = glossy;
  }
  else if (b_node.is_a(&RNA_ShaderNodeBsdfGlass)) {
    BL::ShaderNodeBsdfGlass b_glass_node(b_node);
    GlassBsdfNode *glass = new GlassBsdfNode();
    switch (b_glass_node.distribution()) {
      case BL::ShaderNodeBsdfGlass::distribution_SHARP:
        glass->distribution = CLOSURE_BSDF_SHARP_GLASS_ID;
        break;
      case BL::ShaderNodeBsdfGlass::distribution_BECKMANN:
        glass->distribution = CLOSURE_BSDF_MICROFACET_BECKMANN_GLASS_ID;
        break;
      case BL::ShaderNodeBsdfGlass::distribution_GGX:
        glass->distribution = CLOSURE_BSDF_MICROFACET_GGX_GLASS_ID;
        break;
      case BL::ShaderNodeBsdfGlass::distribution_MULTI_GGX:
        glass->distribution = CLOSURE_BSDF_MICROFACET_MULTI_GGX_GLASS_ID;
        break;
    }
    node = glass;
  }
  else if (b_node.is_a(&RNA_ShaderNodeBsdfRefraction)) {
    BL::ShaderNodeBsdfRefraction b_refraction_node(b_node);
    RefractionBsdfNode *refraction = new RefractionBsdfNode();
    switch (b_refraction_node.distribution()) {
      case BL::ShaderNodeBsdfRefraction::distribution_SHARP:
        refraction->distribution = CLOSURE_BSDF_REFRACTION_ID;
        break;
      case BL::ShaderNodeBsdfRefraction::distribution_BECKMANN:
        refraction->distribution = CLOSURE_BSDF_MICROFACET_BECKMANN_REFRACTION_ID;
        break;
      case BL::ShaderNodeBsdfRefraction::distribution_GGX:
        refraction->distribution = CLOSURE_BSDF_MICROFACET_GGX_REFRACTION_ID;
        break;
    }
    node = refraction;
  }
  else if (b_node.is_a(&RNA_ShaderNodeBsdfToon)) {
    BL::ShaderNodeBsdfToon b_toon_node(b_node);
    ToonBsdfNode *toon = new ToonBsdfNode();
    switch (b_toon_node.component()) {
      case BL::ShaderNodeBsdfToon::component_DIFFUSE:
        toon->component = CLOSURE_BSDF_DIFFUSE_TOON_ID;
        break;
      case BL::ShaderNodeBsdfToon::component_GLOSSY:
        toon->component = CLOSURE_BSDF_GLOSSY_TOON_ID;
        break;
    }
    node = toon;
  }
  else if (b_node.is_a(&RNA_ShaderNodeBsdfHair)) {
    BL::ShaderNodeBsdfHair b_hair_node(b_node);
    HairBsdfNode *hair = new HairBsdfNode();
    switch (b_hair_node.component()) {
      case BL::ShaderNodeBsdfHair::component_Reflection:
        hair->component = CLOSURE_BSDF_HAIR_REFLECTION_ID;
        break;
      case BL::ShaderNodeBsdfHair::component_Transmission:
        hair->component = CLOSURE_BSDF_HAIR_TRANSMISSION_ID;
        break;
    }
    node = hair;
  }
  else if (b_node.is_a(&RNA_ShaderNodeBsdfHairPrincipled)) {
    BL::ShaderNodeBsdfHairPrincipled b_principled_hair_node(b_node);
    PrincipledHairBsdfNode *principled_hair = new PrincipledHairBsdfNode();
    principled_hair->parametrization = (NodePrincipledHairParametrization)get_enum(
        b_principled_hair_node.ptr,
        "parametrization",
        NODE_PRINCIPLED_HAIR_NUM,
        NODE_PRINCIPLED_HAIR_REFLECTANCE);
    node = principled_hair;
  }
  else if (b_node.is_a(&RNA_ShaderNodeBsdfPrincipled)) {
    BL::ShaderNodeBsdfPrincipled b_principled_node(b_node);
    PrincipledBsdfNode *principled = new PrincipledBsdfNode();
    switch (b_principled_node.distribution()) {
      case BL::ShaderNodeBsdfPrincipled::distribution_GGX:
        principled->distribution = CLOSURE_BSDF_MICROFACET_GGX_GLASS_ID;
        break;
      case BL::ShaderNodeBsdfPrincipled::distribution_MULTI_GGX:
        principled->distribution = CLOSURE_BSDF_MICROFACET_MULTI_GGX_GLASS_ID;
        break;
    }
    switch (b_principled_node.subsurface_method()) {
      case BL::ShaderNodeBsdfPrincipled::subsurface_method_BURLEY:
        principled->subsurface_method = CLOSURE_BSSRDF_PRINCIPLED_ID;
        break;
      case BL::ShaderNodeBsdfPrincipled::subsurface_method_RANDOM_WALK:
        principled->subsurface_method = CLOSURE_BSSRDF_PRINCIPLED_RANDOM_WALK_ID;
        break;
    }
    node = principled;
  }
  else if (b_node.is_a(&RNA_ShaderNodeBsdfTranslucent)) {
    node = new TranslucentBsdfNode();
  }
  else if (b_node.is_a(&RNA_ShaderNodeBsdfTransparent)) {
    node = new TransparentBsdfNode();
  }
  else if (b_node.is_a(&RNA_ShaderNodeBsdfVelvet)) {
    node = new VelvetBsdfNode();
  }
  else if (b_node.is_a(&RNA_ShaderNodeEmission)) {
    node = new EmissionNode();
  }
  else if (b_node.is_a(&RNA_ShaderNodeAmbientOcclusion)) {
    BL::ShaderNodeAmbientOcclusion b_ao_node(b_node);
    AmbientOcclusionNode *ao = new AmbientOcclusionNode();
    ao->samples = b_ao_node.samples();
    ao->inside = b_ao_node.inside();
    ao->only_local = b_ao_node.only_local();
    node = ao;
  }
  else if (b_node.is_a(&RNA_ShaderNodeVolumeScatter)) {
    node = new ScatterVolumeNode();
  }
  else if (b_node.is_a(&RNA_ShaderNodeVolumeAbsorption)) {
    node = new AbsorptionVolumeNode();
  }
  else if (b_node.is_a(&RNA_ShaderNodeVolumePrincipled)) {
    PrincipledVolumeNode *principled = new PrincipledVolumeNode();
    node = principled;
  }
  else if (b_node.is_a(&RNA_ShaderNodeNewGeometry)) {
    node = new GeometryNode();
  }
  else if (b_node.is_a(&RNA_ShaderNodeWireframe)) {
    BL::ShaderNodeWireframe b_wireframe_node(b_node);
    WireframeNode *wire = new WireframeNode();
    wire->use_pixel_size = b_wireframe_node.use_pixel_size();
    node = wire;
  }
  else if (b_node.is_a(&RNA_ShaderNodeWavelength)) {
    node = new WavelengthNode();
  }
  else if (b_node.is_a(&RNA_ShaderNodeBlackbody)) {
    node = new BlackbodyNode();
  }
  else if (b_node.is_a(&RNA_ShaderNodeLightPath)) {
    node = new LightPathNode();
  }
  else if (b_node.is_a(&RNA_ShaderNodeLightFalloff)) {
    node = new LightFalloffNode();
  }
  else if (b_node.is_a(&RNA_ShaderNodeObjectInfo)) {
    node = new ObjectInfoNode();
  }
  else if (b_node.is_a(&RNA_ShaderNodeParticleInfo)) {
    node = new ParticleInfoNode();
  }
  else if (b_node.is_a(&RNA_ShaderNodeHairInfo)) {
    node = new HairInfoNode();
  }
  else if (b_node.is_a(&RNA_ShaderNodeBump)) {
    BL::ShaderNodeBump b_bump_node(b_node);
    BumpNode *bump = new BumpNode();
    bump->invert = b_bump_node.invert();
    node = bump;
  }
  else if (b_node.is_a(&RNA_ShaderNodeScript)) {
#ifdef WITH_OSL
    if (scene->shader_manager->use_osl()) {
      /* create script node */
      BL::ShaderNodeScript b_script_node(b_node);

      OSLShaderManager *manager = (OSLShaderManager *)scene->shader_manager;
      string bytecode_hash = b_script_node.bytecode_hash();

      if (!bytecode_hash.empty()) {
        node = manager->osl_node("", bytecode_hash, b_script_node.bytecode());
      }
      else {
        string absolute_filepath = blender_absolute_path(
            b_data, b_ntree, b_script_node.filepath());
        node = manager->osl_node(absolute_filepath, "");
      }
    }
#else
    (void)b_data;
    (void)b_ntree;
#endif
  }
  else if (b_node.is_a(&RNA_ShaderNodeTexImage)) {
    BL::ShaderNodeTexImage b_image_node(b_node);
    BL::Image b_image(b_image_node.image());
    BL::ImageUser b_image_user(b_image_node.image_user());
    ImageTextureNode *image = new ImageTextureNode();
    if (b_image) {
      /* builtin images will use callback-based reading because
       * they could only be loaded correct from blender side
       */
      bool is_builtin = b_image.packed_file() || b_image.source() == BL::Image::source_GENERATED ||
                        b_image.source() == BL::Image::source_MOVIE ||
                        (b_engine.is_preview() && b_image.source() != BL::Image::source_SEQUENCE);

      if (is_builtin) {
        /* for builtin images we're using image datablock name to find an image to
         * read pixels from later
         *
         * also store frame number as well, so there's no differences in handling
         * builtin names for packed images and movies
         */
        int scene_frame = b_scene.frame_current();
        int image_frame = image_user_frame_number(b_image_user, scene_frame);
        image->filename = b_image.name() + "@" + string_printf("%d", image_frame);
        image->builtin_data = b_image.ptr.data;
      }
      else {
        image->filename = image_user_file_path(b_image_user, b_image, b_scene.frame_current());
        image->builtin_data = NULL;
      }

      image->animated = b_image_node.image_user().use_auto_refresh();
      image->use_alpha = b_image.use_alpha();

      /* TODO: restore */
      /* TODO(sergey): Does not work properly when we change builtin type. */
#if 0
      if(b_image.is_updated()) {
        scene->image_manager->tag_reload_image(
                image->filename.string(),
                image->builtin_data,
                get_image_interpolation(b_image_node),
                get_image_extension(b_image_node),
                image->use_alpha);
      }
#endif
    }
    image->color_space = (NodeImageColorSpace)b_image_node.color_space();
    image->projection = (NodeImageProjection)b_image_node.projection();
    image->interpolation = get_image_interpolation(b_image_node);
    image->extension = get_image_extension(b_image_node);
    image->projection_blend = b_image_node.projection_blend();
    BL::TexMapping b_texture_mapping(b_image_node.texture_mapping());
    get_tex_mapping(&image->tex_mapping, b_texture_mapping);
    node = image;
  }
  else if (b_node.is_a(&RNA_ShaderNodeTexEnvironment)) {
    BL::ShaderNodeTexEnvironment b_env_node(b_node);
    BL::Image b_image(b_env_node.image());
    BL::ImageUser b_image_user(b_env_node.image_user());
    EnvironmentTextureNode *env = new EnvironmentTextureNode();
    if (b_image) {
      bool is_builtin = b_image.packed_file() || b_image.source() == BL::Image::source_GENERATED ||
                        b_image.source() == BL::Image::source_MOVIE ||
                        (b_engine.is_preview() && b_image.source() != BL::Image::source_SEQUENCE);

      if (is_builtin) {
        int scene_frame = b_scene.frame_current();
        int image_frame = image_user_frame_number(b_image_user, scene_frame);
        env->filename = b_image.name() + "@" + string_printf("%d", image_frame);
        env->builtin_data = b_image.ptr.data;
      }
      else {
        env->filename = image_user_file_path(b_image_user, b_image, b_scene.frame_current());
        env->builtin_data = NULL;
      }

      env->animated = b_env_node.image_user().use_auto_refresh();
      env->use_alpha = b_image.use_alpha();

      /* TODO: restore */
      /* TODO(sergey): Does not work properly when we change builtin type. */
#if 0
      if(b_image.is_updated()) {
        scene->image_manager->tag_reload_image(
                env->filename.string(),
                env->builtin_data,
                get_image_interpolation(b_env_node),
                EXTENSION_REPEAT,
                env->use_alpha);
      }
#endif
    }
    env->color_space = (NodeImageColorSpace)b_env_node.color_space();
    env->interpolation = get_image_interpolation(b_env_node);
    env->projection = (NodeEnvironmentProjection)b_env_node.projection();
    BL::TexMapping b_texture_mapping(b_env_node.texture_mapping());
    get_tex_mapping(&env->tex_mapping, b_texture_mapping);
    node = env;
  }
  else if (b_node.is_a(&RNA_ShaderNodeTexGradient)) {
    BL::ShaderNodeTexGradient b_gradient_node(b_node);
    GradientTextureNode *gradient = new GradientTextureNode();
    gradient->type = (NodeGradientType)b_gradient_node.gradient_type();
    BL::TexMapping b_texture_mapping(b_gradient_node.texture_mapping());
    get_tex_mapping(&gradient->tex_mapping, b_texture_mapping);
    node = gradient;
  }
  else if (b_node.is_a(&RNA_ShaderNodeTexVoronoi)) {
    BL::ShaderNodeTexVoronoi b_voronoi_node(b_node);
    VoronoiTextureNode *voronoi = new VoronoiTextureNode();
    voronoi->coloring = (NodeVoronoiColoring)b_voronoi_node.coloring();
    voronoi->metric = (NodeVoronoiDistanceMetric)b_voronoi_node.distance();
    voronoi->feature = (NodeVoronoiFeature)b_voronoi_node.feature();
    BL::TexMapping b_texture_mapping(b_voronoi_node.texture_mapping());
    get_tex_mapping(&voronoi->tex_mapping, b_texture_mapping);
    node = voronoi;
  }
  else if (b_node.is_a(&RNA_ShaderNodeTexMagic)) {
    BL::ShaderNodeTexMagic b_magic_node(b_node);
    MagicTextureNode *magic = new MagicTextureNode();
    magic->depth = b_magic_node.turbulence_depth();
    BL::TexMapping b_texture_mapping(b_magic_node.texture_mapping());
    get_tex_mapping(&magic->tex_mapping, b_texture_mapping);
    node = magic;
  }
  else if (b_node.is_a(&RNA_ShaderNodeTexWave)) {
    BL::ShaderNodeTexWave b_wave_node(b_node);
    WaveTextureNode *wave = new WaveTextureNode();
    wave->type = (NodeWaveType)b_wave_node.wave_type();
    wave->profile = (NodeWaveProfile)b_wave_node.wave_profile();
    BL::TexMapping b_texture_mapping(b_wave_node.texture_mapping());
    get_tex_mapping(&wave->tex_mapping, b_texture_mapping);
    node = wave;
  }
  else if (b_node.is_a(&RNA_ShaderNodeTexChecker)) {
    BL::ShaderNodeTexChecker b_checker_node(b_node);
    CheckerTextureNode *checker = new CheckerTextureNode();
    BL::TexMapping b_texture_mapping(b_checker_node.texture_mapping());
    get_tex_mapping(&checker->tex_mapping, b_texture_mapping);
    node = checker;
  }
  else if (b_node.is_a(&RNA_ShaderNodeTexBrick)) {
    BL::ShaderNodeTexBrick b_brick_node(b_node);
    BrickTextureNode *brick = new BrickTextureNode();
    brick->offset = b_brick_node.offset();
    brick->offset_frequency = b_brick_node.offset_frequency();
    brick->squash = b_brick_node.squash();
    brick->squash_frequency = b_brick_node.squash_frequency();
    BL::TexMapping b_texture_mapping(b_brick_node.texture_mapping());
    get_tex_mapping(&brick->tex_mapping, b_texture_mapping);
    node = brick;
  }
  else if (b_node.is_a(&RNA_ShaderNodeTexNoise)) {
    BL::ShaderNodeTexNoise b_noise_node(b_node);
    NoiseTextureNode *noise = new NoiseTextureNode();
    BL::TexMapping b_texture_mapping(b_noise_node.texture_mapping());
    get_tex_mapping(&noise->tex_mapping, b_texture_mapping);
    node = noise;
  }
  else if (b_node.is_a(&RNA_ShaderNodeTexMusgrave)) {
    BL::ShaderNodeTexMusgrave b_musgrave_node(b_node);
    MusgraveTextureNode *musgrave = new MusgraveTextureNode();
    musgrave->type = (NodeMusgraveType)b_musgrave_node.musgrave_type();
    BL::TexMapping b_texture_mapping(b_musgrave_node.texture_mapping());
    get_tex_mapping(&musgrave->tex_mapping, b_texture_mapping);
    node = musgrave;
  }
  else if (b_node.is_a(&RNA_ShaderNodeTexCoord)) {
    BL::ShaderNodeTexCoord b_tex_coord_node(b_node);
    TextureCoordinateNode *tex_coord = new TextureCoordinateNode();
    tex_coord->from_dupli = b_tex_coord_node.from_instancer();
    if (b_tex_coord_node.object()) {
      tex_coord->use_transform = true;
      tex_coord->ob_tfm = get_transform(b_tex_coord_node.object().matrix_world());
    }
    node = tex_coord;
  }
  else if (b_node.is_a(&RNA_ShaderNodeTexSky)) {
    BL::ShaderNodeTexSky b_sky_node(b_node);
    SkyTextureNode *sky = new SkyTextureNode();
    sky->type = (NodeSkyType)b_sky_node.sky_type();
    sky->sun_direction = normalize(get_float3(b_sky_node.sun_direction()));
    sky->turbidity = b_sky_node.turbidity();
    sky->ground_albedo = b_sky_node.ground_albedo();
    BL::TexMapping b_texture_mapping(b_sky_node.texture_mapping());
    get_tex_mapping(&sky->tex_mapping, b_texture_mapping);
    node = sky;
  }
  else if (b_node.is_a(&RNA_ShaderNodeTexIES)) {
    BL::ShaderNodeTexIES b_ies_node(b_node);
    IESLightNode *ies = new IESLightNode();
    switch (b_ies_node.mode()) {
      case BL::ShaderNodeTexIES::mode_EXTERNAL:
        ies->filename = blender_absolute_path(b_data, b_ntree, b_ies_node.filepath());
        break;
      case BL::ShaderNodeTexIES::mode_INTERNAL:
        ies->ies = get_text_datablock_content(b_ies_node.ies().ptr);
        if (ies->ies.empty()) {
          ies->ies = "\n";
        }
        break;
    }
    node = ies;
  }
  else if (b_node.is_a(&RNA_ShaderNodeNormalMap)) {
    BL::ShaderNodeNormalMap b_normal_map_node(b_node);
    NormalMapNode *nmap = new NormalMapNode();
    nmap->space = (NodeNormalMapSpace)b_normal_map_node.space();
    nmap->attribute = b_normal_map_node.uv_map();
    node = nmap;
  }
  else if (b_node.is_a(&RNA_ShaderNodeTangent)) {
    BL::ShaderNodeTangent b_tangent_node(b_node);
    TangentNode *tangent = new TangentNode();
    tangent->direction_type = (NodeTangentDirectionType)b_tangent_node.direction_type();
    tangent->axis = (NodeTangentAxis)b_tangent_node.axis();
    tangent->attribute = b_tangent_node.uv_map();
    node = tangent;
  }
  else if (b_node.is_a(&RNA_ShaderNodeUVMap)) {
    BL::ShaderNodeUVMap b_uvmap_node(b_node);
    UVMapNode *uvm = new UVMapNode();
    uvm->attribute = b_uvmap_node.uv_map();
    uvm->from_dupli = b_uvmap_node.from_instancer();
    node = uvm;
  }
  else if (b_node.is_a(&RNA_ShaderNodeTexPointDensity)) {
    BL::ShaderNodeTexPointDensity b_point_density_node(b_node);
    PointDensityTextureNode *point_density = new PointDensityTextureNode();
    point_density->filename = b_point_density_node.name();
    point_density->space = (NodeTexVoxelSpace)b_point_density_node.space();
    point_density->interpolation = get_image_interpolation(b_point_density_node);
    point_density->builtin_data = b_point_density_node.ptr.data;
    point_density->image_manager = scene->image_manager;

    /* TODO(sergey): Use more proper update flag. */
    if (true) {
      point_density->add_image();
      b_point_density_node.cache_point_density(b_depsgraph);
      scene->image_manager->tag_reload_image(point_density->filename.string(),
                                             point_density->builtin_data,
                                             point_density->interpolation,
                                             EXTENSION_CLIP,
                                             true);
    }
    node = point_density;

    /* Transformation form world space to texture space.
     *
     * NOTE: Do this after the texture is cached, this is because getting
     * min/max will need to access this cache.
     */
    BL::Object b_ob(b_point_density_node.object());
    if (b_ob) {
      float3 loc, size;
      point_density_texture_space(b_depsgraph, b_point_density_node, loc, size);
      point_density->tfm = transform_translate(-loc) * transform_scale(size) *
                           transform_inverse(get_transform(b_ob.matrix_world()));
    }
  }
  else if (b_node.is_a(&RNA_ShaderNodeBevel)) {
    BL::ShaderNodeBevel b_bevel_node(b_node);
    BevelNode *bevel = new BevelNode();
    bevel->samples = b_bevel_node.samples();
    node = bevel;
  }
  else if (b_node.is_a(&RNA_ShaderNodeDisplacement)) {
    BL::ShaderNodeDisplacement b_disp_node(b_node);
    DisplacementNode *disp = new DisplacementNode();
    disp->space = (NodeNormalMapSpace)b_disp_node.space();
    node = disp;
  }
  else if (b_node.is_a(&RNA_ShaderNodeVectorDisplacement)) {
    BL::ShaderNodeVectorDisplacement b_disp_node(b_node);
    VectorDisplacementNode *disp = new VectorDisplacementNode();
    disp->space = (NodeNormalMapSpace)b_disp_node.space();
    disp->attribute = "";
    node = disp;
  }

  if (node) {
    node->name = b_node.name();
    graph->add(node);
  }

  return node;
}

static bool node_use_modified_socket_name(ShaderNode *node)
{
  if (node->special_type == SHADER_SPECIAL_TYPE_SCRIPT)
    return false;

  return true;
}

static ShaderInput *node_find_input_by_name(ShaderNode *node,
                                            BL::Node &b_node,
                                            BL::NodeSocket &b_socket)
{
  string name = b_socket.name();

  if (node_use_modified_socket_name(node)) {
    BL::Node::inputs_iterator b_input;
    bool found = false;
    int counter = 0, total = 0;

    for (b_node.inputs.begin(b_input); b_input != b_node.inputs.end(); ++b_input) {
      if (b_input->name() == name) {
        if (!found)
          counter++;
        total++;
      }

      if (b_input->ptr.data == b_socket.ptr.data)
        found = true;
    }

    /* rename if needed */
    if (name == "Shader")
      name = "Closure";

    if (total > 1)
      name = string_printf("%s%d", name.c_str(), counter);
  }

  return node->input(name.c_str());
}

static ShaderOutput *node_find_output_by_name(ShaderNode *node,
                                              BL::Node &b_node,
                                              BL::NodeSocket &b_socket)
{
  string name = b_socket.name();

  if (node_use_modified_socket_name(node)) {
    BL::Node::outputs_iterator b_output;
    bool found = false;
    int counter = 0, total = 0;

    for (b_node.outputs.begin(b_output); b_output != b_node.outputs.end(); ++b_output) {
      if (b_output->name() == name) {
        if (!found)
          counter++;
        total++;
      }

      if (b_output->ptr.data == b_socket.ptr.data)
        found = true;
    }

    /* rename if needed */
    if (name == "Shader")
      name = "Closure";

    if (total > 1)
      name = string_printf("%s%d", name.c_str(), counter);
  }

  return node->output(name.c_str());
}

static void add_nodes(Scene *scene,
                      BL::RenderEngine &b_engine,
                      BL::BlendData &b_data,
                      BL::Depsgraph &b_depsgraph,
                      BL::Scene &b_scene,
                      ShaderGraph *graph,
                      BL::ShaderNodeTree &b_ntree,
                      const ProxyMap &proxy_input_map,
                      const ProxyMap &proxy_output_map)
{
  /* add nodes */
  BL::ShaderNodeTree::nodes_iterator b_node;
  PtrInputMap input_map;
  PtrOutputMap output_map;

  BL::Node::inputs_iterator b_input;
  BL::Node::outputs_iterator b_output;

  /* find the node to use for output if there are multiple */
  BL::ShaderNode output_node = b_ntree.get_output_node(
      BL::ShaderNodeOutputMaterial::target_CYCLES);

  /* add nodes */
  for (b_ntree.nodes.begin(b_node); b_node != b_ntree.nodes.end(); ++b_node) {
    if (b_node->mute() || b_node->is_a(&RNA_NodeReroute)) {
      /* replace muted node with internal links */
      BL::Node::internal_links_iterator b_link;
      for (b_node->internal_links.begin(b_link); b_link != b_node->internal_links.end();
           ++b_link) {
        BL::NodeSocket to_socket(b_link->to_socket());
        SocketType::Type to_socket_type = convert_socket_type(to_socket);
        if (to_socket_type == SocketType::UNDEFINED) {
          continue;
        }

        ConvertNode *proxy = new ConvertNode(to_socket_type, to_socket_type, true);

        input_map[b_link->from_socket().ptr.data] = proxy->inputs[0];
        output_map[b_link->to_socket().ptr.data] = proxy->outputs[0];

        graph->add(proxy);
      }
    }
    else if (b_node->is_a(&RNA_ShaderNodeGroup) || b_node->is_a(&RNA_NodeCustomGroup) ||
             b_node->is_a(&RNA_ShaderNodeCustomGroup)) {

      BL::ShaderNodeTree b_group_ntree(PointerRNA_NULL);
      if (b_node->is_a(&RNA_ShaderNodeGroup))
        b_group_ntree = BL::ShaderNodeTree(((BL::NodeGroup)(*b_node)).node_tree());
      else if (b_node->is_a(&RNA_NodeCustomGroup))
        b_group_ntree = BL::ShaderNodeTree(((BL::NodeCustomGroup)(*b_node)).node_tree());
      else
        b_group_ntree = BL::ShaderNodeTree(((BL::ShaderNodeCustomGroup)(*b_node)).node_tree());

      ProxyMap group_proxy_input_map, group_proxy_output_map;

      /* Add a proxy node for each socket
       * Do this even if the node group has no internal tree,
       * so that links have something to connect to and assert won't fail.
       */
      for (b_node->inputs.begin(b_input); b_input != b_node->inputs.end(); ++b_input) {
        SocketType::Type input_type = convert_socket_type(*b_input);
        if (input_type == SocketType::UNDEFINED) {
          continue;
        }

        ConvertNode *proxy = new ConvertNode(input_type, input_type, true);
        graph->add(proxy);

        /* register the proxy node for internal binding */
        group_proxy_input_map[b_input->identifier()] = proxy;

        input_map[b_input->ptr.data] = proxy->inputs[0];

        set_default_value(proxy->inputs[0], *b_input, b_data, b_ntree);
      }
      for (b_node->outputs.begin(b_output); b_output != b_node->outputs.end(); ++b_output) {
        SocketType::Type output_type = convert_socket_type(*b_output);
        if (output_type == SocketType::UNDEFINED) {
          continue;
        }

        ConvertNode *proxy = new ConvertNode(output_type, output_type, true);
        graph->add(proxy);

        /* register the proxy node for internal binding */
        group_proxy_output_map[b_output->identifier()] = proxy;

        output_map[b_output->ptr.data] = proxy->outputs[0];
      }

      if (b_group_ntree) {
        add_nodes(scene,
                  b_engine,
                  b_data,
                  b_depsgraph,
                  b_scene,
                  graph,
                  b_group_ntree,
                  group_proxy_input_map,
                  group_proxy_output_map);
      }
    }
    else if (b_node->is_a(&RNA_NodeGroupInput)) {
      /* map each socket to a proxy node */
      for (b_node->outputs.begin(b_output); b_output != b_node->outputs.end(); ++b_output) {
        ProxyMap::const_iterator proxy_it = proxy_input_map.find(b_output->identifier());
        if (proxy_it != proxy_input_map.end()) {
          ConvertNode *proxy = proxy_it->second;

          output_map[b_output->ptr.data] = proxy->outputs[0];
        }
      }
    }
    else if (b_node->is_a(&RNA_NodeGroupOutput)) {
      BL::NodeGroupOutput b_output_node(*b_node);
      /* only the active group output is used */
      if (b_output_node.is_active_output()) {
        /* map each socket to a proxy node */
        for (b_node->inputs.begin(b_input); b_input != b_node->inputs.end(); ++b_input) {
          ProxyMap::const_iterator proxy_it = proxy_output_map.find(b_input->identifier());
          if (proxy_it != proxy_output_map.end()) {
            ConvertNode *proxy = proxy_it->second;

            input_map[b_input->ptr.data] = proxy->inputs[0];

            set_default_value(proxy->inputs[0], *b_input, b_data, b_ntree);
          }
        }
      }
    }
    else {
      ShaderNode *node = NULL;

      if (b_node->ptr.data == output_node.ptr.data) {
        node = graph->output();
      }
      else {
        BL::ShaderNode b_shader_node(*b_node);
        node = add_node(
            scene, b_engine, b_data, b_depsgraph, b_scene, graph, b_ntree, b_shader_node);
      }

      if (node) {
        /* map node sockets for linking */
        for (b_node->inputs.begin(b_input); b_input != b_node->inputs.end(); ++b_input) {
          ShaderInput *input = node_find_input_by_name(node, *b_node, *b_input);
          if (!input) {
            /* XXX should not happen, report error? */
            continue;
          }
          input_map[b_input->ptr.data] = input;

          set_default_value(input, *b_input, b_data, b_ntree);
        }
        for (b_node->outputs.begin(b_output); b_output != b_node->outputs.end(); ++b_output) {
          ShaderOutput *output = node_find_output_by_name(node, *b_node, *b_output);
          if (!output) {
            /* XXX should not happen, report error? */
            continue;
          }
          output_map[b_output->ptr.data] = output;
        }
      }
    }
  }

  /* connect nodes */
  BL::NodeTree::links_iterator b_link;

  for (b_ntree.links.begin(b_link); b_link != b_ntree.links.end(); ++b_link) {
    /* Ignore invalid links to avoid unwanted cycles created in graph. */
    if (!b_link->is_valid()) {
      continue;
    }
    /* get blender link data */
    BL::NodeSocket b_from_sock = b_link->from_socket();
    BL::NodeSocket b_to_sock = b_link->to_socket();

    ShaderOutput *output = 0;
    ShaderInput *input = 0;

    PtrOutputMap::iterator output_it = output_map.find(b_from_sock.ptr.data);
    if (output_it != output_map.end())
      output = output_it->second;
    PtrInputMap::iterator input_it = input_map.find(b_to_sock.ptr.data);
    if (input_it != input_map.end())
      input = input_it->second;

    /* either node may be NULL when the node was not exported, typically
     * because the node type is not supported */
    if (output && input)
      graph->connect(output, input);
  }
}

static void add_nodes(Scene *scene,
                      BL::RenderEngine &b_engine,
                      BL::BlendData &b_data,
                      BL::Depsgraph &b_depsgraph,
                      BL::Scene &b_scene,
                      ShaderGraph *graph,
                      BL::ShaderNodeTree &b_ntree)
{
  static const ProxyMap empty_proxy_map;
  add_nodes(scene,
            b_engine,
            b_data,
            b_depsgraph,
            b_scene,
            graph,
            b_ntree,
            empty_proxy_map,
            empty_proxy_map);
}

/* Sync Materials */

void BlenderSync::sync_materials(BL::Depsgraph &b_depsgraph, bool update_all)
{
  shader_map.set_default(scene->default_surface);

  TaskPool pool;
  set<Shader *> updated_shaders;

  BL::Depsgraph::ids_iterator b_id;
  for (b_depsgraph.ids.begin(b_id); b_id != b_depsgraph.ids.end(); ++b_id) {
    if (!b_id->is_a(&RNA_Material)) {
      continue;
    }

    BL::Material b_mat(*b_id);
    Shader *shader;

    /* test if we need to sync */
    if (shader_map.sync(&shader, b_mat) || shader->need_sync_object || update_all) {
      ShaderGraph *graph = new ShaderGraph();

      shader->name = b_mat.name().c_str();
      shader->pass_id = b_mat.pass_index();
      shader->need_sync_object = false;

      /* create nodes */
      if (b_mat.use_nodes() && b_mat.node_tree()) {
        BL::ShaderNodeTree b_ntree(b_mat.node_tree());

        add_nodes(scene, b_engine, b_data, b_depsgraph, b_scene, graph, b_ntree);
      }
      else {
        DiffuseBsdfNode *diffuse = new DiffuseBsdfNode();
        diffuse->color = get_float3(b_mat.diffuse_color());
        graph->add(diffuse);

        ShaderNode *out = graph->output();
        graph->connect(diffuse->output("BSDF"), out->input("Surface"));
      }

      /* settings */
      PointerRNA cmat = RNA_pointer_get(&b_mat.ptr, "cycles");
      shader->use_mis = get_boolean(cmat, "sample_as_light");
      shader->use_transparent_shadow = get_boolean(cmat, "use_transparent_shadow");
      shader->heterogeneous_volume = !get_boolean(cmat, "homogeneous_volume");
      shader->volume_sampling_method = get_volume_sampling(cmat);
      shader->volume_interpolation_method = get_volume_interpolation(cmat);
      shader->displacement_method = get_displacement_method(cmat);

      shader->set_graph(graph);

      /* By simplifying the shader graph as soon as possible, some
       * redundant shader nodes might be removed which prevents loading
       * unnecessary attributes later.
       *
       * However, since graph simplification also accounts for e.g. mix
       * weight, this would cause frequent expensive resyncs in interactive
       * sessions, so for those sessions optimization is only performed
       * right before compiling.
       */
      if (!preview) {
        pool.push(function_bind(&ShaderGraph::simplify, graph, scene));
        /* NOTE: Update shaders out of the threads since those routines
         * are accessing and writing to a global context.
         */
        updated_shaders.insert(shader);
      }
      else {
        /* NOTE: Update tagging can access links which are being
         * optimized out.
         */
        shader->tag_update(scene);
      }
    }
  }

  pool.wait_work();

  foreach (Shader *shader, updated_shaders) {
    shader->tag_update(scene);
  }
}

/* Sync World */

void BlenderSync::sync_world(BL::Depsgraph &b_depsgraph, bool update_all)
{
  Background *background = scene->background;
  Background prevbackground = *background;

  BL::World b_world = b_scene.world();

  if (world_recalc || update_all || b_world.ptr.data != world_map) {
    Shader *shader = scene->default_background;
    ShaderGraph *graph = new ShaderGraph();

    /* create nodes */
    if (b_world && b_world.use_nodes() && b_world.node_tree()) {
      BL::ShaderNodeTree b_ntree(b_world.node_tree());

      add_nodes(scene, b_engine, b_data, b_depsgraph, b_scene, graph, b_ntree);

      /* volume */
      PointerRNA cworld = RNA_pointer_get(&b_world.ptr, "cycles");
      shader->heterogeneous_volume = !get_boolean(cworld, "homogeneous_volume");
      shader->volume_sampling_method = get_volume_sampling(cworld);
      shader->volume_interpolation_method = get_volume_interpolation(cworld);
    }
    else if (b_world) {
      BackgroundNode *background = new BackgroundNode();
      background->color = get_float3(b_world.color());
      graph->add(background);

      ShaderNode *out = graph->output();
      graph->connect(background->output("Background"), out->input("Surface"));
    }

    if (b_world) {
      /* AO */
      BL::WorldLighting b_light = b_world.light_settings();

      background->use_ao = b_light.use_ambient_occlusion();
      background->ao_factor = b_light.ao_factor();
      background->ao_distance = b_light.distance();

      /* visibility */
      PointerRNA cvisibility = RNA_pointer_get(&b_world.ptr, "cycles_visibility");
      uint visibility = 0;

      visibility |= get_boolean(cvisibility, "camera") ? PATH_RAY_CAMERA : 0;
      visibility |= get_boolean(cvisibility, "diffuse") ? PATH_RAY_DIFFUSE : 0;
      visibility |= get_boolean(cvisibility, "glossy") ? PATH_RAY_GLOSSY : 0;
      visibility |= get_boolean(cvisibility, "transmission") ? PATH_RAY_TRANSMIT : 0;
      visibility |= get_boolean(cvisibility, "scatter") ? PATH_RAY_VOLUME_SCATTER : 0;

      background->visibility = visibility;
    }
    else {
      background->use_ao = false;
      background->ao_factor = 0.0f;
      background->ao_distance = FLT_MAX;
    }

    shader->set_graph(graph);
    shader->tag_update(scene);
    background->tag_update(scene);
  }

  PointerRNA cscene = RNA_pointer_get(&b_scene.ptr, "cycles");

  /* when doing preview render check for BI's transparency settings,
   * this is so because Blender's preview render routines are not able
   * to tweak all cycles's settings depending on different circumstances
   */
  if (b_engine.is_preview() == false)
    background->transparent = get_boolean(cscene, "film_transparent");
  else
    background->transparent = b_scene.render().alpha_mode() ==
                              BL::RenderSettings::alpha_mode_TRANSPARENT;

  if (background->transparent) {
    background->transparent_glass = get_boolean(cscene, "film_transparent_glass");
    background->transparent_roughness_threshold = get_float(cscene, "film_transparent_roughness");
  }
  else {
    background->transparent_glass = false;
    background->transparent_roughness_threshold = 0.0f;
  }

  background->use_shader = view_layer.use_background_shader;
  background->use_ao = background->use_ao && view_layer.use_background_ao;

  if (background->modified(prevbackground))
    background->tag_update(scene);
}

/* Sync Lights */

void BlenderSync::sync_lights(BL::Depsgraph &b_depsgraph, bool update_all)
{
  shader_map.set_default(scene->default_light);

  BL::Depsgraph::ids_iterator b_id;
  for (b_depsgraph.ids.begin(b_id); b_id != b_depsgraph.ids.end(); ++b_id) {
    if (!b_id->is_a(&RNA_Light)) {
      continue;
    }

    BL::Light b_light(*b_id);
    Shader *shader;

    /* test if we need to sync */
    if (shader_map.sync(&shader, b_light) || update_all) {
      ShaderGraph *graph = new ShaderGraph();

      /* create nodes */
      if (b_light.use_nodes() && b_light.node_tree()) {
        shader->name = b_light.name().c_str();

        BL::ShaderNodeTree b_ntree(b_light.node_tree());

        add_nodes(scene, b_engine, b_data, b_depsgraph, b_scene, graph, b_ntree);
      }
      else {
        float strength = 1.0f;

        if (b_light.type() == BL::Light::type_POINT || b_light.type() == BL::Light::type_SPOT ||
            b_light.type() == BL::Light::type_AREA) {
          strength = 100.0f;
        }

        EmissionNode *emission = new EmissionNode();
        emission->color = get_float3(b_light.color());
        emission->strength = strength;
        graph->add(emission);

        ShaderNode *out = graph->output();
        graph->connect(emission->output("Emission"), out->input("Surface"));
      }

      shader->set_graph(graph);
      shader->tag_update(scene);
    }
  }
}

void BlenderSync::sync_shaders(BL::Depsgraph &b_depsgraph)
{
  /* for auto refresh images */
  bool auto_refresh_update = false;

<<<<<<< HEAD
	if(preview) {
		ImageManager *image_manager = scene->image_manager;
		int frame = b_scene.frame_current();
		auto_refresh_update = image_manager->set_animation_frame_update(frame);

		if(shader_recalc) {
			auto_refresh_update = true;
			shader_recalc = false;
		}
	}
=======
  if (preview) {
    ImageManager *image_manager = scene->image_manager;
    int frame = b_scene.frame_current();
    auto_refresh_update = image_manager->set_animation_frame_update(frame);
  }
>>>>>>> 3076d95b

  shader_map.pre_sync();

  sync_world(b_depsgraph, auto_refresh_update);
  sync_lights(b_depsgraph, auto_refresh_update);
  sync_materials(b_depsgraph, auto_refresh_update);

  /* false = don't delete unused shaders, not supported */
  shader_map.post_sync(false);
}

CCL_NAMESPACE_END<|MERGE_RESOLUTION|>--- conflicted
+++ resolved
@@ -1430,24 +1430,16 @@
   /* for auto refresh images */
   bool auto_refresh_update = false;
 
-<<<<<<< HEAD
-	if(preview) {
-		ImageManager *image_manager = scene->image_manager;
-		int frame = b_scene.frame_current();
-		auto_refresh_update = image_manager->set_animation_frame_update(frame);
-
-		if(shader_recalc) {
-			auto_refresh_update = true;
-			shader_recalc = false;
-		}
-	}
-=======
   if (preview) {
     ImageManager *image_manager = scene->image_manager;
     int frame = b_scene.frame_current();
     auto_refresh_update = image_manager->set_animation_frame_update(frame);
-  }
->>>>>>> 3076d95b
+
+    if (shader_recalc) {
+      auto_refresh_update = true;
+      shader_recalc = false;
+    }
+  }
 
   shader_map.pre_sync();
 
