/*
 * This program is free software; you can redistribute it and/or
 * modify it under the terms of the GNU General Public License
 * as published by the Free Software Foundation; either version 2
 * of the License, or (at your option) any later version.
 *
 * This program is distributed in the hope that it will be useful,
 * but WITHOUT ANY WARRANTY; without even the implied warranty of
 * MERCHANTABILITY or FITNESS FOR A PARTICULAR PURPOSE.  See the
 * GNU General Public License for more details.
 *
 * You should have received a copy of the GNU General Public License
 * along with this program; if not, write to the Free Software Foundation,
 * Inc., 51 Franklin Street, Fifth Floor, Boston, MA 02110-1301, USA.
 *
 * The Original Code is Copyright (C) 2008, Blender Foundation
 * This is a new part of Blender
 */

/** \file
 * \ingroup edgpencil
 */

#include <stdio.h>
#include <string.h>
#include <stdlib.h>
#include <stddef.h>
#include <math.h>
#include <float.h>

#include "MEM_guardedalloc.h"

#include "BLI_sys_types.h"

#include "BLI_math.h"
#include "BLI_utildefines.h"
#include "BLI_polyfill_2d.h"

#include "BLF_api.h"
#include "BLT_translation.h"

#include "DNA_brush_types.h"
#include "DNA_gpencil_types.h"
#include "DNA_scene_types.h"
#include "DNA_screen_types.h"
#include "DNA_space_types.h"
#include "DNA_view3d_types.h"
#include "DNA_userdef_types.h"
#include "DNA_object_types.h"

#include "BKE_context.h"
#include "BKE_brush.h"
#include "BKE_global.h"
#include "BKE_material.h"
#include "BKE_paint.h"
#include "BKE_gpencil.h"
#include "BKE_image.h"

#include "DEG_depsgraph.h"

#include "WM_api.h"

#include "BIF_glutil.h"

#include "GPU_immediate.h"
#include "GPU_state.h"

#include "ED_gpencil.h"
#include "ED_screen.h"
#include "ED_view3d.h"
#include "ED_space_api.h"

#include "UI_interface_icons.h"
#include "UI_resources.h"

#include "IMB_imbuf_types.h"

#include "gpencil_intern.h"

/* ************************************************** */
/* GREASE PENCIL DRAWING */

/* ----- General Defines ------ */
/* flags for sflag */
typedef enum eDrawStrokeFlags {
  /** don't draw status info */
  GP_DRAWDATA_NOSTATUS = (1 << 0),
  /** only draw 3d-strokes */
  GP_DRAWDATA_ONLY3D = (1 << 1),
  /** only draw 'canvas' strokes */
  GP_DRAWDATA_ONLYV2D = (1 << 2),
  /** only draw 'image' strokes */
  GP_DRAWDATA_ONLYI2D = (1 << 3),
  /** special hack for drawing strokes in Image Editor (weird coordinates) */
  GP_DRAWDATA_IEDITHACK = (1 << 4),
  /** don't draw xray in 3D view (which is default) */
  GP_DRAWDATA_NO_XRAY = (1 << 5),
  /** no onionskins should be drawn (for animation playback) */
  GP_DRAWDATA_NO_ONIONS = (1 << 6),
  /** draw strokes as "volumetric" circular billboards */
  GP_DRAWDATA_VOLUMETRIC = (1 << 7),
  /** fill insides/bounded-regions of strokes */
  GP_DRAWDATA_FILL = (1 << 8),
} eDrawStrokeFlags;

/* thickness above which we should use special drawing */
#if 0
#  define GP_DRAWTHICKNESS_SPECIAL 3
#endif

/* conversion utility (float --> normalized unsigned byte) */
#define F2UB(x) (uchar)(255.0f * x)

/* ----- Tool Buffer Drawing ------ */
/* helper functions to set color of buffer point */

static void gp_set_point_uniform_color(const bGPDspoint *pt, const float ink[4])
{
  float alpha = ink[3] * pt->strength;
  CLAMP(alpha, GPENCIL_STRENGTH_MIN, 1.0f);
  immUniformColor3fvAlpha(ink, alpha);
}

static void gp_set_point_varying_color(const bGPDspoint *pt,
                                       const float ink[4],
                                       uint attr_id,
                                       bool fix_strength)
{
  float alpha = ink[3] * pt->strength;
  if ((fix_strength) && (alpha >= 0.1f)) {
    alpha = 1.0f;
  }
  CLAMP(alpha, GPENCIL_STRENGTH_MIN, 1.0f);
  immAttr4ub(attr_id, F2UB(ink[0]), F2UB(ink[1]), F2UB(ink[2]), F2UB(alpha));
}

/* --------- 2D Stroke Drawing Helpers --------- */
/* change in parameter list */
static void gp_calc_2d_stroke_fxy(
    const float pt[3], short sflag, int offsx, int offsy, int winx, int winy, float r_co[2])
{
  if (sflag & GP_STROKE_2DSPACE) {
    r_co[0] = pt[0];
    r_co[1] = pt[1];
  }
  else if (sflag & GP_STROKE_2DIMAGE) {
    const float x = (float)((pt[0] * winx) + offsx);
    const float y = (float)((pt[1] * winy) + offsy);

    r_co[0] = x;
    r_co[1] = y;
  }
  else {
    const float x = (float)(pt[0] / 100 * winx) + offsx;
    const float y = (float)(pt[1] / 100 * winy) + offsy;

    r_co[0] = x;
    r_co[1] = y;
  }
}
/* ----------- Volumetric Strokes --------------- */

/* draw a 2D strokes in "volumetric" style */
static void gp_draw_stroke_volumetric_2d(const bGPDspoint *points,
                                         int totpoints,
                                         short thickness,
                                         short UNUSED(dflag),
                                         short sflag,
                                         int offsx,
                                         int offsy,
                                         int winx,
                                         int winy,
                                         const float diff_mat[4][4],
                                         const float ink[4])
{
  GPUVertFormat *format = immVertexFormat();
  uint pos = GPU_vertformat_attr_add(format, "pos", GPU_COMP_F32, 2, GPU_FETCH_FLOAT);
  uint size = GPU_vertformat_attr_add(format, "size", GPU_COMP_F32, 1, GPU_FETCH_FLOAT);
  uint color = GPU_vertformat_attr_add(
      format, "color", GPU_COMP_U8, 4, GPU_FETCH_INT_TO_FLOAT_UNIT);

  immBindBuiltinProgram(GPU_SHADER_3D_POINT_VARYING_SIZE_VARYING_COLOR);
  GPU_program_point_size(true);
  immBegin(GPU_PRIM_POINTS, totpoints);

  const bGPDspoint *pt = points;
  for (int i = 0; i < totpoints; i++, pt++) {
    /* transform position to 2D */
    float co[2];
    float fpt[3];

    mul_v3_m4v3(fpt, diff_mat, &pt->x);
    gp_calc_2d_stroke_fxy(fpt, sflag, offsx, offsy, winx, winy, co);

    gp_set_point_varying_color(pt, ink, color, false);
    immAttr1f(size, pt->pressure * thickness); /* TODO: scale based on view transform */
    immVertex2f(pos, co[0], co[1]);
  }

  immEnd();
  immUnbindProgram();
  GPU_program_point_size(false);
}

/* draw a 3D stroke in "volumetric" style */
static void gp_draw_stroke_volumetric_3d(const bGPDspoint *points,
                                         int totpoints,
                                         short thickness,
                                         const float ink[4])
{
  GPUVertFormat *format = immVertexFormat();
  uint pos = GPU_vertformat_attr_add(format, "pos", GPU_COMP_F32, 3, GPU_FETCH_FLOAT);
  uint size = GPU_vertformat_attr_add(format, "size", GPU_COMP_F32, 1, GPU_FETCH_FLOAT);
  uint color = GPU_vertformat_attr_add(
      format, "color", GPU_COMP_U8, 4, GPU_FETCH_INT_TO_FLOAT_UNIT);

  immBindBuiltinProgram(GPU_SHADER_3D_POINT_VARYING_SIZE_VARYING_COLOR);
  GPU_program_point_size(true);
  immBegin(GPU_PRIM_POINTS, totpoints);

  const bGPDspoint *pt = points;
  for (int i = 0; i < totpoints && pt; i++, pt++) {
    gp_set_point_varying_color(pt, ink, color, false);
    /* TODO: scale based on view transform */
    immAttr1f(size, pt->pressure * thickness);
    /* we can adjust size in vertex shader based on view/projection! */
    immVertex3fv(pos, &pt->x);
  }

  immEnd();
  immUnbindProgram();
  GPU_program_point_size(false);
}

/* --------------- Stroke Fills ----------------- */
/* calc bounding box in 2d using flat projection data */
static void gp_calc_2d_bounding_box(
    const float (*points2d)[2], int totpoints, float minv[2], float maxv[2], bool expand)
{
  copy_v2_v2(minv, points2d[0]);
  copy_v2_v2(maxv, points2d[0]);

  for (int i = 1; i < totpoints; i++) {
    /* min */
    if (points2d[i][0] < minv[0]) {
      minv[0] = points2d[i][0];
    }
    if (points2d[i][1] < minv[1]) {
      minv[1] = points2d[i][1];
    }
    /* max */
    if (points2d[i][0] > maxv[0]) {
      maxv[0] = points2d[i][0];
    }
    if (points2d[i][1] > maxv[1]) {
      maxv[1] = points2d[i][1];
    }
  }
  /* If not expanded, use a perfect square */
  if (expand == false) {
    if (maxv[0] > maxv[1]) {
      maxv[1] = maxv[0];
    }
    else {
      maxv[0] = maxv[1];
    }
  }
}

/* calc texture coordinates using flat projected points */
static void gp_calc_stroke_text_coordinates(const float (*points2d)[2],
                                            int totpoints,
                                            const float minv[2],
                                            float maxv[2],
                                            float (*r_uv)[2])
{
  float d[2];
  d[0] = maxv[0] - minv[0];
  d[1] = maxv[1] - minv[1];
  for (int i = 0; i < totpoints; i++) {
    r_uv[i][0] = (points2d[i][0] - minv[0]) / d[0];
    r_uv[i][1] = (points2d[i][1] - minv[1]) / d[1];
  }
}

/* Triangulate stroke for high quality fill
 * (this is done only if cache is null or stroke was modified). */
static void gp_triangulate_stroke_fill(bGPDstroke *gps)
{
  BLI_assert(gps->totpoints >= 3);

  /* allocate memory for temporary areas */
  gps->tot_triangles = gps->totpoints - 2;
  uint(*tmp_triangles)[3] = MEM_mallocN(sizeof(*tmp_triangles) * gps->tot_triangles,
                                        "GP Stroke temp triangulation");
  float(*points2d)[2] = MEM_mallocN(sizeof(*points2d) * gps->totpoints,
                                    "GP Stroke temp 2d points");
  float(*uv)[2] = MEM_mallocN(sizeof(*uv) * gps->totpoints, "GP Stroke temp 2d uv data");

  int direction = 0;

  /* convert to 2d and triangulate */
  BKE_gpencil_stroke_2d_flat(gps->points, gps->totpoints, points2d, &direction);
  BLI_polyfill_calc(points2d, (uint)gps->totpoints, direction, tmp_triangles);

  /* calc texture coordinates automatically */
  float minv[2];
  float maxv[2];
  /* first needs bounding box data */
  gp_calc_2d_bounding_box((const float(*)[2])points2d, gps->totpoints, minv, maxv, false);
  /* calc uv data */
  gp_calc_stroke_text_coordinates((const float(*)[2])points2d, gps->totpoints, minv, maxv, uv);

  /* Number of triangles */
  gps->tot_triangles = gps->totpoints - 2;
  /* save triangulation data in stroke cache */
  if (gps->tot_triangles > 0) {
    if (gps->triangles == NULL) {
      gps->triangles = MEM_callocN(sizeof(*gps->triangles) * gps->tot_triangles,
                                   "GP Stroke triangulation");
    }
    else {
      gps->triangles = MEM_recallocN(gps->triangles, sizeof(*gps->triangles) * gps->tot_triangles);
    }

    for (int i = 0; i < gps->tot_triangles; i++) {
      bGPDtriangle *stroke_triangle = &gps->triangles[i];
      memcpy(stroke_triangle->verts, tmp_triangles[i], sizeof(uint[3]));
      /* copy texture coordinates */
      copy_v2_v2(stroke_triangle->uv[0], uv[tmp_triangles[i][0]]);
      copy_v2_v2(stroke_triangle->uv[1], uv[tmp_triangles[i][1]]);
      copy_v2_v2(stroke_triangle->uv[2], uv[tmp_triangles[i][2]]);
    }
  }
  else {
    /* No triangles needed - Free anything allocated previously */
    if (gps->triangles) {
      MEM_freeN(gps->triangles);
    }

    gps->triangles = NULL;
  }

  /* disable recalculation flag */
  if (gps->flag & GP_STROKE_RECALC_GEOMETRY) {
    gps->flag &= ~GP_STROKE_RECALC_GEOMETRY;
  }

  /* clear memory */
  MEM_SAFE_FREE(tmp_triangles);
  MEM_SAFE_FREE(points2d);
  MEM_SAFE_FREE(uv);
}

/* add a new fill point and texture coordinates to vertex buffer */
static void gp_add_filldata_tobuffer(const bGPDspoint *pt,
                                     const float uv[2],
                                     uint pos,
                                     uint texcoord,
                                     short flag,
                                     int offsx,
                                     int offsy,
                                     int winx,
                                     int winy,
                                     const float diff_mat[4][4])
{
  float fpt[3];
  float co[2];

  mul_v3_m4v3(fpt, diff_mat, &pt->x);
  /* if 2d, need conversion */
  if (!(flag & GP_STROKE_3DSPACE)) {
    gp_calc_2d_stroke_fxy(fpt, flag, offsx, offsy, winx, winy, co);
    copy_v2_v2(fpt, co);
    fpt[2] = 0.0f; /* 2d always is z=0.0f */
  }

  immAttr2f(texcoord, uv[0], uv[1]); /* texture coordinates */
  immVertex3fv(pos, fpt);            /* position */
}

#if 0 /* GPXX disabled, not used in annotations */
/* assign image texture for filling stroke */
static int gp_set_filling_texture(Image *image, short flag)
{
  ImBuf *ibuf;
  uint *bind = &image->bindcode[TEXTARGET_TEXTURE_2D];
  int error = GL_NO_ERROR;
  ImageUser iuser = {NULL};
  void *lock;

  iuser.ok = true;

  ibuf = BKE_image_acquire_ibuf(image, &iuser, &lock);

  if (ibuf == NULL || ibuf->rect == NULL) {
    BKE_image_release_ibuf(image, ibuf, NULL);
    return (int)GL_INVALID_OPERATION;
  }

  GPU_create_gl_tex(
      bind, ibuf->rect, ibuf->rect_float, ibuf->x, ibuf->y, GL_TEXTURE_2D, false, false, image);

  glTexParameteri(GL_TEXTURE_2D, GL_TEXTURE_MIN_FILTER, GL_LINEAR);
  glTexParameteri(GL_TEXTURE_2D, GL_TEXTURE_MAG_FILTER, GL_LINEAR);
  if (flag & GP_STYLE_COLOR_TEX_CLAMP) {
    glTexParameteri(GL_TEXTURE_2D, GL_TEXTURE_WRAP_S, GL_CLAMP);
    glTexParameteri(GL_TEXTURE_2D, GL_TEXTURE_WRAP_T, GL_CLAMP);
  }
  else {
    glTexParameteri(GL_TEXTURE_2D, GL_TEXTURE_WRAP_S, GL_REPEAT);
    glTexParameteri(GL_TEXTURE_2D, GL_TEXTURE_WRAP_T, GL_REPEAT);
  }
  BKE_image_release_ibuf(image, ibuf, NULL);

  return error;
}
#endif

/* draw fills for shapes */
static void gp_draw_stroke_fill(bGPdata *gpd,
                                bGPDstroke *gps,
                                int offsx,
                                int offsy,
                                int winx,
                                int winy,
                                const float diff_mat[4][4],
                                const float color[4])
{
  BLI_assert(gps->totpoints >= 3);
  const bool use_mat = (gpd->mat != NULL);

  Material *ma = (use_mat) ? gpd->mat[gps->mat_nr] : BKE_material_gpencil_default_get();
  MaterialGPencilStyle *gp_style = (ma) ? ma->gp_style : NULL;

  /* Calculate triangles cache for filling area (must be done only after changes) */
  if ((gps->flag & GP_STROKE_RECALC_GEOMETRY) || (gps->tot_triangles == 0) ||
      (gps->triangles == NULL)) {
    gp_triangulate_stroke_fill(gps);
  }
  BLI_assert(gps->tot_triangles >= 1);

  GPUVertFormat *format = immVertexFormat();
  uint pos = GPU_vertformat_attr_add(format, "pos", GPU_COMP_F32, 3, GPU_FETCH_FLOAT);
  uint texcoord = GPU_vertformat_attr_add(format, "texCoord", GPU_COMP_F32, 2, GPU_FETCH_FLOAT);
  immBindBuiltinProgram(GPU_SHADER_GPENCIL_FILL);

  immUniformColor4fv(color);
  immUniform4fv("color2", gp_style->mix_rgba);
  immUniform1i("fill_type", gp_style->fill_style);
  immUniform1f("mix_factor", gp_style->mix_factor);

  immUniform1f("gradient_angle", gp_style->gradient_angle);
  immUniform1f("gradient_radius", gp_style->gradient_radius);
  immUniform1f("pattern_gridsize", gp_style->pattern_gridsize);
  immUniform2fv("gradient_scale", gp_style->gradient_scale);
  immUniform2fv("gradient_shift", gp_style->gradient_shift);

  immUniform1f("texture_angle", gp_style->texture_angle);
  immUniform2fv("texture_scale", gp_style->texture_scale);
  immUniform2fv("texture_offset", gp_style->texture_offset);
  immUniform1f("texture_opacity", gp_style->texture_opacity);
  immUniform1i("t_mix", (gp_style->flag & GP_STYLE_FILL_TEX_MIX) != 0);
  immUniform1i("t_flip", (gp_style->flag & GP_STYLE_COLOR_FLIP_FILL) != 0);
#if 0 /* GPXX disabled, not used in annotations */
  /* image texture */
  if ((gp_style->fill_style == GP_STYLE_FILL_STYLE_TEXTURE) ||
      (gp_style->flag & GP_STYLE_COLOR_TEX_MIX)) {
    gp_set_filling_texture(gp_style->ima, gp_style->flag);
  }
#endif
  /* Draw all triangles for filling the polygon (cache must be calculated before) */
  immBegin(GPU_PRIM_TRIS, gps->tot_triangles * 3);
  /* TODO: use batch instead of immediate mode, to share vertices */

  const bGPDtriangle *stroke_triangle = gps->triangles;
  for (int i = 0; i < gps->tot_triangles; i++, stroke_triangle++) {
    for (int j = 0; j < 3; j++) {
      gp_add_filldata_tobuffer(&gps->points[stroke_triangle->verts[j]],
                               stroke_triangle->uv[j],
                               pos,
                               texcoord,
                               gps->flag,
                               offsx,
                               offsy,
                               winx,
                               winy,
                               diff_mat);
    }
  }

  immEnd();
  immUnbindProgram();
}

/* ----- Existing Strokes Drawing (3D and Point) ------ */

/* draw a given stroke - just a single dot (only one point) */
static void gp_draw_stroke_point(const bGPDspoint *points,
                                 short thickness,
                                 short UNUSED(dflag),
                                 short sflag,
                                 int offsx,
                                 int offsy,
                                 int winx,
                                 int winy,
                                 const float diff_mat[4][4],
                                 const float ink[4])
{
  const bGPDspoint *pt = points;

  /* get final position using parent matrix */
  float fpt[3];
  mul_v3_m4v3(fpt, diff_mat, &pt->x);

  GPUVertFormat *format = immVertexFormat();
  uint pos = GPU_vertformat_attr_add(format, "pos", GPU_COMP_F32, 3, GPU_FETCH_FLOAT);

  if (sflag & GP_STROKE_3DSPACE) {
    immBindBuiltinProgram(GPU_SHADER_3D_POINT_UNIFORM_SIZE_UNIFORM_COLOR_AA);
  }
  else {
    immBindBuiltinProgram(GPU_SHADER_2D_POINT_UNIFORM_SIZE_UNIFORM_COLOR_AA);

    /* get 2D coordinates of point */
    float co[3] = {0.0f};
    gp_calc_2d_stroke_fxy(fpt, sflag, offsx, offsy, winx, winy, co);
    copy_v3_v3(fpt, co);
  }

  gp_set_point_uniform_color(pt, ink);
  /* set point thickness (since there's only one of these) */
  immUniform1f("size", (float)(thickness + 2) * pt->pressure);

  immBegin(GPU_PRIM_POINTS, 1);
  immVertex3fv(pos, fpt);
  immEnd();

  immUnbindProgram();
}

/* draw a given stroke in 3d (i.e. in 3d-space) */
static void gp_draw_stroke_3d(tGPDdraw *tgpw, short thickness, const float ink[4], bool cyclic)
{
  bGPDspoint *points = tgpw->gps->points;
  int totpoints = tgpw->gps->totpoints;

  const float viewport[2] = {(float)tgpw->winx, (float)tgpw->winy};
  float curpressure = points[0].pressure;
  float fpt[3];

  /* if cyclic needs more vertex */
  int cyclic_add = (cyclic) ? 1 : 0;

  GPUVertFormat *format = immVertexFormat();
  const struct {
    uint pos, color, thickness;
  } attr_id = {
      .pos = GPU_vertformat_attr_add(format, "pos", GPU_COMP_F32, 3, GPU_FETCH_FLOAT),
      .color = GPU_vertformat_attr_add(
          format, "color", GPU_COMP_U8, 4, GPU_FETCH_INT_TO_FLOAT_UNIT),
      .thickness = GPU_vertformat_attr_add(format, "thickness", GPU_COMP_F32, 1, GPU_FETCH_FLOAT),
  };

  immBindBuiltinProgram(GPU_SHADER_GPENCIL_STROKE);
  immUniform2fv("Viewport", viewport);
  immUniform1f("pixsize", tgpw->rv3d->pixsize);
  float obj_scale = tgpw->ob ?
                        (tgpw->ob->scale[0] + tgpw->ob->scale[1] + tgpw->ob->scale[2]) / 3.0f :
                        1.0f;

  immUniform1f("objscale", obj_scale);
  int keep_size = (int)((tgpw->gpd) && (tgpw->gpd->flag & GP_DATA_STROKE_KEEPTHICKNESS));
  immUniform1i("keep_size", keep_size);
  immUniform1f("pixfactor", tgpw->gpd->pixfactor);
  /* xray mode always to 3D space to avoid wrong zdepth calculation (T60051) */
  immUniform1i("xraymode", GP_XRAY_3DSPACE);
  immUniform1i("caps_start", (int)tgpw->gps->caps[0]);
  immUniform1i("caps_end", (int)tgpw->gps->caps[1]);
  immUniform1i("fill_stroke", (int)tgpw->is_fill_stroke);

  /* draw stroke curve */
  GPU_line_width(max_ff(curpressure * thickness, 1.0f));
  immBeginAtMost(GPU_PRIM_LINE_STRIP_ADJ, totpoints + cyclic_add + 2);
  const bGPDspoint *pt = points;

  for (int i = 0; i < totpoints; i++, pt++) {
    /* first point for adjacency (not drawn) */
    if (i == 0) {
      gp_set_point_varying_color(points, ink, attr_id.color, (bool)tgpw->is_fill_stroke);

      if ((cyclic) && (totpoints > 2)) {
        immAttr1f(attr_id.thickness, max_ff((points + totpoints - 1)->pressure * thickness, 1.0f));
        mul_v3_m4v3(fpt, tgpw->diff_mat, &(points + totpoints - 1)->x);
      }
      else {
        immAttr1f(attr_id.thickness, max_ff((points + 1)->pressure * thickness, 1.0f));
        mul_v3_m4v3(fpt, tgpw->diff_mat, &(points + 1)->x);
      }
      immVertex3fv(attr_id.pos, fpt);
    }
    /* set point */
    gp_set_point_varying_color(pt, ink, attr_id.color, (bool)tgpw->is_fill_stroke);
    immAttr1f(attr_id.thickness, max_ff(pt->pressure * thickness, 1.0f));
    mul_v3_m4v3(fpt, tgpw->diff_mat, &pt->x);
    immVertex3fv(attr_id.pos, fpt);
  }

  if (cyclic && totpoints > 2) {
    /* draw line to first point to complete the cycle */
    immAttr1f(attr_id.thickness, max_ff(points->pressure * thickness, 1.0f));
    mul_v3_m4v3(fpt, tgpw->diff_mat, &points->x);
    immVertex3fv(attr_id.pos, fpt);

    /* now add adjacency point (not drawn) */
    immAttr1f(attr_id.thickness, max_ff((points + 1)->pressure * thickness, 1.0f));
    mul_v3_m4v3(fpt, tgpw->diff_mat, &(points + 1)->x);
    immVertex3fv(attr_id.pos, fpt);
  }
  /* last adjacency point (not drawn) */
  else {
    gp_set_point_varying_color(
        points + totpoints - 2, ink, attr_id.color, (bool)tgpw->is_fill_stroke);

    immAttr1f(attr_id.thickness, max_ff((points + totpoints - 2)->pressure * thickness, 1.0f));
    mul_v3_m4v3(fpt, tgpw->diff_mat, &(points + totpoints - 2)->x);
    immVertex3fv(attr_id.pos, fpt);
  }

  immEnd();
  immUnbindProgram();
}

/* ----- Fancy 2D-Stroke Drawing ------ */

/* draw a given stroke in 2d */
static void gp_draw_stroke_2d(const bGPDspoint *points,
                              int totpoints,
                              short thickness_s,
                              short dflag,
                              short sflag,
                              bool UNUSED(debug),
                              int offsx,
                              int offsy,
                              int winx,
                              int winy,
                              const float diff_mat[4][4],
                              const float ink[4])
{
  /* otherwise thickness is twice that of the 3D view */
  float thickness = (float)thickness_s * 0.5f;

  /* strokes in Image Editor need a scale factor, since units there are not pixels! */
  float scalefac = 1.0f;
  if ((dflag & GP_DRAWDATA_IEDITHACK) && (dflag & GP_DRAWDATA_ONLYV2D)) {
    scalefac = 0.001f;
  }

  /* TODO: fancy++ with the magic of shaders */

  /* tessellation code - draw stroke as series of connected quads (triangle strips in fact)
   * with connection edges rotated to minimize shrinking artifacts, and rounded endcaps.
   */
  {
    const bGPDspoint *pt1, *pt2;
    float s0[2], s1[2]; /* segment 'center' points */
    float pm[2];        /* normal from previous segment. */
    int i;
    float fpt[3];

    GPUVertFormat *format = immVertexFormat();
    const struct {
      uint pos, color;
    } attr_id = {
        .pos = GPU_vertformat_attr_add(format, "pos", GPU_COMP_F32, 2, GPU_FETCH_FLOAT),
        .color = GPU_vertformat_attr_add(
            format, "color", GPU_COMP_U8, 4, GPU_FETCH_INT_TO_FLOAT_UNIT),
    };

    immBindBuiltinProgram(GPU_SHADER_2D_FLAT_COLOR);
    immBegin(GPU_PRIM_TRI_STRIP, totpoints * 2 + 4);

    /* get x and y coordinates from first point */
    mul_v3_m4v3(fpt, diff_mat, &points->x);
    gp_calc_2d_stroke_fxy(fpt, sflag, offsx, offsy, winx, winy, s0);

    for (i = 0, pt1 = points, pt2 = points + 1; i < (totpoints - 1); i++, pt1++, pt2++) {
      float t0[2], t1[2]; /* tessellated coordinates */
      float m1[2], m2[2]; /* gradient and normal */
      float mt[2], sc[2]; /* gradient for thickness, point for end-cap */
      float pthick;       /* thickness at segment point */

      /* Get x and y coordinates from point2
       * (point1 has already been computed in previous iteration). */
      mul_v3_m4v3(fpt, diff_mat, &pt2->x);
      gp_calc_2d_stroke_fxy(fpt, sflag, offsx, offsy, winx, winy, s1);

      /* calculate gradient and normal - 'angle'=(ny/nx) */
      m1[1] = s1[1] - s0[1];
      m1[0] = s1[0] - s0[0];
      normalize_v2(m1);
      m2[1] = -m1[0];
      m2[0] = m1[1];

      /* always use pressure from first point here */
      pthick = (pt1->pressure * thickness * scalefac);

      /* color of point */
      gp_set_point_varying_color(pt1, ink, attr_id.color, false);

      /* if the first segment, start of segment is segment's normal */
      if (i == 0) {
        /* draw start cap first
         * - make points slightly closer to center (about halfway across)
         */
        mt[0] = m2[0] * pthick * 0.5f;
        mt[1] = m2[1] * pthick * 0.5f;
        sc[0] = s0[0] - (m1[0] * pthick * 0.75f);
        sc[1] = s0[1] - (m1[1] * pthick * 0.75f);

        t0[0] = sc[0] - mt[0];
        t0[1] = sc[1] - mt[1];
        t1[0] = sc[0] + mt[0];
        t1[1] = sc[1] + mt[1];

        /* First two points of cap. */
        immVertex2fv(attr_id.pos, t0);
        immVertex2fv(attr_id.pos, t1);

        /* calculate points for start of segment */
        mt[0] = m2[0] * pthick;
        mt[1] = m2[1] * pthick;

        t0[0] = s0[0] - mt[0];
        t0[1] = s0[1] - mt[1];
        t1[0] = s0[0] + mt[0];
        t1[1] = s0[1] + mt[1];

        /* Last two points of start cap (and first two points of first segment). */
        immVertex2fv(attr_id.pos, t0);
        immVertex2fv(attr_id.pos, t1);
      }
      /* if not the first segment, use bisector of angle between segments */
      else {
        float mb[2];        /* bisector normal */
        float athick, dfac; /* actual thickness, difference between thicknesses */

        /* calculate gradient of bisector (as average of normals) */
        mb[0] = (pm[0] + m2[0]) / 2;
        mb[1] = (pm[1] + m2[1]) / 2;
        normalize_v2(mb);

        /* calculate gradient to apply
         * - as basis, use just pthick * bisector gradient
         * - if cross-section not as thick as it should be, add extra padding to fix it
         */
        mt[0] = mb[0] * pthick;
        mt[1] = mb[1] * pthick;
        athick = len_v2(mt);
        dfac = pthick - (athick * 2);

        if (((athick * 2.0f) < pthick) && (IS_EQF(athick, pthick) == 0)) {
          mt[0] += (mb[0] * dfac);
          mt[1] += (mb[1] * dfac);
        }

        /* calculate points for start of segment */
        t0[0] = s0[0] - mt[0];
        t0[1] = s0[1] - mt[1];
        t1[0] = s0[0] + mt[0];
        t1[1] = s0[1] + mt[1];

        /* Last two points of previous segment, and first two points of current segment. */
        immVertex2fv(attr_id.pos, t0);
        immVertex2fv(attr_id.pos, t1);
      }

      /* if last segment, also draw end of segment (defined as segment's normal) */
      if (i == totpoints - 2) {
        /* for once, we use second point's pressure (otherwise it won't be drawn) */
        pthick = (pt2->pressure * thickness * scalefac);

        /* color of point */
        gp_set_point_varying_color(pt2, ink, attr_id.color, false);

        /* calculate points for end of segment */
        mt[0] = m2[0] * pthick;
        mt[1] = m2[1] * pthick;

        t0[0] = s1[0] - mt[0];
        t0[1] = s1[1] - mt[1];
        t1[0] = s1[0] + mt[0];
        t1[1] = s1[1] + mt[1];

        /* Last two points of last segment (and first two points of end cap). */
        immVertex2fv(attr_id.pos, t0);
        immVertex2fv(attr_id.pos, t1);

        /* draw end cap as last step
         * - make points slightly closer to center (about halfway across)
         */
        mt[0] = m2[0] * pthick * 0.5f;
        mt[1] = m2[1] * pthick * 0.5f;
        sc[0] = s1[0] + (m1[0] * pthick * 0.75f);
        sc[1] = s1[1] + (m1[1] * pthick * 0.75f);

        t0[0] = sc[0] - mt[0];
        t0[1] = sc[1] - mt[1];
        t1[0] = sc[0] + mt[0];
        t1[1] = sc[1] + mt[1];

        /* Last two points of end cap. */
        immVertex2fv(attr_id.pos, t0);
        immVertex2fv(attr_id.pos, t1);
      }

      /* store computed point2 coordinates as point1 ones of next segment. */
      copy_v2_v2(s0, s1);
      /* store stroke's 'natural' normal for next stroke to use */
      copy_v2_v2(pm, m2);
    }

    immEnd();
    immUnbindProgram();
  }
}

/* ----- Strokes Drawing ------ */

/* Helper for doing all the checks on whether a stroke can be drawn */
static bool gp_can_draw_stroke(const bGPDstroke *gps, const int dflag)
{
  /* skip stroke if it isn't in the right display space for this drawing context */
  /* 1) 3D Strokes */
  if ((dflag & GP_DRAWDATA_ONLY3D) && !(gps->flag & GP_STROKE_3DSPACE)) {
    return false;
  }
  if (!(dflag & GP_DRAWDATA_ONLY3D) && (gps->flag & GP_STROKE_3DSPACE)) {
    return false;
  }

  /* 2) Screen Space 2D Strokes */
  if ((dflag & GP_DRAWDATA_ONLYV2D) && !(gps->flag & GP_STROKE_2DSPACE)) {
    return false;
  }
  if (!(dflag & GP_DRAWDATA_ONLYV2D) && (gps->flag & GP_STROKE_2DSPACE)) {
    return false;
  }

  /* 3) Image Space (2D) */
  if ((dflag & GP_DRAWDATA_ONLYI2D) && !(gps->flag & GP_STROKE_2DIMAGE)) {
    return false;
  }
  if (!(dflag & GP_DRAWDATA_ONLYI2D) && (gps->flag & GP_STROKE_2DIMAGE)) {
    return false;
  }

  /* skip stroke if it doesn't have any valid data */
  if ((gps->points == NULL) || (gps->totpoints < 1)) {
    return false;
  }

  /* stroke can be drawn */
  return true;
}

/* draw a set of strokes */
static void gp_draw_strokes(tGPDdraw *tgpw)
{
  float tcolor[4];
  float tfill[4];
  short sthickness;
  float ink[4];
  const bool is_unique = (tgpw->gps != NULL);
<<<<<<< HEAD
=======
  const bool use_mat = (tgpw->gpd->mat != NULL);
>>>>>>> e17b075a

  GPU_program_point_size(true);

  bGPDstroke *gps_init = (tgpw->gps) ? tgpw->gps : tgpw->t_gpf->strokes.first;

  for (bGPDstroke *gps = gps_init; gps; gps = gps->next) {
    /* check if stroke can be drawn */
    if (gp_can_draw_stroke(gps, tgpw->dflag) == false) {
      continue;
    }
    /* check if the color is visible */
    Material *ma = (use_mat) ? tgpw->gpd->mat[gps->mat_nr] : BKE_material_gpencil_default_get();
    MaterialGPencilStyle *gp_style = (ma) ? ma->gp_style : NULL;

    if ((gp_style == NULL) || (gp_style->flag & GP_STYLE_COLOR_HIDE) ||
        /* if onion and ghost flag do not draw*/
        (tgpw->onion && (gp_style->flag & GP_STYLE_COLOR_ONIONSKIN))) {
      continue;
    }

    /* if disable fill, the colors with fill must be omitted too except fill boundary strokes */
    if ((tgpw->disable_fill == 1) && (gp_style->fill_rgba[3] > 0.0f) &&
        ((gps->flag & GP_STROKE_NOFILL) == 0) && (gp_style->flag & GP_STYLE_FILL_SHOW)) {
      continue;
    }

    /* calculate thickness */
    sthickness = gps->thickness + tgpw->lthick;

    if (tgpw->is_fill_stroke) {
      sthickness = (short)max_ii(1, sthickness / 2);
    }

    if (sthickness <= 0) {
      continue;
    }

    /* check which stroke-drawer to use */
    if (tgpw->dflag & GP_DRAWDATA_ONLY3D) {
      const int no_xray = (tgpw->dflag & GP_DRAWDATA_NO_XRAY);
      int mask_orig = 0;

      if (no_xray) {
        glGetIntegerv(GL_DEPTH_WRITEMASK, &mask_orig);
        glDepthMask(0);
        GPU_depth_test(true);

        /* first arg is normally rv3d->dist, but this isn't
         * available here and seems to work quite well without */
        bglPolygonOffset(1.0f, 1.0f);
      }

      /* 3D Fill */
      // if ((dflag & GP_DRAWDATA_FILL) && (gps->totpoints >= 3)) {
      if ((gps->totpoints >= 3) && (tgpw->disable_fill != 1)) {
        /* set color using material, tint color and opacity */
        interp_v3_v3v3(tfill, gp_style->fill_rgba, tgpw->tintcolor, tgpw->tintcolor[3]);
        tfill[3] = gp_style->fill_rgba[3] * tgpw->opacity;
        if ((tfill[3] > GPENCIL_ALPHA_OPACITY_THRESH) || (gp_style->fill_style > 0)) {
          const float *color;
          if (!tgpw->onion) {
            color = tfill;
          }
          else {
            if (tgpw->custonion) {
              color = tgpw->tintcolor;
            }
            else {
              ARRAY_SET_ITEMS(tfill, UNPACK3(gp_style->fill_rgba), tgpw->tintcolor[3]);
              color = tfill;
            }
          }
          gp_draw_stroke_fill(tgpw->gpd,
                              gps,
                              tgpw->offsx,
                              tgpw->offsy,
                              tgpw->winx,
                              tgpw->winy,
                              tgpw->diff_mat,
                              color);
        }
      }

      /* 3D Stroke */
      /* set color using material tint color and opacity */
      if (!tgpw->onion) {
        interp_v3_v3v3(tcolor, gp_style->stroke_rgba, tgpw->tintcolor, tgpw->tintcolor[3]);
        tcolor[3] = gp_style->stroke_rgba[3] * tgpw->opacity;
        copy_v4_v4(ink, tcolor);
      }
      else {
        if (tgpw->custonion) {
          copy_v4_v4(ink, tgpw->tintcolor);
        }
        else {
          ARRAY_SET_ITEMS(tcolor, UNPACK3(gp_style->stroke_rgba), tgpw->opacity);
          copy_v4_v4(ink, tcolor);
        }
      }

      /* if used for fill, set opacity to 1 */
      if (tgpw->is_fill_stroke) {
        if (ink[3] >= GPENCIL_ALPHA_OPACITY_THRESH) {
          ink[3] = 1.0f;
        }
      }

      if (gp_style->mode == GP_STYLE_MODE_DOTS) {
        /* volumetric stroke drawing */
        if (tgpw->disable_fill != 1) {
          gp_draw_stroke_volumetric_3d(gps->points, gps->totpoints, sthickness, ink);
        }
      }
      else {
        /* 3D Lines - OpenGL primitives-based */
        if (gps->totpoints == 1) {
          if (tgpw->disable_fill != 1) {
            gp_draw_stroke_point(gps->points,
                                 sthickness,
                                 tgpw->dflag,
                                 gps->flag,
                                 tgpw->offsx,
                                 tgpw->offsy,
                                 tgpw->winx,
                                 tgpw->winy,
                                 tgpw->diff_mat,
                                 ink);
          }
        }
        else {
          tgpw->gps = gps;
          gp_draw_stroke_3d(tgpw, sthickness, ink, gps->flag & GP_STROKE_CYCLIC);
        }
      }
      if (no_xray) {
        glDepthMask(mask_orig);
        GPU_depth_test(false);

        bglPolygonOffset(0.0, 0.0);
      }
    }
    else {
      /* 2D - Fill */
      if (gps->totpoints >= 3) {
        /* set color using material, tint color and opacity */
        interp_v3_v3v3(tfill, gp_style->fill_rgba, tgpw->tintcolor, tgpw->tintcolor[3]);
        tfill[3] = gp_style->fill_rgba[3] * tgpw->opacity;
        if ((tfill[3] > GPENCIL_ALPHA_OPACITY_THRESH) || (gp_style->fill_style > 0)) {
          const float *color;
          if (!tgpw->onion) {
            color = tfill;
          }
          else {
            if (tgpw->custonion) {
              color = tgpw->tintcolor;
            }
            else {
              ARRAY_SET_ITEMS(tfill, UNPACK3(gp_style->fill_rgba), tgpw->tintcolor[3]);
              color = tfill;
            }
          }
          gp_draw_stroke_fill(tgpw->gpd,
                              gps,
                              tgpw->offsx,
                              tgpw->offsy,
                              tgpw->winx,
                              tgpw->winy,
                              tgpw->diff_mat,
                              color);
        }
      }

      /* 2D Strokes... */
      /* set color using material, tint color and opacity */
      if (!tgpw->onion) {
        interp_v3_v3v3(tcolor, gp_style->stroke_rgba, tgpw->tintcolor, tgpw->tintcolor[3]);
        tcolor[3] = gp_style->stroke_rgba[3] * tgpw->opacity;
        copy_v4_v4(ink, tcolor);
      }
      else {
        if (tgpw->custonion) {
          copy_v4_v4(ink, tgpw->tintcolor);
        }
        else {
          ARRAY_SET_ITEMS(tcolor, UNPACK3(gp_style->stroke_rgba), tgpw->opacity);
          copy_v4_v4(ink, tcolor);
        }
      }
      if (gp_style->mode == GP_STYLE_MODE_DOTS) {
        /* blob/disk-based "volumetric" drawing */
        gp_draw_stroke_volumetric_2d(gps->points,
                                     gps->totpoints,
                                     sthickness,
                                     tgpw->dflag,
                                     gps->flag,
                                     tgpw->offsx,
                                     tgpw->offsy,
                                     tgpw->winx,
                                     tgpw->winy,
                                     tgpw->diff_mat,
                                     ink);
      }
      else {
        /* normal 2D strokes */
        if (gps->totpoints == 1) {
          gp_draw_stroke_point(gps->points,
                               sthickness,
                               tgpw->dflag,
                               gps->flag,
                               tgpw->offsx,
                               tgpw->offsy,
                               tgpw->winx,
                               tgpw->winy,
                               tgpw->diff_mat,
                               ink);
        }
        else {
          gp_draw_stroke_2d(gps->points,
                            gps->totpoints,
                            sthickness,
                            tgpw->dflag,
                            gps->flag,
                            false,
                            tgpw->offsx,
                            tgpw->offsy,
                            tgpw->winx,
                            tgpw->winy,
                            tgpw->diff_mat,
                            ink);
        }
      }
    }
    /* if only one stroke, exit from loop */
    if (is_unique) {
      break;
    }
  }

  GPU_program_point_size(false);
}

/* ----- General Drawing ------ */

/* draw interpolate strokes (used only while operator is running) */
void ED_gp_draw_interpolation(const bContext *C, tGPDinterpolate *tgpi, const int type)
{
  tGPDdraw tgpw;
  ARegion *ar = CTX_wm_region(C);
  RegionView3D *rv3d = ar->regiondata;
  tGPDinterpolate_layer *tgpil;
  Object *obact = CTX_data_active_object(C);
  /* Drawing code is expected to run with fully evaluated depsgraph. */
  Depsgraph *depsgraph = CTX_data_expect_evaluated_depsgraph(C);

  float color[4];

  UI_GetThemeColor3fv(TH_GP_VERTEX_SELECT, color);
  color[3] = 0.6f;
  int dflag = 0;
  /* if 3d stuff, enable flags */
  if (type == REGION_DRAW_POST_VIEW) {
    dflag |= (GP_DRAWDATA_ONLY3D | GP_DRAWDATA_NOSTATUS);
  }

  tgpw.rv3d = rv3d;
  tgpw.depsgraph = depsgraph;
  tgpw.ob = obact;
  tgpw.gpd = tgpi->gpd;
  tgpw.offsx = 0;
  tgpw.offsy = 0;
  tgpw.winx = tgpi->ar->winx;
  tgpw.winy = tgpi->ar->winy;
  tgpw.dflag = dflag;

  /* turn on alpha-blending */
  GPU_blend(true);
  for (tgpil = tgpi->ilayers.first; tgpil; tgpil = tgpil->next) {
    /* calculate parent position */
    ED_gpencil_parent_location(depsgraph, obact, tgpi->gpd, tgpil->gpl, tgpw.diff_mat);
    if (tgpil->interFrame) {
      tgpw.gpl = tgpil->gpl;
      tgpw.gpf = tgpil->interFrame;
      tgpw.t_gpf = tgpil->interFrame;
      tgpw.gps = NULL;

      tgpw.lthick = tgpil->gpl->line_change;
      tgpw.opacity = 1.0;
      copy_v4_v4(tgpw.tintcolor, color);
      tgpw.onion = true;
      tgpw.custonion = true;
      if (obact->totcol == 0) {
        tgpw.gpd->mat = NULL;
      }

      gp_draw_strokes(&tgpw);
    }
  }
  GPU_blend(false);
}

/* wrapper to draw strokes for filling operator */
void ED_gp_draw_fill(tGPDdraw *tgpw)
{
  gp_draw_strokes(tgpw);
}

/* draw a short status message in the top-right corner */
static void UNUSED_FUNCTION(gp_draw_status_text)(const bGPdata *gpd, ARegion *ar)
{

  /* Cannot draw any status text when drawing OpenGL Renders */
  if (G.f & G_FLAG_RENDER_VIEWPORT) {
    return;
  }

  /* Get bounds of region - Necessary to avoid problems with region overlap. */
  const rcti *rect = ED_region_visible_rect(ar);

  /* for now, this should only be used to indicate when we are in stroke editmode */
  if (gpd->flag & GP_DATA_STROKE_EDITMODE) {
    const char *printable = IFACE_("GPencil Stroke Editing");
    float printable_size[2];

    int font_id = BLF_default();

    BLF_width_and_height(
        font_id, printable, BLF_DRAW_STR_DUMMY_MAX, &printable_size[0], &printable_size[1]);

    int xco = (rect->xmax - U.widget_unit) - (int)printable_size[0];
    int yco = (rect->ymax - U.widget_unit);

    /* text label */
    UI_FontThemeColor(font_id, TH_TEXT_HI);
#ifdef WITH_INTERNATIONAL
    BLF_draw_default(xco, yco, 0.0f, printable, BLF_DRAW_STR_DUMMY_MAX);
#else
    BLF_draw_default_ascii(xco, yco, 0.0f, printable, BLF_DRAW_STR_DUMMY_MAX);
#endif

    /* grease pencil icon... */
    // XXX: is this too intrusive?
    GPU_blend_set_func_separate(
        GPU_SRC_ALPHA, GPU_ONE_MINUS_SRC_ALPHA, GPU_ONE, GPU_ONE_MINUS_SRC_ALPHA);
    GPU_blend(true);

    xco -= U.widget_unit;
    yco -= (int)printable_size[1] / 2;

    UI_icon_draw(xco, yco, ICON_GREASEPENCIL);

    GPU_blend(false);
  }
}<|MERGE_RESOLUTION|>--- conflicted
+++ resolved
@@ -872,10 +872,7 @@
   short sthickness;
   float ink[4];
   const bool is_unique = (tgpw->gps != NULL);
-<<<<<<< HEAD
-=======
   const bool use_mat = (tgpw->gpd->mat != NULL);
->>>>>>> e17b075a
 
   GPU_program_point_size(true);
 
