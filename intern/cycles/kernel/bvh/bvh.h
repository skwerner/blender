--- conflicted
+++ resolved
@@ -317,12 +317,8 @@
                                                      uint max_hits,
                                                      uint *num_hits)
 {
-<<<<<<< HEAD
-	PROFILING_INIT(kg, PROFILING_INTERSECT_SHADOW_ALL);
-	PROFILING_COUNT(kg, PROFILING_COUNT_RAY_SHADOW);
-=======
   PROFILING_INIT(kg, PROFILING_INTERSECT_SHADOW_ALL);
->>>>>>> 3076d95b
+  PROFILING_COUNT(kg, PROFILING_COUNT_RAY_SHADOW);
 
   if (!scene_intersect_valid(ray)) {
     *num_hits = 0;
@@ -380,12 +376,8 @@
                                                  Intersection *isect,
                                                  const uint visibility)
 {
-<<<<<<< HEAD
-	PROFILING_INIT(kg, PROFILING_INTERSECT_VOLUME);
-	PROFILING_COUNT(kg, PROFILING_COUNT_RAY_INDIRECT);
-=======
   PROFILING_INIT(kg, PROFILING_INTERSECT_VOLUME);
->>>>>>> 3076d95b
+  PROFILING_COUNT(kg, PROFILING_COUNT_RAY_INDIRECT);
 
   if (!scene_intersect_valid(ray)) {
     return false;
@@ -418,12 +410,8 @@
                                                      const uint max_hits,
                                                      const uint visibility)
 {
-<<<<<<< HEAD
-	PROFILING_INIT(kg, PROFILING_INTERSECT_VOLUME_ALL);
-	PROFILING_COUNT(kg, PROFILING_COUNT_RAY_INDIRECT);
-=======
   PROFILING_INIT(kg, PROFILING_INTERSECT_VOLUME_ALL);
->>>>>>> 3076d95b
+  PROFILING_COUNT(kg, PROFILING_COUNT_RAY_INDIRECT);
 
   if (!scene_intersect_valid(ray)) {
     return false;
