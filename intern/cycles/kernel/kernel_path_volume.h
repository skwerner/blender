--- conflicted
+++ resolved
@@ -143,50 +143,11 @@
 
   int num_lights = 1;
   if (sample_all_lights) {
-<<<<<<< HEAD
-    /* lamp sampling */
-    for (int i = 0; i < kernel_data.integrator.num_all_lights; i++) {
-      if (UNLIKELY(light_select_reached_max_bounces(kg, i, state->bounce)))
-        continue;
-
-      int num_samples = light_select_num_samples(kg, i);
-      float num_samples_inv = 1.0f / (num_samples * kernel_data.integrator.num_all_lights);
-      uint lamp_rng_hash = cmj_hash(state->rng_hash, i);
-
-      for (int j = 0; j < num_samples; j++) {
-        /* sample random position on given light */
-        float light_u, light_v;
-        path_branched_rng_2D(
-            kg, lamp_rng_hash, state, j, num_samples, PRNG_LIGHT_U, &light_u, &light_v);
-
-        LightSample ls;
-        lamp_light_sample(kg, i, light_u, light_v, ray->P, &ls);
-
-        float3 tp = throughput;
-
-        /* sample position on volume segment */
-        float rphase = path_branched_rng_1D(
-            kg, state->rng_hash, state, j, num_samples, PRNG_PHASE_CHANNEL);
-        float rscatter = path_branched_rng_1D(
-            kg, state->rng_hash, state, j, num_samples, PRNG_SCATTER_DISTANCE);
-
-        VolumeIntegrateResult result = kernel_volume_decoupled_scatter(kg,
-                                                                       state,
-                                                                       ray,
-                                                                       sd,
-                                                                       &tp,
-                                                                       rphase,
-                                                                       rscatter,
-                                                                       segment,
-                                                                       &ls,
-                                                                       false);
-=======
     num_lights = kernel_data.integrator.num_all_lights;
     if (kernel_data.integrator.pdf_triangles != 0.0f) {
       num_lights += 1;
     }
   }
->>>>>>> ee470754
 
   for (int i = 0; i < num_lights; ++i) {
     /* sample one light at random */
@@ -277,42 +238,6 @@
         }
       }
 
-<<<<<<< HEAD
-    LightSample ls;
-    light_sample(kg, light_u, light_v, sd->time, ray->P, state->bounce, &ls);
-
-    float3 tp = throughput;
-
-    /* sample position on volume segment */
-    float rphase = path_state_rng_1D(kg, state, PRNG_PHASE_CHANNEL);
-    float rscatter = path_state_rng_1D(kg, state, PRNG_SCATTER_DISTANCE);
-
-    VolumeIntegrateResult result = kernel_volume_decoupled_scatter(kg,
-                                                                   state,
-                                                                   ray,
-                                                                   sd,
-                                                                   &tp,
-                                                                   rphase,
-                                                                   rscatter,
-                                                                   segment,
-                                                                   &ls,
-                                                                   false);
-
-    /* todo: split up light_sample so we don't have to call it again with new position */
-    if (result == VOLUME_PATH_SCATTERED &&
-        light_sample(kg, light_u, light_v, sd->time, sd->P, state->bounce, &ls)) {
-      /* sample random light */
-      float terminate = path_state_rng_light_termination(kg, state);
-      if (direct_emission(
-              kg, sd, emission_sd, &ls, state, &light_ray, &L_light, &is_lamp, terminate)) {
-        /* trace shadow ray */
-        float3 shadow;
-
-        if (!shadow_blocked(kg, sd, emission_sd, state, &light_ray, &shadow)) {
-          /* accumulate */
-          path_radiance_accum_light(L, state, tp, &L_light, shadow, 1.0f, is_lamp);
-        }
-=======
       /* trace shadow ray */
       float3 shadow;
 
@@ -322,7 +247,6 @@
         /* accumulate */
         path_radiance_accum_light(
             L, state, tp * num_samples_inv, &L_light, shadow, num_samples_inv, is_lamp);
->>>>>>> ee470754
       }
     }
   }
