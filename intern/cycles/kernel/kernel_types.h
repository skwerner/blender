--- conflicted
+++ resolved
@@ -1263,16 +1263,14 @@
   int pass_ray_bounces;
 #endif
 
-<<<<<<< HEAD
-  int pad1, pad2;
-=======
   /* viewport rendering options */
   int display_pass_stride;
   int display_pass_components;
   int display_divide_pass_stride;
   int use_display_exposure;
   int use_display_pass_alpha;
->>>>>>> 0bdf4e2f
+
+  int pad1, pad2, pad3;
 } KernelFilm;
 static_assert_align(KernelFilm, 16);
 
@@ -1367,7 +1365,7 @@
 
   int max_closures;
 
-  int pad1;
+  int pad1, pad2, pad3;
 } KernelIntegrator;
 static_assert_align(KernelIntegrator, 16);
 
