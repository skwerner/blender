--- conflicted
+++ resolved
@@ -56,12 +56,9 @@
                                                         Intersection *isect,
                                                         PathRadiance *L)
 {
-<<<<<<< HEAD
-	PROFILING_INIT(kg, PROFILING_SCENE_INTERSECT);
-	PROFILING_COUNT(kg, (state->bounce == 0 ? PROFILING_COUNT_RAY_PRIMARY : PROFILING_COUNT_RAY_INDIRECT));
-=======
   PROFILING_INIT(kg, PROFILING_SCENE_INTERSECT);
->>>>>>> 3076d95b
+  PROFILING_COUNT(
+      kg, (state->bounce == 0 ? PROFILING_COUNT_RAY_PRIMARY : PROFILING_COUNT_RAY_INDIRECT));
 
   uint visibility = path_state_ray_visibility(kg, state);
 
