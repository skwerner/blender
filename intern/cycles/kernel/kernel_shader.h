/*
 * Copyright 2011-2013 Blender Foundation
 *
 * Licensed under the Apache License, Version 2.0 (the "License");
 * you may not use this file except in compliance with the License.
 * You may obtain a copy of the License at
 *
 * http://www.apache.org/licenses/LICENSE-2.0
 *
 * Unless required by applicable law or agreed to in writing, software
 * distributed under the License is distributed on an "AS IS" BASIS,
 * WITHOUT WARRANTIES OR CONDITIONS OF ANY KIND, either express or implied.
 * See the License for the specific language governing permissions and
 * limitations under the License.
 */

/* Functions to evaluate shaders and use the resulting shader closures. */

#pragma once

// clang-format off
#include "kernel/closure/alloc.h"
#include "kernel/closure/bsdf_util.h"
#include "kernel/closure/bsdf.h"
#include "kernel/closure/emissive.h"
// clang-format on

#include "kernel/kernel_accumulate.h"
#include "kernel/svm/svm.h"

#ifdef __OSL__
#  include "kernel/osl/osl_shader.h"
#endif

CCL_NAMESPACE_BEGIN

<<<<<<< HEAD
/* ShaderData setup from incoming ray */

#ifdef __OBJECT_MOTION__
ccl_device void shader_setup_object_transforms(const KernelGlobals *kg, ShaderData *sd, float time)
{
  if (sd->object_flag & SD_OBJECT_MOTION) {
    sd->ob_tfm_motion = object_fetch_transform_motion(kg, sd->object, time);
    sd->ob_itfm_motion = transform_quick_inverse(sd->ob_tfm_motion);
  }
}
#endif

/* TODO: break this up if it helps reduce register pressure to load data from
 * global memory as we write it to shaderdata. */
ccl_device_inline void shader_setup_from_ray(const KernelGlobals *ccl_restrict kg,
                                             ShaderData *sd,
                                             const Ray *ccl_restrict ray,
                                             const Intersection *ccl_restrict isect)
{
  PROFILING_INIT(kg, PROFILING_SHADER_SETUP);

  /* Read intersection data into shader globals.
   *
   * TODO: this is redundant, could potentially remove some of this from
   * ShaderData but would need to ensure that it also works for shadow
   * shader evaluation. */
  sd->u = isect->u;
  sd->v = isect->v;
  sd->ray_length = isect->t;
  sd->type = isect->type;
  sd->object = (isect->object == OBJECT_NONE) ? kernel_tex_fetch(__prim_object, isect->prim) :
                                                isect->object;
  sd->object_flag = kernel_tex_fetch(__object_flag, sd->object);
  sd->prim = kernel_tex_fetch(__prim_index, isect->prim);
  sd->lamp = LAMP_NONE;
  sd->flag = 0;

  /* Read matrices and time. */
  sd->time = ray->time;

#ifdef __OBJECT_MOTION__
  shader_setup_object_transforms(kg, sd, ray->time);
#endif

  /* Read ray data into shader globals. */
  sd->I = -ray->D;

#ifdef __HAIR__
  if (sd->type & PRIMITIVE_ALL_CURVE) {
    /* curve */
    curve_shader_setup(kg, sd, ray->P, ray->D, isect->t, isect->object, isect->prim);
  }
  else
#endif
      if (sd->type & PRIMITIVE_TRIANGLE) {
    /* static triangle */
    float3 Ng = triangle_normal(kg, sd);
    sd->shader = kernel_tex_fetch(__tri_shader, sd->prim);

    /* vectors */
    sd->P = triangle_refine(kg, sd, ray->P, ray->D, isect->t, isect->object, isect->prim);
    sd->Ng = Ng;
    sd->N = Ng;

    /* smooth normal */
    if (sd->shader & SHADER_SMOOTH_NORMAL)
      sd->N = triangle_smooth_normal(kg, Ng, sd->prim, sd->u, sd->v);

#ifdef __DPDU__
    /* dPdu/dPdv */
    triangle_dPdudv(kg, sd->prim, &sd->dPdu, &sd->dPdv);
#endif
  }
  else {
    /* motion triangle */
    motion_triangle_shader_setup(
        kg, sd, ray->P, ray->D, isect->t, isect->object, isect->prim, false);
  }

  sd->flag |= kernel_tex_fetch(__shaders, (sd->shader & SHADER_MASK)).flags;

  if (isect->object != OBJECT_NONE) {
    /* instance transform */
    object_normal_transform_auto(kg, sd, &sd->N);
    object_normal_transform_auto(kg, sd, &sd->Ng);
#ifdef __DPDU__
    object_dir_transform_auto(kg, sd, &sd->dPdu);
    object_dir_transform_auto(kg, sd, &sd->dPdv);
#endif
  }

  /* backfacing test */
  bool backfacing = (dot(sd->Ng, sd->I) < 0.0f);

  if (backfacing) {
    sd->flag |= SD_BACKFACING;
    sd->Ng = -sd->Ng;
    sd->N = -sd->N;
#ifdef __DPDU__
    sd->dPdu = -sd->dPdu;
    sd->dPdv = -sd->dPdv;
#endif
  }

#ifdef __RAY_DIFFERENTIALS__
  /* differentials */
  differential_transfer_compact(&sd->dP, ray->dP, ray->D, ray->dD, sd->Ng, sd->ray_length);
  differential_incoming_compact(&sd->dI, ray->D, ray->dD);
  differential_dudv(&sd->du, &sd->dv, sd->dPdu, sd->dPdv, sd->dP, sd->Ng);
#  ifdef __DNDU__
  if (sd->shader & SHADER_SMOOTH_NORMAL && sd->type & PRIMITIVE_TRIANGLE) {
    // TODO stefan curves
    /* dNdu/dNdv */
    float3 dNdu, dNdv;
    triangle_dNdudv(kg, sd->prim, &dNdu, &dNdv);
    sd->dNdx = dNdu * sd->du.dx + dNdv * sd->dv.dx;
    sd->dNdy = dNdu * sd->du.dy + dNdv * sd->dv.dy;

    /* backfacing test */
    bool backfacing = (dot(sd->Ng, sd->I) < 0.0f);
    if (backfacing) {
      sd->dNdx = -sd->dNdx;
      sd->dNdy = -sd->dNdy;
    }
#    ifdef __INSTANCING__
    if (isect->object != OBJECT_NONE) {
      /* instance transform */
      object_dir_transform_auto(kg, sd, &sd->dNdx);
      object_dir_transform_auto(kg, sd, &sd->dNdy);
    }
#    endif /* __INSTANCING__ */
  }
  else {
    sd->dNdx = make_float3(0.0f, 0.0f, 0.0f);
    sd->dNdy = make_float3(0.0f, 0.0f, 0.0f);
  }
#  endif /* __DNDU__ */
#endif
  PROFILING_SHADER(sd->shader);
  PROFILING_OBJECT(sd->object);
}

/* ShaderData setup from BSSRDF scatter */

#if 0
#  ifdef __SUBSURFACE__
#    ifndef __KERNEL_CUDA__
ccl_device
#    else
ccl_device_inline
#    endif
    void
    shader_setup_from_subsurface(const KernelGlobals *kg,
                                 ShaderData *sd,
                                 const Intersection *isect,
                                 const Ray *ray)
{
  PROFILING_INIT(kg, PROFILING_SHADER_SETUP);

  const bool backfacing = sd->flag & SD_BACKFACING;

  /* object, matrices, time, ray_length stay the same */
  sd->flag = 0;
  sd->object_flag = kernel_tex_fetch(__object_flag, sd->object);
  sd->prim = kernel_tex_fetch(__prim_index, isect->prim);
  sd->type = isect->type;

  sd->u = isect->u;
  sd->v = isect->v;

#  ifdef __DNDU__
  sd->dNdx = make_float3(0.0f, 0.0f, 0.0f);
  sd->dNdy = make_float3(0.0f, 0.0f, 0.0f);
#  endif

  /* fetch triangle data */
  if (sd->type == PRIMITIVE_TRIANGLE) {
    float3 Ng = triangle_normal(kg, sd);
    sd->shader = kernel_tex_fetch(__tri_shader, sd->prim);

    /* static triangle */
    sd->P = triangle_refine_local(kg, sd, isect, ray);
    sd->Ng = Ng;
    sd->N = Ng;

    if (sd->shader & SHADER_SMOOTH_NORMAL)
      sd->N = triangle_smooth_normal(kg, Ng, sd->prim, sd->u, sd->v);

#    ifdef __DPDU__
    /* dPdu/dPdv */
    triangle_dPdudv(kg, sd->prim, &sd->dPdu, &sd->dPdv);
#    endif
#    ifdef __DNDU__
    /* dNdu/dNdv */
    if (sd->shader & SHADER_SMOOTH_NORMAL && sd->type & PRIMITIVE_TRIANGLE) {
      float3 dNdu, dNdv;
      triangle_dNdudv(kg, sd->prim, &dNdu, &dNdv);
      sd->dNdx = dNdu * sd->du.dx + dNdv * sd->dv.dx;
      sd->dNdy = dNdu * sd->du.dy + dNdv * sd->dv.dy;
    }
#    endif
  }
  else {
    /* motion triangle */
    motion_triangle_shader_setup(kg, sd, isect, ray, true);
  }

  sd->flag |= kernel_tex_fetch(__shaders, (sd->shader & SHADER_MASK)).flags;

  if (isect->object != OBJECT_NONE) {
    /* instance transform */
    object_normal_transform_auto(kg, sd, &sd->N);
    object_normal_transform_auto(kg, sd, &sd->Ng);
#    ifdef __DPDU__
    object_dir_transform_auto(kg, sd, &sd->dPdu);
    object_dir_transform_auto(kg, sd, &sd->dPdv);
#    endif
#    ifdef __DNDU__
    object_dir_transform(kg, sd, &sd->dNdx);
    object_dir_transform(kg, sd, &sd->dNdy);
#    endif
  }

  /* backfacing test */
  if (backfacing) {
    sd->flag |= SD_BACKFACING;
    sd->Ng = -sd->Ng;
    sd->N = -sd->N;
#    ifdef __DPDU__
    sd->dPdu = -sd->dPdu;
    sd->dPdv = -sd->dPdv;
#    endif
#    ifdef __DNDU__
    sd->dNdx = -sd->dNdx;
    sd->dNdy = -sd->dNdy;
#    endif
  }

  /* should not get used in principle as the shading will only use a diffuse
   * BSDF, but the shader might still access it */
  sd->I = sd->N;

#    ifdef __RAY_DIFFERENTIALS__
  /* differentials */
  differential_dudv(&sd->du, &sd->dv, sd->dPdu, sd->dPdv, sd->dP, sd->Ng);
  /* don't modify dP and dI */
#    endif

  PROFILING_SHADER(sd->shader);
}
#  endif
#endif

/* ShaderData setup from position sampled on mesh */

ccl_device_inline void shader_setup_from_sample(const KernelGlobals *ccl_restrict kg,
                                                ShaderData *sd,
                                                const float3 P,
                                                const float3 Ng,
                                                const float3 I,
                                                const differential3 *dI,
                                                int shader,
                                                int object,
                                                int prim,
                                                float u,
                                                float v,
                                                float t,
                                                float time,
                                                bool object_space,
                                                int lamp)
{
  PROFILING_INIT(kg, PROFILING_SHADER_SETUP);

  /* vectors */
  sd->P = P;
  sd->N = Ng;
  sd->Ng = Ng;
  sd->I = I;
  sd->shader = shader;
  if (prim != PRIM_NONE)
    sd->type = PRIMITIVE_TRIANGLE;
  else if (lamp != LAMP_NONE)
    sd->type = PRIMITIVE_LAMP;
  else
    sd->type = PRIMITIVE_NONE;

  /* primitive */
  sd->object = object;
  sd->lamp = LAMP_NONE;
  /* currently no access to bvh prim index for strand sd->prim*/
  sd->prim = prim;
  sd->u = u;
  sd->v = v;
  sd->time = time;
  sd->ray_length = t;

  sd->flag = kernel_tex_fetch(__shaders, (sd->shader & SHADER_MASK)).flags;
  sd->object_flag = 0;
  if (sd->object != OBJECT_NONE) {
    sd->object_flag |= kernel_tex_fetch(__object_flag, sd->object);

#ifdef __OBJECT_MOTION__
    shader_setup_object_transforms(kg, sd, time);
#endif
  }
  else if (lamp != LAMP_NONE) {
    sd->lamp = lamp;
  }

  /* transform into world space */
  if (object_space) {
    object_position_transform_auto(kg, sd, &sd->P);
    object_normal_transform_auto(kg, sd, &sd->Ng);
    sd->N = sd->Ng;
    object_dir_transform_auto(kg, sd, &sd->I);
  }

  if (sd->type & PRIMITIVE_TRIANGLE) {
    /* smooth normal */
    if (sd->shader & SHADER_SMOOTH_NORMAL) {
      sd->N = triangle_smooth_normal(kg, Ng, sd->prim, sd->u, sd->v);

      if (!(sd->object_flag & SD_OBJECT_TRANSFORM_APPLIED)) {
        object_normal_transform_auto(kg, sd, &sd->N);
      }
    }

    /* dPdu/dPdv */
#ifdef __DPDU__
    triangle_dPdudv(kg, sd->prim, &sd->dPdu, &sd->dPdv);

    if (!(sd->object_flag & SD_OBJECT_TRANSFORM_APPLIED)) {
      object_dir_transform_auto(kg, sd, &sd->dPdu);
      object_dir_transform_auto(kg, sd, &sd->dPdv);
    }
#endif
#ifdef __DNDU__

    float3 dNdu, dNdv;
    triangle_dNdudv(kg, sd->prim, &dNdu, &dNdv);
    sd->dNdx = dNdu * sd->du.dx + dNdv * sd->dv.dx;
    sd->dNdy = dNdu * sd->du.dy + dNdv * sd->dv.dy;

#  ifdef __INSTANCING__
    if (!(sd->object_flag & SD_OBJECT_TRANSFORM_APPLIED)) {
      object_normal_transform_auto(kg, sd, &sd->dNdx);
      object_normal_transform_auto(kg, sd, &sd->dNdy);
    }
#  endif
#endif
  }
  else if (sd->type & PRIMITIVE_LAMP) {
#ifdef __DPDU__
    lamp_light_dPdudv(kg, lamp, sd->u, sd->v, &sd->dPdu, &sd->dPdv);
#endif
#ifdef __DNDU__
    sd->dNdx = make_float3(0.0f, 0.0f, 0.0f);
    sd->dNdy = make_float3(0.0f, 0.0f, 0.0f);
#endif
  }
  else {
#ifdef __DPDU__
    sd->dPdu = zero_float3();
    sd->dPdv = zero_float3();
#endif
#ifdef __DNDU__
    sd->dNdx = make_float3(0.0f, 0.0f, 0.0f);
    sd->dNdy = make_float3(0.0f, 0.0f, 0.0f);
#endif
  }

  /* backfacing test */
  if (sd->prim != PRIM_NONE) {
    bool backfacing = (dot(sd->Ng, sd->I) < 0.0f);

    if (backfacing) {
      sd->flag |= SD_BACKFACING;
      sd->Ng = -sd->Ng;
      sd->N = -sd->N;
#ifdef __DPDU__
      sd->dPdu = -sd->dPdu;
      sd->dPdv = -sd->dPdv;
#endif
#ifdef __DNDU__
      sd->dNdx = -sd->dNdx;
      sd->dNdx = -sd->dNdx;
#endif
    }
  }

#ifdef __RAY_DIFFERENTIALS__
  if (dI) {
    sd->dI = *dI;
    differential_transfer(&sd->dP, sd->dP, I, *dI, Ng, t);
    differential_dudv(&sd->du, &sd->dv, sd->dPdu, sd->dPdv, sd->dP, sd->Ng);
  }
  else {
    sd->dP = differential3_zero();
    sd->dI = differential3_zero();
    sd->du = differential_zero();
    sd->dv = differential_zero();
  }

#endif

  PROFILING_SHADER(sd->shader);
  PROFILING_OBJECT(sd->object);
}

/* ShaderData setup for displacement */

ccl_device void shader_setup_from_displace(
    const KernelGlobals *ccl_restrict kg, ShaderData *sd, int object, int prim, float u, float v)
{
  float3 P, Ng, I = zero_float3();
  int shader;

  triangle_point_normal(kg, object, prim, u, v, &P, &Ng, &shader);
  triangle_dPdudv(kg, prim, &sd->dP.dx, &sd->dP.dy);

  /* force smooth shading for displacement */
  shader |= SHADER_SMOOTH_NORMAL;

#if 0
  /* TODO Stefan - need differentials here that don't break the unfiltered case */
  I = -Ng;
  differential3 dI = differential3_zero();

  shader_setup_from_sample(kg, sd,
                           P, Ng, I, &dI,
#else

  shader_setup_from_sample(
      kg,
      sd,
      P,
      Ng,
      I,
      NULL,
#endif
                           shader, object, prim,
                           u, v, 0.0f, 0.5f,
                           !(kernel_tex_fetch(__object_flag, object) & SD_OBJECT_TRANSFORM_APPLIED),
                           LAMP_NONE);
}

/* ShaderData setup from ray into background */

ccl_device_inline void shader_setup_from_background(const KernelGlobals *ccl_restrict kg,
                                                    ShaderData *sd,
                                                    const float3 ray_P,
                                                    const float3 ray_D,
                                                    const float ray_time)
{
  PROFILING_INIT(kg, PROFILING_SHADER_SETUP);

  /* for NDC coordinates */
  sd->ray_P = ray_P;

  /* vectors */
  sd->P = ray_D;
  sd->N = -ray_D;
  sd->Ng = -ray_D;
  sd->I = -ray_D;
  sd->shader = kernel_data.background.surface_shader;
  sd->flag = kernel_tex_fetch(__shaders, (sd->shader & SHADER_MASK)).flags;
  sd->object_flag = 0;
  sd->time = ray_time;
  sd->ray_length = 0.0f;

  sd->object = OBJECT_NONE;
  sd->lamp = LAMP_NONE;
  sd->prim = PRIM_NONE;
  sd->u = 0.0f;
  sd->v = 0.0f;

#ifdef __DPDU__
  /* dPdu/dPdv */
  sd->dPdu = zero_float3();
  sd->dPdv = zero_float3();
#endif
#ifdef __DNDU__
  sd->dNdx = make_float3(0.0f, 0.0f, 0.0f);
  sd->dNdy = make_float3(0.0f, 0.0f, 0.0f);
#endif

#ifdef __RAY_DIFFERENTIALS__
  /* differentials */
  sd->dP = differential3_zero(); /* TODO: ray->dP */
  differential_incoming(&sd->dI, sd->dP);
  sd->du = differential_zero();
  sd->dv = differential_zero();
#endif

  PROFILING_SHADER(sd->shader);
  PROFILING_OBJECT(sd->object);
}

/* ShaderData setup from point inside volume */

#ifdef __VOLUME__
ccl_device_inline void shader_setup_from_volume(const KernelGlobals *kg,
                                                ShaderData *sd,
                                                const Ray *ray)
{
  PROFILING_INIT(kg, PROFILING_SHADER_SETUP);

  /* vectors */
  sd->P = ray->P;
  sd->N = -ray->D;
  sd->Ng = -ray->D;
  sd->I = -ray->D;
  sd->shader = SHADER_NONE;
  sd->flag = 0;
  sd->object_flag = 0;
  sd->time = ray->time;
  sd->ray_length = 0.0f; /* todo: can we set this to some useful value? */

  sd->object = OBJECT_NONE; /* todo: fill this for texture coordinates */
  sd->lamp = LAMP_NONE;
  sd->prim = PRIM_NONE;
  sd->type = PRIMITIVE_NONE;

  sd->u = 0.0f;
  sd->v = 0.0f;

#  ifdef __DPDU__
  /* dPdu/dPdv */
  sd->dPdu = zero_float3();
  sd->dPdv = zero_float3();
#  endif
#  ifdef __DNDU__
  /* dNdu/dNdv */
  sd->dNdx = make_float3(0.0f, 0.0f, 0.0f);
  sd->dNdy = make_float3(0.0f, 0.0f, 0.0f);
#  endif

#  ifdef __RAY_DIFFERENTIALS__
  /* differentials */
  sd->dP = differential3_zero(); /* TODO ray->dD */
  differential_incoming(&sd->dI, sd->dP);
  sd->du = differential_zero();
  sd->dv = differential_zero();
#  endif

  /* for NDC coordinates */
  sd->ray_P = ray->P;
  sd->ray_dP = ray->dP;

  PROFILING_SHADER(sd->shader);
  PROFILING_OBJECT(sd->object);
}
#endif /* __VOLUME__ */

=======
>>>>>>> 58ab616d
/* Merging */

#if defined(__VOLUME__)
ccl_device_inline void shader_merge_volume_closures(ShaderData *sd)
{
  /* Merge identical closures to save closure space with stacked volumes. */
  for (int i = 0; i < sd->num_closure; i++) {
    ShaderClosure *sci = &sd->closure[i];

    if (sci->type != CLOSURE_VOLUME_HENYEY_GREENSTEIN_ID) {
      continue;
    }

    for (int j = i + 1; j < sd->num_closure; j++) {
      ShaderClosure *scj = &sd->closure[j];
      if (sci->type != scj->type) {
        continue;
      }

      const HenyeyGreensteinVolume *hgi = (const HenyeyGreensteinVolume *)sci;
      const HenyeyGreensteinVolume *hgj = (const HenyeyGreensteinVolume *)scj;
      if (!(hgi->g == hgj->g)) {
        continue;
      }

      sci->weight += scj->weight;
      sci->sample_weight += scj->sample_weight;

      int size = sd->num_closure - (j + 1);
      if (size > 0) {
        for (int k = 0; k < size; k++) {
          scj[k] = scj[k + 1];
        }
      }

      sd->num_closure--;
      kernel_assert(sd->num_closure >= 0);
      j--;
    }
  }
}

ccl_device_inline void shader_copy_volume_phases(ShaderVolumePhases *ccl_restrict phases,
                                                 const ShaderData *ccl_restrict sd)
{
  phases->num_closure = 0;

  for (int i = 0; i < sd->num_closure; i++) {
    const ShaderClosure *from_sc = &sd->closure[i];
    const HenyeyGreensteinVolume *from_hg = (const HenyeyGreensteinVolume *)from_sc;

    if (from_sc->type == CLOSURE_VOLUME_HENYEY_GREENSTEIN_ID) {
      ShaderVolumeClosure *to_sc = &phases->closure[phases->num_closure];

      to_sc->weight = from_sc->weight;
      to_sc->sample_weight = from_sc->sample_weight;
      to_sc->g = from_hg->g;
      phases->num_closure++;
      if (phases->num_closure >= MAX_VOLUME_CLOSURE) {
        break;
      }
    }
  }
}
#endif /* __VOLUME__ */

ccl_device_inline void shader_prepare_surface_closures(INTEGRATOR_STATE_CONST_ARGS, ShaderData *sd)
{
  /* Defensive sampling.
   *
   * We can likely also do defensive sampling at deeper bounces, particularly
   * for cases like a perfect mirror but possibly also others. This will need
   * a good heuristic. */
  if (INTEGRATOR_STATE(path, bounce) + INTEGRATOR_STATE(path, transparent_bounce) == 0 &&
      sd->num_closure > 1) {
    float sum = 0.0f;

    for (int i = 0; i < sd->num_closure; i++) {
      ShaderClosure *sc = &sd->closure[i];
      if (CLOSURE_IS_BSDF_OR_BSSRDF(sc->type)) {
        sum += sc->sample_weight;
      }
    }

    for (int i = 0; i < sd->num_closure; i++) {
      ShaderClosure *sc = &sd->closure[i];
      if (CLOSURE_IS_BSDF_OR_BSSRDF(sc->type)) {
        sc->sample_weight = max(sc->sample_weight, 0.125f * sum);
      }
    }
  }

  /* Filter glossy.
   *
   * Blurring of bsdf after bounces, for rays that have a small likelihood
   * of following this particular path (diffuse, rough glossy) */
  if (kernel_data.integrator.filter_glossy != FLT_MAX) {
    float blur_pdf = kernel_data.integrator.filter_glossy * INTEGRATOR_STATE(path, min_ray_pdf);

    if (blur_pdf < 1.0f) {
      float blur_roughness = sqrtf(1.0f - blur_pdf) * 0.5f;

      for (int i = 0; i < sd->num_closure; i++) {
        ShaderClosure *sc = &sd->closure[i];
        if (CLOSURE_IS_BSDF(sc->type)) {
          bsdf_blur(kg, sc, blur_roughness);
        }
      }
    }
  }
}

/* BSDF */

ccl_device_inline bool shader_bsdf_is_transmission(const ShaderData *sd, const float3 omega_in)
{
  return dot(sd->N, omega_in) < 0.0f;
}

ccl_device_forceinline bool _shader_bsdf_exclude(ClosureType type, uint light_shader_flags)
{
  if (!(light_shader_flags & SHADER_EXCLUDE_ANY)) {
    return false;
  }
  if (light_shader_flags & SHADER_EXCLUDE_DIFFUSE) {
    if (CLOSURE_IS_BSDF_DIFFUSE(type) || CLOSURE_IS_BSDF_BSSRDF(type)) {
      return true;
    }
  }
  if (light_shader_flags & SHADER_EXCLUDE_GLOSSY) {
    if (CLOSURE_IS_BSDF_GLOSSY(type)) {
      return true;
    }
  }
  if (light_shader_flags & SHADER_EXCLUDE_TRANSMIT) {
    if (CLOSURE_IS_BSDF_TRANSMISSION(type)) {
      return true;
    }
  }
  return false;
}

ccl_device_inline float _shader_bsdf_multi_eval(const KernelGlobals *kg,
                                                ShaderData *sd,
                                                const float3 omega_in,
                                                const bool is_transmission,
                                                const ShaderClosure *skip_sc,
                                                BsdfEval *result_eval,
                                                float sum_pdf,
                                                float sum_sample_weight,
                                                const uint light_shader_flags)
{
  /* this is the veach one-sample model with balance heuristic, some pdf
   * factors drop out when using balance heuristic weighting */
  for (int i = 0; i < sd->num_closure; i++) {
    const ShaderClosure *sc = &sd->closure[i];

    if (sc == skip_sc) {
      continue;
    }

    if (CLOSURE_IS_BSDF_OR_BSSRDF(sc->type)) {
      if (CLOSURE_IS_BSDF(sc->type) && !_shader_bsdf_exclude(sc->type, light_shader_flags)) {
        float bsdf_pdf = 0.0f;
        float3 eval = bsdf_eval(kg, sd, sc, omega_in, is_transmission, &bsdf_pdf);

        if (bsdf_pdf != 0.0f) {
          const bool is_diffuse = (CLOSURE_IS_BSDF_DIFFUSE(sc->type) ||
                                   CLOSURE_IS_BSDF_BSSRDF(sc->type));
          bsdf_eval_accum(result_eval, is_diffuse, eval * sc->weight, 1.0f);
          sum_pdf += bsdf_pdf * sc->sample_weight;
        }
      }

      sum_sample_weight += sc->sample_weight;
    }
  }

  return (sum_sample_weight > 0.0f) ? sum_pdf / sum_sample_weight : 0.0f;
}

#ifndef __KERNEL_CUDA__
ccl_device
#else
ccl_device_inline
#endif
    float
    shader_bsdf_eval(const KernelGlobals *kg,
                     ShaderData *sd,
                     const float3 omega_in,
                     const bool is_transmission,
                     BsdfEval *bsdf_eval,
                     const uint light_shader_flags)
{
  bsdf_eval_init(bsdf_eval, false, zero_float3());

  return _shader_bsdf_multi_eval(
      kg, sd, omega_in, is_transmission, NULL, bsdf_eval, 0.0f, 0.0f, light_shader_flags);
}

/* Randomly sample a BSSRDF or BSDF proportional to ShaderClosure.sample_weight. */
ccl_device_inline const ShaderClosure *shader_bsdf_bssrdf_pick(const ShaderData *ccl_restrict sd,
                                                               float *randu)
{
  int sampled = 0;

  if (sd->num_closure > 1) {
    /* Pick a BSDF or based on sample weights. */
    float sum = 0.0f;

    for (int i = 0; i < sd->num_closure; i++) {
      const ShaderClosure *sc = &sd->closure[i];

      if (CLOSURE_IS_BSDF_OR_BSSRDF(sc->type)) {
        sum += sc->sample_weight;
      }
    }

    float r = (*randu) * sum;
    float partial_sum = 0.0f;

    for (int i = 0; i < sd->num_closure; i++) {
      const ShaderClosure *sc = &sd->closure[i];

      if (CLOSURE_IS_BSDF_OR_BSSRDF(sc->type)) {
        float next_sum = partial_sum + sc->sample_weight;

        if (r < next_sum) {
          sampled = i;

          /* Rescale to reuse for direction sample, to better preserve stratification. */
          *randu = (r - partial_sum) / sc->sample_weight;
          break;
        }

        partial_sum = next_sum;
      }
    }
  }

  return &sd->closure[sampled];
}

/* Return weight for picked BSSRDF. */
ccl_device_inline float3 shader_bssrdf_sample_weight(const ShaderData *ccl_restrict sd,
                                                     const ShaderClosure *ccl_restrict bssrdf_sc)
{
  float3 weight = bssrdf_sc->weight;

  if (sd->num_closure > 1) {
    float sum = 0.0f;
    for (int i = 0; i < sd->num_closure; i++) {
      const ShaderClosure *sc = &sd->closure[i];

      if (CLOSURE_IS_BSDF_OR_BSSRDF(sc->type)) {
        sum += sc->sample_weight;
      }
    }
    weight *= sum / bssrdf_sc->sample_weight;
  }

  return weight;
}

/* Sample direction for picked BSDF, and return evaluation and pdf for all
 * BSDFs combined using MIS. */
ccl_device int shader_bsdf_sample_closure(const KernelGlobals *kg,
                                          ShaderData *sd,
                                          const ShaderClosure *sc,
                                          float randu,
                                          float randv,
                                          BsdfEval *bsdf_eval,
                                          float3 *omega_in,
                                          differential3 *domega_in,
                                          float *pdf)
{
  /* BSSRDF should already have been handled elsewhere. */
  kernel_assert(CLOSURE_IS_BSDF(sc->type));

  int label;
  float3 eval = zero_float3();

  *pdf = 0.0f;
  label = bsdf_sample(kg, sd, sc, randu, randv, &eval, omega_in, domega_in, pdf);

  if (*pdf != 0.0f) {
    const bool is_diffuse = (CLOSURE_IS_BSDF_DIFFUSE(sc->type) ||
                             CLOSURE_IS_BSDF_BSSRDF(sc->type));
    bsdf_eval_init(bsdf_eval, is_diffuse, eval * sc->weight);

    if (sd->num_closure > 1) {
      const bool is_transmission = shader_bsdf_is_transmission(sd, *omega_in);
      float sweight = sc->sample_weight;
      *pdf = _shader_bsdf_multi_eval(
          kg, sd, *omega_in, is_transmission, sc, bsdf_eval, *pdf * sweight, sweight, 0);
    }
  }

  return label;
}

ccl_device float shader_bsdf_average_roughness(const ShaderData *sd)
{
  float roughness = 0.0f;
  float sum_weight = 0.0f;

  for (int i = 0; i < sd->num_closure; i++) {
    const ShaderClosure *sc = &sd->closure[i];

    if (CLOSURE_IS_BSDF(sc->type)) {
      /* sqrt once to undo the squaring from multiplying roughness on the
       * two axes, and once for the squared roughness convention. */
      float weight = fabsf(average(sc->weight));
      roughness += weight * sqrtf(safe_sqrtf(bsdf_get_roughness_squared(sc)));
      sum_weight += weight;
    }
  }

  return (sum_weight > 0.0f) ? roughness / sum_weight : 0.0f;
}

ccl_device float3 shader_bsdf_transparency(const KernelGlobals *kg, const ShaderData *sd)
{
  if (sd->flag & SD_HAS_ONLY_VOLUME) {
    return one_float3();
  }
  else if (sd->flag & SD_TRANSPARENT) {
    return sd->closure_transparent_extinction;
  }
  else {
    return zero_float3();
  }
}

ccl_device void shader_bsdf_disable_transparency(const KernelGlobals *kg, ShaderData *sd)
{
  if (sd->flag & SD_TRANSPARENT) {
    for (int i = 0; i < sd->num_closure; i++) {
      ShaderClosure *sc = &sd->closure[i];

      if (sc->type == CLOSURE_BSDF_TRANSPARENT_ID) {
        sc->sample_weight = 0.0f;
        sc->weight = zero_float3();
      }
    }

    sd->flag &= ~SD_TRANSPARENT;
  }
}

ccl_device float3 shader_bsdf_alpha(const KernelGlobals *kg, const ShaderData *sd)
{
  float3 alpha = one_float3() - shader_bsdf_transparency(kg, sd);

  alpha = max(alpha, zero_float3());
  alpha = min(alpha, one_float3());

  return alpha;
}

ccl_device float3 shader_bsdf_diffuse(const KernelGlobals *kg, const ShaderData *sd)
{
  float3 eval = zero_float3();

  for (int i = 0; i < sd->num_closure; i++) {
    const ShaderClosure *sc = &sd->closure[i];

    if (CLOSURE_IS_BSDF_DIFFUSE(sc->type) || CLOSURE_IS_BSSRDF(sc->type) ||
        CLOSURE_IS_BSDF_BSSRDF(sc->type))
      eval += sc->weight;
  }

  return eval;
}

ccl_device float3 shader_bsdf_glossy(const KernelGlobals *kg, const ShaderData *sd)
{
  float3 eval = zero_float3();

  for (int i = 0; i < sd->num_closure; i++) {
    const ShaderClosure *sc = &sd->closure[i];

    if (CLOSURE_IS_BSDF_GLOSSY(sc->type))
      eval += sc->weight;
  }

  return eval;
}

ccl_device float3 shader_bsdf_transmission(const KernelGlobals *kg, const ShaderData *sd)
{
  float3 eval = zero_float3();

  for (int i = 0; i < sd->num_closure; i++) {
    const ShaderClosure *sc = &sd->closure[i];

    if (CLOSURE_IS_BSDF_TRANSMISSION(sc->type))
      eval += sc->weight;
  }

  return eval;
}

ccl_device float3 shader_bsdf_average_normal(const KernelGlobals *kg, const ShaderData *sd)
{
  float3 N = zero_float3();

  for (int i = 0; i < sd->num_closure; i++) {
    const ShaderClosure *sc = &sd->closure[i];
    if (CLOSURE_IS_BSDF_OR_BSSRDF(sc->type))
      N += sc->N * fabsf(average(sc->weight));
  }

  return (is_zero(N)) ? sd->N : normalize(N);
}

ccl_device float3 shader_bsdf_ao_normal(const KernelGlobals *kg, const ShaderData *sd)
{
  float3 N = zero_float3();

  for (int i = 0; i < sd->num_closure; i++) {
    const ShaderClosure *sc = &sd->closure[i];
    if (CLOSURE_IS_BSDF_DIFFUSE(sc->type)) {
      const DiffuseBsdf *bsdf = (const DiffuseBsdf *)sc;
      N += bsdf->N * fabsf(average(sc->weight));
    }
  }

  return (is_zero(N)) ? sd->N : normalize(N);
}

#ifdef __SUBSURFACE__
ccl_device float3 shader_bssrdf_normal(const ShaderData *sd)
{
  float3 N = zero_float3();

  for (int i = 0; i < sd->num_closure; i++) {
    const ShaderClosure *sc = &sd->closure[i];

    if (CLOSURE_IS_BSSRDF(sc->type)) {
      const Bssrdf *bssrdf = (const Bssrdf *)sc;
      float avg_weight = fabsf(average(sc->weight));

      N += bssrdf->N * avg_weight;
    }
  }

  return (is_zero(N)) ? sd->N : normalize(N);
}
#endif /* __SUBSURFACE__ */

/* Constant emission optimization */

ccl_device bool shader_constant_emission_eval(const KernelGlobals *kg, int shader, float3 *eval)
{
  int shader_index = shader & SHADER_MASK;
  int shader_flag = kernel_tex_fetch(__shaders, shader_index).flags;

  if (shader_flag & SD_HAS_CONSTANT_EMISSION) {
    *eval = make_float3(kernel_tex_fetch(__shaders, shader_index).constant_emission[0],
                        kernel_tex_fetch(__shaders, shader_index).constant_emission[1],
                        kernel_tex_fetch(__shaders, shader_index).constant_emission[2]);

    return true;
  }

  return false;
}

/* Background */

ccl_device float3 shader_background_eval(const ShaderData *sd)
{
  if (sd->flag & SD_EMISSION) {
    return sd->closure_emission_background;
  }
  else {
    return zero_float3();
  }
}

/* Emission */

ccl_device float3 shader_emissive_eval(const ShaderData *sd)
{
  if (sd->flag & SD_EMISSION) {
    return emissive_simple_eval(sd->Ng, sd->I) * sd->closure_emission_background;
  }
  else {
    return zero_float3();
  }
}

/* Holdout */

ccl_device float3 shader_holdout_apply(const KernelGlobals *kg, ShaderData *sd)
{
  float3 weight = zero_float3();

  /* For objects marked as holdout, preserve transparency and remove all other
   * closures, replacing them with a holdout weight. */
  if (sd->object_flag & SD_OBJECT_HOLDOUT_MASK) {
    if ((sd->flag & SD_TRANSPARENT) && !(sd->flag & SD_HAS_ONLY_VOLUME)) {
      weight = one_float3() - sd->closure_transparent_extinction;

      for (int i = 0; i < sd->num_closure; i++) {
        ShaderClosure *sc = &sd->closure[i];
        if (!CLOSURE_IS_BSDF_TRANSPARENT(sc->type)) {
          sc->type = NBUILTIN_CLOSURES;
        }
      }

      sd->flag &= ~(SD_CLOSURE_FLAGS - (SD_TRANSPARENT | SD_BSDF));
    }
    else {
      weight = one_float3();
    }
  }
  else {
    for (int i = 0; i < sd->num_closure; i++) {
      const ShaderClosure *sc = &sd->closure[i];
      if (CLOSURE_IS_HOLDOUT(sc->type)) {
        weight += sc->weight;
      }
    }
  }

  return weight;
}

/* Surface Evaluation */

template<uint node_feature_mask>
ccl_device void shader_eval_surface(INTEGRATOR_STATE_CONST_ARGS,
                                    ShaderData *ccl_restrict sd,
                                    ccl_global float *ccl_restrict buffer,
                                    int path_flag)
{
  /* If path is being terminated, we are tracing a shadow ray or evaluating
   * emission, then we don't need to store closures. The emission and shadow
   * shader data also do not have a closure array to save GPU memory. */
  int max_closures;
  if (path_flag & (PATH_RAY_TERMINATE | PATH_RAY_SHADOW | PATH_RAY_EMISSION)) {
    max_closures = 0;
  }
  else {
    max_closures = kernel_data.max_closures;
  }

  sd->num_closure = 0;
  sd->num_closure_left = max_closures;

#ifdef __OSL__
  if (kg->osl) {
    if (sd->object == OBJECT_NONE && sd->lamp == LAMP_NONE) {
      OSLShader::eval_background(INTEGRATOR_STATE_PASS, sd, path_flag);
    }
    else {
      OSLShader::eval_surface(INTEGRATOR_STATE_PASS, sd, path_flag);
    }
  }
  else
#endif
  {
#ifdef __SVM__
    svm_eval_nodes<node_feature_mask, SHADER_TYPE_SURFACE>(
        INTEGRATOR_STATE_PASS, sd, buffer, path_flag);
#else
    if (sd->object == OBJECT_NONE) {
      sd->closure_emission_background = make_float3(0.8f, 0.8f, 0.8f);
      sd->flag |= SD_EMISSION;
    }
    else {
      DiffuseBsdf *bsdf = (DiffuseBsdf *)bsdf_alloc(
          sd, sizeof(DiffuseBsdf), make_float3(0.8f, 0.8f, 0.8f));
      if (bsdf != NULL) {
        bsdf->N = sd->N;
        sd->flag |= bsdf_diffuse_setup(bsdf);
      }
    }
#endif
  }

  if (KERNEL_NODES_FEATURE(BSDF) && (sd->flag & SD_BSDF_NEEDS_LCG)) {
    sd->lcg_state = lcg_state_init(INTEGRATOR_STATE(path, rng_hash),
                                   INTEGRATOR_STATE(path, rng_offset),
                                   INTEGRATOR_STATE(path, sample),
                                   0xb4bc3953);
  }
}

/* Volume */

#ifdef __VOLUME__

ccl_device_inline float _shader_volume_phase_multi_eval(const ShaderData *sd,
                                                        const ShaderVolumePhases *phases,
                                                        const float3 omega_in,
                                                        int skip_phase,
                                                        BsdfEval *result_eval,
                                                        float sum_pdf,
                                                        float sum_sample_weight)
{
  for (int i = 0; i < phases->num_closure; i++) {
    if (i == skip_phase)
      continue;

    const ShaderVolumeClosure *svc = &phases->closure[i];
    float phase_pdf = 0.0f;
    float3 eval = volume_phase_eval(sd, svc, omega_in, &phase_pdf);

    if (phase_pdf != 0.0f) {
      bsdf_eval_accum(result_eval, false, eval, 1.0f);
      sum_pdf += phase_pdf * svc->sample_weight;
    }

    sum_sample_weight += svc->sample_weight;
  }

  return (sum_sample_weight > 0.0f) ? sum_pdf / sum_sample_weight : 0.0f;
}

ccl_device float shader_volume_phase_eval(const KernelGlobals *kg,
                                          const ShaderData *sd,
                                          const ShaderVolumePhases *phases,
                                          const float3 omega_in,
                                          BsdfEval *phase_eval)
{
  bsdf_eval_init(phase_eval, false, zero_float3());

  return _shader_volume_phase_multi_eval(sd, phases, omega_in, -1, phase_eval, 0.0f, 0.0f);
}

ccl_device int shader_volume_phase_sample(const KernelGlobals *kg,
                                          const ShaderData *sd,
                                          const ShaderVolumePhases *phases,
                                          float randu,
                                          float randv,
                                          BsdfEval *phase_eval,
                                          float3 *omega_in,
                                          differential3 *domega_in,
                                          float *pdf)
{
  int sampled = 0;

  if (phases->num_closure > 1) {
    /* pick a phase closure based on sample weights */
    float sum = 0.0f;

    for (sampled = 0; sampled < phases->num_closure; sampled++) {
      const ShaderVolumeClosure *svc = &phases->closure[sampled];
      sum += svc->sample_weight;
    }

    float r = randu * sum;
    float partial_sum = 0.0f;

    for (sampled = 0; sampled < phases->num_closure; sampled++) {
      const ShaderVolumeClosure *svc = &phases->closure[sampled];
      float next_sum = partial_sum + svc->sample_weight;

      if (r <= next_sum) {
        /* Rescale to reuse for BSDF direction sample. */
        randu = (r - partial_sum) / svc->sample_weight;
        break;
      }

      partial_sum = next_sum;
    }

    if (sampled == phases->num_closure) {
      *pdf = 0.0f;
      return LABEL_NONE;
    }
  }

  /* todo: this isn't quite correct, we don't weight anisotropy properly
   * depending on color channels, even if this is perhaps not a common case */
  const ShaderVolumeClosure *svc = &phases->closure[sampled];
  int label;
  float3 eval = zero_float3();

  *pdf = 0.0f;
  label = volume_phase_sample(sd, svc, randu, randv, &eval, omega_in, domega_in, pdf);

  if (*pdf != 0.0f) {
    bsdf_eval_init(phase_eval, false, eval);
  }

  return label;
}

ccl_device int shader_phase_sample_closure(const KernelGlobals *kg,
                                           const ShaderData *sd,
                                           const ShaderVolumeClosure *sc,
                                           float randu,
                                           float randv,
                                           BsdfEval *phase_eval,
                                           float3 *omega_in,
                                           differential3 *domega_in,
                                           float *pdf)
{
  int label;
  float3 eval = zero_float3();

  *pdf = 0.0f;
  label = volume_phase_sample(sd, sc, randu, randv, &eval, omega_in, domega_in, pdf);

  if (*pdf != 0.0f)
    bsdf_eval_init(phase_eval, false, eval);

  return label;
}

/* Volume Evaluation */

template<typename StackReadOp>
ccl_device_inline void shader_eval_volume(INTEGRATOR_STATE_CONST_ARGS,
                                          ShaderData *ccl_restrict sd,
                                          const int path_flag,
                                          StackReadOp stack_read)
{
  /* If path is being terminated, we are tracing a shadow ray or evaluating
   * emission, then we don't need to store closures. The emission and shadow
   * shader data also do not have a closure array to save GPU memory. */
  int max_closures;
  if (path_flag & (PATH_RAY_TERMINATE | PATH_RAY_SHADOW | PATH_RAY_EMISSION)) {
    max_closures = 0;
  }
  else {
    max_closures = kernel_data.max_closures;
  }

  /* reset closures once at the start, we will be accumulating the closures
   * for all volumes in the stack into a single array of closures */
  sd->num_closure = 0;
  sd->num_closure_left = max_closures;
  sd->flag = 0;
  sd->object_flag = 0;

  for (int i = 0;; i++) {
    const VolumeStack entry = stack_read(i);
    if (entry.shader == SHADER_NONE) {
      break;
    }

    /* setup shaderdata from stack. it's mostly setup already in
     * shader_setup_from_volume, this switching should be quick */
    sd->object = entry.object;
    sd->lamp = LAMP_NONE;
    sd->shader = entry.shader;

    sd->flag &= ~SD_SHADER_FLAGS;
    sd->flag |= kernel_tex_fetch(__shaders, (sd->shader & SHADER_MASK)).flags;
    sd->object_flag &= ~SD_OBJECT_FLAGS;

    if (sd->object != OBJECT_NONE) {
      sd->object_flag |= kernel_tex_fetch(__object_flag, sd->object);

#  ifdef __OBJECT_MOTION__
      /* todo: this is inefficient for motion blur, we should be
       * caching matrices instead of recomputing them each step */
      shader_setup_object_transforms(kg, sd, sd->time);
#  endif
    }

    /* evaluate shader */
#  ifdef __SVM__
#    ifdef __OSL__
    if (kg->osl) {
      OSLShader::eval_volume(INTEGRATOR_STATE_PASS, sd, path_flag);
    }
    else
#    endif
    {
      svm_eval_nodes<KERNEL_FEATURE_NODE_MASK_VOLUME, SHADER_TYPE_VOLUME>(
          INTEGRATOR_STATE_PASS, sd, NULL, path_flag);
    }
#  endif

    /* Merge closures to avoid exceeding number of closures limit. */
    if (i > 0)
      shader_merge_volume_closures(sd);
  }
}

#endif /* __VOLUME__ */

/* Displacement Evaluation */

ccl_device void shader_eval_displacement(INTEGRATOR_STATE_CONST_ARGS, ShaderData *sd)
{
  sd->num_closure = 0;
  sd->num_closure_left = 0;

  /* this will modify sd->P */
#ifdef __SVM__
#  ifdef __OSL__
  if (kg->osl)
    OSLShader::eval_displacement(INTEGRATOR_STATE_PASS, sd);
  else
#  endif
  {
    svm_eval_nodes<KERNEL_FEATURE_NODE_MASK_DISPLACEMENT, SHADER_TYPE_DISPLACEMENT>(
        INTEGRATOR_STATE_PASS, sd, NULL, 0);
  }
#endif
}

/* Transparent Shadows */

#ifdef __TRANSPARENT_SHADOWS__
ccl_device bool shader_transparent_shadow(const KernelGlobals *kg, Intersection *isect)
{
  return (intersection_get_shader_flags(kg, isect) & SD_HAS_TRANSPARENT_SHADOW) != 0;
}
#endif /* __TRANSPARENT_SHADOWS__ */

ccl_device float shader_cryptomatte_id(const KernelGlobals *kg, int shader)
{
  return kernel_tex_fetch(__shaders, (shader & SHADER_MASK)).cryptomatte_id;
}

CCL_NAMESPACE_END<|MERGE_RESOLUTION|>--- conflicted
+++ resolved
@@ -34,563 +34,6 @@
 
 CCL_NAMESPACE_BEGIN
 
-<<<<<<< HEAD
-/* ShaderData setup from incoming ray */
-
-#ifdef __OBJECT_MOTION__
-ccl_device void shader_setup_object_transforms(const KernelGlobals *kg, ShaderData *sd, float time)
-{
-  if (sd->object_flag & SD_OBJECT_MOTION) {
-    sd->ob_tfm_motion = object_fetch_transform_motion(kg, sd->object, time);
-    sd->ob_itfm_motion = transform_quick_inverse(sd->ob_tfm_motion);
-  }
-}
-#endif
-
-/* TODO: break this up if it helps reduce register pressure to load data from
- * global memory as we write it to shaderdata. */
-ccl_device_inline void shader_setup_from_ray(const KernelGlobals *ccl_restrict kg,
-                                             ShaderData *sd,
-                                             const Ray *ccl_restrict ray,
-                                             const Intersection *ccl_restrict isect)
-{
-  PROFILING_INIT(kg, PROFILING_SHADER_SETUP);
-
-  /* Read intersection data into shader globals.
-   *
-   * TODO: this is redundant, could potentially remove some of this from
-   * ShaderData but would need to ensure that it also works for shadow
-   * shader evaluation. */
-  sd->u = isect->u;
-  sd->v = isect->v;
-  sd->ray_length = isect->t;
-  sd->type = isect->type;
-  sd->object = (isect->object == OBJECT_NONE) ? kernel_tex_fetch(__prim_object, isect->prim) :
-                                                isect->object;
-  sd->object_flag = kernel_tex_fetch(__object_flag, sd->object);
-  sd->prim = kernel_tex_fetch(__prim_index, isect->prim);
-  sd->lamp = LAMP_NONE;
-  sd->flag = 0;
-
-  /* Read matrices and time. */
-  sd->time = ray->time;
-
-#ifdef __OBJECT_MOTION__
-  shader_setup_object_transforms(kg, sd, ray->time);
-#endif
-
-  /* Read ray data into shader globals. */
-  sd->I = -ray->D;
-
-#ifdef __HAIR__
-  if (sd->type & PRIMITIVE_ALL_CURVE) {
-    /* curve */
-    curve_shader_setup(kg, sd, ray->P, ray->D, isect->t, isect->object, isect->prim);
-  }
-  else
-#endif
-      if (sd->type & PRIMITIVE_TRIANGLE) {
-    /* static triangle */
-    float3 Ng = triangle_normal(kg, sd);
-    sd->shader = kernel_tex_fetch(__tri_shader, sd->prim);
-
-    /* vectors */
-    sd->P = triangle_refine(kg, sd, ray->P, ray->D, isect->t, isect->object, isect->prim);
-    sd->Ng = Ng;
-    sd->N = Ng;
-
-    /* smooth normal */
-    if (sd->shader & SHADER_SMOOTH_NORMAL)
-      sd->N = triangle_smooth_normal(kg, Ng, sd->prim, sd->u, sd->v);
-
-#ifdef __DPDU__
-    /* dPdu/dPdv */
-    triangle_dPdudv(kg, sd->prim, &sd->dPdu, &sd->dPdv);
-#endif
-  }
-  else {
-    /* motion triangle */
-    motion_triangle_shader_setup(
-        kg, sd, ray->P, ray->D, isect->t, isect->object, isect->prim, false);
-  }
-
-  sd->flag |= kernel_tex_fetch(__shaders, (sd->shader & SHADER_MASK)).flags;
-
-  if (isect->object != OBJECT_NONE) {
-    /* instance transform */
-    object_normal_transform_auto(kg, sd, &sd->N);
-    object_normal_transform_auto(kg, sd, &sd->Ng);
-#ifdef __DPDU__
-    object_dir_transform_auto(kg, sd, &sd->dPdu);
-    object_dir_transform_auto(kg, sd, &sd->dPdv);
-#endif
-  }
-
-  /* backfacing test */
-  bool backfacing = (dot(sd->Ng, sd->I) < 0.0f);
-
-  if (backfacing) {
-    sd->flag |= SD_BACKFACING;
-    sd->Ng = -sd->Ng;
-    sd->N = -sd->N;
-#ifdef __DPDU__
-    sd->dPdu = -sd->dPdu;
-    sd->dPdv = -sd->dPdv;
-#endif
-  }
-
-#ifdef __RAY_DIFFERENTIALS__
-  /* differentials */
-  differential_transfer_compact(&sd->dP, ray->dP, ray->D, ray->dD, sd->Ng, sd->ray_length);
-  differential_incoming_compact(&sd->dI, ray->D, ray->dD);
-  differential_dudv(&sd->du, &sd->dv, sd->dPdu, sd->dPdv, sd->dP, sd->Ng);
-#  ifdef __DNDU__
-  if (sd->shader & SHADER_SMOOTH_NORMAL && sd->type & PRIMITIVE_TRIANGLE) {
-    // TODO stefan curves
-    /* dNdu/dNdv */
-    float3 dNdu, dNdv;
-    triangle_dNdudv(kg, sd->prim, &dNdu, &dNdv);
-    sd->dNdx = dNdu * sd->du.dx + dNdv * sd->dv.dx;
-    sd->dNdy = dNdu * sd->du.dy + dNdv * sd->dv.dy;
-
-    /* backfacing test */
-    bool backfacing = (dot(sd->Ng, sd->I) < 0.0f);
-    if (backfacing) {
-      sd->dNdx = -sd->dNdx;
-      sd->dNdy = -sd->dNdy;
-    }
-#    ifdef __INSTANCING__
-    if (isect->object != OBJECT_NONE) {
-      /* instance transform */
-      object_dir_transform_auto(kg, sd, &sd->dNdx);
-      object_dir_transform_auto(kg, sd, &sd->dNdy);
-    }
-#    endif /* __INSTANCING__ */
-  }
-  else {
-    sd->dNdx = make_float3(0.0f, 0.0f, 0.0f);
-    sd->dNdy = make_float3(0.0f, 0.0f, 0.0f);
-  }
-#  endif /* __DNDU__ */
-#endif
-  PROFILING_SHADER(sd->shader);
-  PROFILING_OBJECT(sd->object);
-}
-
-/* ShaderData setup from BSSRDF scatter */
-
-#if 0
-#  ifdef __SUBSURFACE__
-#    ifndef __KERNEL_CUDA__
-ccl_device
-#    else
-ccl_device_inline
-#    endif
-    void
-    shader_setup_from_subsurface(const KernelGlobals *kg,
-                                 ShaderData *sd,
-                                 const Intersection *isect,
-                                 const Ray *ray)
-{
-  PROFILING_INIT(kg, PROFILING_SHADER_SETUP);
-
-  const bool backfacing = sd->flag & SD_BACKFACING;
-
-  /* object, matrices, time, ray_length stay the same */
-  sd->flag = 0;
-  sd->object_flag = kernel_tex_fetch(__object_flag, sd->object);
-  sd->prim = kernel_tex_fetch(__prim_index, isect->prim);
-  sd->type = isect->type;
-
-  sd->u = isect->u;
-  sd->v = isect->v;
-
-#  ifdef __DNDU__
-  sd->dNdx = make_float3(0.0f, 0.0f, 0.0f);
-  sd->dNdy = make_float3(0.0f, 0.0f, 0.0f);
-#  endif
-
-  /* fetch triangle data */
-  if (sd->type == PRIMITIVE_TRIANGLE) {
-    float3 Ng = triangle_normal(kg, sd);
-    sd->shader = kernel_tex_fetch(__tri_shader, sd->prim);
-
-    /* static triangle */
-    sd->P = triangle_refine_local(kg, sd, isect, ray);
-    sd->Ng = Ng;
-    sd->N = Ng;
-
-    if (sd->shader & SHADER_SMOOTH_NORMAL)
-      sd->N = triangle_smooth_normal(kg, Ng, sd->prim, sd->u, sd->v);
-
-#    ifdef __DPDU__
-    /* dPdu/dPdv */
-    triangle_dPdudv(kg, sd->prim, &sd->dPdu, &sd->dPdv);
-#    endif
-#    ifdef __DNDU__
-    /* dNdu/dNdv */
-    if (sd->shader & SHADER_SMOOTH_NORMAL && sd->type & PRIMITIVE_TRIANGLE) {
-      float3 dNdu, dNdv;
-      triangle_dNdudv(kg, sd->prim, &dNdu, &dNdv);
-      sd->dNdx = dNdu * sd->du.dx + dNdv * sd->dv.dx;
-      sd->dNdy = dNdu * sd->du.dy + dNdv * sd->dv.dy;
-    }
-#    endif
-  }
-  else {
-    /* motion triangle */
-    motion_triangle_shader_setup(kg, sd, isect, ray, true);
-  }
-
-  sd->flag |= kernel_tex_fetch(__shaders, (sd->shader & SHADER_MASK)).flags;
-
-  if (isect->object != OBJECT_NONE) {
-    /* instance transform */
-    object_normal_transform_auto(kg, sd, &sd->N);
-    object_normal_transform_auto(kg, sd, &sd->Ng);
-#    ifdef __DPDU__
-    object_dir_transform_auto(kg, sd, &sd->dPdu);
-    object_dir_transform_auto(kg, sd, &sd->dPdv);
-#    endif
-#    ifdef __DNDU__
-    object_dir_transform(kg, sd, &sd->dNdx);
-    object_dir_transform(kg, sd, &sd->dNdy);
-#    endif
-  }
-
-  /* backfacing test */
-  if (backfacing) {
-    sd->flag |= SD_BACKFACING;
-    sd->Ng = -sd->Ng;
-    sd->N = -sd->N;
-#    ifdef __DPDU__
-    sd->dPdu = -sd->dPdu;
-    sd->dPdv = -sd->dPdv;
-#    endif
-#    ifdef __DNDU__
-    sd->dNdx = -sd->dNdx;
-    sd->dNdy = -sd->dNdy;
-#    endif
-  }
-
-  /* should not get used in principle as the shading will only use a diffuse
-   * BSDF, but the shader might still access it */
-  sd->I = sd->N;
-
-#    ifdef __RAY_DIFFERENTIALS__
-  /* differentials */
-  differential_dudv(&sd->du, &sd->dv, sd->dPdu, sd->dPdv, sd->dP, sd->Ng);
-  /* don't modify dP and dI */
-#    endif
-
-  PROFILING_SHADER(sd->shader);
-}
-#  endif
-#endif
-
-/* ShaderData setup from position sampled on mesh */
-
-ccl_device_inline void shader_setup_from_sample(const KernelGlobals *ccl_restrict kg,
-                                                ShaderData *sd,
-                                                const float3 P,
-                                                const float3 Ng,
-                                                const float3 I,
-                                                const differential3 *dI,
-                                                int shader,
-                                                int object,
-                                                int prim,
-                                                float u,
-                                                float v,
-                                                float t,
-                                                float time,
-                                                bool object_space,
-                                                int lamp)
-{
-  PROFILING_INIT(kg, PROFILING_SHADER_SETUP);
-
-  /* vectors */
-  sd->P = P;
-  sd->N = Ng;
-  sd->Ng = Ng;
-  sd->I = I;
-  sd->shader = shader;
-  if (prim != PRIM_NONE)
-    sd->type = PRIMITIVE_TRIANGLE;
-  else if (lamp != LAMP_NONE)
-    sd->type = PRIMITIVE_LAMP;
-  else
-    sd->type = PRIMITIVE_NONE;
-
-  /* primitive */
-  sd->object = object;
-  sd->lamp = LAMP_NONE;
-  /* currently no access to bvh prim index for strand sd->prim*/
-  sd->prim = prim;
-  sd->u = u;
-  sd->v = v;
-  sd->time = time;
-  sd->ray_length = t;
-
-  sd->flag = kernel_tex_fetch(__shaders, (sd->shader & SHADER_MASK)).flags;
-  sd->object_flag = 0;
-  if (sd->object != OBJECT_NONE) {
-    sd->object_flag |= kernel_tex_fetch(__object_flag, sd->object);
-
-#ifdef __OBJECT_MOTION__
-    shader_setup_object_transforms(kg, sd, time);
-#endif
-  }
-  else if (lamp != LAMP_NONE) {
-    sd->lamp = lamp;
-  }
-
-  /* transform into world space */
-  if (object_space) {
-    object_position_transform_auto(kg, sd, &sd->P);
-    object_normal_transform_auto(kg, sd, &sd->Ng);
-    sd->N = sd->Ng;
-    object_dir_transform_auto(kg, sd, &sd->I);
-  }
-
-  if (sd->type & PRIMITIVE_TRIANGLE) {
-    /* smooth normal */
-    if (sd->shader & SHADER_SMOOTH_NORMAL) {
-      sd->N = triangle_smooth_normal(kg, Ng, sd->prim, sd->u, sd->v);
-
-      if (!(sd->object_flag & SD_OBJECT_TRANSFORM_APPLIED)) {
-        object_normal_transform_auto(kg, sd, &sd->N);
-      }
-    }
-
-    /* dPdu/dPdv */
-#ifdef __DPDU__
-    triangle_dPdudv(kg, sd->prim, &sd->dPdu, &sd->dPdv);
-
-    if (!(sd->object_flag & SD_OBJECT_TRANSFORM_APPLIED)) {
-      object_dir_transform_auto(kg, sd, &sd->dPdu);
-      object_dir_transform_auto(kg, sd, &sd->dPdv);
-    }
-#endif
-#ifdef __DNDU__
-
-    float3 dNdu, dNdv;
-    triangle_dNdudv(kg, sd->prim, &dNdu, &dNdv);
-    sd->dNdx = dNdu * sd->du.dx + dNdv * sd->dv.dx;
-    sd->dNdy = dNdu * sd->du.dy + dNdv * sd->dv.dy;
-
-#  ifdef __INSTANCING__
-    if (!(sd->object_flag & SD_OBJECT_TRANSFORM_APPLIED)) {
-      object_normal_transform_auto(kg, sd, &sd->dNdx);
-      object_normal_transform_auto(kg, sd, &sd->dNdy);
-    }
-#  endif
-#endif
-  }
-  else if (sd->type & PRIMITIVE_LAMP) {
-#ifdef __DPDU__
-    lamp_light_dPdudv(kg, lamp, sd->u, sd->v, &sd->dPdu, &sd->dPdv);
-#endif
-#ifdef __DNDU__
-    sd->dNdx = make_float3(0.0f, 0.0f, 0.0f);
-    sd->dNdy = make_float3(0.0f, 0.0f, 0.0f);
-#endif
-  }
-  else {
-#ifdef __DPDU__
-    sd->dPdu = zero_float3();
-    sd->dPdv = zero_float3();
-#endif
-#ifdef __DNDU__
-    sd->dNdx = make_float3(0.0f, 0.0f, 0.0f);
-    sd->dNdy = make_float3(0.0f, 0.0f, 0.0f);
-#endif
-  }
-
-  /* backfacing test */
-  if (sd->prim != PRIM_NONE) {
-    bool backfacing = (dot(sd->Ng, sd->I) < 0.0f);
-
-    if (backfacing) {
-      sd->flag |= SD_BACKFACING;
-      sd->Ng = -sd->Ng;
-      sd->N = -sd->N;
-#ifdef __DPDU__
-      sd->dPdu = -sd->dPdu;
-      sd->dPdv = -sd->dPdv;
-#endif
-#ifdef __DNDU__
-      sd->dNdx = -sd->dNdx;
-      sd->dNdx = -sd->dNdx;
-#endif
-    }
-  }
-
-#ifdef __RAY_DIFFERENTIALS__
-  if (dI) {
-    sd->dI = *dI;
-    differential_transfer(&sd->dP, sd->dP, I, *dI, Ng, t);
-    differential_dudv(&sd->du, &sd->dv, sd->dPdu, sd->dPdv, sd->dP, sd->Ng);
-  }
-  else {
-    sd->dP = differential3_zero();
-    sd->dI = differential3_zero();
-    sd->du = differential_zero();
-    sd->dv = differential_zero();
-  }
-
-#endif
-
-  PROFILING_SHADER(sd->shader);
-  PROFILING_OBJECT(sd->object);
-}
-
-/* ShaderData setup for displacement */
-
-ccl_device void shader_setup_from_displace(
-    const KernelGlobals *ccl_restrict kg, ShaderData *sd, int object, int prim, float u, float v)
-{
-  float3 P, Ng, I = zero_float3();
-  int shader;
-
-  triangle_point_normal(kg, object, prim, u, v, &P, &Ng, &shader);
-  triangle_dPdudv(kg, prim, &sd->dP.dx, &sd->dP.dy);
-
-  /* force smooth shading for displacement */
-  shader |= SHADER_SMOOTH_NORMAL;
-
-#if 0
-  /* TODO Stefan - need differentials here that don't break the unfiltered case */
-  I = -Ng;
-  differential3 dI = differential3_zero();
-
-  shader_setup_from_sample(kg, sd,
-                           P, Ng, I, &dI,
-#else
-
-  shader_setup_from_sample(
-      kg,
-      sd,
-      P,
-      Ng,
-      I,
-      NULL,
-#endif
-                           shader, object, prim,
-                           u, v, 0.0f, 0.5f,
-                           !(kernel_tex_fetch(__object_flag, object) & SD_OBJECT_TRANSFORM_APPLIED),
-                           LAMP_NONE);
-}
-
-/* ShaderData setup from ray into background */
-
-ccl_device_inline void shader_setup_from_background(const KernelGlobals *ccl_restrict kg,
-                                                    ShaderData *sd,
-                                                    const float3 ray_P,
-                                                    const float3 ray_D,
-                                                    const float ray_time)
-{
-  PROFILING_INIT(kg, PROFILING_SHADER_SETUP);
-
-  /* for NDC coordinates */
-  sd->ray_P = ray_P;
-
-  /* vectors */
-  sd->P = ray_D;
-  sd->N = -ray_D;
-  sd->Ng = -ray_D;
-  sd->I = -ray_D;
-  sd->shader = kernel_data.background.surface_shader;
-  sd->flag = kernel_tex_fetch(__shaders, (sd->shader & SHADER_MASK)).flags;
-  sd->object_flag = 0;
-  sd->time = ray_time;
-  sd->ray_length = 0.0f;
-
-  sd->object = OBJECT_NONE;
-  sd->lamp = LAMP_NONE;
-  sd->prim = PRIM_NONE;
-  sd->u = 0.0f;
-  sd->v = 0.0f;
-
-#ifdef __DPDU__
-  /* dPdu/dPdv */
-  sd->dPdu = zero_float3();
-  sd->dPdv = zero_float3();
-#endif
-#ifdef __DNDU__
-  sd->dNdx = make_float3(0.0f, 0.0f, 0.0f);
-  sd->dNdy = make_float3(0.0f, 0.0f, 0.0f);
-#endif
-
-#ifdef __RAY_DIFFERENTIALS__
-  /* differentials */
-  sd->dP = differential3_zero(); /* TODO: ray->dP */
-  differential_incoming(&sd->dI, sd->dP);
-  sd->du = differential_zero();
-  sd->dv = differential_zero();
-#endif
-
-  PROFILING_SHADER(sd->shader);
-  PROFILING_OBJECT(sd->object);
-}
-
-/* ShaderData setup from point inside volume */
-
-#ifdef __VOLUME__
-ccl_device_inline void shader_setup_from_volume(const KernelGlobals *kg,
-                                                ShaderData *sd,
-                                                const Ray *ray)
-{
-  PROFILING_INIT(kg, PROFILING_SHADER_SETUP);
-
-  /* vectors */
-  sd->P = ray->P;
-  sd->N = -ray->D;
-  sd->Ng = -ray->D;
-  sd->I = -ray->D;
-  sd->shader = SHADER_NONE;
-  sd->flag = 0;
-  sd->object_flag = 0;
-  sd->time = ray->time;
-  sd->ray_length = 0.0f; /* todo: can we set this to some useful value? */
-
-  sd->object = OBJECT_NONE; /* todo: fill this for texture coordinates */
-  sd->lamp = LAMP_NONE;
-  sd->prim = PRIM_NONE;
-  sd->type = PRIMITIVE_NONE;
-
-  sd->u = 0.0f;
-  sd->v = 0.0f;
-
-#  ifdef __DPDU__
-  /* dPdu/dPdv */
-  sd->dPdu = zero_float3();
-  sd->dPdv = zero_float3();
-#  endif
-#  ifdef __DNDU__
-  /* dNdu/dNdv */
-  sd->dNdx = make_float3(0.0f, 0.0f, 0.0f);
-  sd->dNdy = make_float3(0.0f, 0.0f, 0.0f);
-#  endif
-
-#  ifdef __RAY_DIFFERENTIALS__
-  /* differentials */
-  sd->dP = differential3_zero(); /* TODO ray->dD */
-  differential_incoming(&sd->dI, sd->dP);
-  sd->du = differential_zero();
-  sd->dv = differential_zero();
-#  endif
-
-  /* for NDC coordinates */
-  sd->ray_P = ray->P;
-  sd->ray_dP = ray->dP;
-
-  PROFILING_SHADER(sd->shader);
-  PROFILING_OBJECT(sd->object);
-}
-#endif /* __VOLUME__ */
-
-=======
->>>>>>> 58ab616d
 /* Merging */
 
 #if defined(__VOLUME__)
