--- conflicted
+++ resolved
@@ -122,13 +122,11 @@
 #include "binreloc.h"
 #endif
 
-<<<<<<< HEAD
-static int no_handler = 0;
-=======
 #ifdef WITH_LIBMV
 #include "libmv-capi.h"
 #endif
->>>>>>> f0862015
+
+static int no_handler = 0;
 
 // from buildinfo.c
 #ifdef BUILD_DATE
