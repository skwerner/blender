/*
 * Copyright 2011-2015 Blender Foundation
 *
 * Licensed under the Apache License, Version 2.0 (the "License");
 * you may not use this file except in compliance with the License.
 * You may obtain a copy of the License at
 *
 * http://www.apache.org/licenses/LICENSE-2.0
 *
 * Unless required by applicable law or agreed to in writing, software
 * distributed under the License is distributed on an "AS IS" BASIS,
 * WITHOUT WARRANTIES OR CONDITIONS OF ANY KIND, either express or implied.
 * See the License for the specific language governing permissions and
 * limitations under the License.
 */

CCL_NAMESPACE_BEGIN

/* This kernel takes care of direct lighting logic.
 * However, the "shadow ray cast" part of direct lighting is handled
 * in the next kernel.
 *
 * This kernels determines the rays for which a shadow_blocked() function
 * associated with direct lighting should be executed. Those rays for which
 * a shadow_blocked() function for direct-lighting must be executed, are
 * marked with flag RAY_SHADOW_RAY_CAST_DL and enqueued into the queue
 * QUEUE_SHADOW_RAY_CAST_DL_RAYS
 *
 * Note on Queues:
 * This kernel only reads from the QUEUE_ACTIVE_AND_REGENERATED_RAYS queue
 * and processes only the rays of state RAY_ACTIVE; If a ray needs to execute
 * the corresponding shadow_blocked part, after direct lighting, the ray is
 * marked with RAY_SHADOW_RAY_CAST_DL flag.
 *
 * State of queues when this kernel is called:
 * - State of queues QUEUE_ACTIVE_AND_REGENERATED_RAYS and
 *   QUEUE_HITBG_BUFF_UPDATE_TOREGEN_RAYS will be same before and after this
 *   kernel call.
 * - QUEUE_SHADOW_RAY_CAST_DL_RAYS queue will be filled with rays for which a
 *   shadow_blocked function must be executed, after this kernel call
 *    Before this kernel call the QUEUE_SHADOW_RAY_CAST_DL_RAYS will be empty.
 */
ccl_device void kernel_direct_lighting(KernelGlobals *kg,
                                       ccl_local_param unsigned int *local_queue_atomics)
{
  if (ccl_local_id(0) == 0 && ccl_local_id(1) == 0) {
    *local_queue_atomics = 0;
  }
  ccl_barrier(CCL_LOCAL_MEM_FENCE);

  char enqueue_flag = 0;
  int ray_index = ccl_global_id(1) * ccl_global_size(0) + ccl_global_id(0);
  ray_index = get_ray_index(kg,
                            ray_index,
                            QUEUE_ACTIVE_AND_REGENERATED_RAYS,
                            kernel_split_state.queue_data,
                            kernel_split_params.queue_size,
                            0);

  if (IS_STATE(kernel_split_state.ray_state, ray_index, RAY_ACTIVE)) {
    ccl_global PathState *state = &kernel_split_state.path_state[ray_index];
    ShaderData *sd = kernel_split_sd(sd, ray_index);

    /* direct lighting */
#ifdef __EMISSION__
    bool flag = (kernel_data.integrator.use_direct_light && (sd->flag & SD_BSDF_HAS_EVAL));

#  ifdef __BRANCHED_PATH__
    if (flag && kernel_data.integrator.branched) {
      flag = false;
      enqueue_flag = 1;
    }
#  endif /* __BRANCHED_PATH__ */

#  ifdef __SHADOW_TRICKS__
    if (flag && state->flag & PATH_RAY_SHADOW_CATCHER) {
      flag = false;
      enqueue_flag = 1;
    }
#  endif /* __SHADOW_TRICKS__ */

    if (flag) {
      /* Sample illumination from lights to find path contribution. */
      float light_u, light_v;
      path_state_rng_2D(kg, state, PRNG_LIGHT_U, &light_u, &light_v);
      float terminate = path_state_rng_light_termination(kg, state);

      LightSample ls;
<<<<<<< HEAD
      float3 N = sd->N;
      if (light_sample(kg, light_u, light_v, sd->time, sd->P, &N, state->bounce, &ls)) {

=======
      if (light_sample(kg, -1, light_u, light_v, sd->time, sd->P, state->bounce, &ls)) {
>>>>>>> f97a64aa
        Ray light_ray;
        light_ray.time = sd->time;

        BsdfEval L_light;
        bool is_lamp;
        if (direct_emission(kg,
                            sd,
                            AS_SHADER_DATA(&kernel_split_state.sd_DL_shadow[ray_index]),
                            &ls,
                            state,
                            &light_ray,
                            &L_light,
                            &is_lamp,
                            terminate)) {
          /* Write intermediate data to global memory to access from
           * the next kernel.
           */
          kernel_split_state.light_ray[ray_index] = light_ray;
          kernel_split_state.bsdf_eval[ray_index] = L_light;
          kernel_split_state.is_lamp[ray_index] = is_lamp;
          /* Mark ray state for next shadow kernel. */
          enqueue_flag = 1;
        }
      }
    }
#endif /* __EMISSION__ */
  }

#ifdef __EMISSION__
  /* Enqueue RAY_SHADOW_RAY_CAST_DL rays. */
  enqueue_ray_index_local(ray_index,
                          QUEUE_SHADOW_RAY_CAST_DL_RAYS,
                          enqueue_flag,
                          kernel_split_params.queue_size,
                          local_queue_atomics,
                          kernel_split_state.queue_data,
                          kernel_split_params.queue_index);
#endif

#ifdef __BRANCHED_PATH__
  /* Enqueue RAY_LIGHT_INDIRECT_NEXT_ITER rays
   * this is the last kernel before next_iteration_setup that uses local atomics so we do this here
   */
  ccl_barrier(CCL_LOCAL_MEM_FENCE);
  if (ccl_local_id(0) == 0 && ccl_local_id(1) == 0) {
    *local_queue_atomics = 0;
  }
  ccl_barrier(CCL_LOCAL_MEM_FENCE);

  ray_index = ccl_global_id(1) * ccl_global_size(0) + ccl_global_id(0);
  enqueue_ray_index_local(
      ray_index,
      QUEUE_LIGHT_INDIRECT_ITER,
      IS_STATE(kernel_split_state.ray_state, ray_index, RAY_LIGHT_INDIRECT_NEXT_ITER),
      kernel_split_params.queue_size,
      local_queue_atomics,
      kernel_split_state.queue_data,
      kernel_split_params.queue_index);

#endif /* __BRANCHED_PATH__ */
}

CCL_NAMESPACE_END<|MERGE_RESOLUTION|>--- conflicted
+++ resolved
@@ -86,13 +86,8 @@
       float terminate = path_state_rng_light_termination(kg, state);
 
       LightSample ls;
-<<<<<<< HEAD
-      float3 N = sd->N;
-      if (light_sample(kg, light_u, light_v, sd->time, sd->P, &N, state->bounce, &ls)) {
-
-=======
-      if (light_sample(kg, -1, light_u, light_v, sd->time, sd->P, state->bounce, &ls)) {
->>>>>>> f97a64aa
+      const float3 N = sd->N;
+      if (light_sample(kg, -1, light_u, light_v, sd->time, sd->P, &N, state->bounce, &ls)) {
         Ray light_ray;
         light_ray.time = sd->time;
 
