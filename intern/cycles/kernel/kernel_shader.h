/*
 * Copyright 2011-2013 Blender Foundation
 *
 * Licensed under the Apache License, Version 2.0 (the "License");
 * you may not use this file except in compliance with the License.
 * You may obtain a copy of the License at
 *
 * http://www.apache.org/licenses/LICENSE-2.0
 *
 * Unless required by applicable law or agreed to in writing, software
 * distributed under the License is distributed on an "AS IS" BASIS,
 * WITHOUT WARRANTIES OR CONDITIONS OF ANY KIND, either express or implied.
 * See the License for the specific language governing permissions and
 * limitations under the License.
 */

/*
 * ShaderData, used in four steps:
 *
 * Setup from incoming ray, sampled position and background.
 * Execute for surface, volume or displacement.
 * Evaluate one or more closures.
 * Release.
 */

#pragma once

// clang-format off
#include "kernel/closure/alloc.h"
#include "kernel/closure/bsdf_util.h"
#include "kernel/closure/bsdf.h"
#include "kernel/closure/emissive.h"
// clang-format on

#include "kernel/kernel_accumulate.h"
#include "kernel/kernel_random.h"
#include "kernel/geom/geom.h"
#include "kernel/svm/svm.h"

#ifdef __OSL__
#  include "kernel/osl/osl_shader.h"
#endif

CCL_NAMESPACE_BEGIN

/* ShaderData setup from incoming ray */

#ifdef __OBJECT_MOTION__
ccl_device void shader_setup_object_transforms(const KernelGlobals *kg, ShaderData *sd, float time)
{
  if (sd->object_flag & SD_OBJECT_MOTION) {
    sd->ob_tfm_motion = object_fetch_transform_motion(kg, sd->object, time);
    sd->ob_itfm_motion = transform_quick_inverse(sd->ob_tfm_motion);
  }
}
#endif

/* TODO: break this up if it helps reduce register pressure to load data from
 * global memory as we write it to shaderdata. */
ccl_device_inline void shader_setup_from_ray(const KernelGlobals *ccl_restrict kg,
                                             ShaderData *sd,
                                             const Ray *ccl_restrict ray,
                                             const Intersection *ccl_restrict isect)
{
  PROFILING_INIT(kg, PROFILING_SHADER_SETUP);

  /* Read intersection data into shader globals.
   *
   * TODO: this is redundant, could potentially remove some of this from
   * ShaderData but would need to ensure that it also works for shadow
   * shader evaluation. */
  sd->u = isect->u;
  sd->v = isect->v;
  sd->ray_length = isect->t;
  sd->type = isect->type;
  sd->object = (isect->object == OBJECT_NONE) ? kernel_tex_fetch(__prim_object, isect->prim) :
                                                isect->object;
  sd->object_flag = kernel_tex_fetch(__object_flag, sd->object);
  sd->prim = kernel_tex_fetch(__prim_index, isect->prim);
  sd->lamp = LAMP_NONE;
  sd->flag = 0;

  /* Read matrices and time. */
  sd->time = ray->time;

#ifdef __OBJECT_MOTION__
  shader_setup_object_transforms(kg, sd, ray->time);
#endif

  /* Read ray data into shader globals. */
  sd->I = -ray->D;

#ifdef __HAIR__
  if (sd->type & PRIMITIVE_ALL_CURVE) {
    /* curve */
    curve_shader_setup(kg, sd, ray->P, ray->D, isect->t, isect->object, isect->prim);
  }
  else
#endif
      if (sd->type & PRIMITIVE_TRIANGLE) {
    /* static triangle */
    float3 Ng = triangle_normal(kg, sd);
    sd->shader = kernel_tex_fetch(__tri_shader, sd->prim);

    /* vectors */
    sd->P = triangle_refine(kg, sd, ray->P, ray->D, isect->t, isect->object, isect->prim);
    sd->Ng = Ng;
    sd->N = Ng;

    /* smooth normal */
    if (sd->shader & SHADER_SMOOTH_NORMAL)
      sd->N = triangle_smooth_normal(kg, Ng, sd->prim, sd->u, sd->v);

#ifdef __DPDU__
    /* dPdu/dPdv */
    triangle_dPdudv(kg, sd->prim, &sd->dPdu, &sd->dPdv);
#endif
  }
  else {
    /* motion triangle */
    motion_triangle_shader_setup(
        kg, sd, ray->P, ray->D, isect->t, isect->object, isect->prim, false);
  }

  sd->flag |= kernel_tex_fetch(__shaders, (sd->shader & SHADER_MASK)).flags;

  if (isect->object != OBJECT_NONE) {
    /* instance transform */
    object_normal_transform_auto(kg, sd, &sd->N);
    object_normal_transform_auto(kg, sd, &sd->Ng);
#ifdef __DPDU__
    object_dir_transform_auto(kg, sd, &sd->dPdu);
    object_dir_transform_auto(kg, sd, &sd->dPdv);
#endif
  }

  /* backfacing test */
  bool backfacing = (dot(sd->Ng, sd->I) < 0.0f);

  if (backfacing) {
    sd->flag |= SD_BACKFACING;
    sd->Ng = -sd->Ng;
    sd->N = -sd->N;
#ifdef __DPDU__
    sd->dPdu = -sd->dPdu;
    sd->dPdv = -sd->dPdv;
#endif
  }

#ifdef __RAY_DIFFERENTIALS__
  /* differentials */
  differential_transfer_compact(&sd->dP, ray->dP, ray->D, ray->dD, sd->Ng, sd->ray_length);
  differential_incoming_compact(&sd->dI, ray->D, ray->dD);
  differential_dudv(&sd->du, &sd->dv, sd->dPdu, sd->dPdv, sd->dP, sd->Ng);
#  ifdef __DNDU__
  if (sd->shader & SHADER_SMOOTH_NORMAL && sd->type & PRIMITIVE_TRIANGLE) {
    // TODO stefan curves
    /* dNdu/dNdv */
    float3 dNdu, dNdv;
    triangle_dNdudv(kg, sd->prim, &dNdu, &dNdv);
    sd->dNdx = dNdu * sd->du.dx + dNdv * sd->dv.dx;
    sd->dNdy = dNdu * sd->du.dy + dNdv * sd->dv.dy;

    /* backfacing test */
    bool backfacing = (dot(sd->Ng, sd->I) < 0.0f);
    if (backfacing) {
      sd->dNdx = -sd->dNdx;
      sd->dNdy = -sd->dNdy;
    }
#    ifdef __INSTANCING__
    if (isect->object != OBJECT_NONE) {
      /* instance transform */
      object_dir_transform_auto(kg, sd, &sd->dNdx);
      object_dir_transform_auto(kg, sd, &sd->dNdy);
    }
#    endif /* __INSTANCING__ */
  }
  else {
    sd->dNdx = make_float3(0.0f, 0.0f, 0.0f);
    sd->dNdy = make_float3(0.0f, 0.0f, 0.0f);
  }
#  endif /* __DNDU__ */
#endif
  PROFILING_SHADER(sd->shader);
  PROFILING_OBJECT(sd->object);
}

/* ShaderData setup from BSSRDF scatter */

#if 0
#  ifdef __SUBSURFACE__
#    ifndef __KERNEL_CUDA__
ccl_device
#    else
ccl_device_inline
#    endif
    void
    shader_setup_from_subsurface(const KernelGlobals *kg,
                                 ShaderData *sd,
                                 const Intersection *isect,
                                 const Ray *ray)
{
  PROFILING_INIT(kg, PROFILING_SHADER_SETUP);

  const bool backfacing = sd->flag & SD_BACKFACING;

  /* object, matrices, time, ray_length stay the same */
  sd->flag = 0;
  sd->object_flag = kernel_tex_fetch(__object_flag, sd->object);
  sd->prim = kernel_tex_fetch(__prim_index, isect->prim);
  sd->type = isect->type;

  sd->u = isect->u;
  sd->v = isect->v;

#  ifdef __DNDU__
  sd->dNdx = make_float3(0.0f, 0.0f, 0.0f);
  sd->dNdy = make_float3(0.0f, 0.0f, 0.0f);
#  endif

  /* fetch triangle data */
  if (sd->type == PRIMITIVE_TRIANGLE) {
    float3 Ng = triangle_normal(kg, sd);
    sd->shader = kernel_tex_fetch(__tri_shader, sd->prim);

    /* static triangle */
    sd->P = triangle_refine_local(kg, sd, isect, ray);
    sd->Ng = Ng;
    sd->N = Ng;

    if (sd->shader & SHADER_SMOOTH_NORMAL)
      sd->N = triangle_smooth_normal(kg, Ng, sd->prim, sd->u, sd->v);

#    ifdef __DPDU__
    /* dPdu/dPdv */
    triangle_dPdudv(kg, sd->prim, &sd->dPdu, &sd->dPdv);
<<<<<<< HEAD
#  endif
#  ifdef __DNDU__
    /* dNdu/dNdv */
    if (sd->shader & SHADER_SMOOTH_NORMAL && sd->type & PRIMITIVE_TRIANGLE) {
      float3 dNdu, dNdv;
      triangle_dNdudv(kg, sd->prim, &dNdu, &dNdv);
      sd->dNdx = dNdu * sd->du.dx + dNdv * sd->dv.dx;
      sd->dNdy = dNdu * sd->du.dy + dNdv * sd->dv.dy;
    }
#  endif
=======
#    endif
>>>>>>> ad81074f
  }
  else {
    /* motion triangle */
    motion_triangle_shader_setup(kg, sd, isect, ray, true);
  }

  sd->flag |= kernel_tex_fetch(__shaders, (sd->shader & SHADER_MASK)).flags;

  if (isect->object != OBJECT_NONE) {
    /* instance transform */
    object_normal_transform_auto(kg, sd, &sd->N);
    object_normal_transform_auto(kg, sd, &sd->Ng);
#    ifdef __DPDU__
    object_dir_transform_auto(kg, sd, &sd->dPdu);
    object_dir_transform_auto(kg, sd, &sd->dPdv);
<<<<<<< HEAD
#  endif
#  ifdef __DNDU__
    object_dir_transform(kg, sd, &sd->dNdx);
    object_dir_transform(kg, sd, &sd->dNdy);
#  endif
=======
#    endif
>>>>>>> ad81074f
  }

  /* backfacing test */
  if (backfacing) {
    sd->flag |= SD_BACKFACING;
    sd->Ng = -sd->Ng;
    sd->N = -sd->N;
#    ifdef __DPDU__
    sd->dPdu = -sd->dPdu;
    sd->dPdv = -sd->dPdv;
<<<<<<< HEAD
#  endif
#  ifdef __DNDU__
    sd->dNdx = -sd->dNdx;
    sd->dNdy = -sd->dNdy;
#  endif
=======
#    endif
>>>>>>> ad81074f
  }

  /* should not get used in principle as the shading will only use a diffuse
   * BSDF, but the shader might still access it */
  sd->I = sd->N;

#    ifdef __RAY_DIFFERENTIALS__
  /* differentials */
  differential_dudv(&sd->du, &sd->dv, sd->dPdu, sd->dPdv, sd->dP, sd->Ng);
  /* don't modify dP and dI */
#    endif

  PROFILING_SHADER(sd->shader);
}
#  endif
#endif

/* ShaderData setup from position sampled on mesh */

ccl_device_inline void shader_setup_from_sample(const KernelGlobals *ccl_restrict kg,
                                                ShaderData *sd,
                                                const float3 P,
                                                const float3 Ng,
                                                const float3 I,
                                                const differential3 *dI,
                                                int shader,
                                                int object,
                                                int prim,
                                                float u,
                                                float v,
                                                float t,
                                                float time,
                                                bool object_space,
                                                int lamp)
{
  PROFILING_INIT(kg, PROFILING_SHADER_SETUP);

  /* vectors */
  sd->P = P;
  sd->N = Ng;
  sd->Ng = Ng;
  sd->I = I;
  sd->shader = shader;
  if (prim != PRIM_NONE)
    sd->type = PRIMITIVE_TRIANGLE;
  else if (lamp != LAMP_NONE)
    sd->type = PRIMITIVE_LAMP;
  else
    sd->type = PRIMITIVE_NONE;

  /* primitive */
  sd->object = object;
  sd->lamp = LAMP_NONE;
  /* currently no access to bvh prim index for strand sd->prim*/
  sd->prim = prim;
  sd->u = u;
  sd->v = v;
  sd->time = time;
  sd->ray_length = t;

  sd->flag = kernel_tex_fetch(__shaders, (sd->shader & SHADER_MASK)).flags;
  sd->object_flag = 0;
  if (sd->object != OBJECT_NONE) {
    sd->object_flag |= kernel_tex_fetch(__object_flag, sd->object);

#ifdef __OBJECT_MOTION__
    shader_setup_object_transforms(kg, sd, time);
#endif
  }
  else if (lamp != LAMP_NONE) {
    sd->lamp = lamp;
  }

  /* transform into world space */
  if (object_space) {
    object_position_transform_auto(kg, sd, &sd->P);
    object_normal_transform_auto(kg, sd, &sd->Ng);
    sd->N = sd->Ng;
    object_dir_transform_auto(kg, sd, &sd->I);
  }

  if (sd->type & PRIMITIVE_TRIANGLE) {
    /* smooth normal */
    if (sd->shader & SHADER_SMOOTH_NORMAL) {
      sd->N = triangle_smooth_normal(kg, Ng, sd->prim, sd->u, sd->v);

      if (!(sd->object_flag & SD_OBJECT_TRANSFORM_APPLIED)) {
        object_normal_transform_auto(kg, sd, &sd->N);
      }
    }

    /* dPdu/dPdv */
#ifdef __DPDU__
    triangle_dPdudv(kg, sd->prim, &sd->dPdu, &sd->dPdv);

    if (!(sd->object_flag & SD_OBJECT_TRANSFORM_APPLIED)) {
      object_dir_transform_auto(kg, sd, &sd->dPdu);
      object_dir_transform_auto(kg, sd, &sd->dPdv);
    }
#endif
#ifdef __DNDU__

    float3 dNdu, dNdv;
    triangle_dNdudv(kg, sd->prim, &dNdu, &dNdv);
    sd->dNdx = dNdu * sd->du.dx + dNdv * sd->dv.dx;
    sd->dNdy = dNdu * sd->du.dy + dNdv * sd->dv.dy;

#  ifdef __INSTANCING__
    if (!(sd->object_flag & SD_OBJECT_TRANSFORM_APPLIED)) {
      object_normal_transform_auto(kg, sd, &sd->dNdx);
      object_normal_transform_auto(kg, sd, &sd->dNdy);
    }
#  endif
#endif
  }
  else if (sd->type & PRIMITIVE_LAMP) {
#ifdef __DPDU__
    lamp_light_dPdudv(kg, lamp, sd->u, sd->v, &sd->dPdu, &sd->dPdv);
#endif
#ifdef __DNDU__
    sd->dNdx = make_float3(0.0f, 0.0f, 0.0f);
    sd->dNdy = make_float3(0.0f, 0.0f, 0.0f);
#endif
  }
  else {
#ifdef __DPDU__
    sd->dPdu = zero_float3();
    sd->dPdv = zero_float3();
#endif
#ifdef __DNDU__
    sd->dNdx = make_float3(0.0f, 0.0f, 0.0f);
    sd->dNdy = make_float3(0.0f, 0.0f, 0.0f);
#endif
  }

  /* backfacing test */
  if (sd->prim != PRIM_NONE) {
    bool backfacing = (dot(sd->Ng, sd->I) < 0.0f);

    if (backfacing) {
      sd->flag |= SD_BACKFACING;
      sd->Ng = -sd->Ng;
      sd->N = -sd->N;
#ifdef __DPDU__
      sd->dPdu = -sd->dPdu;
      sd->dPdv = -sd->dPdv;
#endif
#ifdef __DNDU__
      sd->dNdx = -sd->dNdx;
      sd->dNdx = -sd->dNdx;
#endif
    }
  }

#ifdef __RAY_DIFFERENTIALS__
  if (dI) {
    sd->dI = *dI;
    differential_transfer(&sd->dP, sd->dP, I, *dI, Ng, t);
    differential_dudv(&sd->du, &sd->dv, sd->dPdu, sd->dPdv, sd->dP, sd->Ng);
  }
  else {
    sd->dP = differential3_zero();
    sd->dI = differential3_zero();
    sd->du = differential_zero();
    sd->dv = differential_zero();
  }

#endif

  PROFILING_SHADER(sd->shader);
  PROFILING_OBJECT(sd->object);
}

/* ShaderData setup for displacement */

ccl_device void shader_setup_from_displace(
    const KernelGlobals *ccl_restrict kg, ShaderData *sd, int object, int prim, float u, float v)
{
  float3 P, Ng, I = zero_float3();
  int shader;

  triangle_point_normal(kg, object, prim, u, v, &P, &Ng, &shader);
  triangle_dPdudv(kg, prim, &sd->dP.dx, &sd->dP.dy);

  /* force smooth shading for displacement */
  shader |= SHADER_SMOOTH_NORMAL;

#if 0
  /* TODO Stefan - need differentials here that don't break the unfiltered case */
  I = -Ng;
  differential3 dI = differential3_zero();

  shader_setup_from_sample(kg, sd,
                           P, Ng, I, &dI,
#else

  shader_setup_from_sample(
      kg,
      sd,
      P,
      Ng,
      I,
      NULL,
#endif
                           shader, object, prim,
                           u, v, 0.0f, 0.5f,
                           !(kernel_tex_fetch(__object_flag, object) & SD_OBJECT_TRANSFORM_APPLIED),
                           LAMP_NONE);
}

/* ShaderData setup from ray into background */

ccl_device_inline void shader_setup_from_background(const KernelGlobals *ccl_restrict kg,
                                                    ShaderData *sd,
                                                    const float3 ray_P,
                                                    const float3 ray_D,
                                                    const float ray_time)
{
  PROFILING_INIT(kg, PROFILING_SHADER_SETUP);

  /* for NDC coordinates */
  sd->ray_P = ray_P;

  /* vectors */
  sd->P = ray_D;
  sd->N = -ray_D;
  sd->Ng = -ray_D;
  sd->I = -ray_D;
  sd->shader = kernel_data.background.surface_shader;
  sd->flag = kernel_tex_fetch(__shaders, (sd->shader & SHADER_MASK)).flags;
  sd->object_flag = 0;
  sd->time = ray_time;
  sd->ray_length = 0.0f;

  sd->object = OBJECT_NONE;
  sd->lamp = LAMP_NONE;
  sd->prim = PRIM_NONE;
  sd->u = 0.0f;
  sd->v = 0.0f;

#ifdef __DPDU__
  /* dPdu/dPdv */
  sd->dPdu = zero_float3();
  sd->dPdv = zero_float3();
#endif
#ifdef __DNDU__
  sd->dNdx = make_float3(0.0f, 0.0f, 0.0f);
  sd->dNdy = make_float3(0.0f, 0.0f, 0.0f);
#endif

#ifdef __RAY_DIFFERENTIALS__
  /* differentials */
  sd->dP = differential3_zero(); /* TODO: ray->dP */
  differential_incoming(&sd->dI, sd->dP);
  sd->du = differential_zero();
  sd->dv = differential_zero();
#endif

  PROFILING_SHADER(sd->shader);
  PROFILING_OBJECT(sd->object);
}

/* ShaderData setup from point inside volume */

#ifdef __VOLUME__
ccl_device_inline void shader_setup_from_volume(const KernelGlobals *kg,
                                                ShaderData *sd,
                                                const Ray *ray)
{
  PROFILING_INIT(kg, PROFILING_SHADER_SETUP);

  /* vectors */
  sd->P = ray->P;
  sd->N = -ray->D;
  sd->Ng = -ray->D;
  sd->I = -ray->D;
  sd->shader = SHADER_NONE;
  sd->flag = 0;
  sd->object_flag = 0;
  sd->time = ray->time;
  sd->ray_length = 0.0f; /* todo: can we set this to some useful value? */

  sd->object = OBJECT_NONE; /* todo: fill this for texture coordinates */
  sd->lamp = LAMP_NONE;
  sd->prim = PRIM_NONE;
  sd->type = PRIMITIVE_NONE;

  sd->u = 0.0f;
  sd->v = 0.0f;

#  ifdef __DPDU__
  /* dPdu/dPdv */
  sd->dPdu = zero_float3();
  sd->dPdv = zero_float3();
#  endif
#  ifdef __DNDU__
  /* dNdu/dNdv */
  sd->dNdx = make_float3(0.0f, 0.0f, 0.0f);
  sd->dNdy = make_float3(0.0f, 0.0f, 0.0f);
#  endif

#  ifdef __RAY_DIFFERENTIALS__
  /* differentials */
<<<<<<< HEAD
  sd->dP.dx = ray->dP.dx + ray->t * ray->dD.dx;
  sd->dP.dy = ray->dP.dy + ray->t * ray->dD.dy;
  differential_incoming(&sd->dI, ray->dD);
=======
  sd->dP = differential3_zero(); /* TODO ray->dD */
  differential_incoming(&sd->dI, sd->dP);
>>>>>>> ad81074f
  sd->du = differential_zero();
  sd->dv = differential_zero();
#  endif

  /* for NDC coordinates */
  sd->ray_P = ray->P;
  sd->ray_dP = ray->dP;

  PROFILING_SHADER(sd->shader);
  PROFILING_OBJECT(sd->object);
}
#endif /* __VOLUME__ */

/* Merging */

#if defined(__VOLUME__)
ccl_device_inline void shader_merge_closures(ShaderData *sd)
{
  /* merge identical closures, better when we sample a single closure at a time */
  for (int i = 0; i < sd->num_closure; i++) {
    ShaderClosure *sci = &sd->closure[i];

    for (int j = i + 1; j < sd->num_closure; j++) {
      ShaderClosure *scj = &sd->closure[j];

      if (sci->type != scj->type)
        continue;
      if (!bsdf_merge(sci, scj))
        continue;

      sci->weight += scj->weight;
      sci->sample_weight += scj->sample_weight;

      int size = sd->num_closure - (j + 1);
      if (size > 0) {
        for (int k = 0; k < size; k++) {
          scj[k] = scj[k + 1];
        }
      }

      sd->num_closure--;
      kernel_assert(sd->num_closure >= 0);
      j--;
    }
  }
}
#endif /* __VOLUME__ */

ccl_device_inline void shader_prepare_closures(INTEGRATOR_STATE_CONST_ARGS, ShaderData *sd)
{
  /* Defensive sampling.
   *
   * We can likely also do defensive sampling at deeper bounces, particularly
   * for cases like a perfect mirror but possibly also others. This will need
   * a good heuristic. */
  if (INTEGRATOR_STATE(path, bounce) + INTEGRATOR_STATE(path, transparent_bounce) == 0 &&
      sd->num_closure > 1) {
    float sum = 0.0f;

    for (int i = 0; i < sd->num_closure; i++) {
      ShaderClosure *sc = &sd->closure[i];
      if (CLOSURE_IS_BSDF_OR_BSSRDF(sc->type)) {
        sum += sc->sample_weight;
      }
    }

    for (int i = 0; i < sd->num_closure; i++) {
      ShaderClosure *sc = &sd->closure[i];
      if (CLOSURE_IS_BSDF_OR_BSSRDF(sc->type)) {
        sc->sample_weight = max(sc->sample_weight, 0.125f * sum);
      }
    }
  }

  /* Filter glossy.
   *
   * Blurring of bsdf after bounces, for rays that have a small likelihood
   * of following this particular path (diffuse, rough glossy) */
  if (kernel_data.integrator.filter_glossy != FLT_MAX) {
    float blur_pdf = kernel_data.integrator.filter_glossy * INTEGRATOR_STATE(path, min_ray_pdf);

    if (blur_pdf < 1.0f) {
      float blur_roughness = sqrtf(1.0f - blur_pdf) * 0.5f;

      for (int i = 0; i < sd->num_closure; i++) {
        ShaderClosure *sc = &sd->closure[i];
        if (CLOSURE_IS_BSDF(sc->type)) {
          bsdf_blur(kg, sc, blur_roughness);
        }
      }
    }
  }
}

/* BSDF */

ccl_device_inline bool shader_bsdf_is_transmission(const ShaderData *sd, const float3 omega_in)
{
  /* For curves use the smooth normal, particularly for ribbons the geometric
   * normal gives too much darkening otherwise. */
  const float3 Ng = (sd->type & PRIMITIVE_ALL_CURVE) ? sd->N : sd->Ng;

  return dot(Ng, omega_in) < 0.0f;
}

ccl_device_forceinline bool _shader_bsdf_exclude(ClosureType type, uint light_shader_flags)
{
  if (!(light_shader_flags & SHADER_EXCLUDE_ANY)) {
    return false;
  }
  if (light_shader_flags & SHADER_EXCLUDE_DIFFUSE) {
    if (CLOSURE_IS_BSDF_DIFFUSE(type) || CLOSURE_IS_BSDF_BSSRDF(type)) {
      return true;
    }
  }
  if (light_shader_flags & SHADER_EXCLUDE_GLOSSY) {
    if (CLOSURE_IS_BSDF_GLOSSY(type)) {
      return true;
    }
  }
  if (light_shader_flags & SHADER_EXCLUDE_TRANSMIT) {
    if (CLOSURE_IS_BSDF_TRANSMISSION(type)) {
      return true;
    }
  }
  return false;
}

ccl_device_inline void _shader_bsdf_multi_eval(const KernelGlobals *kg,
                                               ShaderData *sd,
                                               const float3 omega_in,
                                               const bool is_transmission,
                                               float *pdf,
                                               const ShaderClosure *skip_sc,
                                               BsdfEval *result_eval,
                                               float sum_pdf,
                                               float sum_sample_weight,
                                               const uint light_shader_flags)
{
  /* this is the veach one-sample model with balance heuristic, some pdf
   * factors drop out when using balance heuristic weighting */
  for (int i = 0; i < sd->num_closure; i++) {
    const ShaderClosure *sc = &sd->closure[i];

    if (sc == skip_sc) {
      continue;
    }

    if (CLOSURE_IS_BSDF_OR_BSSRDF(sc->type)) {
      if (CLOSURE_IS_BSDF(sc->type) && !_shader_bsdf_exclude(sc->type, light_shader_flags)) {
        float bsdf_pdf = 0.0f;
        float3 eval = bsdf_eval(kg, sd, sc, omega_in, is_transmission, &bsdf_pdf);

        if (bsdf_pdf != 0.0f) {
          const bool is_diffuse = (CLOSURE_IS_BSDF_DIFFUSE(sc->type) ||
                                   CLOSURE_IS_BSDF_BSSRDF(sc->type));
          bsdf_eval_accum(result_eval, is_diffuse, eval * sc->weight, 1.0f);
          sum_pdf += bsdf_pdf * sc->sample_weight;
        }
      }

      sum_sample_weight += sc->sample_weight;
    }
  }

  *pdf = (sum_sample_weight > 0.0f) ? sum_pdf / sum_sample_weight : 0.0f;
}

#ifndef __KERNEL_CUDA__
ccl_device
#else
ccl_device_inline
#endif
    void
    shader_bsdf_eval(const KernelGlobals *kg,
                     ShaderData *sd,
                     const float3 omega_in,
                     const bool is_transmission,
                     BsdfEval *eval,
                     const float light_pdf,
                     const uint light_shader_flags)
{
  PROFILING_INIT(kg, PROFILING_CLOSURE_EVAL);

  bsdf_eval_init(eval, false, zero_float3(), kernel_data.film.use_light_pass);

  float pdf;
  _shader_bsdf_multi_eval(
      kg, sd, omega_in, is_transmission, &pdf, NULL, eval, 0.0f, 0.0f, light_shader_flags);
  if (light_shader_flags & SHADER_USE_MIS) {
    float weight = power_heuristic(light_pdf, pdf);
    bsdf_eval_mul(eval, weight);
  }
}

/* Randomly sample a BSSRDF or BSDF proportional to ShaderClosure.sample_weight. */
ccl_device_inline const ShaderClosure *shader_bsdf_bssrdf_pick(const ShaderData *ccl_restrict sd,
                                                               float *randu)
{
  int sampled = 0;

  if (sd->num_closure > 1) {
    /* Pick a BSDF or based on sample weights. */
    float sum = 0.0f;

    for (int i = 0; i < sd->num_closure; i++) {
      const ShaderClosure *sc = &sd->closure[i];

      if (CLOSURE_IS_BSDF_OR_BSSRDF(sc->type)) {
        sum += sc->sample_weight;
      }
    }

    float r = (*randu) * sum;
    float partial_sum = 0.0f;

    for (int i = 0; i < sd->num_closure; i++) {
      const ShaderClosure *sc = &sd->closure[i];

      if (CLOSURE_IS_BSDF_OR_BSSRDF(sc->type)) {
        float next_sum = partial_sum + sc->sample_weight;

        if (r < next_sum) {
          sampled = i;

          /* Rescale to reuse for direction sample, to better preserve stratification. */
          *randu = (r - partial_sum) / sc->sample_weight;
          break;
        }

        partial_sum = next_sum;
      }
    }
  }

  return &sd->closure[sampled];
}

/* Return weight for picked BSSRDF. */
ccl_device_inline float3 shader_bssrdf_sample_weight(const ShaderData *ccl_restrict sd,
                                                     const ShaderClosure *ccl_restrict bssrdf_sc)
{
  float3 weight = bssrdf_sc->weight;

  if (sd->num_closure > 1) {
    float sum = 0.0f;
    for (int i = 0; i < sd->num_closure; i++) {
      const ShaderClosure *sc = &sd->closure[i];

      if (CLOSURE_IS_BSDF_OR_BSSRDF(sc->type)) {
        sum += sc->sample_weight;
      }
    }
    weight *= sum / bssrdf_sc->sample_weight;
  }

  return weight;
}

/* Sample direction for picked BSDF, and return evaluation and pdf for all
 * BSDFs combined using MIS. */
ccl_device int shader_bsdf_sample_closure(const KernelGlobals *kg,
                                          ShaderData *sd,
                                          const ShaderClosure *sc,
                                          float randu,
                                          float randv,
                                          BsdfEval *bsdf_eval,
                                          float3 *omega_in,
                                          differential3 *domega_in,
                                          float *pdf)
{
  PROFILING_INIT(kg, PROFILING_CLOSURE_SAMPLE);

  /* BSSRDF should already have been handled elsewhere. */
  kernel_assert(CLOSURE_IS_BSDF(sc->type));

  int label;
  float3 eval = zero_float3();

  *pdf = 0.0f;
  label = bsdf_sample(kg, sd, sc, randu, randv, &eval, omega_in, domega_in, pdf);

  if (*pdf != 0.0f) {
    const bool is_diffuse = (CLOSURE_IS_BSDF_DIFFUSE(sc->type) ||
                             CLOSURE_IS_BSDF_BSSRDF(sc->type));
    bsdf_eval_init(bsdf_eval, is_diffuse, eval * sc->weight, kernel_data.film.use_light_pass);

    if (sd->num_closure > 1) {
      const bool is_transmission = shader_bsdf_is_transmission(sd, *omega_in);
      float sweight = sc->sample_weight;
      _shader_bsdf_multi_eval(
          kg, sd, *omega_in, is_transmission, pdf, sc, bsdf_eval, *pdf * sweight, sweight, 0);
    }
  }

  return label;
}

ccl_device float shader_bsdf_average_roughness(ShaderData *sd)
{
  float roughness = 0.0f;
  float sum_weight = 0.0f;

  for (int i = 0; i < sd->num_closure; i++) {
    const ShaderClosure *sc = &sd->closure[i];

    if (CLOSURE_IS_BSDF(sc->type)) {
      /* sqrt once to undo the squaring from multiplying roughness on the
       * two axes, and once for the squared roughness convention. */
      float weight = fabsf(average(sc->weight));
      roughness += weight * sqrtf(safe_sqrtf(bsdf_get_roughness_squared(sc)));
      sum_weight += weight;
    }
  }

  return (sum_weight > 0.0f) ? roughness / sum_weight : 0.0f;
}

ccl_device float3 shader_bsdf_transparency(const KernelGlobals *kg, const ShaderData *sd)
{
  if (sd->flag & SD_HAS_ONLY_VOLUME) {
    return one_float3();
  }
  else if (sd->flag & SD_TRANSPARENT) {
    return sd->closure_transparent_extinction;
  }
  else {
    return zero_float3();
  }
}

ccl_device void shader_bsdf_disable_transparency(const KernelGlobals *kg, ShaderData *sd)
{
  if (sd->flag & SD_TRANSPARENT) {
    for (int i = 0; i < sd->num_closure; i++) {
      ShaderClosure *sc = &sd->closure[i];

      if (sc->type == CLOSURE_BSDF_TRANSPARENT_ID) {
        sc->sample_weight = 0.0f;
        sc->weight = zero_float3();
      }
    }

    sd->flag &= ~SD_TRANSPARENT;
  }
}

ccl_device float3 shader_bsdf_alpha(const KernelGlobals *kg, const ShaderData *sd)
{
  float3 alpha = one_float3() - shader_bsdf_transparency(kg, sd);

  alpha = max(alpha, zero_float3());
  alpha = min(alpha, one_float3());

  return alpha;
}

ccl_device float3 shader_bsdf_diffuse(const KernelGlobals *kg, const ShaderData *sd)
{
  float3 eval = zero_float3();

  for (int i = 0; i < sd->num_closure; i++) {
    const ShaderClosure *sc = &sd->closure[i];

    if (CLOSURE_IS_BSDF_DIFFUSE(sc->type) || CLOSURE_IS_BSSRDF(sc->type) ||
        CLOSURE_IS_BSDF_BSSRDF(sc->type))
      eval += sc->weight;
  }

  return eval;
}

ccl_device float3 shader_bsdf_glossy(const KernelGlobals *kg, const ShaderData *sd)
{
  float3 eval = zero_float3();

  for (int i = 0; i < sd->num_closure; i++) {
    const ShaderClosure *sc = &sd->closure[i];

    if (CLOSURE_IS_BSDF_GLOSSY(sc->type))
      eval += sc->weight;
  }

  return eval;
}

ccl_device float3 shader_bsdf_transmission(const KernelGlobals *kg, const ShaderData *sd)
{
  float3 eval = zero_float3();

  for (int i = 0; i < sd->num_closure; i++) {
    const ShaderClosure *sc = &sd->closure[i];

    if (CLOSURE_IS_BSDF_TRANSMISSION(sc->type))
      eval += sc->weight;
  }

  return eval;
}

ccl_device float3 shader_bsdf_average_normal(const KernelGlobals *kg, const ShaderData *sd)
{
  float3 N = zero_float3();

  for (int i = 0; i < sd->num_closure; i++) {
    const ShaderClosure *sc = &sd->closure[i];
    if (CLOSURE_IS_BSDF_OR_BSSRDF(sc->type))
      N += sc->N * fabsf(average(sc->weight));
  }

  return (is_zero(N)) ? sd->N : normalize(N);
}

ccl_device float3 shader_bsdf_ao(const KernelGlobals *kg,
                                 const ShaderData *sd,
                                 float ao_factor,
                                 float3 *N_)
{
  float3 eval = zero_float3();
  float3 N = zero_float3();

  for (int i = 0; i < sd->num_closure; i++) {
    const ShaderClosure *sc = &sd->closure[i];

    if (CLOSURE_IS_BSDF_DIFFUSE(sc->type)) {
      const DiffuseBsdf *bsdf = (const DiffuseBsdf *)sc;
      eval += sc->weight * ao_factor;
      N += bsdf->N * fabsf(average(sc->weight));
    }
  }

  *N_ = (is_zero(N)) ? sd->N : normalize(N);
  return eval;
}

#ifdef __SUBSURFACE__
ccl_device float3 shader_bssrdf_normal(const ShaderData *sd)
{
  float3 N = zero_float3();

  for (int i = 0; i < sd->num_closure; i++) {
    const ShaderClosure *sc = &sd->closure[i];

    if (CLOSURE_IS_BSSRDF(sc->type)) {
      const Bssrdf *bssrdf = (const Bssrdf *)sc;
      float avg_weight = fabsf(average(sc->weight));

      N += bssrdf->N * avg_weight;
    }
  }

  return (is_zero(N)) ? sd->N : normalize(N);
}
#endif /* __SUBSURFACE__ */

/* Constant emission optimization */

ccl_device bool shader_constant_emission_eval(const KernelGlobals *kg, int shader, float3 *eval)
{
  int shader_index = shader & SHADER_MASK;
  int shader_flag = kernel_tex_fetch(__shaders, shader_index).flags;

  if (shader_flag & SD_HAS_CONSTANT_EMISSION) {
    *eval = make_float3(kernel_tex_fetch(__shaders, shader_index).constant_emission[0],
                        kernel_tex_fetch(__shaders, shader_index).constant_emission[1],
                        kernel_tex_fetch(__shaders, shader_index).constant_emission[2]);

    return true;
  }

  return false;
}

/* Background */

ccl_device float3 shader_background_eval(const ShaderData *sd)
{
  if (sd->flag & SD_EMISSION) {
    return sd->closure_emission_background;
  }
  else {
    return zero_float3();
  }
}

/* Emission */

ccl_device float3 shader_emissive_eval(const ShaderData *sd)
{
  if (sd->flag & SD_EMISSION) {
    return emissive_simple_eval(sd->Ng, sd->I) * sd->closure_emission_background;
  }
  else {
    return zero_float3();
  }
}

/* Holdout */

ccl_device float3 shader_holdout_apply(const KernelGlobals *kg, ShaderData *sd)
{
  float3 weight = zero_float3();

  /* For objects marked as holdout, preserve transparency and remove all other
   * closures, replacing them with a holdout weight. */
  if (sd->object_flag & SD_OBJECT_HOLDOUT_MASK) {
    if ((sd->flag & SD_TRANSPARENT) && !(sd->flag & SD_HAS_ONLY_VOLUME)) {
      weight = one_float3() - sd->closure_transparent_extinction;

      for (int i = 0; i < sd->num_closure; i++) {
        ShaderClosure *sc = &sd->closure[i];
        if (!CLOSURE_IS_BSDF_TRANSPARENT(sc->type)) {
          sc->type = NBUILTIN_CLOSURES;
        }
      }

      sd->flag &= ~(SD_CLOSURE_FLAGS - (SD_TRANSPARENT | SD_BSDF));
    }
    else {
      weight = one_float3();
    }
  }
  else {
    for (int i = 0; i < sd->num_closure; i++) {
      const ShaderClosure *sc = &sd->closure[i];
      if (CLOSURE_IS_HOLDOUT(sc->type)) {
        weight += sc->weight;
      }
    }
  }

  return weight;
}

/* Surface Evaluation */

template<uint node_feature_mask>
ccl_device void shader_eval_surface(INTEGRATOR_STATE_CONST_ARGS,
                                    ShaderData *sd,
                                    ccl_global float *buffer,
                                    int path_flag)
{
  PROFILING_INIT(kg, PROFILING_SHADER_EVAL);

  /* If path is being terminated, we are tracing a shadow ray or evaluating
   * emission, then we don't need to store closures. The emission and shadow
   * shader data also do not have a closure array to save GPU memory. */
  int max_closures;
  if (path_flag & (PATH_RAY_TERMINATE | PATH_RAY_SHADOW | PATH_RAY_EMISSION)) {
    max_closures = 0;
  }
  else {
    max_closures = kernel_data.integrator.max_closures;
  }

  sd->num_closure = 0;
  sd->num_closure_left = max_closures;

#ifdef __OSL__
  if (kg->osl) {
    if (sd->object == OBJECT_NONE && sd->lamp == LAMP_NONE) {
      OSLShader::eval_background(INTEGRATOR_STATE_PASS, sd, path_flag);
    }
    else {
      OSLShader::eval_surface(INTEGRATOR_STATE_PASS, sd, path_flag);
    }
  }
  else
#endif
  {
#ifdef __SVM__
    svm_eval_nodes<node_feature_mask, SHADER_TYPE_SURFACE>(
        INTEGRATOR_STATE_PASS, sd, buffer, path_flag);
#else
    if (sd->object == OBJECT_NONE) {
      sd->closure_emission_background = make_float3(0.8f, 0.8f, 0.8f);
      sd->flag |= SD_EMISSION;
    }
    else {
      DiffuseBsdf *bsdf = (DiffuseBsdf *)bsdf_alloc(
          sd, sizeof(DiffuseBsdf), make_float3(0.8f, 0.8f, 0.8f));
      if (bsdf != NULL) {
        bsdf->N = sd->N;
        sd->flag |= bsdf_diffuse_setup(bsdf);
      }
    }
#endif
  }

  if (NODES_FEATURE(BSDF) && (sd->flag & SD_BSDF_NEEDS_LCG)) {
    sd->lcg_state = lcg_state_init(INTEGRATOR_STATE(path, rng_hash),
                                   INTEGRATOR_STATE(path, rng_offset),
                                   INTEGRATOR_STATE(path, sample),
                                   0xb4bc3953);
  }
}

/* Volume */

#ifdef __VOLUME__

ccl_device_inline void _shader_volume_phase_multi_eval(const ShaderData *sd,
                                                       const float3 omega_in,
                                                       float *pdf,
                                                       int skip_phase,
                                                       BsdfEval *result_eval,
                                                       float sum_pdf,
                                                       float sum_sample_weight)
{
  for (int i = 0; i < sd->num_closure; i++) {
    if (i == skip_phase)
      continue;

    const ShaderClosure *sc = &sd->closure[i];

    if (CLOSURE_IS_PHASE(sc->type)) {
      float phase_pdf = 0.0f;
      float3 eval = volume_phase_eval(sd, sc, omega_in, &phase_pdf);

      if (phase_pdf != 0.0f) {
        bsdf_eval_accum(result_eval, false, eval, 1.0f);
        sum_pdf += phase_pdf * sc->sample_weight;
      }

      sum_sample_weight += sc->sample_weight;
    }
  }

  *pdf = (sum_sample_weight > 0.0f) ? sum_pdf / sum_sample_weight : 0.0f;
}

ccl_device void shader_volume_phase_eval(const KernelGlobals *kg,
                                         const ShaderData *sd,
                                         const float3 omega_in,
                                         BsdfEval *eval,
                                         float *pdf)
{
  PROFILING_INIT(kg, PROFILING_CLOSURE_VOLUME_EVAL);

  bsdf_eval_init(eval, false, zero_float3(), kernel_data.film.use_light_pass);

  _shader_volume_phase_multi_eval(sd, omega_in, pdf, -1, eval, 0.0f, 0.0f);
}

ccl_device int shader_volume_phase_sample(const KernelGlobals *kg,
                                          const ShaderData *sd,
                                          float randu,
                                          float randv,
                                          BsdfEval *phase_eval,
                                          float3 *omega_in,
                                          differential3 *domega_in,
                                          float *pdf)
{
  PROFILING_INIT(kg, PROFILING_CLOSURE_VOLUME_SAMPLE);

  int sampled = 0;

  if (sd->num_closure > 1) {
    /* pick a phase closure based on sample weights */
    float sum = 0.0f;

    for (sampled = 0; sampled < sd->num_closure; sampled++) {
      const ShaderClosure *sc = &sd->closure[sampled];

      if (CLOSURE_IS_PHASE(sc->type))
        sum += sc->sample_weight;
    }

    float r = randu * sum;
    float partial_sum = 0.0f;

    for (sampled = 0; sampled < sd->num_closure; sampled++) {
      const ShaderClosure *sc = &sd->closure[sampled];

      if (CLOSURE_IS_PHASE(sc->type)) {
        float next_sum = partial_sum + sc->sample_weight;

        if (r <= next_sum) {
          /* Rescale to reuse for BSDF direction sample. */
          randu = (r - partial_sum) / sc->sample_weight;
          break;
        }

        partial_sum = next_sum;
      }
    }

    if (sampled == sd->num_closure) {
      *pdf = 0.0f;
      return LABEL_NONE;
    }
  }

  /* todo: this isn't quite correct, we don't weight anisotropy properly
   * depending on color channels, even if this is perhaps not a common case */
  const ShaderClosure *sc = &sd->closure[sampled];
  int label;
  float3 eval = zero_float3();

  *pdf = 0.0f;
  label = volume_phase_sample(sd, sc, randu, randv, &eval, omega_in, domega_in, pdf);

  if (*pdf != 0.0f) {
    bsdf_eval_init(phase_eval, false, eval, kernel_data.film.use_light_pass);
  }

  return label;
}

ccl_device int shader_phase_sample_closure(const KernelGlobals *kg,
                                           const ShaderData *sd,
                                           const ShaderClosure *sc,
                                           float randu,
                                           float randv,
                                           BsdfEval *phase_eval,
                                           float3 *omega_in,
                                           differential3 *domega_in,
                                           float *pdf)
{
  PROFILING_INIT(kg, PROFILING_CLOSURE_VOLUME_SAMPLE);

  int label;
  float3 eval = zero_float3();

  *pdf = 0.0f;
  label = volume_phase_sample(sd, sc, randu, randv, &eval, omega_in, domega_in, pdf);

  if (*pdf != 0.0f)
    bsdf_eval_init(phase_eval, false, eval, kernel_data.film.use_light_pass);

  return label;
}

/* Volume Evaluation */

ccl_device_inline void shader_eval_volume(INTEGRATOR_STATE_CONST_ARGS,
                                          ShaderData *sd,
                                          ccl_addr_space VolumeStack *stack,
                                          int path_flag)
{
  /* If path is being terminated, we are tracing a shadow ray or evaluating
   * emission, then we don't need to store closures. The emission and shadow
   * shader data also do not have a closure array to save GPU memory. */
  int max_closures;
  if (path_flag & (PATH_RAY_TERMINATE | PATH_RAY_SHADOW | PATH_RAY_EMISSION)) {
    max_closures = 0;
  }
  else {
    max_closures = kernel_data.integrator.max_closures;
  }

  /* reset closures once at the start, we will be accumulating the closures
   * for all volumes in the stack into a single array of closures */
  sd->num_closure = 0;
  sd->num_closure_left = max_closures;
  sd->flag = 0;
  sd->object_flag = 0;

  for (int i = 0; stack[i].shader != SHADER_NONE; i++) {
    /* setup shaderdata from stack. it's mostly setup already in
     * shader_setup_from_volume, this switching should be quick */
    sd->object = stack[i].object;
    sd->lamp = LAMP_NONE;
    sd->shader = stack[i].shader;

    sd->flag &= ~SD_SHADER_FLAGS;
    sd->flag |= kernel_tex_fetch(__shaders, (sd->shader & SHADER_MASK)).flags;
    sd->object_flag &= ~SD_OBJECT_FLAGS;

    if (sd->object != OBJECT_NONE) {
      sd->object_flag |= kernel_tex_fetch(__object_flag, sd->object);

#  ifdef __OBJECT_MOTION__
      /* todo: this is inefficient for motion blur, we should be
       * caching matrices instead of recomputing them each step */
      shader_setup_object_transforms(kg, sd, sd->time);
#  endif
    }

    /* evaluate shader */
#  ifdef __SVM__
#    ifdef __OSL__
    if (kg->osl) {
      OSLShader::eval_volume(INTEGRATOR_STATE_PASS, sd, path_flag);
    }
    else
#    endif
    {
      svm_eval_nodes<NODE_FEATURE_MASK_VOLUME, SHADER_TYPE_VOLUME>(
          INTEGRATOR_STATE_PASS, sd, NULL, path_flag);
    }
#  endif

    /* merge closures to avoid exceeding number of closures limit */
    if (i > 0)
      shader_merge_closures(sd);
  }
}

#endif /* __VOLUME__ */

/* Displacement Evaluation */

ccl_device void shader_eval_displacement(INTEGRATOR_STATE_CONST_ARGS, ShaderData *sd)
{
  sd->num_closure = 0;
  sd->num_closure_left = 0;

  /* this will modify sd->P */
#ifdef __SVM__
#  ifdef __OSL__
  if (kg->osl)
    OSLShader::eval_displacement(INTEGRATOR_STATE_PASS, sd);
  else
#  endif
  {
    svm_eval_nodes<NODE_FEATURE_MASK_DISPLACEMENT, SHADER_TYPE_DISPLACEMENT>(
        INTEGRATOR_STATE_PASS, sd, NULL, 0);
  }
#endif
}

/* Transparent Shadows */

#ifdef __TRANSPARENT_SHADOWS__
ccl_device bool shader_transparent_shadow(const KernelGlobals *kg, Intersection *isect)
{
  return (intersection_get_shader_flags(kg, isect) & SD_HAS_TRANSPARENT_SHADOW) != 0;
}
#endif /* __TRANSPARENT_SHADOWS__ */

ccl_device float shader_cryptomatte_id(const KernelGlobals *kg, int shader)
{
  return kernel_tex_fetch(__shaders, (shader & SHADER_MASK)).cryptomatte_id;
}

CCL_NAMESPACE_END<|MERGE_RESOLUTION|>--- conflicted
+++ resolved
@@ -234,9 +234,8 @@
 #    ifdef __DPDU__
     /* dPdu/dPdv */
     triangle_dPdudv(kg, sd->prim, &sd->dPdu, &sd->dPdv);
-<<<<<<< HEAD
-#  endif
-#  ifdef __DNDU__
+#    endif
+#    ifdef __DNDU__
     /* dNdu/dNdv */
     if (sd->shader & SHADER_SMOOTH_NORMAL && sd->type & PRIMITIVE_TRIANGLE) {
       float3 dNdu, dNdv;
@@ -244,10 +243,7 @@
       sd->dNdx = dNdu * sd->du.dx + dNdv * sd->dv.dx;
       sd->dNdy = dNdu * sd->du.dy + dNdv * sd->dv.dy;
     }
-#  endif
-=======
 #    endif
->>>>>>> ad81074f
   }
   else {
     /* motion triangle */
@@ -263,15 +259,11 @@
 #    ifdef __DPDU__
     object_dir_transform_auto(kg, sd, &sd->dPdu);
     object_dir_transform_auto(kg, sd, &sd->dPdv);
-<<<<<<< HEAD
-#  endif
-#  ifdef __DNDU__
+#    endif
+#    ifdef __DNDU__
     object_dir_transform(kg, sd, &sd->dNdx);
     object_dir_transform(kg, sd, &sd->dNdy);
-#  endif
-=======
 #    endif
->>>>>>> ad81074f
   }
 
   /* backfacing test */
@@ -282,15 +274,11 @@
 #    ifdef __DPDU__
     sd->dPdu = -sd->dPdu;
     sd->dPdv = -sd->dPdv;
-<<<<<<< HEAD
-#  endif
-#  ifdef __DNDU__
+#    endif
+#    ifdef __DNDU__
     sd->dNdx = -sd->dNdx;
     sd->dNdy = -sd->dNdy;
-#  endif
-=======
 #    endif
->>>>>>> ad81074f
   }
 
   /* should not get used in principle as the shading will only use a diffuse
@@ -594,14 +582,8 @@
 
 #  ifdef __RAY_DIFFERENTIALS__
   /* differentials */
-<<<<<<< HEAD
-  sd->dP.dx = ray->dP.dx + ray->t * ray->dD.dx;
-  sd->dP.dy = ray->dP.dy + ray->t * ray->dD.dy;
-  differential_incoming(&sd->dI, ray->dD);
-=======
   sd->dP = differential3_zero(); /* TODO ray->dD */
   differential_incoming(&sd->dI, sd->dP);
->>>>>>> ad81074f
   sd->du = differential_zero();
   sd->dv = differential_zero();
 #  endif
