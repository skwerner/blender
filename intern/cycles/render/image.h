--- conflicted
+++ resolved
@@ -168,16 +168,11 @@
 	vector<Image*> images[IMAGE_DATA_NUM_TYPES];
 	void *osl_texture_system;
 
-<<<<<<< HEAD
 	bool allocate_grid_info(Device *device,
 	                        device_memory *tex_img,
 	                        vector<int> *sparse_index);
 
-	bool file_load_image_generic(Image *img,
-	                             ImageInput **in);
-=======
 	bool file_load_image_generic(Image *img, unique_ptr<ImageInput> *in);
->>>>>>> b3dabc20
 
 	template<typename DeviceType>
 	void file_load_failed(Image *img,
