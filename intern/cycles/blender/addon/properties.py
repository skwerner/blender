--- conflicted
+++ resolved
@@ -183,49 +183,24 @@
         default='PATH',
     )
 
-<<<<<<< HEAD
-        cls.use_light_tree = BoolProperty(
-                name="Light Tree",
-                description="Samples many lights more efficiently",
-                default=False,
-                )
-
-        cls.splitting_threshold = FloatProperty(
-                name="Splitting",
-                description="Amount of lights to sample at a time, from one light at 0.0, to adaptively more lights as needed, to all lights at 1.0",
-                min=0.0, max=1.0,
-                default=0.0,
-                )
-
-        cls.samples = IntProperty(
-            name="Samples",
-            description="Number of samples to render for each pixel",
-            min=1, max=2147483647,
-            default=128,
-        )
-        cls.preview_samples = IntProperty(
-            name="Preview Samples",
-            description="Number of samples to render in the viewport, unlimited if 0",
-            min=0, max=2147483647,
-            default=32,
-        )
-        cls.preview_pause = BoolProperty(
-            name="Pause Preview",
-            description="Pause all viewport preview renders",
-            default=False,
-        )
-        cls.preview_active_layer = BoolProperty(
-            name="Preview Active Layer",
-            description="Preview active render layer in viewport",
-            default=False,
-        )
-=======
+    use_light_tree: BoolProperty(
+        name="Light Tree",
+        description="Samples many lights more efficiently",
+        default=False,
+    )
+
+    splitting_threshold: FloatProperty(
+        name="Splitting",
+        description="Amount of lights to sample at a time, from one light at 0.0, to adaptively more lights as needed, to all lights at 1.0",
+        min=0.0, max=1.0,
+        default=0.0,
+    )
+
     use_square_samples: BoolProperty(
         name="Square Samples",
         description="Square sampling values for easier artist control",
         default=False,
     )
->>>>>>> b3dabc20
 
     samples: IntProperty(
         name="Samples",
