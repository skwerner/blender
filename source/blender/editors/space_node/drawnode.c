--- conflicted
+++ resolved
@@ -3352,10 +3352,6 @@
         uiTemplateComponentMenu(layout, ptr, "default_value", text);
       }
       else {
-<<<<<<< HEAD
-        uiLayout *column = uiLayoutColumn(layout, true);
-        uiItemR(column, ptr, "default_value", 0, text, 0);
-=======
         if (sock->typeinfo->subtype == PROP_DIRECTION) {
           uiItemR(layout, ptr, "default_value", 0, "", ICON_NONE);
         }
@@ -3363,7 +3359,6 @@
           uiLayout *column = uiLayoutColumn(layout, true);
           uiItemR(column, ptr, "default_value", 0, text, ICON_NONE);
         }
->>>>>>> e17b075a
       }
       break;
     case SOCK_RGBA:
