--- conflicted
+++ resolved
@@ -165,19 +165,6 @@
 	cu->spacing = cu->linedist = 1.0;
 	cu->fsize = 1.0;
 	cu->ulheight = 0.05;	
-<<<<<<< HEAD
-	cu->texflag= CU_AUTOSPACE;
-	cu->smallcaps_scale= 0.75f;
-	cu->twist_mode= CU_TWIST_MINIMUM;	// XXX: this one seems to be the best one in most cases, at least for curve deform...
-	cu->type= type;
-	
-	cu->bb= BKE_boundbox_alloc_unit();
-	
-	if (type==OB_FONT) {
-		cu->vfont= cu->vfontb= cu->vfonti= cu->vfontbi= BKE_vfont_builtin_get();
-		cu->vfont->id.us+=4;
-		cu->str= MEM_mallocN(12, "str");
-=======
 	cu->texflag = CU_AUTOSPACE;
 	cu->smallcaps_scale = 0.75f;
 	cu->twist_mode = CU_TWIST_MINIMUM;   // XXX: this one seems to be the best one in most cases, at least for curve deform...
@@ -191,7 +178,6 @@
 		cu->vfont = cu->vfontb = cu->vfonti = cu->vfontbi = BKE_vfont_builtin_get();
 		cu->vfont->id.us += 4;
 		cu->str = MEM_mallocN(12, "str");
->>>>>>> ffed654f
 		BLI_strncpy(cu->str, "Text", 12);
 		cu->len = cu->pos = 4;
 		cu->strinfo = MEM_callocN(12 * sizeof(CharInfo), "strinfo new");
