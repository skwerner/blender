--- conflicted
+++ resolved
@@ -199,13 +199,8 @@
 		(*map)[id] += matte_weight;
 		return 0;
 	}
-<<<<<<< HEAD
-#else /* __KERNEL_CPU__ */
+#else  /* __KERNEL_CPU__ */
 #define WRITE_ID_SLOT(buffer, depth, id, matte_weight, name) kernel_write_id_slots_gpu(buffer, depth * 2, id, matte_weight)
-=======
-#else  /* __KERNEL_CPU__ */
-#define WRITE_ID_SLOT(buffer, depth, id, matte_weight, name) kernel_write_id_slots_gpu(buffer, depth * 2, id, matte_weight) 
->>>>>>> ddabb21d
 ccl_device_inline size_t kernel_write_id_slots_gpu(ccl_global float *buffer, size_t depth, float id, float matte_weight)
 {
 #endif  /* __KERNEL_CPU__ */
