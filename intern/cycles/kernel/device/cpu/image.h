--- conflicted
+++ resolved
@@ -15,6 +15,8 @@
  */
 
 #pragma once
+
+#include "util/color.h"
 
 #ifdef WITH_NANOVDB
 #  define NANOVDB_USE_INTRINSICS
@@ -591,11 +593,7 @@
 
 #undef SET_CUBIC_SPLINE_WEIGHTS
 
-<<<<<<< HEAD
-ccl_device float4 kernel_tex_image_interp(const KernelGlobals *kg, int id, float x, float y, differential ds, differential dt, uint path_flag)
-=======
-ccl_device float4 kernel_tex_image_interp(KernelGlobals kg, int id, float x, float y)
->>>>>>> ca0c69ea
+ccl_device float4 kernel_tex_image_interp(KernelGlobals kg, int id, float x, float y, differential ds, differential dt, uint path_flag)
 {
   const TextureInfo &info = kernel_tex_fetch(__texture_info, id);
   float4 r = make_float4(TEX_IMAGE_MISSING_R, TEX_IMAGE_MISSING_G, TEX_IMAGE_MISSING_B, TEX_IMAGE_MISSING_A);
