--- conflicted
+++ resolved
@@ -787,13 +787,9 @@
       disconnect(displacement_in);
     }
   }
-<<<<<<< HEAD
-  if (scene->integrator->ignore_subsurface_scattering || scene->integrator->ignore_textures) {
-=======
   if (scene->integrator->ignore_subsurface_scattering ||
       scene->integrator->ignore_textures ||
       scene->integrator->diffuse_shaders) {
->>>>>>> 9d6b5e23
     foreach (ShaderNode *node, nodes) {
       bool ignored = false;
       if (node->special_type == SHADER_SPECIAL_TYPE_IMAGE_SLOT &&
@@ -805,15 +801,12 @@
                scene->integrator->ignore_subsurface_scattering) {
         ignored = true;
       }
-<<<<<<< HEAD
-=======
       else if (scene->integrator->diffuse_shaders &&
                CLOSURE_IS_BSDF_OR_BSSRDF(node->get_closure_type()) &&
                node->get_closure_type() != CLOSURE_BSDF_TRANSPARENT_ID &&
                node->get_closure_type() != CLOSURE_NONE_ID) {
         ignored = true;
       }
->>>>>>> 9d6b5e23
       if (ignored) {
         foreach (ShaderOutput *output, node->outputs) {
           disconnect(output);
