--- conflicted
+++ resolved
@@ -285,13 +285,8 @@
   }
 
   const float co[2] = {
-<<<<<<< HEAD
       rect_visible->xmax - icon_offset_from_axis,
       rect_visible->ymax - icon_offset_mini * 0.75f,
-=======
-      rect_visible.xmax - icon_offset_from_axis,
-      rect_visible.ymax - icon_offset_mini * 0.75f,
->>>>>>> 9d6b5e23
   };
 
   wmGizmo *gz;
