/*
 * This program is free software; you can redistribute it and/or
 * modify it under the terms of the GNU General Public License
 * as published by the Free Software Foundation; either version 2
 * of the License, or (at your option) any later version.
 *
 * This program is distributed in the hope that it will be useful,
 * but WITHOUT ANY WARRANTY; without even the implied warranty of
 * MERCHANTABILITY or FITNESS FOR A PARTICULAR PURPOSE.  See the
 * GNU General Public License for more details.
 *
 * You should have received a copy of the GNU General Public License
 * along with this program; if not, write to the Free Software Foundation,
 * Inc., 51 Franklin Street, Fifth Floor, Boston, MA 02110-1301, USA.
 *
 * The Original Code is Copyright (C) 2005 Blender Foundation.
 * All rights reserved.
 */

/** \file
 * \ingroup bke
 */

#include <string.h>
#include <limits.h>

#include "MEM_guardedalloc.h"

#include "DNA_cloth_types.h"
#include "DNA_customdata_types.h"
#include "DNA_key_types.h"
#include "DNA_material_types.h"
#include "DNA_mesh_types.h"
#include "DNA_meshdata_types.h"
#include "DNA_object_types.h"
#include "DNA_scene_types.h"

#include "BLI_array.h"
#include "BLI_blenlib.h"
#include "BLI_bitmap.h"
#include "BLI_math.h"
#include "BLI_utildefines.h"
#include "BLI_linklist.h"
#include "BLI_task.h"

#include "BKE_cdderivedmesh.h"
#include "BKE_colorband.h"
#include "BKE_editmesh.h"
#include "BKE_key.h"
#include "BKE_layer.h"
#include "BKE_library.h"
#include "BKE_material.h"
#include "BKE_modifier.h"
#include "BKE_mesh.h"
#include "BKE_mesh_iterators.h"
#include "BKE_mesh_mapping.h"
#include "BKE_mesh_runtime.h"
#include "BKE_mesh_tangent.h"
#include "BKE_object.h"
#include "BKE_object_deform.h"
#include "BKE_paint.h"
#include "BKE_multires.h"
#include "BKE_bvhutils.h"
#include "BKE_deform.h"

#include "BLI_sys_types.h" /* for intptr_t support */

#include "DEG_depsgraph.h"
#include "DEG_depsgraph_query.h"
#include "BKE_shrinkwrap.h"

#include "CLG_log.h"

#ifdef WITH_OPENSUBDIV
#  include "DNA_userdef_types.h"
#endif

/* very slow! enable for testing only! */
//#define USE_MODIFIER_VALIDATE

#ifdef USE_MODIFIER_VALIDATE
#  define ASSERT_IS_VALID_DM(dm) (BLI_assert((dm == NULL) || (DM_is_valid(dm) == true)))
#  define ASSERT_IS_VALID_MESH(mesh) \
    (BLI_assert((mesh == NULL) || (BKE_mesh_is_valid(mesh) == true)))
#else
#  define ASSERT_IS_VALID_DM(dm)
#  define ASSERT_IS_VALID_MESH(mesh)
#endif

static CLG_LogRef LOG = {"bke.derivedmesh"};
static ThreadRWMutex loops_cache_lock = PTHREAD_RWLOCK_INITIALIZER;

static void shapekey_layers_to_keyblocks(DerivedMesh *dm, Mesh *me, int actshape_uid);

static void mesh_init_origspace(Mesh *mesh);

/* -------------------------------------------------------------------- */

static MVert *dm_getVertArray(DerivedMesh *dm)
{
  MVert *mvert = CustomData_get_layer(&dm->vertData, CD_MVERT);

  if (!mvert) {
    mvert = CustomData_add_layer(&dm->vertData, CD_MVERT, CD_CALLOC, NULL, dm->getNumVerts(dm));
    CustomData_set_layer_flag(&dm->vertData, CD_MVERT, CD_FLAG_TEMPORARY);
    dm->copyVertArray(dm, mvert);
  }

  return mvert;
}

static MEdge *dm_getEdgeArray(DerivedMesh *dm)
{
  MEdge *medge = CustomData_get_layer(&dm->edgeData, CD_MEDGE);

  if (!medge) {
    medge = CustomData_add_layer(&dm->edgeData, CD_MEDGE, CD_CALLOC, NULL, dm->getNumEdges(dm));
    CustomData_set_layer_flag(&dm->edgeData, CD_MEDGE, CD_FLAG_TEMPORARY);
    dm->copyEdgeArray(dm, medge);
  }

  return medge;
}

static MFace *dm_getTessFaceArray(DerivedMesh *dm)
{
  MFace *mface = CustomData_get_layer(&dm->faceData, CD_MFACE);

  if (!mface) {
    int numTessFaces = dm->getNumTessFaces(dm);

    if (!numTessFaces) {
      /* Do not add layer if there's no elements in it, this leads to issues later when
       * this layer is needed with non-zero size, but currently CD stuff does not check
       * for requested layer size on creation and just returns layer which was previously
       * added (sergey) */
      return NULL;
    }

    mface = CustomData_add_layer(&dm->faceData, CD_MFACE, CD_CALLOC, NULL, numTessFaces);
    CustomData_set_layer_flag(&dm->faceData, CD_MFACE, CD_FLAG_TEMPORARY);
    dm->copyTessFaceArray(dm, mface);
  }

  return mface;
}

static MLoop *dm_getLoopArray(DerivedMesh *dm)
{
  MLoop *mloop = CustomData_get_layer(&dm->loopData, CD_MLOOP);

  if (!mloop) {
    mloop = CustomData_add_layer(&dm->loopData, CD_MLOOP, CD_CALLOC, NULL, dm->getNumLoops(dm));
    CustomData_set_layer_flag(&dm->loopData, CD_MLOOP, CD_FLAG_TEMPORARY);
    dm->copyLoopArray(dm, mloop);
  }

  return mloop;
}

static MPoly *dm_getPolyArray(DerivedMesh *dm)
{
  MPoly *mpoly = CustomData_get_layer(&dm->polyData, CD_MPOLY);

  if (!mpoly) {
    mpoly = CustomData_add_layer(&dm->polyData, CD_MPOLY, CD_CALLOC, NULL, dm->getNumPolys(dm));
    CustomData_set_layer_flag(&dm->polyData, CD_MPOLY, CD_FLAG_TEMPORARY);
    dm->copyPolyArray(dm, mpoly);
  }

  return mpoly;
}

static MVert *dm_dupVertArray(DerivedMesh *dm)
{
  MVert *tmp = MEM_malloc_arrayN(dm->getNumVerts(dm), sizeof(*tmp), "dm_dupVertArray tmp");

  if (tmp) {
    dm->copyVertArray(dm, tmp);
  }

  return tmp;
}

static MEdge *dm_dupEdgeArray(DerivedMesh *dm)
{
  MEdge *tmp = MEM_malloc_arrayN(dm->getNumEdges(dm), sizeof(*tmp), "dm_dupEdgeArray tmp");

  if (tmp) {
    dm->copyEdgeArray(dm, tmp);
  }

  return tmp;
}

static MFace *dm_dupFaceArray(DerivedMesh *dm)
{
  MFace *tmp = MEM_malloc_arrayN(dm->getNumTessFaces(dm), sizeof(*tmp), "dm_dupFaceArray tmp");

  if (tmp) {
    dm->copyTessFaceArray(dm, tmp);
  }

  return tmp;
}

static MLoop *dm_dupLoopArray(DerivedMesh *dm)
{
  MLoop *tmp = MEM_malloc_arrayN(dm->getNumLoops(dm), sizeof(*tmp), "dm_dupLoopArray tmp");

  if (tmp) {
    dm->copyLoopArray(dm, tmp);
  }

  return tmp;
}

static MPoly *dm_dupPolyArray(DerivedMesh *dm)
{
  MPoly *tmp = MEM_malloc_arrayN(dm->getNumPolys(dm), sizeof(*tmp), "dm_dupPolyArray tmp");

  if (tmp) {
    dm->copyPolyArray(dm, tmp);
  }

  return tmp;
}

static int dm_getNumLoopTri(DerivedMesh *dm)
{
  const int numlooptris = poly_to_tri_count(dm->getNumPolys(dm), dm->getNumLoops(dm));
  BLI_assert(ELEM(dm->looptris.num, 0, numlooptris));
  return numlooptris;
}

static const MLoopTri *dm_getLoopTriArray(DerivedMesh *dm)
{
  MLoopTri *looptri;

  BLI_rw_mutex_lock(&loops_cache_lock, THREAD_LOCK_READ);
  looptri = dm->looptris.array;
  BLI_rw_mutex_unlock(&loops_cache_lock);

  if (looptri != NULL) {
    BLI_assert(dm->getNumLoopTri(dm) == dm->looptris.num);
  }
  else {
    BLI_rw_mutex_lock(&loops_cache_lock, THREAD_LOCK_WRITE);
    /* We need to ensure array is still NULL inside mutex-protected code,
     * some other thread might have already recomputed those looptris. */
    if (dm->looptris.array == NULL) {
      dm->recalcLoopTri(dm);
    }
    looptri = dm->looptris.array;
    BLI_rw_mutex_unlock(&loops_cache_lock);
  }
  return looptri;
}

static CustomData *dm_getVertCData(DerivedMesh *dm)
{
  return &dm->vertData;
}

static CustomData *dm_getEdgeCData(DerivedMesh *dm)
{
  return &dm->edgeData;
}

static CustomData *dm_getTessFaceCData(DerivedMesh *dm)
{
  return &dm->faceData;
}

static CustomData *dm_getLoopCData(DerivedMesh *dm)
{
  return &dm->loopData;
}

static CustomData *dm_getPolyCData(DerivedMesh *dm)
{
  return &dm->polyData;
}

/**
 * Utility function to initialize a DerivedMesh's function pointers to
 * the default implementation (for those functions which have a default)
 */
void DM_init_funcs(DerivedMesh *dm)
{
  /* default function implementations */
  dm->getVertArray = dm_getVertArray;
  dm->getEdgeArray = dm_getEdgeArray;
  dm->getTessFaceArray = dm_getTessFaceArray;
  dm->getLoopArray = dm_getLoopArray;
  dm->getPolyArray = dm_getPolyArray;
  dm->dupVertArray = dm_dupVertArray;
  dm->dupEdgeArray = dm_dupEdgeArray;
  dm->dupTessFaceArray = dm_dupFaceArray;
  dm->dupLoopArray = dm_dupLoopArray;
  dm->dupPolyArray = dm_dupPolyArray;

  dm->getLoopTriArray = dm_getLoopTriArray;

  /* subtypes handle getting actual data */
  dm->getNumLoopTri = dm_getNumLoopTri;

  dm->getVertDataLayout = dm_getVertCData;
  dm->getEdgeDataLayout = dm_getEdgeCData;
  dm->getTessFaceDataLayout = dm_getTessFaceCData;
  dm->getLoopDataLayout = dm_getLoopCData;
  dm->getPolyDataLayout = dm_getPolyCData;

  dm->getVertData = DM_get_vert_data;
  dm->getEdgeData = DM_get_edge_data;
  dm->getTessFaceData = DM_get_tessface_data;
  dm->getPolyData = DM_get_poly_data;
  dm->getVertDataArray = DM_get_vert_data_layer;
  dm->getEdgeDataArray = DM_get_edge_data_layer;
  dm->getTessFaceDataArray = DM_get_tessface_data_layer;
  dm->getPolyDataArray = DM_get_poly_data_layer;
  dm->getLoopDataArray = DM_get_loop_data_layer;

  dm->bvhCache = NULL;
}

/**
 * Utility function to initialize a DerivedMesh for the desired number
 * of vertices, edges and faces (doesn't allocate memory for them, just
 * sets up the custom data layers)
 */
void DM_init(DerivedMesh *dm,
             DerivedMeshType type,
             int numVerts,
             int numEdges,
             int numTessFaces,
             int numLoops,
             int numPolys)
{
  dm->type = type;
  dm->numVertData = numVerts;
  dm->numEdgeData = numEdges;
  dm->numTessFaceData = numTessFaces;
  dm->numLoopData = numLoops;
  dm->numPolyData = numPolys;

  DM_init_funcs(dm);

  dm->needsFree = 1;
  dm->dirty = 0;

  /* don't use CustomData_reset(...); because we dont want to touch customdata */
  copy_vn_i(dm->vertData.typemap, CD_NUMTYPES, -1);
  copy_vn_i(dm->edgeData.typemap, CD_NUMTYPES, -1);
  copy_vn_i(dm->faceData.typemap, CD_NUMTYPES, -1);
  copy_vn_i(dm->loopData.typemap, CD_NUMTYPES, -1);
  copy_vn_i(dm->polyData.typemap, CD_NUMTYPES, -1);
}

/**
 * Utility function to initialize a DerivedMesh for the desired number
 * of vertices, edges and faces, with a layer setup copied from source
 */
void DM_from_template_ex(DerivedMesh *dm,
                         DerivedMesh *source,
                         DerivedMeshType type,
                         int numVerts,
                         int numEdges,
                         int numTessFaces,
                         int numLoops,
                         int numPolys,
                         const CustomData_MeshMasks *mask)
{
  CustomData_copy(&source->vertData, &dm->vertData, mask->vmask, CD_CALLOC, numVerts);
  CustomData_copy(&source->edgeData, &dm->edgeData, mask->emask, CD_CALLOC, numEdges);
  CustomData_copy(&source->faceData, &dm->faceData, mask->fmask, CD_CALLOC, numTessFaces);
  CustomData_copy(&source->loopData, &dm->loopData, mask->lmask, CD_CALLOC, numLoops);
  CustomData_copy(&source->polyData, &dm->polyData, mask->pmask, CD_CALLOC, numPolys);

  dm->cd_flag = source->cd_flag;

  dm->type = type;
  dm->numVertData = numVerts;
  dm->numEdgeData = numEdges;
  dm->numTessFaceData = numTessFaces;
  dm->numLoopData = numLoops;
  dm->numPolyData = numPolys;

  DM_init_funcs(dm);

  dm->needsFree = 1;
  dm->dirty = 0;
}
void DM_from_template(DerivedMesh *dm,
                      DerivedMesh *source,
                      DerivedMeshType type,
                      int numVerts,
                      int numEdges,
                      int numTessFaces,
                      int numLoops,
                      int numPolys)
{
  DM_from_template_ex(dm,
                      source,
                      type,
                      numVerts,
                      numEdges,
                      numTessFaces,
                      numLoops,
                      numPolys,
                      &CD_MASK_DERIVEDMESH);
}

int DM_release(DerivedMesh *dm)
{
  if (dm->needsFree) {
    bvhcache_free(&dm->bvhCache);
    CustomData_free(&dm->vertData, dm->numVertData);
    CustomData_free(&dm->edgeData, dm->numEdgeData);
    CustomData_free(&dm->faceData, dm->numTessFaceData);
    CustomData_free(&dm->loopData, dm->numLoopData);
    CustomData_free(&dm->polyData, dm->numPolyData);

    if (dm->mat) {
      MEM_freeN(dm->mat);
      dm->mat = NULL;
      dm->totmat = 0;
    }

    MEM_SAFE_FREE(dm->looptris.array);
    dm->looptris.num = 0;
    dm->looptris.num_alloc = 0;

    return 1;
  }
  else {
    CustomData_free_temporary(&dm->vertData, dm->numVertData);
    CustomData_free_temporary(&dm->edgeData, dm->numEdgeData);
    CustomData_free_temporary(&dm->faceData, dm->numTessFaceData);
    CustomData_free_temporary(&dm->loopData, dm->numLoopData);
    CustomData_free_temporary(&dm->polyData, dm->numPolyData);

    return 0;
  }
}

void DM_DupPolys(DerivedMesh *source, DerivedMesh *target)
{
  CustomData_free(&target->loopData, source->numLoopData);
  CustomData_free(&target->polyData, source->numPolyData);

  CustomData_copy(&source->loopData,
                  &target->loopData,
                  CD_MASK_DERIVEDMESH.lmask,
                  CD_DUPLICATE,
                  source->numLoopData);
  CustomData_copy(&source->polyData,
                  &target->polyData,
                  CD_MASK_DERIVEDMESH.pmask,
                  CD_DUPLICATE,
                  source->numPolyData);

  target->numLoopData = source->numLoopData;
  target->numPolyData = source->numPolyData;

  if (!CustomData_has_layer(&target->polyData, CD_MPOLY)) {
    MPoly *mpoly;
    MLoop *mloop;

    mloop = source->dupLoopArray(source);
    mpoly = source->dupPolyArray(source);
    CustomData_add_layer(&target->loopData, CD_MLOOP, CD_ASSIGN, mloop, source->numLoopData);
    CustomData_add_layer(&target->polyData, CD_MPOLY, CD_ASSIGN, mpoly, source->numPolyData);
  }
}

void DM_ensure_normals(DerivedMesh *dm)
{
  if (dm->dirty & DM_DIRTY_NORMALS) {
    dm->calcNormals(dm);
  }
  BLI_assert((dm->dirty & DM_DIRTY_NORMALS) == 0);
}

/**
 * Ensure the array is large enough
 *
 * \note This function must always be thread-protected by caller.
 * It should only be used by internal code.
 */
void DM_ensure_looptri_data(DerivedMesh *dm)
{
  const unsigned int totpoly = dm->numPolyData;
  const unsigned int totloop = dm->numLoopData;
  const int looptris_num = poly_to_tri_count(totpoly, totloop);

  BLI_assert(dm->looptris.array_wip == NULL);

  SWAP(MLoopTri *, dm->looptris.array, dm->looptris.array_wip);

  if ((looptris_num > dm->looptris.num_alloc) || (looptris_num < dm->looptris.num_alloc * 2) ||
      (totpoly == 0)) {
    MEM_SAFE_FREE(dm->looptris.array_wip);
    dm->looptris.num_alloc = 0;
    dm->looptris.num = 0;
  }

  if (totpoly) {
    if (dm->looptris.array_wip == NULL) {
      dm->looptris.array_wip = MEM_malloc_arrayN(
          looptris_num, sizeof(*dm->looptris.array_wip), __func__);
      dm->looptris.num_alloc = looptris_num;
    }

    dm->looptris.num = looptris_num;
  }
}

void DM_to_mesh(
    DerivedMesh *dm, Mesh *me, Object *ob, const CustomData_MeshMasks *mask, bool take_ownership)
{
  /* dm might depend on me, so we need to do everything with a local copy */
  Mesh tmp = *me;
  int totvert, totedge /*, totface */ /* UNUSED */, totloop, totpoly;
  int did_shapekeys = 0;
  eCDAllocType alloctype = CD_DUPLICATE;

  if (take_ownership && dm->type == DM_TYPE_CDDM && dm->needsFree) {
    bool has_any_referenced_layers = CustomData_has_referenced(&dm->vertData) ||
                                     CustomData_has_referenced(&dm->edgeData) ||
                                     CustomData_has_referenced(&dm->loopData) ||
                                     CustomData_has_referenced(&dm->faceData) ||
                                     CustomData_has_referenced(&dm->polyData);
    if (!has_any_referenced_layers) {
      alloctype = CD_ASSIGN;
    }
  }

  CustomData_reset(&tmp.vdata);
  CustomData_reset(&tmp.edata);
  CustomData_reset(&tmp.fdata);
  CustomData_reset(&tmp.ldata);
  CustomData_reset(&tmp.pdata);

  DM_ensure_normals(dm);

  totvert = tmp.totvert = dm->getNumVerts(dm);
  totedge = tmp.totedge = dm->getNumEdges(dm);
  totloop = tmp.totloop = dm->getNumLoops(dm);
  totpoly = tmp.totpoly = dm->getNumPolys(dm);
  tmp.totface = 0;

  CustomData_copy(&dm->vertData, &tmp.vdata, mask->vmask, alloctype, totvert);
  CustomData_copy(&dm->edgeData, &tmp.edata, mask->emask, alloctype, totedge);
  CustomData_copy(&dm->loopData, &tmp.ldata, mask->lmask, alloctype, totloop);
  CustomData_copy(&dm->polyData, &tmp.pdata, mask->pmask, alloctype, totpoly);
  tmp.cd_flag = dm->cd_flag;
  tmp.runtime.deformed_only = dm->deformedOnly;

  if (CustomData_has_layer(&dm->vertData, CD_SHAPEKEY)) {
    KeyBlock *kb;
    int uid;

    if (ob) {
      kb = BLI_findlink(&me->key->block, ob->shapenr - 1);
      if (kb) {
        uid = kb->uid;
      }
      else {
        CLOG_ERROR(&LOG, "could not find active shapekey %d!", ob->shapenr - 1);
        uid = INT_MAX;
      }
    }
    else {
      /* if no object, set to INT_MAX so we don't mess up any shapekey layers */
      uid = INT_MAX;
    }

    shapekey_layers_to_keyblocks(dm, me, uid);
    did_shapekeys = 1;
  }

  /* copy texture space */
  if (ob) {
    BKE_mesh_texspace_copy_from_object(&tmp, ob);
  }

  /* not all DerivedMeshes store their verts/edges/faces in CustomData, so
   * we set them here in case they are missing */
  if (!CustomData_has_layer(&tmp.vdata, CD_MVERT)) {
    CustomData_add_layer(&tmp.vdata,
                         CD_MVERT,
                         CD_ASSIGN,
                         (alloctype == CD_ASSIGN) ? dm->getVertArray(dm) : dm->dupVertArray(dm),
                         totvert);
  }
  if (!CustomData_has_layer(&tmp.edata, CD_MEDGE)) {
    CustomData_add_layer(&tmp.edata,
                         CD_MEDGE,
                         CD_ASSIGN,
                         (alloctype == CD_ASSIGN) ? dm->getEdgeArray(dm) : dm->dupEdgeArray(dm),
                         totedge);
  }
  if (!CustomData_has_layer(&tmp.pdata, CD_MPOLY)) {
    tmp.mloop = (alloctype == CD_ASSIGN) ? dm->getLoopArray(dm) : dm->dupLoopArray(dm);
    tmp.mpoly = (alloctype == CD_ASSIGN) ? dm->getPolyArray(dm) : dm->dupPolyArray(dm);

    CustomData_add_layer(&tmp.ldata, CD_MLOOP, CD_ASSIGN, tmp.mloop, tmp.totloop);
    CustomData_add_layer(&tmp.pdata, CD_MPOLY, CD_ASSIGN, tmp.mpoly, tmp.totpoly);
  }

  /* object had got displacement layer, should copy this layer to save sculpted data */
  /* NOTE: maybe some other layers should be copied? nazgul */
  if (CustomData_has_layer(&me->ldata, CD_MDISPS)) {
    if (totloop == me->totloop) {
      MDisps *mdisps = CustomData_get_layer(&me->ldata, CD_MDISPS);
      CustomData_add_layer(&tmp.ldata, CD_MDISPS, alloctype, mdisps, totloop);
    }
  }

  /* yes, must be before _and_ after tessellate */
  BKE_mesh_update_customdata_pointers(&tmp, false);

  /* since 2.65 caller must do! */
  // BKE_mesh_tessface_calc(&tmp);

  CustomData_free(&me->vdata, me->totvert);
  CustomData_free(&me->edata, me->totedge);
  CustomData_free(&me->fdata, me->totface);
  CustomData_free(&me->ldata, me->totloop);
  CustomData_free(&me->pdata, me->totpoly);

  /* ok, this should now use new CD shapekey data,
   * which should be fed through the modifier
   * stack */
  if (tmp.totvert != me->totvert && !did_shapekeys && me->key) {
    CLOG_WARN(&LOG, "YEEK! this should be recoded! Shape key loss!: ID '%s'", tmp.id.name);
    if (tmp.key && !(tmp.id.tag & LIB_TAG_NO_MAIN)) {
      id_us_min(&tmp.key->id);
    }
    tmp.key = NULL;
  }

  /* Clear selection history */
  MEM_SAFE_FREE(tmp.mselect);
  tmp.totselect = 0;
  BLI_assert(ELEM(tmp.bb, NULL, me->bb));
  if (me->bb) {
    MEM_freeN(me->bb);
    tmp.bb = NULL;
  }

  /* skip the listbase */
  MEMCPY_STRUCT_AFTER(me, &tmp, id.prev);

  if (take_ownership) {
    if (alloctype == CD_ASSIGN) {
      CustomData_free_typemask(&dm->vertData, dm->numVertData, ~mask->vmask);
      CustomData_free_typemask(&dm->edgeData, dm->numEdgeData, ~mask->emask);
      CustomData_free_typemask(&dm->loopData, dm->numLoopData, ~mask->lmask);
      CustomData_free_typemask(&dm->polyData, dm->numPolyData, ~mask->pmask);
    }
    dm->release(dm);
  }
}

/** Utility function to convert an (evaluated) Mesh to a shape key block. */
/* Just a shallow wrapper around BKE_keyblock_convert_from_mesh,
 * that ensures both evaluated mesh and original one has same number of vertices. */
void BKE_mesh_runtime_eval_to_meshkey(Mesh *me_deformed, Mesh *me, KeyBlock *kb)
{
  const int totvert = me_deformed->totvert;

  if (totvert == 0 || me->totvert == 0 || me->totvert != totvert) {
    return;
  }

  BKE_keyblock_convert_from_mesh(me_deformed, me->key, kb);
}

/**
 * set the CD_FLAG_NOCOPY flag in custom data layers where the mask is
 * zero for the layer type, so only layer types specified by the mask
 * will be copied
 */
void DM_set_only_copy(DerivedMesh *dm, const CustomData_MeshMasks *mask)
{
  CustomData_set_only_copy(&dm->vertData, mask->vmask);
  CustomData_set_only_copy(&dm->edgeData, mask->emask);
  CustomData_set_only_copy(&dm->faceData, mask->fmask);
  /* this wasn't in 2.63 and is disabled for 2.64 because it gives problems with
   * weight paint mode when there are modifiers applied, needs further investigation,
   * see replies to r50969, Campbell */
#if 0
  CustomData_set_only_copy(&dm->loopData, mask->lmask);
  CustomData_set_only_copy(&dm->polyData, mask->pmask);
#endif
}

static void mesh_set_only_copy(Mesh *mesh, const CustomData_MeshMasks *mask)
{
  CustomData_set_only_copy(&mesh->vdata, mask->vmask);
  CustomData_set_only_copy(&mesh->edata, mask->emask);
  CustomData_set_only_copy(&mesh->fdata, mask->fmask);
  /* this wasn't in 2.63 and is disabled for 2.64 because it gives problems with
   * weight paint mode when there are modifiers applied, needs further investigation,
   * see replies to r50969, Campbell */
#if 0
  CustomData_set_only_copy(&mesh->ldata, mask->lmask);
  CustomData_set_only_copy(&mesh->pdata, mask->pmask);
#endif
}

void DM_add_vert_layer(DerivedMesh *dm, int type, eCDAllocType alloctype, void *layer)
{
  CustomData_add_layer(&dm->vertData, type, alloctype, layer, dm->numVertData);
}

void DM_add_edge_layer(DerivedMesh *dm, int type, eCDAllocType alloctype, void *layer)
{
  CustomData_add_layer(&dm->edgeData, type, alloctype, layer, dm->numEdgeData);
}

void DM_add_tessface_layer(DerivedMesh *dm, int type, eCDAllocType alloctype, void *layer)
{
  CustomData_add_layer(&dm->faceData, type, alloctype, layer, dm->numTessFaceData);
}

void DM_add_loop_layer(DerivedMesh *dm, int type, eCDAllocType alloctype, void *layer)
{
  CustomData_add_layer(&dm->loopData, type, alloctype, layer, dm->numLoopData);
}

void DM_add_poly_layer(DerivedMesh *dm, int type, eCDAllocType alloctype, void *layer)
{
  CustomData_add_layer(&dm->polyData, type, alloctype, layer, dm->numPolyData);
}

void *DM_get_vert_data(DerivedMesh *dm, int index, int type)
{
  BLI_assert(index >= 0 && index < dm->getNumVerts(dm));
  return CustomData_get(&dm->vertData, index, type);
}

void *DM_get_edge_data(DerivedMesh *dm, int index, int type)
{
  BLI_assert(index >= 0 && index < dm->getNumEdges(dm));
  return CustomData_get(&dm->edgeData, index, type);
}

void *DM_get_tessface_data(DerivedMesh *dm, int index, int type)
{
  BLI_assert(index >= 0 && index < dm->getNumTessFaces(dm));
  return CustomData_get(&dm->faceData, index, type);
}

void *DM_get_poly_data(DerivedMesh *dm, int index, int type)
{
  BLI_assert(index >= 0 && index < dm->getNumPolys(dm));
  return CustomData_get(&dm->polyData, index, type);
}

void *DM_get_vert_data_layer(DerivedMesh *dm, int type)
{
  if (type == CD_MVERT) {
    return dm->getVertArray(dm);
  }

  return CustomData_get_layer(&dm->vertData, type);
}

void *DM_get_edge_data_layer(DerivedMesh *dm, int type)
{
  if (type == CD_MEDGE) {
    return dm->getEdgeArray(dm);
  }

  return CustomData_get_layer(&dm->edgeData, type);
}

void *DM_get_tessface_data_layer(DerivedMesh *dm, int type)
{
  if (type == CD_MFACE) {
    return dm->getTessFaceArray(dm);
  }

  return CustomData_get_layer(&dm->faceData, type);
}

void *DM_get_poly_data_layer(DerivedMesh *dm, int type)
{
  return CustomData_get_layer(&dm->polyData, type);
}

void *DM_get_loop_data_layer(DerivedMesh *dm, int type)
{
  return CustomData_get_layer(&dm->loopData, type);
}

void DM_copy_vert_data(
    DerivedMesh *source, DerivedMesh *dest, int source_index, int dest_index, int count)
{
  CustomData_copy_data(&source->vertData, &dest->vertData, source_index, dest_index, count);
}

/**
 * interpolates vertex data from the vertices indexed by src_indices in the
 * source mesh using the given weights and stores the result in the vertex
 * indexed by dest_index in the dest mesh
 */
void DM_interp_vert_data(DerivedMesh *source,
                         DerivedMesh *dest,
                         int *src_indices,
                         float *weights,
                         int count,
                         int dest_index)
{
  CustomData_interp(
      &source->vertData, &dest->vertData, src_indices, weights, NULL, count, dest_index);
}

DerivedMesh *mesh_create_derived(Mesh *me, float (*vertCos)[3])
{
  DerivedMesh *dm = CDDM_from_mesh(me);

  if (!dm) {
    return NULL;
  }

  if (vertCos) {
    CDDM_apply_vert_coords(dm, vertCos);
  }

  return dm;
}

static float (*get_editbmesh_orco_verts(BMEditMesh *em))[3]
{
  BMIter iter;
  BMVert *eve;
  float(*orco)[3];
  int i;

  /* these may not really be the orco's, but it's only for preview.
   * could be solver better once, but isn't simple */

  orco = MEM_malloc_arrayN(em->bm->totvert, sizeof(float) * 3, "BMEditMesh Orco");

  BM_ITER_MESH_INDEX (eve, &iter, em->bm, BM_VERTS_OF_MESH, i) {
    copy_v3_v3(orco[i], eve->co);
  }

  return orco;
}

/* orco custom data layer */
static float (*get_orco_coords(Object *ob, BMEditMesh *em, int layer, int *free))[3]
{
  *free = 0;

  if (layer == CD_ORCO) {
    /* get original coordinates */
    *free = 1;

    if (em) {
      return get_editbmesh_orco_verts(em);
    }
    else {
      return BKE_mesh_orco_verts_get(ob);
    }
  }
  else if (layer == CD_CLOTH_ORCO) {
    /* apply shape key for cloth, this should really be solved
     * by a more flexible customdata system, but not simple */
    if (!em) {
      ClothModifierData *clmd = (ClothModifierData *)modifiers_findByType(ob, eModifierType_Cloth);
      KeyBlock *kb = BKE_keyblock_from_key(BKE_key_from_object(ob),
                                           clmd->sim_parms->shapekey_rest);

      if (kb && kb->data) {
        return kb->data;
      }
    }

    return NULL;
  }

  return NULL;
}

static Mesh *create_orco_mesh(Object *ob, Mesh *me, BMEditMesh *em, int layer)
{
  Mesh *mesh;
  float(*orco)[3];
  int free;

  if (em) {
    mesh = BKE_mesh_from_bmesh_for_eval_nomain(em->bm, NULL);
  }
  else {
    mesh = BKE_mesh_copy_for_eval(me, true);
  }

  orco = get_orco_coords(ob, em, layer, &free);

  if (orco) {
    BKE_mesh_apply_vert_coords(mesh, orco);
    if (free) {
      MEM_freeN(orco);
    }
  }

  return mesh;
}

static void add_orco_mesh(Object *ob, BMEditMesh *em, Mesh *mesh, Mesh *mesh_orco, int layer)
{
  float(*orco)[3], (*layerorco)[3];
  int totvert, free;

  totvert = mesh->totvert;

  if (mesh_orco) {
    free = 1;

    if (mesh_orco->totvert == totvert) {
      orco = BKE_mesh_vertexCos_get(mesh_orco, NULL);
    }
    else {
      orco = BKE_mesh_vertexCos_get(mesh, NULL);
    }
  }
  else {
    /* TODO(sybren): totvert should potentially change here, as ob->data
     * or em may have a different number of vertices than dm. */
    orco = get_orco_coords(ob, em, layer, &free);
  }

  if (orco) {
    if (layer == CD_ORCO) {
      BKE_mesh_orco_verts_transform(ob->data, orco, totvert, 0);
    }

    if (!(layerorco = CustomData_get_layer(&mesh->vdata, layer))) {
      CustomData_add_layer(&mesh->vdata, layer, CD_CALLOC, NULL, mesh->totvert);
      BKE_mesh_update_customdata_pointers(mesh, false);

      layerorco = CustomData_get_layer(&mesh->vdata, layer);
    }

    memcpy(layerorco, orco, sizeof(float) * 3 * totvert);
    if (free) {
      MEM_freeN(orco);
    }
  }
}

static void editmesh_update_statvis_color(const Scene *scene, Object *ob)
{
  BMEditMesh *em = BKE_editmesh_from_object(ob);
  Mesh *me = ob->data;
  BKE_mesh_runtime_ensure_edit_data(me);
  BKE_editmesh_statvis_calc(em, me->runtime.edit_data, &scene->toolsettings->statvis);
}

static void shapekey_layers_to_keyblocks(DerivedMesh *dm, Mesh *me, int actshape_uid)
{
  KeyBlock *kb;
  int i, j, tot;

  if (!me->key) {
    return;
  }

  tot = CustomData_number_of_layers(&dm->vertData, CD_SHAPEKEY);
  for (i = 0; i < tot; i++) {
    CustomDataLayer *layer =
        &dm->vertData.layers[CustomData_get_layer_index_n(&dm->vertData, CD_SHAPEKEY, i)];
    float(*cos)[3], (*kbcos)[3];

    for (kb = me->key->block.first; kb; kb = kb->next) {
      if (kb->uid == layer->uid) {
        break;
      }
    }

    if (!kb) {
      kb = BKE_keyblock_add(me->key, layer->name);
      kb->uid = layer->uid;
    }

    if (kb->data) {
      MEM_freeN(kb->data);
    }

    cos = CustomData_get_layer_n(&dm->vertData, CD_SHAPEKEY, i);
    kb->totelem = dm->numVertData;

    kb->data = kbcos = MEM_malloc_arrayN(kb->totelem, 3 * sizeof(float), "kbcos DerivedMesh.c");
    if (kb->uid == actshape_uid) {
      MVert *mvert = dm->getVertArray(dm);

      for (j = 0; j < dm->numVertData; j++, kbcos++, mvert++) {
        copy_v3_v3(*kbcos, mvert->co);
      }
    }
    else {
      for (j = 0; j < kb->totelem; j++, cos++, kbcos++) {
        copy_v3_v3(*kbcos, *cos);
      }
    }
  }

  for (kb = me->key->block.first; kb; kb = kb->next) {
    if (kb->totelem != dm->numVertData) {
      if (kb->data) {
        MEM_freeN(kb->data);
      }

      kb->totelem = dm->numVertData;
      kb->data = MEM_calloc_arrayN(kb->totelem, 3 * sizeof(float), "kb->data derivedmesh.c");
      CLOG_ERROR(&LOG, "lost a shapekey layer: '%s'! (bmesh internal error)", kb->name);
    }
  }
}

static void mesh_copy_autosmooth(Mesh *me, Mesh *me_orig)
{
  if (me_orig->flag & ME_AUTOSMOOTH) {
    me->flag |= ME_AUTOSMOOTH;
    me->smoothresh = me_orig->smoothresh;
  }
}

static void mesh_calc_modifier_final_normals(const Mesh *mesh_input,
                                             const CustomData_MeshMasks *final_datamask,
                                             const bool sculpt_dyntopo,
                                             Mesh *mesh_final)
{
  /* Compute normals. */
  const bool do_loop_normals = ((mesh_input->flag & ME_AUTOSMOOTH) != 0 ||
                                (final_datamask->lmask & CD_MASK_NORMAL) != 0);
  /* Some modifiers may need this info from their target (other) object,
   * simpler to generate it here as well.
   * Note that they will always be generated when no loop normals are comptuted,
   * since they are needed by drawing code. */
  const bool do_poly_normals = ((final_datamask->pmask & CD_MASK_NORMAL) != 0);
<<<<<<< HEAD

  /* In case we also need poly normals, add the layer and compute them here
   * (BKE_mesh_calc_normals_split() assumes that if that data exists, it is always valid). */
  if (do_poly_normals) {
    if (!CustomData_has_layer(&mesh_final->pdata, CD_NORMAL)) {
      float(*polynors)[3] = CustomData_add_layer(
          &mesh_final->pdata, CD_NORMAL, CD_CALLOC, NULL, mesh_final->totpoly);
      BKE_mesh_calc_normals_poly(mesh_final->mvert,
                                 NULL,
                                 mesh_final->totvert,
                                 mesh_final->mloop,
                                 mesh_final->mpoly,
                                 mesh_final->totloop,
                                 mesh_final->totpoly,
                                 polynors,
                                 false);
    }
  }
=======
>>>>>>> 9d6b5e23

  if (do_loop_normals) {
    /* Compute loop normals (note: will compute poly and vert normals as well, if needed!) */
    BKE_mesh_calc_normals_split(mesh_final);
    BKE_mesh_tessface_clear(mesh_final);
  }

  if (sculpt_dyntopo == false) {
    /* watch this! after 2.75a we move to from tessface to looptri (by default) */
    if (final_datamask->fmask & CD_MASK_MFACE) {
      BKE_mesh_tessface_ensure(mesh_final);
    }

    /* without this, drawing ngon tri's faces will show ugly tessellated face
     * normals and will also have to calculate normals on the fly, try avoid
     * this where possible since calculating polygon normals isn't fast,
     * note that this isn't a problem for subsurf (only quads) or editmode
     * which deals with drawing differently.
     *
     * Only calc vertex normals if they are flagged as dirty.
     * If using loop normals, poly nors have already been computed.
     */
    if (!do_loop_normals) {
      BKE_mesh_ensure_normals_for_display(mesh_final);
    }
  }

  /* Some modifiers, like data-transfer, may generate those data as temp layer,
   * we do not want to keep them, as they are used by display code when available
   * (i.e. even if autosmooth is disabled). */
  if (!do_loop_normals && CustomData_has_layer(&mesh_final->ldata, CD_NORMAL)) {
    CustomData_free_layers(&mesh_final->ldata, CD_NORMAL, mesh_final->totloop);
  }
}

/* Does final touches to the final evaluated mesh, making sure it is perfectly usable.
 *
 * This is needed because certain information is not passed along intermediate meshes allocated
 * during stack evaluation.
 */
static void mesh_calc_finalize(const Mesh *mesh_input, Mesh *mesh_eval)
{
  /* Make sure the name is the same. This is because mesh allocation from template does not
   * take care of naming. */
  BLI_strncpy(mesh_eval->id.name, mesh_input->id.name, sizeof(mesh_eval->id.name));
  /* Make sure materials are preserved from the input. */
  if (mesh_eval->mat != NULL) {
    MEM_freeN(mesh_eval->mat);
  }
  mesh_eval->mat = MEM_dupallocN(mesh_input->mat);
  mesh_eval->totcol = mesh_input->totcol;
  /* Make evaluated mesh to share same edit mesh pointer as original and copied meshes. */
  mesh_eval->edit_mesh = mesh_input->edit_mesh;
  /* Copy auth-smooth settings which are also not taken care about by mesh allocation from a
   * template. */
  mesh_eval->flag |= (mesh_input->flag & ME_AUTOSMOOTH);
  mesh_eval->smoothresh = mesh_input->smoothresh;
}

static void mesh_calc_modifiers(struct Depsgraph *depsgraph,
                                Scene *scene,
                                Object *ob,
                                int useDeform,
                                const bool need_mapping,
                                const CustomData_MeshMasks *dataMask,
                                const int index,
                                const bool use_cache,
                                const bool allow_shared_mesh,
                                /* return args */
                                Mesh **r_deform,
                                Mesh **r_final)
{
  /* Input and final mesh. Final mesh is only created the moment the first
   * constructive modifier is executed, or a deform modifier needs normals
   * or certain data layers. */
  Mesh *mesh_input = ob->data;
  Mesh *mesh_final = NULL;
  Mesh *mesh_deform = NULL;
  BLI_assert((mesh_input->id.tag & LIB_TAG_COPIED_ON_WRITE_EVAL_RESULT) == 0);

  /* Deformed vertex locations array. Deform only modifier need this type of
   * float array rather than MVert*. Tracked along with mesh_final as an
   * optimization to avoid copying coordinates back and forth if there are
   * multiple sequential deform only modifiers. */
  float(*deformed_verts)[3] = NULL;
  int num_deformed_verts = mesh_input->totvert;
  bool isPrevDeform = false;

  /* Mesh with constructive modifiers but no deformation applied. Tracked
   * along with final mesh if undeformed / orco coordinates are requested
   * for texturing. */
  Mesh *mesh_orco = NULL;
  Mesh *mesh_orco_cloth = NULL;

  /* Modifier evaluation modes. */
  const bool use_render = (DEG_get_mode(depsgraph) == DAG_EVAL_RENDER);
  const int required_mode = use_render ? eModifierMode_Render : eModifierMode_Realtime;

  /* Sculpt can skip certain modifiers. */
  MultiresModifierData *mmd = get_multires_modifier(scene, ob, 0);
  const bool has_multires = (mmd && mmd->sculptlvl != 0);
  bool multires_applied = false;
  const bool sculpt_mode = ob->mode & OB_MODE_SCULPT && ob->sculpt && !use_render;
  const bool sculpt_dyntopo = (sculpt_mode && ob->sculpt->bm) && !use_render;

  /* Modifier evaluation contexts for different types of modifiers. */
  ModifierApplyFlag app_render = use_render ? MOD_APPLY_RENDER : 0;
  ModifierApplyFlag app_cache = use_cache ? MOD_APPLY_USECACHE : 0;
  const ModifierEvalContext mectx = {depsgraph, ob, app_render | app_cache};
  const ModifierEvalContext mectx_orco = {depsgraph, ob, app_render | MOD_APPLY_ORCO};

  /* Get effective list of modifiers to execute. Some effects like shape keys
   * are added as virtual modifiers before the user created modifiers. */
  VirtualModifierData virtualModifierData;
  ModifierData *firstmd = modifiers_getVirtualModifierList(ob, &virtualModifierData);
  ModifierData *md = firstmd;

  /* Preview colors by modifiers such as dynamic paint, to show the results
   * even if the resulting data is not used in a material. Only in object mode.
   * TODO: this is broken, not drawn by the drawn manager. */
  const bool do_mod_mcol = (ob->mode == OB_MODE_OBJECT);
  ModifierData *previewmd = NULL;
  CustomData_MeshMasks previewmask = {0};
  if (do_mod_mcol) {
    /* Find the last active modifier generating a preview, or NULL if none. */
    /* XXX Currently, DPaint modifier just ignores this.
     *     Needs a stupid hack...
     *     The whole "modifier preview" thing has to be (re?)designed, anyway! */
    previewmd = modifiers_getLastPreview(scene, md, required_mode);
  }

  /* Compute accumulated datamasks needed by each modifier. It helps to do
   * this fine grained so that for example vertex groups are preserved up to
   * an armature modifier, but not through a following subsurf modifier where
   * subdividing them is expensive. */
  CustomData_MeshMasks final_datamask = *dataMask;
  CDMaskLink *datamasks = modifiers_calcDataMasks(
      scene, ob, md, &final_datamask, required_mode, previewmd, &previewmask);
  CDMaskLink *md_datamask = datamasks;
  /* XXX Always copying POLYINDEX, else tessellated data are no more valid! */
  CustomData_MeshMasks append_mask = CD_MASK_BAREMESH_ORIGINDEX;

  /* Clear errors before evaluation. */
  modifiers_clearErrors(ob);

  /* Apply all leading deform modifiers. */
  if (useDeform) {
    for (; md; md = md->next, md_datamask = md_datamask->next) {
      const ModifierTypeInfo *mti = modifierType_getInfo(md->type);

      if (!modifier_isEnabled(scene, md, required_mode)) {
        continue;
      }

      if (useDeform < 0 && mti->dependsOnTime && mti->dependsOnTime(md)) {
        continue;
      }

      if (mti->type == eModifierTypeType_OnlyDeform && !sculpt_dyntopo) {
        if (!deformed_verts) {
          deformed_verts = BKE_mesh_vertexCos_get(mesh_input, &num_deformed_verts);
        }
        else if (isPrevDeform && mti->dependsOnNormals && mti->dependsOnNormals(md)) {
          if (mesh_final == NULL) {
            mesh_final = BKE_mesh_copy_for_eval(mesh_input, true);
            ASSERT_IS_VALID_MESH(mesh_final);
          }
          BKE_mesh_apply_vert_coords(mesh_final, deformed_verts);
        }

        modwrap_deformVerts(md, &mectx, mesh_final, deformed_verts, num_deformed_verts);

        isPrevDeform = true;
      }
      else {
        break;
      }

      /* grab modifiers until index i */
      if ((index != -1) && (BLI_findindex(&ob->modifiers, md) >= index)) {
        break;
      }
    }

    /* Result of all leading deforming modifiers is cached for
     * places that wish to use the original mesh but with deformed
     * coordinates (like vertex paint). */
    if (r_deform) {
      mesh_deform = BKE_mesh_copy_for_eval(mesh_input, true);

      if (deformed_verts) {
        BKE_mesh_apply_vert_coords(mesh_deform, deformed_verts);
      }
    }
  }

  /* Apply all remaining constructive and deforming modifiers. */
  for (; md; md = md->next, md_datamask = md_datamask->next) {
    const ModifierTypeInfo *mti = modifierType_getInfo(md->type);

    if (!modifier_isEnabled(scene, md, required_mode)) {
      continue;
    }

    if (mti->type == eModifierTypeType_OnlyDeform && !useDeform) {
      continue;
    }

    if ((mti->flags & eModifierTypeFlag_RequiresOriginalData) && mesh_final) {
      modifier_setError(md, "Modifier requires original data, bad stack position");
      continue;
    }

    if (sculpt_mode && (!has_multires || multires_applied || sculpt_dyntopo)) {
      bool unsupported = false;

      if (md->type == eModifierType_Multires && ((MultiresModifierData *)md)->sculptlvl == 0) {
        /* If multires is on level 0 skip it silently without warning message. */
        if (!sculpt_dyntopo) {
          continue;
        }
      }

      if (sculpt_dyntopo) {
        unsupported = true;
      }

      if (scene->toolsettings->sculpt->flags & SCULPT_ONLY_DEFORM) {
        unsupported |= (mti->type != eModifierTypeType_OnlyDeform);
      }

      unsupported |= multires_applied;

      if (unsupported) {
        if (sculpt_dyntopo) {
          modifier_setError(md, "Not supported in dyntopo");
        }
        else {
          modifier_setError(md, "Not supported in sculpt mode");
        }
        continue;
      }
      else {
        modifier_setError(md, "Hide, Mask and optimized display disabled");
      }
    }

    if (need_mapping && !modifier_supportsMapping(md)) {
      continue;
    }

    if (useDeform < 0 && mti->dependsOnTime && mti->dependsOnTime(md)) {
      continue;
    }

    /* Add orco mesh as layer if needed by this modifier. */
    if (mesh_final && mesh_orco && mti->requiredDataMask) {
      CustomData_MeshMasks mask = {0};
      mti->requiredDataMask(ob, md, &mask);
      if (mask.vmask & CD_MASK_ORCO) {
        add_orco_mesh(ob, NULL, mesh_final, mesh_orco, CD_ORCO);
      }
    }

    /* How to apply modifier depends on (a) what we already have as
     * a result of previous modifiers (could be a Mesh or just
     * deformed vertices) and (b) what type the modifier is. */
    if (mti->type == eModifierTypeType_OnlyDeform) {
      /* No existing verts to deform, need to build them. */
      if (!deformed_verts) {
        if (mesh_final) {
          /* Deforming a mesh, read the vertex locations
           * out of the mesh and deform them. Once done with this
           * run of deformers verts will be written back. */
          deformed_verts = BKE_mesh_vertexCos_get(mesh_final, &num_deformed_verts);
        }
        else {
          deformed_verts = BKE_mesh_vertexCos_get(mesh_input, &num_deformed_verts);
        }
      }
      /* if this is not the last modifier in the stack then recalculate the normals
       * to avoid giving bogus normals to the next modifier see: [#23673] */
      else if (isPrevDeform && mti->dependsOnNormals && mti->dependsOnNormals(md)) {
        /* XXX, this covers bug #23673, but we may need normal calc for other types */
        if (mesh_final) {
          BKE_mesh_apply_vert_coords(mesh_final, deformed_verts);
        }
      }

      modwrap_deformVerts(md, &mectx, mesh_final, deformed_verts, num_deformed_verts);
    }
    else {
      /* determine which data layers are needed by following modifiers */
      CustomData_MeshMasks nextmask;
      if (md_datamask->next) {
        nextmask = md_datamask->next->mask;
      }
      else {
        nextmask = final_datamask;
      }

      /* apply vertex coordinates or build a Mesh as necessary */
      if (mesh_final) {
        if (deformed_verts) {
          BKE_mesh_apply_vert_coords(mesh_final, deformed_verts);
        }
      }
      else {
        mesh_final = BKE_mesh_copy_for_eval(mesh_input, true);
        ASSERT_IS_VALID_MESH(mesh_final);

        if (deformed_verts) {
          BKE_mesh_apply_vert_coords(mesh_final, deformed_verts);
        }

        /* Initialize original indices the first time we evaluate a
         * constructive modifier. Modifiers will then do mapping mostly
         * automatic by copying them through CustomData_copy_data along
         * with other data.
         *
         * These are created when either requested by evaluation, or if
         * following modifiers requested them. */
        if (need_mapping ||
            ((nextmask.vmask | nextmask.emask | nextmask.pmask) & CD_MASK_ORIGINDEX)) {
          /* calc */
          CustomData_add_layer(
              &mesh_final->vdata, CD_ORIGINDEX, CD_CALLOC, NULL, mesh_final->totvert);
          CustomData_add_layer(
              &mesh_final->edata, CD_ORIGINDEX, CD_CALLOC, NULL, mesh_final->totedge);
          CustomData_add_layer(
              &mesh_final->pdata, CD_ORIGINDEX, CD_CALLOC, NULL, mesh_final->totpoly);

          /* Not worth parallelizing this,
           * gives less than 0.1% overall speedup in best of best cases... */
          range_vn_i(
              CustomData_get_layer(&mesh_final->vdata, CD_ORIGINDEX), mesh_final->totvert, 0);
          range_vn_i(
              CustomData_get_layer(&mesh_final->edata, CD_ORIGINDEX), mesh_final->totedge, 0);
          range_vn_i(
              CustomData_get_layer(&mesh_final->pdata, CD_ORIGINDEX), mesh_final->totpoly, 0);
        }
      }

      /* set the Mesh to only copy needed data */
      CustomData_MeshMasks mask = md_datamask->mask;
      /* needMapping check here fixes bug [#28112], otherwise it's
       * possible that it won't be copied */
      CustomData_MeshMasks_update(&mask, &append_mask);
      if (need_mapping) {
        mask.vmask |= CD_MASK_ORIGINDEX;
        mask.emask |= CD_MASK_ORIGINDEX;
        mask.pmask |= CD_MASK_ORIGINDEX;
      }
      mesh_set_only_copy(mesh_final, &mask);

      /* add cloth rest shape key if needed */
      if (mask.vmask & CD_MASK_CLOTH_ORCO) {
        add_orco_mesh(ob, NULL, mesh_final, mesh_orco, CD_CLOTH_ORCO);
      }

      /* add an origspace layer if needed */
      if ((md_datamask->mask.lmask) & CD_MASK_ORIGSPACE_MLOOP) {
        if (!CustomData_has_layer(&mesh_final->ldata, CD_ORIGSPACE_MLOOP)) {
          CustomData_add_layer(
              &mesh_final->ldata, CD_ORIGSPACE_MLOOP, CD_CALLOC, NULL, mesh_final->totloop);
          mesh_init_origspace(mesh_final);
        }
      }

      Mesh *mesh_next = modwrap_applyModifier(md, &mectx, mesh_final);
      ASSERT_IS_VALID_MESH(mesh_next);

      if (mesh_next) {
        /* if the modifier returned a new mesh, release the old one */
        if (mesh_final != mesh_next) {
          BLI_assert(mesh_final != mesh_input);
          BKE_id_free(NULL, mesh_final);
        }
        mesh_final = mesh_next;

        if (deformed_verts) {
          MEM_freeN(deformed_verts);
          deformed_verts = NULL;
        }

        mesh_copy_autosmooth(mesh_final, mesh_input);
      }

      /* create an orco mesh in parallel */
      if (nextmask.vmask & CD_MASK_ORCO) {
        if (!mesh_orco) {
          mesh_orco = create_orco_mesh(ob, mesh_input, NULL, CD_ORCO);
        }

        nextmask.vmask &= ~CD_MASK_ORCO;
        CustomData_MeshMasks temp_cddata_masks = {
            .vmask = CD_MASK_ORIGINDEX,
            .emask = CD_MASK_ORIGINDEX,
            .fmask = CD_MASK_ORIGINDEX,
            .pmask = CD_MASK_ORIGINDEX,
        };
        if (mti->requiredDataMask != NULL) {
          mti->requiredDataMask(ob, md, &temp_cddata_masks);
        }
        CustomData_MeshMasks_update(&temp_cddata_masks, &nextmask);
        mesh_set_only_copy(mesh_orco, &temp_cddata_masks);

        mesh_next = modwrap_applyModifier(md, &mectx_orco, mesh_orco);
        ASSERT_IS_VALID_MESH(mesh_next);

        if (mesh_next) {
          /* if the modifier returned a new mesh, release the old one */
          if (mesh_orco != mesh_next) {
            BLI_assert(mesh_orco != mesh_input);
            BKE_id_free(NULL, mesh_orco);
          }

          mesh_orco = mesh_next;
        }
      }

      /* create cloth orco mesh in parallel */
      if (nextmask.vmask & CD_MASK_CLOTH_ORCO) {
        if (!mesh_orco_cloth) {
          mesh_orco_cloth = create_orco_mesh(ob, mesh_input, NULL, CD_CLOTH_ORCO);
        }

        nextmask.vmask &= ~CD_MASK_CLOTH_ORCO;
        nextmask.vmask |= CD_MASK_ORIGINDEX;
        nextmask.emask |= CD_MASK_ORIGINDEX;
        nextmask.pmask |= CD_MASK_ORIGINDEX;
        mesh_set_only_copy(mesh_orco_cloth, &nextmask);

        mesh_next = modwrap_applyModifier(md, &mectx_orco, mesh_orco_cloth);
        ASSERT_IS_VALID_MESH(mesh_next);

        if (mesh_next) {
          /* if the modifier returned a new mesh, release the old one */
          if (mesh_orco_cloth != mesh_next) {
            BLI_assert(mesh_orco != mesh_input);
            BKE_id_free(NULL, mesh_orco_cloth);
          }

          mesh_orco_cloth = mesh_next;
        }
      }

      /* in case of dynamic paint, make sure preview mask remains for following modifiers */
      /* XXX Temp and hackish solution! */
      if (md->type == eModifierType_DynamicPaint) {
        append_mask.lmask |= CD_MASK_PREVIEW_MLOOPCOL;
      }

      mesh_final->runtime.deformed_only = false;
    }

    isPrevDeform = (mti->type == eModifierTypeType_OnlyDeform);

    /* grab modifiers until index i */
    if ((index != -1) && (BLI_findindex(&ob->modifiers, md) >= index)) {
      break;
    }

    if (sculpt_mode && md->type == eModifierType_Multires) {
      multires_applied = true;
    }
  }

  BLI_linklist_free((LinkNode *)datamasks, NULL);

  for (md = firstmd; md; md = md->next) {
    modifier_freeTemporaryData(md);
  }

  /* Yay, we are done. If we have a Mesh and deformed vertices,
   * we need to apply these back onto the Mesh. If we have no
   * Mesh then we need to build one. */
  if (mesh_final == NULL) {
    /* Note: this check on cdmask is a bit dodgy, it handles the issue at stake here (see T68211),
     * but other cases might require similar handling?
     * Could be a good idea to define a proper CustomData_MeshMask for that then. */
    if (deformed_verts == NULL && allow_shared_mesh &&
        (final_datamask.lmask & CD_MASK_NORMAL) == 0 &&
        (final_datamask.pmask & CD_MASK_NORMAL) == 0) {
      mesh_final = mesh_input;
    }
    else {
      mesh_final = BKE_mesh_copy_for_eval(mesh_input, true);
    }
  }
  if (deformed_verts) {
    BKE_mesh_apply_vert_coords(mesh_final, deformed_verts);
    MEM_freeN(deformed_verts);
    deformed_verts = NULL;
  }

  /* Denotes whether the object which the modifier stack came from owns the mesh or whether the
   * mesh is shared across multiple objects since there are no effective modifiers. */
  const bool is_own_mesh = (mesh_final != mesh_input);

  /* Add orco coordinates to final and deformed mesh if requested. */
  if (final_datamask.vmask & CD_MASK_ORCO) {
    /* No need in ORCO layer if the mesh was not deformed or modified: undeformed mesh in this case
     * matches input mesh. */
    if (is_own_mesh) {
      add_orco_mesh(ob, NULL, mesh_final, mesh_orco, CD_ORCO);
    }

    if (mesh_deform) {
      add_orco_mesh(ob, NULL, mesh_deform, NULL, CD_ORCO);
    }
  }

  if (mesh_orco) {
    BKE_id_free(NULL, mesh_orco);
  }
  if (mesh_orco_cloth) {
    BKE_id_free(NULL, mesh_orco_cloth);
  }

  /* Compute normals. */
  if (is_own_mesh) {
    mesh_calc_modifier_final_normals(mesh_input, &final_datamask, sculpt_dyntopo, mesh_final);
  }
  else {
    Mesh_Runtime *runtime = &mesh_input->runtime;
    if (runtime->mesh_eval == NULL) {
      BLI_assert(runtime->eval_mutex != NULL);
      BLI_mutex_lock(runtime->eval_mutex);
      if (runtime->mesh_eval == NULL) {
        mesh_final = BKE_mesh_copy_for_eval(mesh_input, true);
        mesh_calc_modifier_final_normals(mesh_input, &final_datamask, sculpt_dyntopo, mesh_final);
        mesh_calc_finalize(mesh_input, mesh_final);
        runtime->mesh_eval = mesh_final;
      }
      BLI_mutex_unlock(runtime->eval_mutex);
    }
    mesh_final = runtime->mesh_eval;
  }

  if (is_own_mesh) {
    mesh_calc_finalize(mesh_input, mesh_final);
  }

  /* Return final mesh */
  *r_final = mesh_final;
  if (r_deform) {
    *r_deform = mesh_deform;
  }
}

float (*editbmesh_get_vertex_cos(BMEditMesh *em, int *r_numVerts))[3]
{
  BMIter iter;
  BMVert *eve;
  float(*cos)[3];
  int i;

  *r_numVerts = em->bm->totvert;

  cos = MEM_malloc_arrayN(em->bm->totvert, 3 * sizeof(float), "vertexcos");

  BM_ITER_MESH_INDEX (eve, &iter, em->bm, BM_VERTS_OF_MESH, i) {
    copy_v3_v3(cos[i], eve->co);
  }

  return cos;
}

bool editbmesh_modifier_is_enabled(Scene *scene, ModifierData *md, bool has_prev_mesh)
{
  const ModifierTypeInfo *mti = modifierType_getInfo(md->type);
  const int required_mode = eModifierMode_Realtime | eModifierMode_Editmode;

  if (!modifier_isEnabled(scene, md, required_mode)) {
    return false;
  }

  if ((mti->flags & eModifierTypeFlag_RequiresOriginalData) && has_prev_mesh) {
    modifier_setError(md, "Modifier requires original data, bad stack position");
    return false;
  }

  return true;
}

static void editbmesh_calc_modifier_final_normals(const Mesh *mesh_input,
                                                  const CustomData_MeshMasks *final_datamask,
                                                  Mesh *mesh_final)
{
  const bool do_loop_normals = ((mesh_input->flag & ME_AUTOSMOOTH) != 0 ||
                                (final_datamask->lmask & CD_MASK_NORMAL) != 0);
  /* Some modifiers may need this info from their target (other) object,
   * simpler to generate it here as well. */
  const bool do_poly_normals = ((final_datamask->pmask & CD_MASK_NORMAL) != 0);
<<<<<<< HEAD

  /* In case we also need poly normals, add the layer and compute them here
   * (BKE_mesh_calc_normals_split() assumes that if that data exists, it is always valid). */
  if (do_poly_normals) {
    if (!CustomData_has_layer(&mesh_final->pdata, CD_NORMAL)) {
      float(*polynors)[3] = CustomData_add_layer(
          &mesh_final->pdata, CD_NORMAL, CD_CALLOC, NULL, mesh_final->totpoly);
      BKE_mesh_calc_normals_poly(mesh_final->mvert,
                                 NULL,
                                 mesh_final->totvert,
                                 mesh_final->mloop,
                                 mesh_final->mpoly,
                                 mesh_final->totloop,
                                 mesh_final->totpoly,
                                 polynors,
                                 false);
    }
  }
=======
>>>>>>> 9d6b5e23

  if (do_loop_normals) {
    /* Compute loop normals */
    BKE_mesh_calc_normals_split(mesh_final);
    BKE_mesh_tessface_clear(mesh_final);
  }

  /* BMESH_ONLY, ensure tessface's used for drawing,
   * but don't recalculate if the last modifier in the stack gives us tessfaces
   * check if the derived meshes are DM_TYPE_EDITBMESH before calling, this isn't essential
   * but quiets annoying error messages since tessfaces wont be created. */
  if (final_datamask->fmask & CD_MASK_MFACE) {
    if (mesh_final->edit_mesh == NULL) {
      BKE_mesh_tessface_ensure(mesh_final);
    }
  }

  /* same as mesh_calc_modifiers (if using loop normals, poly nors have already been computed). */
  if (!do_loop_normals) {
    BKE_mesh_ensure_normals_for_display(mesh_final);

    /* Some modifiers, like data-transfer, may generate those data, we do not want to keep them,
     * as they are used by display code when available (i.e. even if autosmooth is disabled). */
    if (CustomData_has_layer(&mesh_final->ldata, CD_NORMAL)) {
      CustomData_free_layers(&mesh_final->ldata, CD_NORMAL, mesh_final->totloop);
    }
  }
}

static void editbmesh_calc_modifiers(struct Depsgraph *depsgraph,
                                     Scene *scene,
                                     Object *ob,
                                     BMEditMesh *em_input,
                                     const CustomData_MeshMasks *dataMask,
                                     /* return args */
                                     Mesh **r_cage,
                                     Mesh **r_final)
{
  /* Input and final mesh. Final mesh is only created the moment the first
   * constructive modifier is executed, or a deform modifier needs normals
   * or certain data layers. */
  Mesh *mesh_input = ob->data;
  Mesh *mesh_final = NULL;
  Mesh *mesh_cage = NULL;

  /* Deformed vertex locations array. Deform only modifier need this type of
   * float array rather than MVert*. Tracked along with mesh_final as an
   * optimization to avoid copying coordinates back and forth if there are
   * multiple sequential deform only modifiers. */
  float(*deformed_verts)[3] = NULL;
  int num_deformed_verts = 0;
  bool isPrevDeform = false;

  /* Mesh with constructive modifiers but no deformation applied. Tracked
   * along with final mesh if undeformed / orco coordinates are requested
   * for texturing. */
  Mesh *mesh_orco = NULL;

  /* Modifier evaluation modes. */
  const int required_mode = eModifierMode_Realtime | eModifierMode_Editmode;
  const bool do_init_statvis = false; /* FIXME: use V3D_OVERLAY_EDIT_STATVIS. */

  /* Modifier evaluation contexts for different types of modifiers. */
  const ModifierEvalContext mectx = {depsgraph, ob, MOD_APPLY_USECACHE};
  const ModifierEvalContext mectx_orco = {depsgraph, ob, MOD_APPLY_ORCO};

  /* Get effective list of modifiers to execute. Some effects like shape keys
   * are added as virtual modifiers before the user created modifiers. */
  VirtualModifierData virtualModifierData;
  ModifierData *md = modifiers_getVirtualModifierList(ob, &virtualModifierData);

  /* Compute accumulated datamasks needed by each modifier. It helps to do
   * this fine grained so that for example vertex groups are preserved up to
   * an armature modifier, but not through a following subsurf modifier where
   * subdividing them is expensive. */
  CustomData_MeshMasks final_datamask = *dataMask;
  CDMaskLink *datamasks = modifiers_calcDataMasks(
      scene, ob, md, &final_datamask, required_mode, NULL, NULL);
  CDMaskLink *md_datamask = datamasks;
  CustomData_MeshMasks append_mask = CD_MASK_BAREMESH;

  /* Evaluate modifiers up to certain index to get the mesh cage. */
  int cageIndex = modifiers_getCageIndex(scene, ob, NULL, 1);
  if (r_cage && cageIndex == -1) {
    mesh_cage = BKE_mesh_from_editmesh_with_coords_thin_wrap(em_input, &final_datamask, NULL);
    mesh_copy_autosmooth(mesh_cage, mesh_input);
  }

  /* Clear errors before evaluation. */
  modifiers_clearErrors(ob);

  for (int i = 0; md; i++, md = md->next, md_datamask = md_datamask->next) {
    const ModifierTypeInfo *mti = modifierType_getInfo(md->type);

    if (!editbmesh_modifier_is_enabled(scene, md, mesh_final != NULL)) {
      continue;
    }

    /* Add an orco mesh as layer if needed by this modifier. */
    if (mesh_final && mesh_orco && mti->requiredDataMask) {
      CustomData_MeshMasks mask = {0};
      mti->requiredDataMask(ob, md, &mask);
      if (mask.vmask & CD_MASK_ORCO) {
        add_orco_mesh(ob, em_input, mesh_final, mesh_orco, CD_ORCO);
      }
    }

    /* How to apply modifier depends on (a) what we already have as
     * a result of previous modifiers (could be a mesh or just
     * deformed vertices) and (b) what type the modifier is. */
    if (mti->type == eModifierTypeType_OnlyDeform) {
      /* No existing verts to deform, need to build them. */
      if (!deformed_verts) {
        if (mesh_final) {
          /* Deforming a derived mesh, read the vertex locations
           * out of the mesh and deform them. Once done with this
           * run of deformers verts will be written back. */
          deformed_verts = BKE_mesh_vertexCos_get(mesh_final, &num_deformed_verts);
        }
        else {
          deformed_verts = editbmesh_get_vertex_cos(em_input, &num_deformed_verts);
        }
      }
      else if (isPrevDeform && mti->dependsOnNormals && mti->dependsOnNormals(md)) {
        if (mesh_final == NULL) {
          mesh_final = BKE_mesh_from_bmesh_for_eval_nomain(em_input->bm, NULL);
          ASSERT_IS_VALID_MESH(mesh_final);
          mesh_copy_autosmooth(mesh_final, mesh_input);
        }
        BLI_assert(deformed_verts != NULL);
        BKE_mesh_apply_vert_coords(mesh_final, deformed_verts);
      }

      if (mti->deformVertsEM) {
        modwrap_deformVertsEM(
            md, &mectx, em_input, mesh_final, deformed_verts, num_deformed_verts);
      }
      else {
        modwrap_deformVerts(md, &mectx, mesh_final, deformed_verts, num_deformed_verts);
      }
    }
    else {
      /* apply vertex coordinates or build a DerivedMesh as necessary */
      if (mesh_final) {
        if (deformed_verts) {
          Mesh *mesh_tmp = BKE_mesh_copy_for_eval(mesh_final, false);
          if (mesh_final != mesh_cage) {
            BKE_id_free(NULL, mesh_final);
          }
          mesh_final = mesh_tmp;
          BKE_mesh_apply_vert_coords(mesh_final, deformed_verts);
        }
        else if (mesh_final == mesh_cage) {
          /* 'me' may be changed by this modifier, so we need to copy it. */
          mesh_final = BKE_mesh_copy_for_eval(mesh_final, false);
        }
      }
      else {
        mesh_final = BKE_mesh_from_bmesh_for_eval_nomain(em_input->bm, NULL);
        ASSERT_IS_VALID_MESH(mesh_final);

        mesh_copy_autosmooth(mesh_final, mesh_input);

        if (deformed_verts) {
          BKE_mesh_apply_vert_coords(mesh_final, deformed_verts);
        }
      }

      /* create an orco derivedmesh in parallel */
      CustomData_MeshMasks mask = md_datamask->mask;
      if (mask.vmask & CD_MASK_ORCO) {
        if (!mesh_orco) {
          mesh_orco = create_orco_mesh(ob, mesh_input, em_input, CD_ORCO);
        }

        mask.vmask &= ~CD_MASK_ORCO;
        mask.vmask |= CD_MASK_ORIGINDEX;
        mask.emask |= CD_MASK_ORIGINDEX;
        mask.pmask |= CD_MASK_ORIGINDEX;
        mesh_set_only_copy(mesh_orco, &mask);

        Mesh *mesh_next = modwrap_applyModifier(md, &mectx_orco, mesh_orco);
        ASSERT_IS_VALID_MESH(mesh_next);

        if (mesh_next) {
          /* if the modifier returned a new dm, release the old one */
          if (mesh_orco && mesh_orco != mesh_next) {
            BKE_id_free(NULL, mesh_orco);
          }
          mesh_orco = mesh_next;
        }
      }

      /* set the DerivedMesh to only copy needed data */
      CustomData_MeshMasks_update(&mask, &append_mask);
      /* XXX WHAT? ovewrites mask ??? */
      /* CD_MASK_ORCO may have been cleared above */
      mask = md_datamask->mask;
      mask.vmask |= CD_MASK_ORIGINDEX;
      mask.emask |= CD_MASK_ORIGINDEX;
      mask.pmask |= CD_MASK_ORIGINDEX;

      mesh_set_only_copy(mesh_final, &mask);

      if (mask.lmask & CD_MASK_ORIGSPACE_MLOOP) {
        if (!CustomData_has_layer(&mesh_final->ldata, CD_ORIGSPACE_MLOOP)) {
          CustomData_add_layer(
              &mesh_final->ldata, CD_ORIGSPACE_MLOOP, CD_CALLOC, NULL, mesh_final->totloop);
          mesh_init_origspace(mesh_final);
        }
      }

      Mesh *mesh_next = modwrap_applyModifier(md, &mectx, mesh_final);
      ASSERT_IS_VALID_MESH(mesh_next);

      if (mesh_next) {
        if (mesh_final && mesh_final != mesh_next) {
          BKE_id_free(NULL, mesh_final);
        }
        mesh_final = mesh_next;

        if (deformed_verts) {
          MEM_freeN(deformed_verts);
          deformed_verts = NULL;
        }

        mesh_copy_autosmooth(mesh_final, mesh_input);
      }
      mesh_final->runtime.deformed_only = false;
    }

    if (r_cage && i == cageIndex) {
      if (mesh_final && deformed_verts) {
        mesh_cage = BKE_mesh_copy_for_eval(mesh_final, false);
        BKE_mesh_apply_vert_coords(mesh_cage, deformed_verts);
      }
      else if (mesh_final) {
        mesh_cage = mesh_final;
      }
      else {
        Mesh *me_orig = mesh_input;
        if (me_orig->id.tag & LIB_TAG_COPIED_ON_WRITE) {
          BKE_mesh_runtime_ensure_edit_data(me_orig);
          me_orig->runtime.edit_data->vertexCos = MEM_dupallocN(deformed_verts);
        }
        mesh_cage = BKE_mesh_from_editmesh_with_coords_thin_wrap(
            em_input, &final_datamask, deformed_verts ? MEM_dupallocN(deformed_verts) : NULL);
        mesh_copy_autosmooth(mesh_cage, mesh_input);
      }
    }

    isPrevDeform = (mti->type == eModifierTypeType_OnlyDeform);
  }

  BLI_linklist_free((LinkNode *)datamasks, NULL);

  /* Yay, we are done. If we have a DerivedMesh and deformed vertices need
   * to apply these back onto the DerivedMesh. If we have no DerivedMesh
   * then we need to build one. */
  if (mesh_final) {
    if (deformed_verts) {
      Mesh *mesh_tmp = BKE_mesh_copy_for_eval(mesh_final, false);
      if (mesh_final != mesh_cage) {
        BKE_id_free(NULL, mesh_final);
      }
      mesh_final = mesh_tmp;
      BKE_mesh_apply_vert_coords(mesh_final, deformed_verts);
    }
  }
  else if (!deformed_verts && mesh_cage) {
    /* cage should already have up to date normals */
    mesh_final = mesh_cage;

    /* In this case, we should never have weight-modifying modifiers in stack... */
    if (do_init_statvis) {
      editmesh_update_statvis_color(scene, ob);
    }
  }
  else {
    /* this is just a copy of the editmesh, no need to calc normals */
    mesh_final = BKE_mesh_from_editmesh_with_coords_thin_wrap(
        em_input, &final_datamask, deformed_verts);
    deformed_verts = NULL;

    mesh_copy_autosmooth(mesh_final, mesh_input);

    /* In this case, we should never have weight-modifying modifiers in stack... */
    if (do_init_statvis) {
      editmesh_update_statvis_color(scene, ob);
    }
  }

  if (deformed_verts) {
    MEM_freeN(deformed_verts);
  }

  /* Add orco coordinates to final and deformed mesh if requested. */
  if (final_datamask.vmask & CD_MASK_ORCO) {
    add_orco_mesh(ob, em_input, mesh_final, mesh_orco, CD_ORCO);
  }

  if (mesh_orco) {
    BKE_id_free(NULL, mesh_orco);
  }

  /* Compute normals. */
  editbmesh_calc_modifier_final_normals(mesh_input, &final_datamask, mesh_final);
  if (mesh_cage && (mesh_cage != mesh_final)) {
    editbmesh_calc_modifier_final_normals(mesh_input, &final_datamask, mesh_cage);
  }

  /* Return final mesh. */
  *r_final = mesh_final;
  if (r_cage) {
    *r_cage = mesh_cage;
  }
}

static void assign_object_mesh_eval(Object *object)
{
  BLI_assert(object->id.tag & LIB_TAG_COPIED_ON_WRITE);

  Mesh *mesh = (Mesh *)object->data;
  Mesh *mesh_eval = object->runtime.mesh_eval;

  /* The modifier stack evaluation is storing result in mesh->runtime.mesh_eval, but this result
   * is not guaranteed to be owned by object.
   *
   * Check ownership now, since later on we can not go to a mesh owned by someone else via object's
   * runtime: this could cause access freed data on depsgraph destruction (mesh who owns the final
   * result might be freed prior to object). */
  if (mesh_eval == mesh->runtime.mesh_eval) {
    object->runtime.is_mesh_eval_owned = false;
  }
  else {
    mesh_eval->id.tag |= LIB_TAG_COPIED_ON_WRITE_EVAL_RESULT;
    object->runtime.is_mesh_eval_owned = true;
  }

  /* NOTE: We are not supposed to invoke evaluation for original object, but some areas are still
   * under process of being ported, so we play safe here. */
  if (object->id.tag & LIB_TAG_COPIED_ON_WRITE) {
    object->data = mesh_eval;
  }
  else {
    /* evaluated will be available via: 'object->runtime.mesh_eval' */
  }
}

static void mesh_build_extra_data(struct Depsgraph *depsgraph, Object *ob)
{
  uint32_t eval_flags = DEG_get_eval_flags_for_id(depsgraph, &ob->id);

  if (eval_flags & DAG_EVAL_NEED_SHRINKWRAP_BOUNDARY) {
    BKE_shrinkwrap_compute_boundary_data(ob->runtime.mesh_eval);
  }
}

static void mesh_runtime_check_normals_valid(const Mesh *mesh)
{
  UNUSED_VARS_NDEBUG(mesh);
  BLI_assert(!(mesh->runtime.cd_dirty_vert & CD_MASK_NORMAL));
  BLI_assert(!(mesh->runtime.cd_dirty_loop & CD_MASK_NORMAL));
  BLI_assert(!(mesh->runtime.cd_dirty_poly & CD_MASK_NORMAL));
}

static void mesh_build_data(struct Depsgraph *depsgraph,
                            Scene *scene,
                            Object *ob,
                            const CustomData_MeshMasks *dataMask,
                            const bool need_mapping)
{
  BLI_assert(ob->type == OB_MESH);

  /* Evaluated meshes aren't supposed to be created on original instances. If you do,
   * they aren't cleaned up properly on mode switch, causing crashes, e.g T58150. */
  BLI_assert(ob->id.tag & LIB_TAG_COPIED_ON_WRITE);

  BKE_object_free_derived_caches(ob);
  if (DEG_is_active(depsgraph)) {
    BKE_sculpt_update_object_before_eval(ob);
  }

#if 0 /* XXX This is already taken care of in mesh_calc_modifiers()... */
  if (need_mapping) {
    /* Also add the flag so that it is recorded in lastDataMask. */
    dataMask->vmask |= CD_MASK_ORIGINDEX;
    dataMask->emask |= CD_MASK_ORIGINDEX;
    dataMask->pmask |= CD_MASK_ORIGINDEX;
  }
#endif

  mesh_calc_modifiers(depsgraph,
                      scene,
                      ob,
                      1,
                      need_mapping,
                      dataMask,
                      -1,
                      true,
                      true,
                      &ob->runtime.mesh_deform_eval,
                      &ob->runtime.mesh_eval);

  BKE_object_boundbox_calc_from_mesh(ob, ob->runtime.mesh_eval);
  /* Only copy texspace from orig mesh if some modifier (hint: smoke sim, see T58492)
   * did not re-enable that flag (which always get disabled for eval mesh as a start). */
  if (!(ob->runtime.mesh_eval->texflag & ME_AUTOSPACE)) {
    BKE_mesh_texspace_copy_from_object(ob->runtime.mesh_eval, ob);
  }

  assign_object_mesh_eval(ob);

  ob->runtime.last_data_mask = *dataMask;
  ob->runtime.last_need_mapping = need_mapping;

  if ((ob->mode & OB_MODE_ALL_SCULPT) && ob->sculpt) {
    if (DEG_is_active(depsgraph)) {
      BKE_sculpt_update_object_after_eval(depsgraph, ob);
    }
  }

  if (ob->runtime.mesh_eval != NULL) {
    mesh_runtime_check_normals_valid(ob->runtime.mesh_eval);
  }
  mesh_build_extra_data(depsgraph, ob);
}

static void editbmesh_build_data(struct Depsgraph *depsgraph,
                                 Scene *scene,
                                 Object *obedit,
                                 BMEditMesh *em,
                                 CustomData_MeshMasks *dataMask)
{
  BLI_assert(em->ob->id.tag & LIB_TAG_COPIED_ON_WRITE);

  BKE_object_free_derived_caches(obedit);
  if (DEG_is_active(depsgraph)) {
    BKE_sculpt_update_object_before_eval(obedit);
  }

  BKE_editmesh_free_derivedmesh(em);

  Mesh *me_cage;
  Mesh *me_final;

  editbmesh_calc_modifiers(depsgraph, scene, obedit, em, dataMask, &me_cage, &me_final);

  em->mesh_eval_final = me_final;
  em->mesh_eval_cage = me_cage;

  BKE_object_boundbox_calc_from_mesh(obedit, em->mesh_eval_final);

  em->lastDataMask = *dataMask;

  mesh_runtime_check_normals_valid(em->mesh_eval_final);
}

static void object_get_datamask(const Depsgraph *depsgraph,
                                Object *ob,
                                CustomData_MeshMasks *r_mask,
                                bool *r_need_mapping)
{
  ViewLayer *view_layer = DEG_get_evaluated_view_layer(depsgraph);

  DEG_get_customdata_mask_for_object(depsgraph, ob, r_mask);

  if (r_need_mapping) {
    *r_need_mapping = false;
  }

  /* Must never access original objects when dependency graph is not active: it might be already
   * freed. */
  if (!DEG_is_active(depsgraph)) {
    return;
  }

  Object *actob = view_layer->basact ? DEG_get_original_object(view_layer->basact->object) : NULL;
  if (DEG_get_original_object(ob) == actob) {
    bool editing = BKE_paint_select_face_test(actob);

    /* weight paint and face select need original indices because of selection buffer drawing */
    if (r_need_mapping) {
      *r_need_mapping = (editing || (ob->mode & (OB_MODE_WEIGHT_PAINT | OB_MODE_VERTEX_PAINT)));
    }

    /* check if we need tfaces & mcols due to face select or texture paint */
    if ((ob->mode & OB_MODE_TEXTURE_PAINT) || editing) {
      r_mask->lmask |= CD_MASK_MLOOPUV | CD_MASK_MLOOPCOL;
      r_mask->fmask |= CD_MASK_MTFACE;
    }

    /* check if we need mcols due to vertex paint or weightpaint */
    if (ob->mode & OB_MODE_VERTEX_PAINT) {
      r_mask->lmask |= CD_MASK_MLOOPCOL;
    }

    if (ob->mode & OB_MODE_WEIGHT_PAINT) {
      r_mask->vmask |= CD_MASK_MDEFORMVERT;
    }

    if (ob->mode & OB_MODE_EDIT) {
      r_mask->vmask |= CD_MASK_MVERT_SKIN;
    }
  }
}

void makeDerivedMesh(struct Depsgraph *depsgraph,
                     Scene *scene,
                     Object *ob,
                     BMEditMesh *em,
                     const CustomData_MeshMasks *dataMask)
{
  bool need_mapping;
  CustomData_MeshMasks cddata_masks = *dataMask;
  object_get_datamask(depsgraph, ob, &cddata_masks, &need_mapping);

  if (em) {
    editbmesh_build_data(depsgraph, scene, ob, em, &cddata_masks);
  }
  else {
    mesh_build_data(depsgraph, scene, ob, &cddata_masks, need_mapping);
  }
}

/***/

Mesh *mesh_get_eval_final(struct Depsgraph *depsgraph,
                          Scene *scene,
                          Object *ob,
                          const CustomData_MeshMasks *dataMask)
{
  /* This function isn't thread-safe and can't be used during evaluation. */
  BLI_assert(DEG_debug_is_evaluating(depsgraph) == false);

  /* Evaluated meshes aren't supposed to be created on original instances. If you do,
   * they aren't cleaned up properly on mode switch, causing crashes, e.g T58150. */
  BLI_assert(ob->id.tag & LIB_TAG_COPIED_ON_WRITE);

  /* if there's no evaluated mesh or the last data mask used doesn't include
   * the data we need, rebuild the derived mesh
   */
  bool need_mapping;
  CustomData_MeshMasks cddata_masks = *dataMask;
  object_get_datamask(depsgraph, ob, &cddata_masks, &need_mapping);

  if (!ob->runtime.mesh_eval ||
      !CustomData_MeshMasks_are_matching(&(ob->runtime.last_data_mask), &cddata_masks) ||
      (need_mapping && !ob->runtime.last_need_mapping)) {
    CustomData_MeshMasks_update(&cddata_masks, &ob->runtime.last_data_mask);
    mesh_build_data(
        depsgraph, scene, ob, &cddata_masks, need_mapping || ob->runtime.last_need_mapping);
  }

  if (ob->runtime.mesh_eval) {
    BLI_assert(!(ob->runtime.mesh_eval->runtime.cd_dirty_vert & CD_MASK_NORMAL));
  }
  return ob->runtime.mesh_eval;
}

Mesh *mesh_get_eval_deform(struct Depsgraph *depsgraph,
                           Scene *scene,
                           Object *ob,
                           const CustomData_MeshMasks *dataMask)
{
  /* This function isn't thread-safe and can't be used during evaluation. */
  BLI_assert(DEG_debug_is_evaluating(depsgraph) == false);

  /* Evaluated meshes aren't supposed to be created on original instances. If you do,
   * they aren't cleaned up properly on mode switch, causing crashes, e.g T58150. */
  BLI_assert(ob->id.tag & LIB_TAG_COPIED_ON_WRITE);

  /* if there's no derived mesh or the last data mask used doesn't include
   * the data we need, rebuild the derived mesh
   */
  bool need_mapping;

  CustomData_MeshMasks cddata_masks = *dataMask;
  object_get_datamask(depsgraph, ob, &cddata_masks, &need_mapping);

  if (!ob->runtime.mesh_deform_eval ||
      !CustomData_MeshMasks_are_matching(&(ob->runtime.last_data_mask), &cddata_masks) ||
      (need_mapping && !ob->runtime.last_need_mapping)) {
    CustomData_MeshMasks_update(&cddata_masks, &ob->runtime.last_data_mask);
    mesh_build_data(
        depsgraph, scene, ob, &cddata_masks, need_mapping || ob->runtime.last_need_mapping);
  }

  return ob->runtime.mesh_deform_eval;
}

Mesh *mesh_create_eval_final_render(Depsgraph *depsgraph,
                                    Scene *scene,
                                    Object *ob,
                                    const CustomData_MeshMasks *dataMask)
{
  Mesh *final;

  mesh_calc_modifiers(depsgraph, scene, ob, 1, false, dataMask, -1, false, false, NULL, &final);

  return final;
}

Mesh *mesh_create_eval_final_index_render(Depsgraph *depsgraph,
                                          Scene *scene,
                                          Object *ob,
                                          const CustomData_MeshMasks *dataMask,
                                          int index)
{
  Mesh *final;

  mesh_calc_modifiers(depsgraph, scene, ob, 1, false, dataMask, index, false, false, NULL, &final);

  return final;
}

Mesh *mesh_create_eval_final_view(Depsgraph *depsgraph,
                                  Scene *scene,
                                  Object *ob,
                                  const CustomData_MeshMasks *dataMask)
{
  Mesh *final;

  /* XXX hack
   * psys modifier updates particle state when called during dupli-list generation,
   * which can lead to wrong transforms. This disables particle system modifier execution.
   */
  ob->transflag |= OB_NO_PSYS_UPDATE;

  mesh_calc_modifiers(depsgraph, scene, ob, 1, false, dataMask, -1, false, false, NULL, &final);

  ob->transflag &= ~OB_NO_PSYS_UPDATE;

  return final;
}

Mesh *mesh_create_eval_no_deform(Depsgraph *depsgraph,
                                 Scene *scene,
                                 Object *ob,
                                 const CustomData_MeshMasks *dataMask)
{
  Mesh *final;

  mesh_calc_modifiers(depsgraph, scene, ob, 0, false, dataMask, -1, false, false, NULL, &final);

  return final;
}

Mesh *mesh_create_eval_no_deform_render(Depsgraph *depsgraph,
                                        Scene *scene,
                                        Object *ob,
                                        const CustomData_MeshMasks *dataMask)
{
  Mesh *final;

  mesh_calc_modifiers(depsgraph, scene, ob, 0, false, dataMask, -1, false, false, NULL, &final);

  return final;
}

/***/

Mesh *editbmesh_get_eval_cage_and_final(Depsgraph *depsgraph,
                                        Scene *scene,
                                        Object *obedit,
                                        BMEditMesh *em,
                                        const CustomData_MeshMasks *dataMask,
                                        /* return args */
                                        Mesh **r_final)
{
  CustomData_MeshMasks cddata_masks = *dataMask;

  /* if there's no derived mesh or the last data mask used doesn't include
   * the data we need, rebuild the derived mesh
   */
  object_get_datamask(depsgraph, obedit, &cddata_masks, NULL);

  if (!em->mesh_eval_cage ||
      !CustomData_MeshMasks_are_matching(&(em->lastDataMask), &cddata_masks)) {
    editbmesh_build_data(depsgraph, scene, obedit, em, &cddata_masks);
  }

  *r_final = em->mesh_eval_final;
  if (em->mesh_eval_final) {
    BLI_assert(!(em->mesh_eval_final->runtime.cd_dirty_vert & DM_DIRTY_NORMALS));
  }
  return em->mesh_eval_cage;
}

Mesh *editbmesh_get_eval_cage(struct Depsgraph *depsgraph,
                              Scene *scene,
                              Object *obedit,
                              BMEditMesh *em,
                              const CustomData_MeshMasks *dataMask)
{
  CustomData_MeshMasks cddata_masks = *dataMask;

  /* if there's no derived mesh or the last data mask used doesn't include
   * the data we need, rebuild the derived mesh
   */
  object_get_datamask(depsgraph, obedit, &cddata_masks, NULL);

  if (!em->mesh_eval_cage ||
      !CustomData_MeshMasks_are_matching(&(em->lastDataMask), &cddata_masks)) {
    editbmesh_build_data(depsgraph, scene, obedit, em, &cddata_masks);
  }

  return em->mesh_eval_cage;
}

Mesh *editbmesh_get_eval_cage_from_orig(struct Depsgraph *depsgraph,
                                        Scene *scene,
                                        Object *obedit,
                                        const CustomData_MeshMasks *dataMask)
{
  BLI_assert((obedit->id.tag & LIB_TAG_COPIED_ON_WRITE) == 0);
  Scene *scene_eval = (Scene *)DEG_get_evaluated_id(depsgraph, &scene->id);
  Object *obedit_eval = (Object *)DEG_get_evaluated_id(depsgraph, &obedit->id);
  BMEditMesh *em_eval = BKE_editmesh_from_object(obedit_eval);
  return editbmesh_get_eval_cage(depsgraph, scene_eval, obedit_eval, em_eval, dataMask);
}

/***/

/* same as above but for vert coords */
typedef struct {
  float (*vertexcos)[3];
  BLI_bitmap *vertex_visit;
} MappedUserData;

static void make_vertexcos__mapFunc(void *userData,
                                    int index,
                                    const float co[3],
                                    const float UNUSED(no_f[3]),
                                    const short UNUSED(no_s[3]))
{
  MappedUserData *mappedData = (MappedUserData *)userData;

  if (BLI_BITMAP_TEST(mappedData->vertex_visit, index) == 0) {
    /* we need coord from prototype vertex, not from copies,
     * assume they stored in the beginning of vertex array stored in DM
     * (mirror modifier for eg does this) */
    copy_v3_v3(mappedData->vertexcos[index], co);
    BLI_BITMAP_ENABLE(mappedData->vertex_visit, index);
  }
}

void mesh_get_mapped_verts_coords(Mesh *me_eval, float (*r_cos)[3], const int totcos)
{
  if (me_eval->runtime.deformed_only == false) {
    MappedUserData userData;
    memset(r_cos, 0, sizeof(*r_cos) * totcos);
    userData.vertexcos = r_cos;
    userData.vertex_visit = BLI_BITMAP_NEW(totcos, "vertexcos flags");
    BKE_mesh_foreach_mapped_vert(me_eval, make_vertexcos__mapFunc, &userData, MESH_FOREACH_NOP);
    MEM_freeN(userData.vertex_visit);
  }
  else {
    MVert *mv = me_eval->mvert;
    for (int i = 0; i < totcos; i++, mv++) {
      copy_v3_v3(r_cos[i], mv->co);
    }
  }
}

void DM_calc_loop_tangents(DerivedMesh *dm,
                           bool calc_active_tangent,
                           const char (*tangent_names)[MAX_NAME],
                           int tangent_names_len)
{
  BKE_mesh_calc_loop_tangent_ex(dm->getVertArray(dm),
                                dm->getPolyArray(dm),
                                dm->getNumPolys(dm),
                                dm->getLoopArray(dm),
                                dm->getLoopTriArray(dm),
                                dm->getNumLoopTri(dm),
                                &dm->loopData,
                                calc_active_tangent,
                                tangent_names,
                                tangent_names_len,
                                CustomData_get_layer(&dm->polyData, CD_NORMAL),
                                dm->getLoopDataArray(dm, CD_NORMAL),
                                dm->getVertDataArray(dm, CD_ORCO), /* may be NULL */
                                /* result */
                                &dm->loopData,
                                dm->getNumLoops(dm),
                                &dm->tangent_mask);
}

static void mesh_init_origspace(Mesh *mesh)
{
  const float default_osf[4][2] = {{0, 0}, {1, 0}, {1, 1}, {0, 1}};

  OrigSpaceLoop *lof_array = CustomData_get_layer(&mesh->ldata, CD_ORIGSPACE_MLOOP);
  const int numpoly = mesh->totpoly;
  // const int numloop = mesh->totloop;
  MVert *mv = mesh->mvert;
  MLoop *ml = mesh->mloop;
  MPoly *mp = mesh->mpoly;
  int i, j, k;

  float(*vcos_2d)[2] = NULL;
  BLI_array_staticdeclare(vcos_2d, 64);

  for (i = 0; i < numpoly; i++, mp++) {
    OrigSpaceLoop *lof = lof_array + mp->loopstart;

    if (mp->totloop == 3 || mp->totloop == 4) {
      for (j = 0; j < mp->totloop; j++, lof++) {
        copy_v2_v2(lof->uv, default_osf[j]);
      }
    }
    else {
      MLoop *l = &ml[mp->loopstart];
      float p_nor[3], co[3];
      float mat[3][3];

      float min[2] = {FLT_MAX, FLT_MAX}, max[2] = {-FLT_MAX, -FLT_MAX};
      float translate[2], scale[2];

      BKE_mesh_calc_poly_normal(mp, l, mv, p_nor);
      axis_dominant_v3_to_m3(mat, p_nor);

      BLI_array_clear(vcos_2d);
      BLI_array_reserve(vcos_2d, mp->totloop);
      for (j = 0; j < mp->totloop; j++, l++) {
        mul_v3_m3v3(co, mat, mv[l->v].co);
        copy_v2_v2(vcos_2d[j], co);

        for (k = 0; k < 2; k++) {
          if (co[k] > max[k]) {
            max[k] = co[k];
          }
          else if (co[k] < min[k]) {
            min[k] = co[k];
          }
        }
      }

      /* Brings min to (0, 0). */
      negate_v2_v2(translate, min);

      /* Scale will bring max to (1, 1). */
      sub_v2_v2v2(scale, max, min);
      if (scale[0] == 0.0f) {
        scale[0] = 1e-9f;
      }
      if (scale[1] == 0.0f) {
        scale[1] = 1e-9f;
      }
      invert_v2(scale);

      /* Finally, transform all vcos_2d into ((0, 0), (1, 1))
       * square and assign them as origspace. */
      for (j = 0; j < mp->totloop; j++, lof++) {
        add_v2_v2v2(lof->uv, vcos_2d[j], translate);
        mul_v2_v2(lof->uv, scale);
      }
    }
  }

  BKE_mesh_tessface_clear(mesh);
  BLI_array_free(vcos_2d);
}

/* derivedmesh info printing function,
 * to help track down differences DM output */

#ifndef NDEBUG
#  include "BLI_dynstr.h"

static void dm_debug_info_layers(DynStr *dynstr,
                                 DerivedMesh *dm,
                                 CustomData *cd,
                                 void *(*getElemDataArray)(DerivedMesh *, int))
{
  int type;

  for (type = 0; type < CD_NUMTYPES; type++) {
    if (CustomData_has_layer(cd, type)) {
      /* note: doesn't account for multiple layers */
      const char *name = CustomData_layertype_name(type);
      const int size = CustomData_sizeof(type);
      const void *pt = getElemDataArray(dm, type);
      const int pt_size = pt ? (int)(MEM_allocN_len(pt) / size) : 0;
      const char *structname;
      int structnum;
      CustomData_file_write_info(type, &structname, &structnum);
      BLI_dynstr_appendf(
          dynstr,
          "        dict(name='%s', struct='%s', type=%d, ptr='%p', elem=%d, length=%d),\n",
          name,
          structname,
          type,
          (const void *)pt,
          size,
          pt_size);
    }
  }
}

char *DM_debug_info(DerivedMesh *dm)
{
  DynStr *dynstr = BLI_dynstr_new();
  char *ret;
  const char *tstr;

  BLI_dynstr_append(dynstr, "{\n");
  BLI_dynstr_appendf(dynstr, "    'ptr': '%p',\n", (void *)dm);
  switch (dm->type) {
    case DM_TYPE_CDDM:
      tstr = "DM_TYPE_CDDM";
      break;
    case DM_TYPE_CCGDM:
      tstr = "DM_TYPE_CCGDM";
      break;
    default:
      tstr = "UNKNOWN";
      break;
  }
  BLI_dynstr_appendf(dynstr, "    'type': '%s',\n", tstr);
  BLI_dynstr_appendf(dynstr, "    'numVertData': %d,\n", dm->numVertData);
  BLI_dynstr_appendf(dynstr, "    'numEdgeData': %d,\n", dm->numEdgeData);
  BLI_dynstr_appendf(dynstr, "    'numTessFaceData': %d,\n", dm->numTessFaceData);
  BLI_dynstr_appendf(dynstr, "    'numPolyData': %d,\n", dm->numPolyData);
  BLI_dynstr_appendf(dynstr, "    'deformedOnly': %d,\n", dm->deformedOnly);

  BLI_dynstr_append(dynstr, "    'vertexLayers': (\n");
  dm_debug_info_layers(dynstr, dm, &dm->vertData, dm->getVertDataArray);
  BLI_dynstr_append(dynstr, "    ),\n");

  BLI_dynstr_append(dynstr, "    'edgeLayers': (\n");
  dm_debug_info_layers(dynstr, dm, &dm->edgeData, dm->getEdgeDataArray);
  BLI_dynstr_append(dynstr, "    ),\n");

  BLI_dynstr_append(dynstr, "    'loopLayers': (\n");
  dm_debug_info_layers(dynstr, dm, &dm->loopData, dm->getLoopDataArray);
  BLI_dynstr_append(dynstr, "    ),\n");

  BLI_dynstr_append(dynstr, "    'polyLayers': (\n");
  dm_debug_info_layers(dynstr, dm, &dm->polyData, dm->getPolyDataArray);
  BLI_dynstr_append(dynstr, "    ),\n");

  BLI_dynstr_append(dynstr, "    'tessFaceLayers': (\n");
  dm_debug_info_layers(dynstr, dm, &dm->faceData, dm->getTessFaceDataArray);
  BLI_dynstr_append(dynstr, "    ),\n");

  BLI_dynstr_append(dynstr, "}\n");

  ret = BLI_dynstr_get_cstring(dynstr);
  BLI_dynstr_free(dynstr);
  return ret;
}

void DM_debug_print(DerivedMesh *dm)
{
  char *str = DM_debug_info(dm);
  puts(str);
  fflush(stdout);
  MEM_freeN(str);
}

void DM_debug_print_cdlayers(CustomData *data)
{
  int i;
  const CustomDataLayer *layer;

  printf("{\n");

  for (i = 0, layer = data->layers; i < data->totlayer; i++, layer++) {

    const char *name = CustomData_layertype_name(layer->type);
    const int size = CustomData_sizeof(layer->type);
    const char *structname;
    int structnum;
    CustomData_file_write_info(layer->type, &structname, &structnum);
    printf("        dict(name='%s', struct='%s', type=%d, ptr='%p', elem=%d, length=%d),\n",
           name,
           structname,
           layer->type,
           (const void *)layer->data,
           size,
           (int)(MEM_allocN_len(layer->data) / size));
  }

  printf("}\n");
}

bool DM_is_valid(DerivedMesh *dm)
{
  const bool do_verbose = true;
  const bool do_fixes = false;

  bool is_valid = true;
  bool changed = true;

  is_valid &= BKE_mesh_validate_all_customdata(
      dm->getVertDataLayout(dm),
      dm->getNumVerts(dm),
      dm->getEdgeDataLayout(dm),
      dm->getNumEdges(dm),
      dm->getLoopDataLayout(dm),
      dm->getNumLoops(dm),
      dm->getPolyDataLayout(dm),
      dm->getNumPolys(dm),
      false, /* setting mask here isn't useful, gives false positives */
      do_verbose,
      do_fixes,
      &changed);

  is_valid &= BKE_mesh_validate_arrays(NULL,
                                       dm->getVertArray(dm),
                                       dm->getNumVerts(dm),
                                       dm->getEdgeArray(dm),
                                       dm->getNumEdges(dm),
                                       dm->getTessFaceArray(dm),
                                       dm->getNumTessFaces(dm),
                                       dm->getLoopArray(dm),
                                       dm->getNumLoops(dm),
                                       dm->getPolyArray(dm),
                                       dm->getNumPolys(dm),
                                       dm->getVertDataArray(dm, CD_MDEFORMVERT),
                                       do_verbose,
                                       do_fixes,
                                       &changed);

  BLI_assert(changed == false);

  return is_valid;
}

#endif /* NDEBUG */<|MERGE_RESOLUTION|>--- conflicted
+++ resolved
@@ -1045,7 +1045,6 @@
    * Note that they will always be generated when no loop normals are comptuted,
    * since they are needed by drawing code. */
   const bool do_poly_normals = ((final_datamask->pmask & CD_MASK_NORMAL) != 0);
-<<<<<<< HEAD
 
   /* In case we also need poly normals, add the layer and compute them here
    * (BKE_mesh_calc_normals_split() assumes that if that data exists, it is always valid). */
@@ -1064,8 +1063,6 @@
                                  false);
     }
   }
-=======
->>>>>>> 9d6b5e23
 
   if (do_loop_normals) {
     /* Compute loop normals (note: will compute poly and vert normals as well, if needed!) */
@@ -1661,7 +1658,6 @@
   /* Some modifiers may need this info from their target (other) object,
    * simpler to generate it here as well. */
   const bool do_poly_normals = ((final_datamask->pmask & CD_MASK_NORMAL) != 0);
-<<<<<<< HEAD
 
   /* In case we also need poly normals, add the layer and compute them here
    * (BKE_mesh_calc_normals_split() assumes that if that data exists, it is always valid). */
@@ -1680,8 +1676,6 @@
                                  false);
     }
   }
-=======
->>>>>>> 9d6b5e23
 
   if (do_loop_normals) {
     /* Compute loop normals */
