/*
 * Copyright 2011-2013 Blender Foundation
 *
 * Licensed under the Apache License, Version 2.0 (the "License");
 * you may not use this file except in compliance with the License.
 * You may obtain a copy of the License at
 *
 * http://www.apache.org/licenses/LICENSE-2.0
 *
 * Unless required by applicable law or agreed to in writing, software
 * distributed under the License is distributed on an "AS IS" BASIS,
 * WITHOUT WARRANTIES OR CONDITIONS OF ANY KIND, either express or implied.
 * See the License for the specific language governing permissions and
 * limitations under the License.
 */

#include "bvh/bvh.h"
#include "bvh/bvh_build.h"

#include "device/device.h"

#include "render/graph.h"
#include "render/hair.h"
#include "render/mesh.h"
#include "render/object.h"
#include "render/scene.h"

#include "subd/subd_split.h"
#include "subd/subd_patch_table.h"

#include "util/util_foreach.h"
#include "util/util_logging.h"
#include "util/util_progress.h"
#include "util/util_set.h"

CCL_NAMESPACE_BEGIN

/* Triangle */

void Mesh::Triangle::bounds_grow(const float3 *verts, BoundBox &bounds) const
{
  bounds.grow(verts[v[0]]);
  bounds.grow(verts[v[1]]);
  bounds.grow(verts[v[2]]);
}

void Mesh::Triangle::motion_verts(const float3 *verts,
                                  const float3 *vert_steps,
                                  size_t num_verts,
                                  size_t num_steps,
                                  float time,
                                  float3 r_verts[3]) const
{
  /* Figure out which steps we need to fetch and their interpolation factor. */
  const size_t max_step = num_steps - 1;
  const size_t step = min((int)(time * max_step), max_step - 1);
  const float t = time * max_step - step;
  /* Fetch vertex coordinates. */
  float3 curr_verts[3];
  float3 next_verts[3];
  verts_for_step(verts, vert_steps, num_verts, num_steps, step, curr_verts);
  verts_for_step(verts, vert_steps, num_verts, num_steps, step + 1, next_verts);
  /* Interpolate between steps. */
  r_verts[0] = (1.0f - t) * curr_verts[0] + t * next_verts[0];
  r_verts[1] = (1.0f - t) * curr_verts[1] + t * next_verts[1];
  r_verts[2] = (1.0f - t) * curr_verts[2] + t * next_verts[2];
}

void Mesh::Triangle::verts_for_step(const float3 *verts,
                                    const float3 *vert_steps,
                                    size_t num_verts,
                                    size_t num_steps,
                                    size_t step,
                                    float3 r_verts[3]) const
{
  const size_t center_step = ((num_steps - 1) / 2);
  if (step == center_step) {
    /* Center step: regular vertex location. */
    r_verts[0] = verts[v[0]];
    r_verts[1] = verts[v[1]];
    r_verts[2] = verts[v[2]];
  }
  else {
    /* Center step not stored in the attribute array array. */
    if (step > center_step) {
      step--;
    }
    size_t offset = step * num_verts;
    r_verts[0] = vert_steps[offset + v[0]];
    r_verts[1] = vert_steps[offset + v[1]];
    r_verts[2] = vert_steps[offset + v[2]];
  }
}

float3 Mesh::Triangle::compute_normal(const float3 *verts) const
{
  const float3 &v0 = verts[v[0]];
  const float3 &v1 = verts[v[1]];
  const float3 &v2 = verts[v[2]];
  const float3 norm = cross(v1 - v0, v2 - v0);
  const float normlen = len(norm);
  if (normlen == 0.0f) {
    return make_float3(1.0f, 0.0f, 0.0f);
  }
  return norm / normlen;
}

bool Mesh::Triangle::valid(const float3 *verts) const
{
  return isfinite3_safe(verts[v[0]]) && isfinite3_safe(verts[v[1]]) && isfinite3_safe(verts[v[2]]);
}

/* SubdFace */

float3 Mesh::SubdFace::normal(const Mesh *mesh) const
{
  float3 v0 = mesh->verts[mesh->subd_face_corners[start_corner + 0]];
  float3 v1 = mesh->verts[mesh->subd_face_corners[start_corner + 1]];
  float3 v2 = mesh->verts[mesh->subd_face_corners[start_corner + 2]];

  return safe_normalize(cross(v1 - v0, v2 - v0));
}

/* Mesh */

NODE_DEFINE(Mesh)
{
  NodeType *type = NodeType::add("mesh", create, NodeType::NONE, Geometry::node_base_type);

  SOCKET_INT_ARRAY(triangles, "Triangles", array<int>());
  SOCKET_POINT_ARRAY(verts, "Vertices", array<float3>());
  SOCKET_INT_ARRAY(shader, "Shader", array<int>());
  SOCKET_BOOLEAN_ARRAY(smooth, "Smooth", array<bool>());

  return type;
}

Mesh::Mesh() : Geometry(node_type, Geometry::MESH), subd_attributes(this, ATTR_PRIM_SUBD)
{
  vert_offset = 0;

  patch_offset = 0;
  face_offset = 0;
  corner_offset = 0;

  num_subd_verts = 0;

  volume_isovalue = 0.001f;

  num_ngons = 0;

  subdivision_type = SUBDIVISION_NONE;
  subd_params = NULL;

  patch_table = NULL;
}

Mesh::~Mesh()
{
  delete patch_table;
  delete subd_params;
}

void Mesh::resize_mesh(int numverts, int numtris)
{
  verts.resize(numverts);
  triangles.resize(numtris * 3);
  shader.resize(numtris);
  smooth.resize(numtris);

  if (subd_faces.size()) {
    triangle_patch.resize(numtris);
    vert_patch_uv.resize(numverts);
  }

  attributes.resize();
}

void Mesh::reserve_mesh(int numverts, int numtris)
{
  /* reserve space to add verts and triangles later */
  verts.reserve(numverts);
  triangles.reserve(numtris * 3);
  shader.reserve(numtris);
  smooth.reserve(numtris);

  if (subd_faces.size()) {
    triangle_patch.reserve(numtris);
    vert_patch_uv.reserve(numverts);
  }

  attributes.resize(true);
}

void Mesh::resize_subd_faces(int numfaces, int num_ngons_, int numcorners)
{
  subd_faces.resize(numfaces);
  subd_face_corners.resize(numcorners);
  num_ngons = num_ngons_;

  subd_attributes.resize();
}

void Mesh::reserve_subd_faces(int numfaces, int num_ngons_, int numcorners)
{
  subd_faces.reserve(numfaces);
  subd_face_corners.reserve(numcorners);
  num_ngons = num_ngons_;

  subd_attributes.resize(true);
}

void Mesh::clear(bool preserve_voxel_data)
{
  Geometry::clear();

  /* clear all verts and triangles */
  verts.clear();
  triangles.clear();
  shader.clear();
  smooth.clear();

  triangle_patch.clear();
  vert_patch_uv.clear();

  subd_faces.clear();
  subd_face_corners.clear();

  num_subd_verts = 0;

  subd_creases.clear();

  subd_attributes.clear();
  attributes.clear(preserve_voxel_data);

  vert_to_stitching_key_map.clear();
  vert_stitching_map.clear();

  delete patch_table;
  patch_table = NULL;
}

void Mesh::clear()
{
  clear(false);
}

void Mesh::add_vertex(float3 P)
{
  verts.push_back_reserved(P);

  if (subd_faces.size()) {
    vert_patch_uv.push_back_reserved(make_float2(0.0f, 0.0f));
  }
}

void Mesh::add_vertex_slow(float3 P)
{
  verts.push_back_slow(P);

  if (subd_faces.size()) {
    vert_patch_uv.push_back_slow(make_float2(0.0f, 0.0f));
  }
}

void Mesh::add_triangle(int v0, int v1, int v2, int shader_, bool smooth_)
{
  triangles.push_back_reserved(v0);
  triangles.push_back_reserved(v1);
  triangles.push_back_reserved(v2);
  shader.push_back_reserved(shader_);
  smooth.push_back_reserved(smooth_);

  if (subd_faces.size()) {
    triangle_patch.push_back_reserved(-1);
  }
}

void Mesh::add_subd_face(int *corners, int num_corners, int shader_, bool smooth_)
{
  int start_corner = subd_face_corners.size();

  for (int i = 0; i < num_corners; i++) {
    subd_face_corners.push_back_reserved(corners[i]);
  }

  int ptex_offset = 0;

  if (subd_faces.size()) {
    SubdFace &s = subd_faces[subd_faces.size() - 1];
    ptex_offset = s.ptex_offset + s.num_ptex_faces();
  }

  SubdFace face = {start_corner, num_corners, shader_, smooth_, ptex_offset};
  subd_faces.push_back_reserved(face);
}

void Mesh::copy_center_to_motion_step(const int motion_step)
{
  Attribute *attr_mP = attributes.find(ATTR_STD_MOTION_VERTEX_POSITION);

  if (attr_mP) {
    Attribute *attr_mN = attributes.find(ATTR_STD_MOTION_VERTEX_NORMAL);
    Attribute *attr_N = attributes.find(ATTR_STD_VERTEX_NORMAL);
    float3 *P = &verts[0];
    float3 *N = (attr_N) ? attr_N->data_float3() : NULL;
    size_t numverts = verts.size();

    memcpy(attr_mP->data_float3() + motion_step * numverts, P, sizeof(float3) * numverts);
    if (attr_mN)
      memcpy(attr_mN->data_float3() + motion_step * numverts, N, sizeof(float3) * numverts);
  }
}

void Mesh::get_uv_tiles(ustring map, unordered_set<int> &tiles)
{
  Attribute *attr, *subd_attr;

  if (map.empty()) {
    attr = attributes.find(ATTR_STD_UV);
    subd_attr = subd_attributes.find(ATTR_STD_UV);
  }
  else {
    attr = attributes.find(map);
    subd_attr = subd_attributes.find(map);
  }

  if (attr) {
    attr->get_uv_tiles(this, ATTR_PRIM_GEOMETRY, tiles);
  }
  if (subd_attr) {
    subd_attr->get_uv_tiles(this, ATTR_PRIM_SUBD, tiles);
  }
}

void Mesh::compute_bounds()
{
  BoundBox bnds = BoundBox::empty;
  size_t verts_size = verts.size();

  if (verts_size > 0) {
    for (size_t i = 0; i < verts_size; i++)
      bnds.grow(verts[i]);

    Attribute *attr = attributes.find(ATTR_STD_MOTION_VERTEX_POSITION);
    if (use_motion_blur && attr) {
      size_t steps_size = verts.size() * (motion_steps - 1);
      float3 *vert_steps = attr->data_float3();

      for (size_t i = 0; i < steps_size; i++)
        bnds.grow(vert_steps[i]);
    }

    if (!bnds.valid()) {
      bnds = BoundBox::empty;

      /* skip nan or inf coordinates */
      for (size_t i = 0; i < verts_size; i++)
        bnds.grow_safe(verts[i]);

      if (use_motion_blur && attr) {
        size_t steps_size = verts.size() * (motion_steps - 1);
        float3 *vert_steps = attr->data_float3();

        for (size_t i = 0; i < steps_size; i++)
          bnds.grow_safe(vert_steps[i]);
      }
    }
  }

  if (!bnds.valid()) {
    /* empty mesh */
    bnds.grow(make_float3(0.0f, 0.0f, 0.0f));
  }

  bounds = bnds;
}

void Mesh::apply_transform(const Transform &tfm, const bool apply_to_motion)
{
  transform_normal = transform_transposed_inverse(tfm);

  /* apply to mesh vertices */
  for (size_t i = 0; i < verts.size(); i++)
    verts[i] = transform_point(&tfm, verts[i]);

  if (apply_to_motion) {
    Attribute *attr = attributes.find(ATTR_STD_MOTION_VERTEX_POSITION);

    if (attr) {
      size_t steps_size = verts.size() * (motion_steps - 1);
      float3 *vert_steps = attr->data_float3();

      for (size_t i = 0; i < steps_size; i++)
        vert_steps[i] = transform_point(&tfm, vert_steps[i]);
    }

    Attribute *attr_N = attributes.find(ATTR_STD_MOTION_VERTEX_NORMAL);

    if (attr_N) {
      Transform ntfm = transform_normal;
      size_t steps_size = verts.size() * (motion_steps - 1);
      float3 *normal_steps = attr_N->data_float3();

      for (size_t i = 0; i < steps_size; i++)
        normal_steps[i] = normalize(transform_direction(&ntfm, normal_steps[i]));
    }
  }
}

void Mesh::add_face_normals()
{
  /* don't compute if already there */
  if (attributes.find(ATTR_STD_FACE_NORMAL))
    return;

  /* get attributes */
  Attribute *attr_fN = attributes.add(ATTR_STD_FACE_NORMAL);
  float3 *fN = attr_fN->data_float3();

  /* compute face normals */
  size_t triangles_size = num_triangles();

  if (triangles_size) {
    float3 *verts_ptr = verts.data();

    for (size_t i = 0; i < triangles_size; i++) {
      fN[i] = get_triangle(i).compute_normal(verts_ptr);
    }
  }

  /* expected to be in local space */
  if (transform_applied) {
    Transform ntfm = transform_inverse(transform_normal);

    for (size_t i = 0; i < triangles_size; i++)
      fN[i] = normalize(transform_direction(&ntfm, fN[i]));
  }
}

void Mesh::add_vertex_normals()
{
  bool flip = transform_negative_scaled;
  size_t verts_size = verts.size();
  size_t triangles_size = num_triangles();

  /* static vertex normals */
  if (!attributes.find(ATTR_STD_VERTEX_NORMAL) && triangles_size) {
    /* get attributes */
    Attribute *attr_fN = attributes.find(ATTR_STD_FACE_NORMAL);
    Attribute *attr_vN = attributes.add(ATTR_STD_VERTEX_NORMAL);

    float3 *fN = attr_fN->data_float3();
    float3 *vN = attr_vN->data_float3();

    /* compute vertex normals */
    memset(vN, 0, verts.size() * sizeof(float3));

    for (size_t i = 0; i < triangles_size; i++) {
      for (size_t j = 0; j < 3; j++) {
        vN[get_triangle(i).v[j]] += fN[i];
      }
    }

    for (size_t i = 0; i < verts_size; i++) {
      vN[i] = normalize(vN[i]);
      if (flip) {
        vN[i] = -vN[i];
      }
    }
  }

  /* motion vertex normals */
  Attribute *attr_mP = attributes.find(ATTR_STD_MOTION_VERTEX_POSITION);
  Attribute *attr_mN = attributes.find(ATTR_STD_MOTION_VERTEX_NORMAL);

  if (has_motion_blur() && attr_mP && !attr_mN && triangles_size) {
    /* create attribute */
    attr_mN = attributes.add(ATTR_STD_MOTION_VERTEX_NORMAL);

    for (int step = 0; step < motion_steps - 1; step++) {
      float3 *mP = attr_mP->data_float3() + step * verts.size();
      float3 *mN = attr_mN->data_float3() + step * verts.size();

      /* compute */
      memset(mN, 0, verts.size() * sizeof(float3));

      for (size_t i = 0; i < triangles_size; i++) {
        for (size_t j = 0; j < 3; j++) {
          float3 fN = get_triangle(i).compute_normal(mP);
          mN[get_triangle(i).v[j]] += fN;
        }
      }

      for (size_t i = 0; i < verts_size; i++) {
        mN[i] = normalize(mN[i]);
        if (flip) {
          mN[i] = -mN[i];
        }
      }
    }
  }

  /* subd vertex normals */
  if (!subd_attributes.find(ATTR_STD_VERTEX_NORMAL) && subd_faces.size()) {
    /* get attributes */
    Attribute *attr_vN = subd_attributes.add(ATTR_STD_VERTEX_NORMAL);
    float3 *vN = attr_vN->data_float3();

    /* compute vertex normals */
    memset(vN, 0, verts.size() * sizeof(float3));

    for (size_t i = 0; i < subd_faces.size(); i++) {
      SubdFace &face = subd_faces[i];
      float3 fN = face.normal(this);

      for (size_t j = 0; j < face.num_corners; j++) {
        size_t corner = subd_face_corners[face.start_corner + j];
        vN[corner] += fN;
      }
    }

    for (size_t i = 0; i < verts_size; i++) {
      vN[i] = normalize(vN[i]);
      if (flip) {
        vN[i] = -vN[i];
      }
    }
  }
}

void Mesh::add_undisplaced()
{
  AttributeSet &attrs = (subdivision_type == SUBDIVISION_NONE) ? attributes : subd_attributes;

  /* don't compute if already there */
  if (attrs.find(ATTR_STD_POSITION_UNDISPLACED)) {
    return;
  }

  /* get attribute */
  Attribute *attr = attrs.add(ATTR_STD_POSITION_UNDISPLACED);
  attr->flags |= ATTR_SUBDIVIDED;

  float3 *data = attr->data_float3();

  /* copy verts */
  size_t size = attr->buffer_size(this, attrs.prim);

  /* Center points for ngons aren't stored in Mesh::verts but are included in size since they will
   * be calculated later, we subtract them from size here so we don't have an overflow while
   * copying.
   */
  size -= num_ngons * attr->data_sizeof();

  if (size) {
    memcpy(data, verts.data(), size);
  }
}

void Mesh::pack_shaders(Scene *scene, uint *tri_shader)
{
  uint shader_id = 0;
  uint last_shader = -1;
  bool last_smooth = false;

  size_t triangles_size = num_triangles();
  int *shader_ptr = shader.data();

  for (size_t i = 0; i < triangles_size; i++) {
    if (shader_ptr[i] != last_shader || last_smooth != smooth[i]) {
      last_shader = shader_ptr[i];
      last_smooth = smooth[i];
      Shader *shader = (last_shader < used_shaders.size()) ? used_shaders[last_shader] :
                                                             scene->default_surface;
      shader_id = scene->shader_manager->get_shader_id(shader, last_smooth);
    }

    tri_shader[i] = shader_id;
  }
}

void Mesh::pack_normals(uint *vnormal)
{
  Attribute *attr_vN = attributes.find(ATTR_STD_VERTEX_NORMAL);
  if (attr_vN == NULL) {
    /* Happens on objects with just hair. */
    return;
  }

  bool do_transform = transform_applied;
  Transform ntfm = transform_normal;

  float3 *vN = attr_vN->data_float3();
  size_t verts_size = verts.size();

  for (size_t i = 0; i < verts_size; i++) {
    float3 vNi = vN[i];

    if (do_transform)
      vNi = safe_normalize(transform_direction(&ntfm, vNi));

    vnormal[i] = encode_normal_uint(vNi);
  }
}

void Mesh::pack_verts(const vector<uint> &tri_prim_index,
                      uint4 *tri_vindex,
                      uint *tri_patch,
                      float2 *tri_patch_uv,
                      size_t vert_offset,
                      size_t tri_offset)
{
  size_t verts_size = verts.size();

  if (verts_size && subd_faces.size()) {
    float2 *vert_patch_uv_ptr = vert_patch_uv.data();

    for (size_t i = 0; i < verts_size; i++) {
      tri_patch_uv[i] = vert_patch_uv_ptr[i];
    }
  }

  size_t triangles_size = num_triangles();

  for (size_t i = 0; i < triangles_size; i++) {
    Triangle t = get_triangle(i);
    tri_vindex[i] = make_uint4(t.v[0] + vert_offset,
                               t.v[1] + vert_offset,
                               t.v[2] + vert_offset,
                               tri_prim_index[i + tri_offset]);

    tri_patch[i] = (!subd_faces.size()) ? -1 : (triangle_patch[i] * 8 + patch_offset);
  }
}

void Mesh::pack_patches(uint *patch_data, uint vert_offset, uint face_offset, uint corner_offset)
{
  size_t num_faces = subd_faces.size();
  int ngons = 0;

  for (size_t f = 0; f < num_faces; f++) {
    SubdFace face = subd_faces[f];

    if (face.is_quad()) {
      int c[4];
      memcpy(c, &subd_face_corners[face.start_corner], sizeof(int) * 4);

      *(patch_data++) = c[0] + vert_offset;
      *(patch_data++) = c[1] + vert_offset;
      *(patch_data++) = c[2] + vert_offset;
      *(patch_data++) = c[3] + vert_offset;

      *(patch_data++) = f + face_offset;
      *(patch_data++) = face.num_corners;
      *(patch_data++) = face.start_corner + corner_offset;
      *(patch_data++) = 0;
    }
    else {
      for (int i = 0; i < face.num_corners; i++) {
        int c[4];
        c[0] = subd_face_corners[face.start_corner + mod(i + 0, face.num_corners)];
        c[1] = subd_face_corners[face.start_corner + mod(i + 1, face.num_corners)];
        c[2] = verts.size() - num_subd_verts + ngons;
        c[3] = subd_face_corners[face.start_corner + mod(i - 1, face.num_corners)];

        *(patch_data++) = c[0] + vert_offset;
        *(patch_data++) = c[1] + vert_offset;
        *(patch_data++) = c[2] + vert_offset;
        *(patch_data++) = c[3] + vert_offset;

        *(patch_data++) = f + face_offset;
        *(patch_data++) = face.num_corners | (i << 16);
        *(patch_data++) = face.start_corner + corner_offset;
        *(patch_data++) = subd_face_corners.size() + ngons + corner_offset;
      }

      ngons++;
    }
  }
}

<<<<<<< HEAD
void Mesh::compute_bvh(
    Device *device, DeviceScene *dscene, SceneParams *params, Progress *progress, int n, int total)
{
  if (progress->get_cancel())
    return;

  compute_bounds();

  const BVHLayout bvh_layout = BVHParams::best_bvh_layout(params->bvh_layout,
                                                          device->get_bvh_layout_mask());
  if (need_build_bvh(bvh_layout)) {
    string msg = "Updating Mesh BVH ";
    if (name.empty())
      msg += string_printf("%u/%u", (uint)(n + 1), (uint)total);
    else
      msg += string_printf("%s %u/%u", name.c_str(), (uint)(n + 1), (uint)total);

    Object object;
    object.mesh = this;

    vector<Mesh *> meshes;
    meshes.push_back(this);
    vector<Object *> objects;
    objects.push_back(&object);

    if (bvh && !need_update_rebuild) {
      progress->set_status(msg, "Refitting BVH");

      bvh->meshes = meshes;
      bvh->objects = objects;

      bvh->refit(*progress);
    }
    else {
      progress->set_status(msg, "Building BVH");

      BVHParams bparams;
      bparams.use_spatial_split = params->use_bvh_spatial_split;
      bparams.bvh_layout = bvh_layout;
      bparams.use_unaligned_nodes = dscene->data.bvh.have_curves &&
                                    params->use_bvh_unaligned_nodes;
      bparams.num_motion_triangle_steps = params->num_bvh_time_steps;
      bparams.num_motion_curve_steps = params->num_bvh_time_steps;
      bparams.bvh_type = params->bvh_type;
      bparams.curve_flags = dscene->data.curve.curveflags;
      bparams.curve_subdivisions = dscene->data.curve.subdivisions;

      delete bvh;
      bvh = BVH::create(bparams, meshes, objects);
      MEM_GUARDED_CALL(progress, bvh->build, *progress);
    }
  }

  need_update = false;
  need_update_rebuild = false;
}

void Mesh::tag_update(Scene *scene, bool rebuild)
{
  need_update = true;

  if (rebuild) {
    need_update_rebuild = true;
    scene->light_manager->need_update = true;
  }
  else {
    foreach (Shader *shader, used_shaders)
      if (shader->has_surface_emission)
        scene->light_manager->need_update = true;
  }

  scene->mesh_manager->need_update = true;
  scene->object_manager->need_update = true;
}

bool Mesh::has_motion_blur() const
{
  return (use_motion_blur && (attributes.find(ATTR_STD_MOTION_VERTEX_POSITION) ||
                              curve_attributes.find(ATTR_STD_MOTION_VERTEX_POSITION)));
}

bool Mesh::has_true_displacement() const
{
  foreach (Shader *shader, used_shaders) {
    if (shader->has_displacement && shader->displacement_method != DISPLACE_BUMP) {
      return true;
    }
  }

  return false;
}

bool Mesh::has_voxel_attributes() const
{
  foreach (const Attribute &attr, attributes.attributes) {
    if (attr.element == ATTR_ELEMENT_VOXEL) {
      return true;
    }
  }

  return false;
}

float Mesh::motion_time(int step) const
{
  return (motion_steps > 1) ? 2.0f * step / (motion_steps - 1) - 1.0f : 0.0f;
}

int Mesh::motion_step(float time) const
{
  if (motion_steps > 1) {
    int attr_step = 0;

    for (int step = 0; step < motion_steps; step++) {
      float step_time = motion_time(step);
      if (step_time == time) {
        return attr_step;
      }

      /* Center step is stored in a separate attribute. */
      if (step != motion_steps / 2) {
        attr_step++;
      }
    }
  }

  return -1;
}

bool Mesh::need_build_bvh(BVHLayout layout) const
{
  return !transform_applied || has_surface_bssrdf || layout == BVH_LAYOUT_OPTIX;
}

bool Mesh::is_instanced() const
{
  /* Currently we treat subsurface objects as instanced.
   *
   * While it might be not very optimal for ray traversal, it avoids having
   * duplicated BVH in the memory, saving quite some space.
   */
  return !transform_applied || has_surface_bssrdf;
}

/* Mesh Manager */

MeshManager::MeshManager()
{
  need_update = true;
  need_flags_update = true;
}

MeshManager::~MeshManager()
{
}

void MeshManager::update_osl_attributes(Device *device,
                                        Scene *scene,
                                        vector<AttributeRequestSet> &mesh_attributes)
{
#ifdef WITH_OSL
  /* for OSL, a hash map is used to lookup the attribute by name. */
  OSLGlobals *og = (OSLGlobals *)device->osl_memory();

  og->object_name_map.clear();
  og->attribute_map.clear();
  og->object_names.clear();

  og->attribute_map.resize(scene->objects.size() * ATTR_PRIM_TYPES);

  for (size_t i = 0; i < scene->objects.size(); i++) {
    /* set object name to object index map */
    Object *object = scene->objects[i];
    og->object_name_map[object->name] = i;
    og->object_names.push_back(object->name);

    /* set object attributes */
    foreach (ParamValue &attr, object->attributes) {
      OSLGlobals::Attribute osl_attr;

      osl_attr.type = attr.type();
      osl_attr.desc.element = ATTR_ELEMENT_OBJECT;
      osl_attr.value = attr;
      osl_attr.desc.offset = 0;
      osl_attr.desc.flags = 0;

      og->attribute_map[i * ATTR_PRIM_TYPES + ATTR_PRIM_TRIANGLE][attr.name()] = osl_attr;
      og->attribute_map[i * ATTR_PRIM_TYPES + ATTR_PRIM_CURVE][attr.name()] = osl_attr;
      og->attribute_map[i * ATTR_PRIM_TYPES + ATTR_PRIM_SUBD][attr.name()] = osl_attr;
    }

    /* find mesh attributes */
    size_t j;

    for (j = 0; j < scene->meshes.size(); j++)
      if (scene->meshes[j] == object->mesh)
        break;

    AttributeRequestSet &attributes = mesh_attributes[j];

    /* set object attributes */
    foreach (AttributeRequest &req, attributes.requests) {
      OSLGlobals::Attribute osl_attr;

      if (req.triangle_desc.element != ATTR_ELEMENT_NONE) {
        osl_attr.desc = req.triangle_desc;

        if (req.triangle_type == TypeDesc::TypeFloat)
          osl_attr.type = TypeDesc::TypeFloat;
        else if (req.triangle_type == TypeDesc::TypeMatrix)
          osl_attr.type = TypeDesc::TypeMatrix;
        else if (req.triangle_type == TypeFloat2)
          osl_attr.type = TypeFloat2;
        else if (req.triangle_type == TypeRGBA)
          osl_attr.type = TypeRGBA;
        else
          osl_attr.type = TypeDesc::TypeColor;

        if (req.std != ATTR_STD_NONE) {
          /* if standard attribute, add lookup by geom: name convention */
          ustring stdname(string("geom:") + string(Attribute::standard_name(req.std)));
          og->attribute_map[i * ATTR_PRIM_TYPES + ATTR_PRIM_TRIANGLE][stdname] = osl_attr;
        }
        else if (req.name != ustring()) {
          /* add lookup by mesh attribute name */
          og->attribute_map[i * ATTR_PRIM_TYPES + ATTR_PRIM_TRIANGLE][req.name] = osl_attr;
        }
      }

      if (req.curve_desc.element != ATTR_ELEMENT_NONE) {
        osl_attr.desc = req.curve_desc;

        if (req.curve_type == TypeDesc::TypeFloat)
          osl_attr.type = TypeDesc::TypeFloat;
        else if (req.curve_type == TypeDesc::TypeMatrix)
          osl_attr.type = TypeDesc::TypeMatrix;
        else if (req.curve_type == TypeFloat2)
          osl_attr.type = TypeFloat2;
        else if (req.curve_type == TypeRGBA)
          osl_attr.type = TypeRGBA;
        else
          osl_attr.type = TypeDesc::TypeColor;

        if (req.std != ATTR_STD_NONE) {
          /* if standard attribute, add lookup by geom: name convention */
          ustring stdname(string("geom:") + string(Attribute::standard_name(req.std)));
          og->attribute_map[i * ATTR_PRIM_TYPES + ATTR_PRIM_CURVE][stdname] = osl_attr;
        }
        else if (req.name != ustring()) {
          /* add lookup by mesh attribute name */
          og->attribute_map[i * ATTR_PRIM_TYPES + ATTR_PRIM_CURVE][req.name] = osl_attr;
        }
      }

      if (req.subd_desc.element != ATTR_ELEMENT_NONE) {
        osl_attr.desc = req.subd_desc;

        if (req.subd_type == TypeDesc::TypeFloat)
          osl_attr.type = TypeDesc::TypeFloat;
        else if (req.subd_type == TypeDesc::TypeMatrix)
          osl_attr.type = TypeDesc::TypeMatrix;
        else if (req.subd_type == TypeFloat2)
          osl_attr.type = TypeFloat2;
        else if (req.subd_type == TypeRGBA)
          osl_attr.type = TypeRGBA;
        else
          osl_attr.type = TypeDesc::TypeColor;

        if (req.std != ATTR_STD_NONE) {
          /* if standard attribute, add lookup by geom: name convention */
          ustring stdname(string("geom:") + string(Attribute::standard_name(req.std)));
          og->attribute_map[i * ATTR_PRIM_TYPES + ATTR_PRIM_SUBD][stdname] = osl_attr;
        }
        else if (req.name != ustring()) {
          /* add lookup by mesh attribute name */
          og->attribute_map[i * ATTR_PRIM_TYPES + ATTR_PRIM_SUBD][req.name] = osl_attr;
        }
      }
    }
  }
#else
  (void)device;
  (void)scene;
  (void)mesh_attributes;
#endif
}

void MeshManager::update_svm_attributes(Device *,
                                        DeviceScene *dscene,
                                        Scene *scene,
                                        vector<AttributeRequestSet> &mesh_attributes)
{
  /* for SVM, the attributes_map table is used to lookup the offset of an
   * attribute, based on a unique shader attribute id. */

  /* compute array stride */
  int attr_map_size = 0;

  for (size_t i = 0; i < scene->meshes.size(); i++) {
    Mesh *mesh = scene->meshes[i];
    mesh->attr_map_offset = attr_map_size;
    attr_map_size += (mesh_attributes[i].size() + 1) * ATTR_PRIM_TYPES;
  }

  if (attr_map_size == 0)
    return;

  /* create attribute map */
  uint4 *attr_map = dscene->attributes_map.alloc(attr_map_size);
  memset(attr_map, 0, dscene->attributes_map.size() * sizeof(uint));

  for (size_t i = 0; i < scene->meshes.size(); i++) {
    Mesh *mesh = scene->meshes[i];
    AttributeRequestSet &attributes = mesh_attributes[i];

    /* set object attributes */
    int index = mesh->attr_map_offset;

    foreach (AttributeRequest &req, attributes.requests) {
      uint id;

      if (req.std == ATTR_STD_NONE)
        id = scene->shader_manager->get_attribute_id(req.name);
      else
        id = scene->shader_manager->get_attribute_id(req.std);

      if (mesh->num_triangles()) {
        attr_map[index].x = id;
        attr_map[index].y = req.triangle_desc.element;
        attr_map[index].z = as_uint(req.triangle_desc.offset);

        if (req.triangle_type == TypeDesc::TypeFloat)
          attr_map[index].w = NODE_ATTR_FLOAT;
        else if (req.triangle_type == TypeDesc::TypeMatrix)
          attr_map[index].w = NODE_ATTR_MATRIX;
        else if (req.triangle_type == TypeFloat2)
          attr_map[index].w = NODE_ATTR_FLOAT2;
        else if (req.triangle_type == TypeRGBA)
          attr_map[index].w = NODE_ATTR_RGBA;
        else
          attr_map[index].w = NODE_ATTR_FLOAT3;

        attr_map[index].w |= req.triangle_desc.flags << 8;
      }

      index++;

      if (mesh->num_curves()) {
        attr_map[index].x = id;
        attr_map[index].y = req.curve_desc.element;
        attr_map[index].z = as_uint(req.curve_desc.offset);

        if (req.curve_type == TypeDesc::TypeFloat)
          attr_map[index].w = NODE_ATTR_FLOAT;
        else if (req.curve_type == TypeDesc::TypeMatrix)
          attr_map[index].w = NODE_ATTR_MATRIX;
        else if (req.curve_type == TypeFloat2)
          attr_map[index].w = NODE_ATTR_FLOAT2;
        else
          attr_map[index].w = NODE_ATTR_FLOAT3;

        attr_map[index].w |= req.curve_desc.flags << 8;
      }

      index++;

      if (mesh->subd_faces.size()) {
        attr_map[index].x = id;
        attr_map[index].y = req.subd_desc.element;
        attr_map[index].z = as_uint(req.subd_desc.offset);

        if (req.subd_type == TypeDesc::TypeFloat)
          attr_map[index].w = NODE_ATTR_FLOAT;
        else if (req.subd_type == TypeDesc::TypeMatrix)
          attr_map[index].w = NODE_ATTR_MATRIX;
        else if (req.subd_type == TypeFloat2)
          attr_map[index].w = NODE_ATTR_FLOAT2;
        else if (req.triangle_type == TypeRGBA)
          attr_map[index].w = NODE_ATTR_RGBA;
        else
          attr_map[index].w = NODE_ATTR_FLOAT3;

        attr_map[index].w |= req.subd_desc.flags << 8;
      }

      index++;
    }

    /* terminator */
    for (int j = 0; j < ATTR_PRIM_TYPES; j++) {
      attr_map[index].x = ATTR_STD_NONE;
      attr_map[index].y = 0;
      attr_map[index].z = 0;
      attr_map[index].w = 0;

      index++;
    }
  }

  /* copy to device */
  dscene->attributes_map.copy_to_device();
}

static void update_attribute_element_size(Mesh *mesh,
                                          Attribute *mattr,
                                          AttributePrimitive prim,
                                          size_t *attr_float_size,
                                          size_t *attr_float2_size,
                                          size_t *attr_float3_size,
                                          size_t *attr_uchar4_size)
{
  if (mattr) {
    size_t size = mattr->element_size(mesh, prim);

    if (mattr->element == ATTR_ELEMENT_VOXEL) {
      /* pass */
    }
    else if (mattr->element == ATTR_ELEMENT_CORNER_BYTE) {
      *attr_uchar4_size += size;
    }
    else if (mattr->type == TypeDesc::TypeFloat) {
      *attr_float_size += size;
    }
    else if (mattr->type == TypeFloat2) {
      *attr_float2_size += size;
    }
    else if (mattr->type == TypeDesc::TypeMatrix) {
      *attr_float3_size += size * 4;
    }
    else {
      *attr_float3_size += size;
    }
  }
}

static void update_attribute_element_offset(Mesh *mesh,
                                            device_vector<float> &attr_float,
                                            size_t &attr_float_offset,
                                            device_vector<float2> &attr_float2,
                                            size_t &attr_float2_offset,
                                            device_vector<float4> &attr_float3,
                                            size_t &attr_float3_offset,
                                            device_vector<uchar4> &attr_uchar4,
                                            size_t &attr_uchar4_offset,
                                            Attribute *mattr,
                                            AttributePrimitive prim,
                                            TypeDesc &type,
                                            AttributeDescriptor &desc)
{
  if (mattr) {
    /* store element and type */
    desc.element = mattr->element;
    desc.flags = mattr->flags;
    type = mattr->type;

    /* store attribute data in arrays */
    size_t size = mattr->element_size(mesh, prim);

    AttributeElement &element = desc.element;
    int &offset = desc.offset;

    if (mattr->element == ATTR_ELEMENT_VOXEL) {
      /* store slot in offset value */
      VoxelAttribute *voxel_data = mattr->data_voxel();
      offset = voxel_data->slot;
    }
    else if (mattr->element == ATTR_ELEMENT_CORNER_BYTE) {
      uchar4 *data = mattr->data_uchar4();
      offset = attr_uchar4_offset;

      assert(attr_uchar4.size() >= offset + size);
      for (size_t k = 0; k < size; k++) {
        attr_uchar4[offset + k] = data[k];
      }
      attr_uchar4_offset += size;
    }
    else if (mattr->type == TypeDesc::TypeFloat) {
      float *data = mattr->data_float();
      offset = attr_float_offset;

      assert(attr_float.size() >= offset + size);
      for (size_t k = 0; k < size; k++) {
        attr_float[offset + k] = data[k];
      }
      attr_float_offset += size;
    }
    else if (mattr->type == TypeFloat2) {
      float2 *data = mattr->data_float2();
      offset = attr_float2_offset;

      assert(attr_float2.size() >= offset + size);
      for (size_t k = 0; k < size; k++) {
        attr_float2[offset + k] = data[k];
      }
      attr_float2_offset += size;
    }
    else if (mattr->type == TypeDesc::TypeMatrix) {
      Transform *tfm = mattr->data_transform();
      offset = attr_float3_offset;

      assert(attr_float3.size() >= offset + size * 3);
      for (size_t k = 0; k < size * 3; k++) {
        attr_float3[offset + k] = (&tfm->x)[k];
      }
      attr_float3_offset += size * 3;
    }
    else {
      float4 *data = mattr->data_float4();
      offset = attr_float3_offset;

      assert(attr_float3.size() >= offset + size);
      for (size_t k = 0; k < size; k++) {
        attr_float3[offset + k] = data[k];
      }
      attr_float3_offset += size;
    }

    /* mesh vertex/curve index is global, not per object, so we sneak
     * a correction for that in here */
    if (mesh->subdivision_type == Mesh::SUBDIVISION_CATMULL_CLARK &&
        desc.flags & ATTR_SUBDIVIDED) {
      /* indices for subdivided attributes are retrieved
       * from patch table so no need for correction here*/
    }
    else if (element == ATTR_ELEMENT_VERTEX)
      offset -= mesh->vert_offset;
    else if (element == ATTR_ELEMENT_VERTEX_MOTION)
      offset -= mesh->vert_offset;
    else if (element == ATTR_ELEMENT_FACE) {
      if (prim == ATTR_PRIM_TRIANGLE)
        offset -= mesh->tri_offset;
      else
        offset -= mesh->face_offset;
    }
    else if (element == ATTR_ELEMENT_CORNER || element == ATTR_ELEMENT_CORNER_BYTE) {
      if (prim == ATTR_PRIM_TRIANGLE)
        offset -= 3 * mesh->tri_offset;
      else
        offset -= mesh->corner_offset;
    }
    else if (element == ATTR_ELEMENT_CURVE)
      offset -= mesh->curve_offset;
    else if (element == ATTR_ELEMENT_CURVE_KEY)
      offset -= mesh->curvekey_offset;
    else if (element == ATTR_ELEMENT_CURVE_KEY_MOTION)
      offset -= mesh->curvekey_offset;
  }
  else {
    /* attribute not found */
    desc.element = ATTR_ELEMENT_NONE;
    desc.offset = 0;
  }
}

void MeshManager::device_update_attributes(Device *device,
                                           DeviceScene *dscene,
                                           Scene *scene,
                                           Progress &progress)
{
  progress.set_status("Updating Mesh", "Computing attributes");

  /* gather per mesh requested attributes. as meshes may have multiple
   * shaders assigned, this merges the requested attributes that have
   * been set per shader by the shader manager */
  vector<AttributeRequestSet> mesh_attributes(scene->meshes.size());

  for (size_t i = 0; i < scene->meshes.size(); i++) {
    Mesh *mesh = scene->meshes[i];

    scene->need_global_attributes(mesh_attributes[i]);

    foreach (Shader *shader, mesh->used_shaders) {
      mesh_attributes[i].add(shader->attributes);
    }
  }

  /* mesh attribute are stored in a single array per data type. here we fill
   * those arrays, and set the offset and element type to create attribute
   * maps next */

  /* Pre-allocate attributes to avoid arrays re-allocation which would
   * take 2x of overall attribute memory usage.
   */
  size_t attr_float_size = 0;
  size_t attr_float2_size = 0;
  size_t attr_float3_size = 0;
  size_t attr_uchar4_size = 0;
  for (size_t i = 0; i < scene->meshes.size(); i++) {
    Mesh *mesh = scene->meshes[i];
    AttributeRequestSet &attributes = mesh_attributes[i];
    foreach (AttributeRequest &req, attributes.requests) {
      Attribute *triangle_mattr = mesh->attributes.find(req);
      Attribute *curve_mattr = mesh->curve_attributes.find(req);
      Attribute *subd_mattr = mesh->subd_attributes.find(req);

      update_attribute_element_size(mesh,
                                    triangle_mattr,
                                    ATTR_PRIM_TRIANGLE,
                                    &attr_float_size,
                                    &attr_float2_size,
                                    &attr_float3_size,
                                    &attr_uchar4_size);
      update_attribute_element_size(mesh,
                                    curve_mattr,
                                    ATTR_PRIM_CURVE,
                                    &attr_float_size,
                                    &attr_float2_size,
                                    &attr_float3_size,
                                    &attr_uchar4_size);
      update_attribute_element_size(mesh,
                                    subd_mattr,
                                    ATTR_PRIM_SUBD,
                                    &attr_float_size,
                                    &attr_float2_size,
                                    &attr_float3_size,
                                    &attr_uchar4_size);
    }
  }

  dscene->attributes_float.alloc(attr_float_size);
  dscene->attributes_float2.alloc(attr_float2_size);
  dscene->attributes_float3.alloc(attr_float3_size);
  dscene->attributes_uchar4.alloc(attr_uchar4_size);

  size_t attr_float_offset = 0;
  size_t attr_float2_offset = 0;
  size_t attr_float3_offset = 0;
  size_t attr_uchar4_offset = 0;

  /* Fill in attributes. */
  for (size_t i = 0; i < scene->meshes.size(); i++) {
    Mesh *mesh = scene->meshes[i];
    AttributeRequestSet &attributes = mesh_attributes[i];

    /* todo: we now store std and name attributes from requests even if
     * they actually refer to the same mesh attributes, optimize */
    foreach (AttributeRequest &req, attributes.requests) {
      Attribute *triangle_mattr = mesh->attributes.find(req);
      Attribute *curve_mattr = mesh->curve_attributes.find(req);
      Attribute *subd_mattr = mesh->subd_attributes.find(req);

      update_attribute_element_offset(mesh,
                                      dscene->attributes_float,
                                      attr_float_offset,
                                      dscene->attributes_float2,
                                      attr_float2_offset,
                                      dscene->attributes_float3,
                                      attr_float3_offset,
                                      dscene->attributes_uchar4,
                                      attr_uchar4_offset,
                                      triangle_mattr,
                                      ATTR_PRIM_TRIANGLE,
                                      req.triangle_type,
                                      req.triangle_desc);

      update_attribute_element_offset(mesh,
                                      dscene->attributes_float,
                                      attr_float_offset,
                                      dscene->attributes_float2,
                                      attr_float2_offset,
                                      dscene->attributes_float3,
                                      attr_float3_offset,
                                      dscene->attributes_uchar4,
                                      attr_uchar4_offset,
                                      curve_mattr,
                                      ATTR_PRIM_CURVE,
                                      req.curve_type,
                                      req.curve_desc);

      update_attribute_element_offset(mesh,
                                      dscene->attributes_float,
                                      attr_float_offset,
                                      dscene->attributes_float2,
                                      attr_float2_offset,
                                      dscene->attributes_float3,
                                      attr_float3_offset,
                                      dscene->attributes_uchar4,
                                      attr_uchar4_offset,
                                      subd_mattr,
                                      ATTR_PRIM_SUBD,
                                      req.subd_type,
                                      req.subd_desc);

      if (progress.get_cancel())
        return;
    }
  }

  /* create attribute lookup maps */
  if (scene->shader_manager->use_osl())
    update_osl_attributes(device, scene, mesh_attributes);

  update_svm_attributes(device, dscene, scene, mesh_attributes);

  if (progress.get_cancel())
    return;

  /* copy to device */
  progress.set_status("Updating Mesh", "Copying Attributes to device");

  if (dscene->attributes_float.size()) {
    dscene->attributes_float.copy_to_device();
  }
  if (dscene->attributes_float2.size()) {
    dscene->attributes_float2.copy_to_device();
  }
  if (dscene->attributes_float3.size()) {
    dscene->attributes_float3.copy_to_device();
  }
  if (dscene->attributes_uchar4.size()) {
    dscene->attributes_uchar4.copy_to_device();
  }

  if (progress.get_cancel())
    return;

  /* After mesh attributes and patch tables have been copied to device memory,
   * we need to update offsets in the objects. */
  scene->object_manager->device_update_mesh_offsets(device, dscene, scene);
}

void MeshManager::mesh_calc_offset(Scene *scene)
{
  size_t vert_size = 0;
  size_t tri_size = 0;

  size_t curve_key_size = 0;
  size_t curve_size = 0;

  size_t patch_size = 0;
  size_t face_size = 0;
  size_t corner_size = 0;

  size_t prim_size = 0;

  foreach (Mesh *mesh, scene->meshes) {
    mesh->vert_offset = vert_size;
    mesh->tri_offset = tri_size;

    mesh->curvekey_offset = curve_key_size;
    mesh->curve_offset = curve_size;

    mesh->patch_offset = patch_size;
    mesh->face_offset = face_size;
    mesh->corner_offset = corner_size;

    vert_size += mesh->verts.size();
    tri_size += mesh->num_triangles();

    curve_key_size += mesh->curve_keys.size();
    curve_size += mesh->num_curves();

    if (mesh->subd_faces.size()) {
      Mesh::SubdFace &last = mesh->subd_faces[mesh->subd_faces.size() - 1];
      patch_size += (last.ptex_offset + last.num_ptex_faces()) * 8;

      /* patch tables are stored in same array so include them in patch_size */
      if (mesh->patch_table) {
        mesh->patch_table_offset = patch_size;
        patch_size += mesh->patch_table->total_size();
      }
    }
    face_size += mesh->subd_faces.size();
    corner_size += mesh->subd_face_corners.size();

    mesh->prim_offset = prim_size;
    prim_size += mesh->num_primitives();
  }
}

void MeshManager::device_update_mesh(
    Device *, DeviceScene *dscene, Scene *scene, bool for_displacement, Progress &progress)
{
  /* Count. */
  size_t vert_size = 0;
  size_t tri_size = 0;

  size_t curve_key_size = 0;
  size_t curve_size = 0;

  size_t patch_size = 0;

  foreach (Mesh *mesh, scene->meshes) {
    vert_size += mesh->verts.size();
    tri_size += mesh->num_triangles();

    curve_key_size += mesh->curve_keys.size();
    curve_size += mesh->num_curves();

    if (mesh->subd_faces.size()) {
      Mesh::SubdFace &last = mesh->subd_faces[mesh->subd_faces.size() - 1];
      patch_size += (last.ptex_offset + last.num_ptex_faces()) * 8;

      /* patch tables are stored in same array so include them in patch_size */
      if (mesh->patch_table) {
        mesh->patch_table_offset = patch_size;
        patch_size += mesh->patch_table->total_size();
      }
    }
  }

  /* Create mapping from triangle to primitive triangle array. */
  vector<uint> tri_prim_index(tri_size);
  if (for_displacement) {
    /* For displacement kernels we do some trickery to make them believe
     * we've got all required data ready. However, that data is different
     * from final render kernels since we don't have BVH yet, so can't
     * really use same semantic of arrays.
     */
    foreach (Mesh *mesh, scene->meshes) {
      for (size_t i = 0; i < mesh->num_triangles(); ++i) {
        tri_prim_index[i + mesh->tri_offset] = 3 * (i + mesh->tri_offset);
      }
    }
  }
  else {
    for (size_t i = 0; i < dscene->prim_index.size(); ++i) {
      if ((dscene->prim_type[i] & PRIMITIVE_ALL_TRIANGLE) != 0) {
        tri_prim_index[dscene->prim_index[i]] = dscene->prim_tri_index[i];
      }
    }
  }

  /* Fill in all the arrays. */
  if (tri_size != 0) {
    /* normals */
    progress.set_status("Updating Mesh", "Computing normals");

    uint *tri_shader = dscene->tri_shader.alloc(tri_size);
    uint *vnormal = dscene->tri_vnormal.alloc(vert_size);
    uint4 *tri_vindex = dscene->tri_vindex.alloc(tri_size);
    uint *tri_patch = dscene->tri_patch.alloc(tri_size);
    float2 *tri_patch_uv = dscene->tri_patch_uv.alloc(vert_size);

    foreach (Mesh *mesh, scene->meshes) {
      mesh->pack_shaders(scene, &tri_shader[mesh->tri_offset]);
      mesh->pack_normals(&vnormal[mesh->vert_offset]);
      mesh->pack_verts(tri_prim_index,
                       &tri_vindex[mesh->tri_offset],
                       &tri_patch[mesh->tri_offset],
                       &tri_patch_uv[mesh->vert_offset],
                       mesh->vert_offset,
                       mesh->tri_offset);
      if (progress.get_cancel())
        return;
    }

    /* vertex coordinates */
    progress.set_status("Updating Mesh", "Copying Mesh to device");

    dscene->tri_shader.copy_to_device();
    dscene->tri_vnormal.copy_to_device();
    dscene->tri_vindex.copy_to_device();
    dscene->tri_patch.copy_to_device();
    dscene->tri_patch_uv.copy_to_device();
  }

  if (curve_size != 0) {
    progress.set_status("Updating Mesh", "Copying Strands to device");

    float4 *curve_keys = dscene->curve_keys.alloc(curve_key_size);
    float4 *curves = dscene->curves.alloc(curve_size);

    foreach (Mesh *mesh, scene->meshes) {
      mesh->pack_curves(scene,
                        &curve_keys[mesh->curvekey_offset],
                        &curves[mesh->curve_offset],
                        mesh->curvekey_offset);
      if (progress.get_cancel())
        return;
    }

    dscene->curve_keys.copy_to_device();
    dscene->curves.copy_to_device();
  }

  if (patch_size != 0) {
    progress.set_status("Updating Mesh", "Copying Patches to device");

    uint *patch_data = dscene->patches.alloc(patch_size);

    foreach (Mesh *mesh, scene->meshes) {
      mesh->pack_patches(&patch_data[mesh->patch_offset],
                         mesh->vert_offset,
                         mesh->face_offset,
                         mesh->corner_offset);

      if (mesh->patch_table) {
        mesh->patch_table->copy_adjusting_offsets(&patch_data[mesh->patch_table_offset],
                                                  mesh->patch_table_offset);
      }

      if (progress.get_cancel())
        return;
    }

    dscene->patches.copy_to_device();
  }

  if (for_displacement) {
    float4 *prim_tri_verts = dscene->prim_tri_verts.alloc(tri_size * 3);
    foreach (Mesh *mesh, scene->meshes) {
      for (size_t i = 0; i < mesh->num_triangles(); ++i) {
        Mesh::Triangle t = mesh->get_triangle(i);
        size_t offset = 3 * (i + mesh->tri_offset);
        prim_tri_verts[offset + 0] = float3_to_float4(mesh->verts[t.v[0]]);
        prim_tri_verts[offset + 1] = float3_to_float4(mesh->verts[t.v[1]]);
        prim_tri_verts[offset + 2] = float3_to_float4(mesh->verts[t.v[2]]);
      }
    }
    dscene->prim_tri_verts.copy_to_device();
  }
}

void MeshManager::device_update_bvh(Device *device,
                                    DeviceScene *dscene,
                                    Scene *scene,
                                    Progress &progress)
{
  /* bvh build */
  progress.set_status("Updating Scene BVH", "Building");

  BVHParams bparams;
  bparams.top_level = true;
  bparams.bvh_layout = BVHParams::best_bvh_layout(scene->params.bvh_layout,
                                                  device->get_bvh_layout_mask());
  bparams.use_spatial_split = scene->params.use_bvh_spatial_split;
  bparams.use_unaligned_nodes = dscene->data.bvh.have_curves &&
                                scene->params.use_bvh_unaligned_nodes;
  bparams.num_motion_triangle_steps = scene->params.num_bvh_time_steps;
  bparams.num_motion_curve_steps = scene->params.num_bvh_time_steps;
  bparams.bvh_type = scene->params.bvh_type;
  bparams.curve_flags = dscene->data.curve.curveflags;
  bparams.curve_subdivisions = dscene->data.curve.subdivisions;

  VLOG(1) << "Using " << bvh_layout_name(bparams.bvh_layout) << " layout.";

#ifdef WITH_EMBREE
  if (bparams.bvh_layout == BVH_LAYOUT_EMBREE) {
    if (dscene->data.bvh.scene) {
      BVHEmbree::destroy(dscene->data.bvh.scene);
    }
  }
#endif

  BVH *bvh = BVH::create(bparams, scene->meshes, scene->objects);
  bvh->build(progress, &device->stats);

  if (progress.get_cancel()) {
#ifdef WITH_EMBREE
    if (bparams.bvh_layout == BVH_LAYOUT_EMBREE) {
      if (dscene->data.bvh.scene) {
        BVHEmbree::destroy(dscene->data.bvh.scene);
      }
    }
#endif
    delete bvh;
    return;
  }

  /* copy to device */
  progress.set_status("Updating Scene BVH", "Copying BVH to device");

  PackedBVH &pack = bvh->pack;

  if (pack.nodes.size()) {
    dscene->bvh_nodes.steal_data(pack.nodes);
    dscene->bvh_nodes.copy_to_device();
  }
  if (pack.leaf_nodes.size()) {
    dscene->bvh_leaf_nodes.steal_data(pack.leaf_nodes);
    dscene->bvh_leaf_nodes.copy_to_device();
  }
  if (pack.object_node.size()) {
    dscene->object_node.steal_data(pack.object_node);
    dscene->object_node.copy_to_device();
  }
  if (pack.prim_tri_index.size()) {
    dscene->prim_tri_index.steal_data(pack.prim_tri_index);
    dscene->prim_tri_index.copy_to_device();
  }
  if (pack.prim_tri_verts.size()) {
    dscene->prim_tri_verts.steal_data(pack.prim_tri_verts);
    dscene->prim_tri_verts.copy_to_device();
  }
  if (pack.prim_type.size()) {
    dscene->prim_type.steal_data(pack.prim_type);
    dscene->prim_type.copy_to_device();
  }
  if (pack.prim_visibility.size()) {
    dscene->prim_visibility.steal_data(pack.prim_visibility);
    dscene->prim_visibility.copy_to_device();
  }
  if (pack.prim_index.size()) {
    dscene->prim_index.steal_data(pack.prim_index);
    dscene->prim_index.copy_to_device();
  }
  if (pack.prim_object.size()) {
    dscene->prim_object.steal_data(pack.prim_object);
    dscene->prim_object.copy_to_device();
  }
  if (pack.prim_time.size()) {
    dscene->prim_time.steal_data(pack.prim_time);
    dscene->prim_time.copy_to_device();
  }

  dscene->data.bvh.root = pack.root_index;
  dscene->data.bvh.bvh_layout = bparams.bvh_layout;
  dscene->data.bvh.use_bvh_steps = (scene->params.num_bvh_time_steps != 0);

  bvh->copy_to_device(progress, dscene);

  delete bvh;
}

void MeshManager::device_update_preprocess(Device *device, Scene *scene, Progress &progress)
{
  if (!need_update && !need_flags_update) {
    return;
  }

  progress.set_status("Updating Meshes Flags");

  /* Update flags. */
  bool volume_images_updated = false;

  foreach (Mesh *mesh, scene->meshes) {
    mesh->has_volume = false;

    foreach (const Shader *shader, mesh->used_shaders) {
      if (shader->has_volume) {
        mesh->has_volume = true;
      }
      if (shader->has_surface_bssrdf) {
        mesh->has_surface_bssrdf = true;
      }
    }

    if (need_update && mesh->has_volume) {
      /* Create volume meshes if there is voxel data. */
      if (mesh->has_voxel_attributes()) {
        if (!volume_images_updated) {
          progress.set_status("Updating Meshes Volume Bounds");
          device_update_volume_images(device, scene, progress);
          volume_images_updated = true;
        }

        create_volume_mesh(scene, mesh, progress);
      }
    }
  }

  need_flags_update = false;
}

void MeshManager::device_update_displacement_images(Device *device,
                                                    Scene *scene,
                                                    Progress &progress)
{
  progress.set_status("Updating Displacement Images");
  TaskPool pool;
  ImageManager *image_manager = scene->image_manager;
  set<int> bump_images;
  foreach (Mesh *mesh, scene->meshes) {
    if (mesh->need_update) {
      foreach (Shader *shader, mesh->used_shaders) {
        if (!shader->has_displacement || shader->displacement_method == DISPLACE_BUMP) {
          continue;
        }
        foreach (ShaderNode *node, shader->graph->nodes) {
          if (node->special_type != SHADER_SPECIAL_TYPE_IMAGE_SLOT) {
            continue;
          }

          ImageSlotTextureNode *image_node = static_cast<ImageSlotTextureNode *>(node);
          foreach (int slot, image_node->slots) {
            if (slot != -1) {
              bump_images.insert(slot);
            }
          }
        }
      }
    }
  }
  foreach (int slot, bump_images) {
    pool.push(function_bind(
        &ImageManager::device_update_slot, image_manager, device, scene, slot, &progress));
  }
  pool.wait_work();
}

void MeshManager::device_update_volume_images(Device *device, Scene *scene, Progress &progress)
{
  progress.set_status("Updating Volume Images");
  TaskPool pool;
  ImageManager *image_manager = scene->image_manager;
  set<int> volume_images;

  foreach (Mesh *mesh, scene->meshes) {
    if (!mesh->need_update) {
      continue;
    }

    foreach (Attribute &attr, mesh->attributes.attributes) {
      if (attr.element != ATTR_ELEMENT_VOXEL) {
        continue;
      }

      VoxelAttribute *voxel = attr.data_voxel();

      if (voxel->slot != -1) {
        volume_images.insert(voxel->slot);
      }
    }
  }

  foreach (int slot, volume_images) {
    pool.push(function_bind(
        &ImageManager::device_update_slot, image_manager, device, scene, slot, &progress));
  }
  pool.wait_work();
}

void MeshManager::device_update(Device *device,
                                DeviceScene *dscene,
                                Scene *scene,
                                Progress &progress)
{
  if (!need_update)
    return;

  VLOG(1) << "Total " << scene->meshes.size() << " meshes.";

  bool true_displacement_used = false;
  size_t total_tess_needed = 0;

  foreach (Mesh *mesh, scene->meshes) {
    foreach (Shader *shader, mesh->used_shaders) {
      if (shader->need_update_mesh)
        mesh->need_update = true;
    }

    if (mesh->need_update) {
      /* Update normals. */
      mesh->add_face_normals();
      mesh->add_vertex_normals();

      if (mesh->need_attribute(scene, ATTR_STD_POSITION_UNDISPLACED)) {
        mesh->add_undisplaced();
      }

      /* Test if we need tessellation. */
      if (mesh->subdivision_type != Mesh::SUBDIVISION_NONE && mesh->num_subd_verts == 0 &&
          mesh->subd_params) {
        total_tess_needed++;
      }

      /* Test if we need displacement. */
      if (mesh->has_true_displacement()) {
        true_displacement_used = true;
      }

      if (progress.get_cancel())
        return;
    }
  }

  /* Tessellate meshes that are using subdivision */
  if (total_tess_needed) {
    Camera *dicing_camera = scene->dicing_camera;
    dicing_camera->update(scene);

    size_t i = 0;
    foreach (Mesh *mesh, scene->meshes) {
      if (mesh->need_update && mesh->subdivision_type != Mesh::SUBDIVISION_NONE &&
          mesh->num_subd_verts == 0 && mesh->subd_params) {
        string msg = "Tessellating ";
        if (mesh->name == "")
          msg += string_printf("%u/%u", (uint)(i + 1), (uint)total_tess_needed);
        else
          msg += string_printf(
              "%s %u/%u", mesh->name.c_str(), (uint)(i + 1), (uint)total_tess_needed);

        progress.set_status("Updating Mesh", msg);

        mesh->subd_params->camera = dicing_camera;
        DiagSplit dsplit(*mesh->subd_params);
        mesh->tessellate(&dsplit);

        i++;

        if (progress.get_cancel())
          return;
      }
    }
  }

  /* Update images needed for true displacement. */
  bool old_need_object_flags_update = false;
  if (true_displacement_used) {
    VLOG(1) << "Updating images used for true displacement.";
    device_update_displacement_images(device, scene, progress);
    old_need_object_flags_update = scene->object_manager->need_flags_update;
    scene->object_manager->device_update_flags(device, dscene, scene, progress, false);
  }

  /* Device update. */
  device_free(device, dscene);

  mesh_calc_offset(scene);
  if (true_displacement_used) {
    device_update_mesh(device, dscene, scene, true, progress);
  }
  if (progress.get_cancel())
    return;

  device_update_attributes(device, dscene, scene, progress);
  if (progress.get_cancel())
    return;

  /* Update displacement. */
  bool displacement_done = false;
  size_t num_bvh = 0;
  BVHLayout bvh_layout = BVHParams::best_bvh_layout(scene->params.bvh_layout,
                                                    device->get_bvh_layout_mask());

  foreach (Mesh *mesh, scene->meshes) {
    if (mesh->need_update) {
      if (displace(device, dscene, scene, mesh, progress)) {
        displacement_done = true;
      }

      if (mesh->need_build_bvh(bvh_layout)) {
        num_bvh++;
      }
    }

    if (progress.get_cancel())
      return;
  }

  /* Device re-update after displacement. */
  if (displacement_done) {
    device_free(device, dscene);

    device_update_attributes(device, dscene, scene, progress);
    if (progress.get_cancel())
      return;
  }

  TaskPool pool;

  size_t i = 0;
  foreach (Mesh *mesh, scene->meshes) {
    if (mesh->need_update) {
      pool.push(function_bind(
          &Mesh::compute_bvh, mesh, device, dscene, &scene->params, &progress, i, num_bvh));
      if (mesh->need_build_bvh(bvh_layout)) {
        i++;
      }
    }
  }

  TaskPool::Summary summary;
  pool.wait_work(&summary);
  VLOG(2) << "Objects BVH build pool statistics:\n" << summary.full_report();

  foreach (Shader *shader, scene->shaders) {
    shader->need_update_mesh = false;
  }

  Scene::MotionType need_motion = scene->need_motion();
  bool motion_blur = need_motion == Scene::MOTION_BLUR;

  /* Update objects. */
  vector<Object *> volume_objects;
  foreach (Object *object, scene->objects) {
    object->compute_bounds(motion_blur);
  }

  if (progress.get_cancel())
    return;

  device_update_bvh(device, dscene, scene, progress);
  if (progress.get_cancel())
    return;

  device_update_mesh(device, dscene, scene, false, progress);
  if (progress.get_cancel())
    return;

  need_update = false;

  if (true_displacement_used) {
    /* Re-tag flags for update, so they're re-evaluated
     * for meshes with correct bounding boxes.
     *
     * This wouldn't cause wrong results, just true
     * displacement might be less optimal ot calculate.
     */
    scene->object_manager->need_flags_update = old_need_object_flags_update;
  }
}

void MeshManager::device_free(Device *device, DeviceScene *dscene)
{
  dscene->bvh_nodes.free();
  dscene->bvh_leaf_nodes.free();
  dscene->object_node.free();
  dscene->prim_tri_verts.free();
  dscene->prim_tri_index.free();
  dscene->prim_type.free();
  dscene->prim_visibility.free();
  dscene->prim_index.free();
  dscene->prim_object.free();
  dscene->prim_time.free();
  dscene->tri_shader.free();
  dscene->tri_vnormal.free();
  dscene->tri_vindex.free();
  dscene->tri_patch.free();
  dscene->tri_patch_uv.free();
  dscene->curves.free();
  dscene->curve_keys.free();
  dscene->patches.free();
  dscene->attributes_map.free();
  dscene->attributes_float.free();
  dscene->attributes_float2.free();
  dscene->attributes_float3.free();
  dscene->attributes_uchar4.free();

  /* Signal for shaders like displacement not to do ray tracing. */
  dscene->data.bvh.bvh_layout = BVH_LAYOUT_NONE;

#ifdef WITH_OSL
  OSLGlobals *og = (OSLGlobals *)device->osl_memory();

  if (og) {
    og->object_name_map.clear();
    og->attribute_map.clear();
    og->object_names.clear();
  }
#else
  (void)device;
#endif
}

void MeshManager::tag_update(Scene *scene)
{
  need_update = true;
  scene->object_manager->need_update = true;
}

void MeshManager::collect_statistics(const Scene *scene, RenderStats *stats)
{
  foreach (Mesh *mesh, scene->meshes) {
    stats->mesh.geometry.add_entry(
        NamedSizeEntry(string(mesh->name.c_str()), mesh->get_total_size_in_bytes()));
  }
}

bool Mesh::need_attribute(Scene *scene, AttributeStandard std)
{
  if (std == ATTR_STD_NONE)
    return false;

  if (scene->need_global_attribute(std))
    return true;

  foreach (Shader *shader, used_shaders)
    if (shader->attributes.find(std))
      return true;

  return false;
}

bool Mesh::need_attribute(Scene * /*scene*/, ustring name)
{
  if (name == ustring())
    return false;

  foreach (Shader *shader, used_shaders)
    if (shader->attributes.find(name))
      return true;

  return false;
}

=======
>>>>>>> 3e777653
CCL_NAMESPACE_END<|MERGE_RESOLUTION|>--- conflicted
+++ resolved
@@ -680,1394 +680,4 @@
   }
 }
 
-<<<<<<< HEAD
-void Mesh::compute_bvh(
-    Device *device, DeviceScene *dscene, SceneParams *params, Progress *progress, int n, int total)
-{
-  if (progress->get_cancel())
-    return;
-
-  compute_bounds();
-
-  const BVHLayout bvh_layout = BVHParams::best_bvh_layout(params->bvh_layout,
-                                                          device->get_bvh_layout_mask());
-  if (need_build_bvh(bvh_layout)) {
-    string msg = "Updating Mesh BVH ";
-    if (name.empty())
-      msg += string_printf("%u/%u", (uint)(n + 1), (uint)total);
-    else
-      msg += string_printf("%s %u/%u", name.c_str(), (uint)(n + 1), (uint)total);
-
-    Object object;
-    object.mesh = this;
-
-    vector<Mesh *> meshes;
-    meshes.push_back(this);
-    vector<Object *> objects;
-    objects.push_back(&object);
-
-    if (bvh && !need_update_rebuild) {
-      progress->set_status(msg, "Refitting BVH");
-
-      bvh->meshes = meshes;
-      bvh->objects = objects;
-
-      bvh->refit(*progress);
-    }
-    else {
-      progress->set_status(msg, "Building BVH");
-
-      BVHParams bparams;
-      bparams.use_spatial_split = params->use_bvh_spatial_split;
-      bparams.bvh_layout = bvh_layout;
-      bparams.use_unaligned_nodes = dscene->data.bvh.have_curves &&
-                                    params->use_bvh_unaligned_nodes;
-      bparams.num_motion_triangle_steps = params->num_bvh_time_steps;
-      bparams.num_motion_curve_steps = params->num_bvh_time_steps;
-      bparams.bvh_type = params->bvh_type;
-      bparams.curve_flags = dscene->data.curve.curveflags;
-      bparams.curve_subdivisions = dscene->data.curve.subdivisions;
-
-      delete bvh;
-      bvh = BVH::create(bparams, meshes, objects);
-      MEM_GUARDED_CALL(progress, bvh->build, *progress);
-    }
-  }
-
-  need_update = false;
-  need_update_rebuild = false;
-}
-
-void Mesh::tag_update(Scene *scene, bool rebuild)
-{
-  need_update = true;
-
-  if (rebuild) {
-    need_update_rebuild = true;
-    scene->light_manager->need_update = true;
-  }
-  else {
-    foreach (Shader *shader, used_shaders)
-      if (shader->has_surface_emission)
-        scene->light_manager->need_update = true;
-  }
-
-  scene->mesh_manager->need_update = true;
-  scene->object_manager->need_update = true;
-}
-
-bool Mesh::has_motion_blur() const
-{
-  return (use_motion_blur && (attributes.find(ATTR_STD_MOTION_VERTEX_POSITION) ||
-                              curve_attributes.find(ATTR_STD_MOTION_VERTEX_POSITION)));
-}
-
-bool Mesh::has_true_displacement() const
-{
-  foreach (Shader *shader, used_shaders) {
-    if (shader->has_displacement && shader->displacement_method != DISPLACE_BUMP) {
-      return true;
-    }
-  }
-
-  return false;
-}
-
-bool Mesh::has_voxel_attributes() const
-{
-  foreach (const Attribute &attr, attributes.attributes) {
-    if (attr.element == ATTR_ELEMENT_VOXEL) {
-      return true;
-    }
-  }
-
-  return false;
-}
-
-float Mesh::motion_time(int step) const
-{
-  return (motion_steps > 1) ? 2.0f * step / (motion_steps - 1) - 1.0f : 0.0f;
-}
-
-int Mesh::motion_step(float time) const
-{
-  if (motion_steps > 1) {
-    int attr_step = 0;
-
-    for (int step = 0; step < motion_steps; step++) {
-      float step_time = motion_time(step);
-      if (step_time == time) {
-        return attr_step;
-      }
-
-      /* Center step is stored in a separate attribute. */
-      if (step != motion_steps / 2) {
-        attr_step++;
-      }
-    }
-  }
-
-  return -1;
-}
-
-bool Mesh::need_build_bvh(BVHLayout layout) const
-{
-  return !transform_applied || has_surface_bssrdf || layout == BVH_LAYOUT_OPTIX;
-}
-
-bool Mesh::is_instanced() const
-{
-  /* Currently we treat subsurface objects as instanced.
-   *
-   * While it might be not very optimal for ray traversal, it avoids having
-   * duplicated BVH in the memory, saving quite some space.
-   */
-  return !transform_applied || has_surface_bssrdf;
-}
-
-/* Mesh Manager */
-
-MeshManager::MeshManager()
-{
-  need_update = true;
-  need_flags_update = true;
-}
-
-MeshManager::~MeshManager()
-{
-}
-
-void MeshManager::update_osl_attributes(Device *device,
-                                        Scene *scene,
-                                        vector<AttributeRequestSet> &mesh_attributes)
-{
-#ifdef WITH_OSL
-  /* for OSL, a hash map is used to lookup the attribute by name. */
-  OSLGlobals *og = (OSLGlobals *)device->osl_memory();
-
-  og->object_name_map.clear();
-  og->attribute_map.clear();
-  og->object_names.clear();
-
-  og->attribute_map.resize(scene->objects.size() * ATTR_PRIM_TYPES);
-
-  for (size_t i = 0; i < scene->objects.size(); i++) {
-    /* set object name to object index map */
-    Object *object = scene->objects[i];
-    og->object_name_map[object->name] = i;
-    og->object_names.push_back(object->name);
-
-    /* set object attributes */
-    foreach (ParamValue &attr, object->attributes) {
-      OSLGlobals::Attribute osl_attr;
-
-      osl_attr.type = attr.type();
-      osl_attr.desc.element = ATTR_ELEMENT_OBJECT;
-      osl_attr.value = attr;
-      osl_attr.desc.offset = 0;
-      osl_attr.desc.flags = 0;
-
-      og->attribute_map[i * ATTR_PRIM_TYPES + ATTR_PRIM_TRIANGLE][attr.name()] = osl_attr;
-      og->attribute_map[i * ATTR_PRIM_TYPES + ATTR_PRIM_CURVE][attr.name()] = osl_attr;
-      og->attribute_map[i * ATTR_PRIM_TYPES + ATTR_PRIM_SUBD][attr.name()] = osl_attr;
-    }
-
-    /* find mesh attributes */
-    size_t j;
-
-    for (j = 0; j < scene->meshes.size(); j++)
-      if (scene->meshes[j] == object->mesh)
-        break;
-
-    AttributeRequestSet &attributes = mesh_attributes[j];
-
-    /* set object attributes */
-    foreach (AttributeRequest &req, attributes.requests) {
-      OSLGlobals::Attribute osl_attr;
-
-      if (req.triangle_desc.element != ATTR_ELEMENT_NONE) {
-        osl_attr.desc = req.triangle_desc;
-
-        if (req.triangle_type == TypeDesc::TypeFloat)
-          osl_attr.type = TypeDesc::TypeFloat;
-        else if (req.triangle_type == TypeDesc::TypeMatrix)
-          osl_attr.type = TypeDesc::TypeMatrix;
-        else if (req.triangle_type == TypeFloat2)
-          osl_attr.type = TypeFloat2;
-        else if (req.triangle_type == TypeRGBA)
-          osl_attr.type = TypeRGBA;
-        else
-          osl_attr.type = TypeDesc::TypeColor;
-
-        if (req.std != ATTR_STD_NONE) {
-          /* if standard attribute, add lookup by geom: name convention */
-          ustring stdname(string("geom:") + string(Attribute::standard_name(req.std)));
-          og->attribute_map[i * ATTR_PRIM_TYPES + ATTR_PRIM_TRIANGLE][stdname] = osl_attr;
-        }
-        else if (req.name != ustring()) {
-          /* add lookup by mesh attribute name */
-          og->attribute_map[i * ATTR_PRIM_TYPES + ATTR_PRIM_TRIANGLE][req.name] = osl_attr;
-        }
-      }
-
-      if (req.curve_desc.element != ATTR_ELEMENT_NONE) {
-        osl_attr.desc = req.curve_desc;
-
-        if (req.curve_type == TypeDesc::TypeFloat)
-          osl_attr.type = TypeDesc::TypeFloat;
-        else if (req.curve_type == TypeDesc::TypeMatrix)
-          osl_attr.type = TypeDesc::TypeMatrix;
-        else if (req.curve_type == TypeFloat2)
-          osl_attr.type = TypeFloat2;
-        else if (req.curve_type == TypeRGBA)
-          osl_attr.type = TypeRGBA;
-        else
-          osl_attr.type = TypeDesc::TypeColor;
-
-        if (req.std != ATTR_STD_NONE) {
-          /* if standard attribute, add lookup by geom: name convention */
-          ustring stdname(string("geom:") + string(Attribute::standard_name(req.std)));
-          og->attribute_map[i * ATTR_PRIM_TYPES + ATTR_PRIM_CURVE][stdname] = osl_attr;
-        }
-        else if (req.name != ustring()) {
-          /* add lookup by mesh attribute name */
-          og->attribute_map[i * ATTR_PRIM_TYPES + ATTR_PRIM_CURVE][req.name] = osl_attr;
-        }
-      }
-
-      if (req.subd_desc.element != ATTR_ELEMENT_NONE) {
-        osl_attr.desc = req.subd_desc;
-
-        if (req.subd_type == TypeDesc::TypeFloat)
-          osl_attr.type = TypeDesc::TypeFloat;
-        else if (req.subd_type == TypeDesc::TypeMatrix)
-          osl_attr.type = TypeDesc::TypeMatrix;
-        else if (req.subd_type == TypeFloat2)
-          osl_attr.type = TypeFloat2;
-        else if (req.subd_type == TypeRGBA)
-          osl_attr.type = TypeRGBA;
-        else
-          osl_attr.type = TypeDesc::TypeColor;
-
-        if (req.std != ATTR_STD_NONE) {
-          /* if standard attribute, add lookup by geom: name convention */
-          ustring stdname(string("geom:") + string(Attribute::standard_name(req.std)));
-          og->attribute_map[i * ATTR_PRIM_TYPES + ATTR_PRIM_SUBD][stdname] = osl_attr;
-        }
-        else if (req.name != ustring()) {
-          /* add lookup by mesh attribute name */
-          og->attribute_map[i * ATTR_PRIM_TYPES + ATTR_PRIM_SUBD][req.name] = osl_attr;
-        }
-      }
-    }
-  }
-#else
-  (void)device;
-  (void)scene;
-  (void)mesh_attributes;
-#endif
-}
-
-void MeshManager::update_svm_attributes(Device *,
-                                        DeviceScene *dscene,
-                                        Scene *scene,
-                                        vector<AttributeRequestSet> &mesh_attributes)
-{
-  /* for SVM, the attributes_map table is used to lookup the offset of an
-   * attribute, based on a unique shader attribute id. */
-
-  /* compute array stride */
-  int attr_map_size = 0;
-
-  for (size_t i = 0; i < scene->meshes.size(); i++) {
-    Mesh *mesh = scene->meshes[i];
-    mesh->attr_map_offset = attr_map_size;
-    attr_map_size += (mesh_attributes[i].size() + 1) * ATTR_PRIM_TYPES;
-  }
-
-  if (attr_map_size == 0)
-    return;
-
-  /* create attribute map */
-  uint4 *attr_map = dscene->attributes_map.alloc(attr_map_size);
-  memset(attr_map, 0, dscene->attributes_map.size() * sizeof(uint));
-
-  for (size_t i = 0; i < scene->meshes.size(); i++) {
-    Mesh *mesh = scene->meshes[i];
-    AttributeRequestSet &attributes = mesh_attributes[i];
-
-    /* set object attributes */
-    int index = mesh->attr_map_offset;
-
-    foreach (AttributeRequest &req, attributes.requests) {
-      uint id;
-
-      if (req.std == ATTR_STD_NONE)
-        id = scene->shader_manager->get_attribute_id(req.name);
-      else
-        id = scene->shader_manager->get_attribute_id(req.std);
-
-      if (mesh->num_triangles()) {
-        attr_map[index].x = id;
-        attr_map[index].y = req.triangle_desc.element;
-        attr_map[index].z = as_uint(req.triangle_desc.offset);
-
-        if (req.triangle_type == TypeDesc::TypeFloat)
-          attr_map[index].w = NODE_ATTR_FLOAT;
-        else if (req.triangle_type == TypeDesc::TypeMatrix)
-          attr_map[index].w = NODE_ATTR_MATRIX;
-        else if (req.triangle_type == TypeFloat2)
-          attr_map[index].w = NODE_ATTR_FLOAT2;
-        else if (req.triangle_type == TypeRGBA)
-          attr_map[index].w = NODE_ATTR_RGBA;
-        else
-          attr_map[index].w = NODE_ATTR_FLOAT3;
-
-        attr_map[index].w |= req.triangle_desc.flags << 8;
-      }
-
-      index++;
-
-      if (mesh->num_curves()) {
-        attr_map[index].x = id;
-        attr_map[index].y = req.curve_desc.element;
-        attr_map[index].z = as_uint(req.curve_desc.offset);
-
-        if (req.curve_type == TypeDesc::TypeFloat)
-          attr_map[index].w = NODE_ATTR_FLOAT;
-        else if (req.curve_type == TypeDesc::TypeMatrix)
-          attr_map[index].w = NODE_ATTR_MATRIX;
-        else if (req.curve_type == TypeFloat2)
-          attr_map[index].w = NODE_ATTR_FLOAT2;
-        else
-          attr_map[index].w = NODE_ATTR_FLOAT3;
-
-        attr_map[index].w |= req.curve_desc.flags << 8;
-      }
-
-      index++;
-
-      if (mesh->subd_faces.size()) {
-        attr_map[index].x = id;
-        attr_map[index].y = req.subd_desc.element;
-        attr_map[index].z = as_uint(req.subd_desc.offset);
-
-        if (req.subd_type == TypeDesc::TypeFloat)
-          attr_map[index].w = NODE_ATTR_FLOAT;
-        else if (req.subd_type == TypeDesc::TypeMatrix)
-          attr_map[index].w = NODE_ATTR_MATRIX;
-        else if (req.subd_type == TypeFloat2)
-          attr_map[index].w = NODE_ATTR_FLOAT2;
-        else if (req.triangle_type == TypeRGBA)
-          attr_map[index].w = NODE_ATTR_RGBA;
-        else
-          attr_map[index].w = NODE_ATTR_FLOAT3;
-
-        attr_map[index].w |= req.subd_desc.flags << 8;
-      }
-
-      index++;
-    }
-
-    /* terminator */
-    for (int j = 0; j < ATTR_PRIM_TYPES; j++) {
-      attr_map[index].x = ATTR_STD_NONE;
-      attr_map[index].y = 0;
-      attr_map[index].z = 0;
-      attr_map[index].w = 0;
-
-      index++;
-    }
-  }
-
-  /* copy to device */
-  dscene->attributes_map.copy_to_device();
-}
-
-static void update_attribute_element_size(Mesh *mesh,
-                                          Attribute *mattr,
-                                          AttributePrimitive prim,
-                                          size_t *attr_float_size,
-                                          size_t *attr_float2_size,
-                                          size_t *attr_float3_size,
-                                          size_t *attr_uchar4_size)
-{
-  if (mattr) {
-    size_t size = mattr->element_size(mesh, prim);
-
-    if (mattr->element == ATTR_ELEMENT_VOXEL) {
-      /* pass */
-    }
-    else if (mattr->element == ATTR_ELEMENT_CORNER_BYTE) {
-      *attr_uchar4_size += size;
-    }
-    else if (mattr->type == TypeDesc::TypeFloat) {
-      *attr_float_size += size;
-    }
-    else if (mattr->type == TypeFloat2) {
-      *attr_float2_size += size;
-    }
-    else if (mattr->type == TypeDesc::TypeMatrix) {
-      *attr_float3_size += size * 4;
-    }
-    else {
-      *attr_float3_size += size;
-    }
-  }
-}
-
-static void update_attribute_element_offset(Mesh *mesh,
-                                            device_vector<float> &attr_float,
-                                            size_t &attr_float_offset,
-                                            device_vector<float2> &attr_float2,
-                                            size_t &attr_float2_offset,
-                                            device_vector<float4> &attr_float3,
-                                            size_t &attr_float3_offset,
-                                            device_vector<uchar4> &attr_uchar4,
-                                            size_t &attr_uchar4_offset,
-                                            Attribute *mattr,
-                                            AttributePrimitive prim,
-                                            TypeDesc &type,
-                                            AttributeDescriptor &desc)
-{
-  if (mattr) {
-    /* store element and type */
-    desc.element = mattr->element;
-    desc.flags = mattr->flags;
-    type = mattr->type;
-
-    /* store attribute data in arrays */
-    size_t size = mattr->element_size(mesh, prim);
-
-    AttributeElement &element = desc.element;
-    int &offset = desc.offset;
-
-    if (mattr->element == ATTR_ELEMENT_VOXEL) {
-      /* store slot in offset value */
-      VoxelAttribute *voxel_data = mattr->data_voxel();
-      offset = voxel_data->slot;
-    }
-    else if (mattr->element == ATTR_ELEMENT_CORNER_BYTE) {
-      uchar4 *data = mattr->data_uchar4();
-      offset = attr_uchar4_offset;
-
-      assert(attr_uchar4.size() >= offset + size);
-      for (size_t k = 0; k < size; k++) {
-        attr_uchar4[offset + k] = data[k];
-      }
-      attr_uchar4_offset += size;
-    }
-    else if (mattr->type == TypeDesc::TypeFloat) {
-      float *data = mattr->data_float();
-      offset = attr_float_offset;
-
-      assert(attr_float.size() >= offset + size);
-      for (size_t k = 0; k < size; k++) {
-        attr_float[offset + k] = data[k];
-      }
-      attr_float_offset += size;
-    }
-    else if (mattr->type == TypeFloat2) {
-      float2 *data = mattr->data_float2();
-      offset = attr_float2_offset;
-
-      assert(attr_float2.size() >= offset + size);
-      for (size_t k = 0; k < size; k++) {
-        attr_float2[offset + k] = data[k];
-      }
-      attr_float2_offset += size;
-    }
-    else if (mattr->type == TypeDesc::TypeMatrix) {
-      Transform *tfm = mattr->data_transform();
-      offset = attr_float3_offset;
-
-      assert(attr_float3.size() >= offset + size * 3);
-      for (size_t k = 0; k < size * 3; k++) {
-        attr_float3[offset + k] = (&tfm->x)[k];
-      }
-      attr_float3_offset += size * 3;
-    }
-    else {
-      float4 *data = mattr->data_float4();
-      offset = attr_float3_offset;
-
-      assert(attr_float3.size() >= offset + size);
-      for (size_t k = 0; k < size; k++) {
-        attr_float3[offset + k] = data[k];
-      }
-      attr_float3_offset += size;
-    }
-
-    /* mesh vertex/curve index is global, not per object, so we sneak
-     * a correction for that in here */
-    if (mesh->subdivision_type == Mesh::SUBDIVISION_CATMULL_CLARK &&
-        desc.flags & ATTR_SUBDIVIDED) {
-      /* indices for subdivided attributes are retrieved
-       * from patch table so no need for correction here*/
-    }
-    else if (element == ATTR_ELEMENT_VERTEX)
-      offset -= mesh->vert_offset;
-    else if (element == ATTR_ELEMENT_VERTEX_MOTION)
-      offset -= mesh->vert_offset;
-    else if (element == ATTR_ELEMENT_FACE) {
-      if (prim == ATTR_PRIM_TRIANGLE)
-        offset -= mesh->tri_offset;
-      else
-        offset -= mesh->face_offset;
-    }
-    else if (element == ATTR_ELEMENT_CORNER || element == ATTR_ELEMENT_CORNER_BYTE) {
-      if (prim == ATTR_PRIM_TRIANGLE)
-        offset -= 3 * mesh->tri_offset;
-      else
-        offset -= mesh->corner_offset;
-    }
-    else if (element == ATTR_ELEMENT_CURVE)
-      offset -= mesh->curve_offset;
-    else if (element == ATTR_ELEMENT_CURVE_KEY)
-      offset -= mesh->curvekey_offset;
-    else if (element == ATTR_ELEMENT_CURVE_KEY_MOTION)
-      offset -= mesh->curvekey_offset;
-  }
-  else {
-    /* attribute not found */
-    desc.element = ATTR_ELEMENT_NONE;
-    desc.offset = 0;
-  }
-}
-
-void MeshManager::device_update_attributes(Device *device,
-                                           DeviceScene *dscene,
-                                           Scene *scene,
-                                           Progress &progress)
-{
-  progress.set_status("Updating Mesh", "Computing attributes");
-
-  /* gather per mesh requested attributes. as meshes may have multiple
-   * shaders assigned, this merges the requested attributes that have
-   * been set per shader by the shader manager */
-  vector<AttributeRequestSet> mesh_attributes(scene->meshes.size());
-
-  for (size_t i = 0; i < scene->meshes.size(); i++) {
-    Mesh *mesh = scene->meshes[i];
-
-    scene->need_global_attributes(mesh_attributes[i]);
-
-    foreach (Shader *shader, mesh->used_shaders) {
-      mesh_attributes[i].add(shader->attributes);
-    }
-  }
-
-  /* mesh attribute are stored in a single array per data type. here we fill
-   * those arrays, and set the offset and element type to create attribute
-   * maps next */
-
-  /* Pre-allocate attributes to avoid arrays re-allocation which would
-   * take 2x of overall attribute memory usage.
-   */
-  size_t attr_float_size = 0;
-  size_t attr_float2_size = 0;
-  size_t attr_float3_size = 0;
-  size_t attr_uchar4_size = 0;
-  for (size_t i = 0; i < scene->meshes.size(); i++) {
-    Mesh *mesh = scene->meshes[i];
-    AttributeRequestSet &attributes = mesh_attributes[i];
-    foreach (AttributeRequest &req, attributes.requests) {
-      Attribute *triangle_mattr = mesh->attributes.find(req);
-      Attribute *curve_mattr = mesh->curve_attributes.find(req);
-      Attribute *subd_mattr = mesh->subd_attributes.find(req);
-
-      update_attribute_element_size(mesh,
-                                    triangle_mattr,
-                                    ATTR_PRIM_TRIANGLE,
-                                    &attr_float_size,
-                                    &attr_float2_size,
-                                    &attr_float3_size,
-                                    &attr_uchar4_size);
-      update_attribute_element_size(mesh,
-                                    curve_mattr,
-                                    ATTR_PRIM_CURVE,
-                                    &attr_float_size,
-                                    &attr_float2_size,
-                                    &attr_float3_size,
-                                    &attr_uchar4_size);
-      update_attribute_element_size(mesh,
-                                    subd_mattr,
-                                    ATTR_PRIM_SUBD,
-                                    &attr_float_size,
-                                    &attr_float2_size,
-                                    &attr_float3_size,
-                                    &attr_uchar4_size);
-    }
-  }
-
-  dscene->attributes_float.alloc(attr_float_size);
-  dscene->attributes_float2.alloc(attr_float2_size);
-  dscene->attributes_float3.alloc(attr_float3_size);
-  dscene->attributes_uchar4.alloc(attr_uchar4_size);
-
-  size_t attr_float_offset = 0;
-  size_t attr_float2_offset = 0;
-  size_t attr_float3_offset = 0;
-  size_t attr_uchar4_offset = 0;
-
-  /* Fill in attributes. */
-  for (size_t i = 0; i < scene->meshes.size(); i++) {
-    Mesh *mesh = scene->meshes[i];
-    AttributeRequestSet &attributes = mesh_attributes[i];
-
-    /* todo: we now store std and name attributes from requests even if
-     * they actually refer to the same mesh attributes, optimize */
-    foreach (AttributeRequest &req, attributes.requests) {
-      Attribute *triangle_mattr = mesh->attributes.find(req);
-      Attribute *curve_mattr = mesh->curve_attributes.find(req);
-      Attribute *subd_mattr = mesh->subd_attributes.find(req);
-
-      update_attribute_element_offset(mesh,
-                                      dscene->attributes_float,
-                                      attr_float_offset,
-                                      dscene->attributes_float2,
-                                      attr_float2_offset,
-                                      dscene->attributes_float3,
-                                      attr_float3_offset,
-                                      dscene->attributes_uchar4,
-                                      attr_uchar4_offset,
-                                      triangle_mattr,
-                                      ATTR_PRIM_TRIANGLE,
-                                      req.triangle_type,
-                                      req.triangle_desc);
-
-      update_attribute_element_offset(mesh,
-                                      dscene->attributes_float,
-                                      attr_float_offset,
-                                      dscene->attributes_float2,
-                                      attr_float2_offset,
-                                      dscene->attributes_float3,
-                                      attr_float3_offset,
-                                      dscene->attributes_uchar4,
-                                      attr_uchar4_offset,
-                                      curve_mattr,
-                                      ATTR_PRIM_CURVE,
-                                      req.curve_type,
-                                      req.curve_desc);
-
-      update_attribute_element_offset(mesh,
-                                      dscene->attributes_float,
-                                      attr_float_offset,
-                                      dscene->attributes_float2,
-                                      attr_float2_offset,
-                                      dscene->attributes_float3,
-                                      attr_float3_offset,
-                                      dscene->attributes_uchar4,
-                                      attr_uchar4_offset,
-                                      subd_mattr,
-                                      ATTR_PRIM_SUBD,
-                                      req.subd_type,
-                                      req.subd_desc);
-
-      if (progress.get_cancel())
-        return;
-    }
-  }
-
-  /* create attribute lookup maps */
-  if (scene->shader_manager->use_osl())
-    update_osl_attributes(device, scene, mesh_attributes);
-
-  update_svm_attributes(device, dscene, scene, mesh_attributes);
-
-  if (progress.get_cancel())
-    return;
-
-  /* copy to device */
-  progress.set_status("Updating Mesh", "Copying Attributes to device");
-
-  if (dscene->attributes_float.size()) {
-    dscene->attributes_float.copy_to_device();
-  }
-  if (dscene->attributes_float2.size()) {
-    dscene->attributes_float2.copy_to_device();
-  }
-  if (dscene->attributes_float3.size()) {
-    dscene->attributes_float3.copy_to_device();
-  }
-  if (dscene->attributes_uchar4.size()) {
-    dscene->attributes_uchar4.copy_to_device();
-  }
-
-  if (progress.get_cancel())
-    return;
-
-  /* After mesh attributes and patch tables have been copied to device memory,
-   * we need to update offsets in the objects. */
-  scene->object_manager->device_update_mesh_offsets(device, dscene, scene);
-}
-
-void MeshManager::mesh_calc_offset(Scene *scene)
-{
-  size_t vert_size = 0;
-  size_t tri_size = 0;
-
-  size_t curve_key_size = 0;
-  size_t curve_size = 0;
-
-  size_t patch_size = 0;
-  size_t face_size = 0;
-  size_t corner_size = 0;
-
-  size_t prim_size = 0;
-
-  foreach (Mesh *mesh, scene->meshes) {
-    mesh->vert_offset = vert_size;
-    mesh->tri_offset = tri_size;
-
-    mesh->curvekey_offset = curve_key_size;
-    mesh->curve_offset = curve_size;
-
-    mesh->patch_offset = patch_size;
-    mesh->face_offset = face_size;
-    mesh->corner_offset = corner_size;
-
-    vert_size += mesh->verts.size();
-    tri_size += mesh->num_triangles();
-
-    curve_key_size += mesh->curve_keys.size();
-    curve_size += mesh->num_curves();
-
-    if (mesh->subd_faces.size()) {
-      Mesh::SubdFace &last = mesh->subd_faces[mesh->subd_faces.size() - 1];
-      patch_size += (last.ptex_offset + last.num_ptex_faces()) * 8;
-
-      /* patch tables are stored in same array so include them in patch_size */
-      if (mesh->patch_table) {
-        mesh->patch_table_offset = patch_size;
-        patch_size += mesh->patch_table->total_size();
-      }
-    }
-    face_size += mesh->subd_faces.size();
-    corner_size += mesh->subd_face_corners.size();
-
-    mesh->prim_offset = prim_size;
-    prim_size += mesh->num_primitives();
-  }
-}
-
-void MeshManager::device_update_mesh(
-    Device *, DeviceScene *dscene, Scene *scene, bool for_displacement, Progress &progress)
-{
-  /* Count. */
-  size_t vert_size = 0;
-  size_t tri_size = 0;
-
-  size_t curve_key_size = 0;
-  size_t curve_size = 0;
-
-  size_t patch_size = 0;
-
-  foreach (Mesh *mesh, scene->meshes) {
-    vert_size += mesh->verts.size();
-    tri_size += mesh->num_triangles();
-
-    curve_key_size += mesh->curve_keys.size();
-    curve_size += mesh->num_curves();
-
-    if (mesh->subd_faces.size()) {
-      Mesh::SubdFace &last = mesh->subd_faces[mesh->subd_faces.size() - 1];
-      patch_size += (last.ptex_offset + last.num_ptex_faces()) * 8;
-
-      /* patch tables are stored in same array so include them in patch_size */
-      if (mesh->patch_table) {
-        mesh->patch_table_offset = patch_size;
-        patch_size += mesh->patch_table->total_size();
-      }
-    }
-  }
-
-  /* Create mapping from triangle to primitive triangle array. */
-  vector<uint> tri_prim_index(tri_size);
-  if (for_displacement) {
-    /* For displacement kernels we do some trickery to make them believe
-     * we've got all required data ready. However, that data is different
-     * from final render kernels since we don't have BVH yet, so can't
-     * really use same semantic of arrays.
-     */
-    foreach (Mesh *mesh, scene->meshes) {
-      for (size_t i = 0; i < mesh->num_triangles(); ++i) {
-        tri_prim_index[i + mesh->tri_offset] = 3 * (i + mesh->tri_offset);
-      }
-    }
-  }
-  else {
-    for (size_t i = 0; i < dscene->prim_index.size(); ++i) {
-      if ((dscene->prim_type[i] & PRIMITIVE_ALL_TRIANGLE) != 0) {
-        tri_prim_index[dscene->prim_index[i]] = dscene->prim_tri_index[i];
-      }
-    }
-  }
-
-  /* Fill in all the arrays. */
-  if (tri_size != 0) {
-    /* normals */
-    progress.set_status("Updating Mesh", "Computing normals");
-
-    uint *tri_shader = dscene->tri_shader.alloc(tri_size);
-    uint *vnormal = dscene->tri_vnormal.alloc(vert_size);
-    uint4 *tri_vindex = dscene->tri_vindex.alloc(tri_size);
-    uint *tri_patch = dscene->tri_patch.alloc(tri_size);
-    float2 *tri_patch_uv = dscene->tri_patch_uv.alloc(vert_size);
-
-    foreach (Mesh *mesh, scene->meshes) {
-      mesh->pack_shaders(scene, &tri_shader[mesh->tri_offset]);
-      mesh->pack_normals(&vnormal[mesh->vert_offset]);
-      mesh->pack_verts(tri_prim_index,
-                       &tri_vindex[mesh->tri_offset],
-                       &tri_patch[mesh->tri_offset],
-                       &tri_patch_uv[mesh->vert_offset],
-                       mesh->vert_offset,
-                       mesh->tri_offset);
-      if (progress.get_cancel())
-        return;
-    }
-
-    /* vertex coordinates */
-    progress.set_status("Updating Mesh", "Copying Mesh to device");
-
-    dscene->tri_shader.copy_to_device();
-    dscene->tri_vnormal.copy_to_device();
-    dscene->tri_vindex.copy_to_device();
-    dscene->tri_patch.copy_to_device();
-    dscene->tri_patch_uv.copy_to_device();
-  }
-
-  if (curve_size != 0) {
-    progress.set_status("Updating Mesh", "Copying Strands to device");
-
-    float4 *curve_keys = dscene->curve_keys.alloc(curve_key_size);
-    float4 *curves = dscene->curves.alloc(curve_size);
-
-    foreach (Mesh *mesh, scene->meshes) {
-      mesh->pack_curves(scene,
-                        &curve_keys[mesh->curvekey_offset],
-                        &curves[mesh->curve_offset],
-                        mesh->curvekey_offset);
-      if (progress.get_cancel())
-        return;
-    }
-
-    dscene->curve_keys.copy_to_device();
-    dscene->curves.copy_to_device();
-  }
-
-  if (patch_size != 0) {
-    progress.set_status("Updating Mesh", "Copying Patches to device");
-
-    uint *patch_data = dscene->patches.alloc(patch_size);
-
-    foreach (Mesh *mesh, scene->meshes) {
-      mesh->pack_patches(&patch_data[mesh->patch_offset],
-                         mesh->vert_offset,
-                         mesh->face_offset,
-                         mesh->corner_offset);
-
-      if (mesh->patch_table) {
-        mesh->patch_table->copy_adjusting_offsets(&patch_data[mesh->patch_table_offset],
-                                                  mesh->patch_table_offset);
-      }
-
-      if (progress.get_cancel())
-        return;
-    }
-
-    dscene->patches.copy_to_device();
-  }
-
-  if (for_displacement) {
-    float4 *prim_tri_verts = dscene->prim_tri_verts.alloc(tri_size * 3);
-    foreach (Mesh *mesh, scene->meshes) {
-      for (size_t i = 0; i < mesh->num_triangles(); ++i) {
-        Mesh::Triangle t = mesh->get_triangle(i);
-        size_t offset = 3 * (i + mesh->tri_offset);
-        prim_tri_verts[offset + 0] = float3_to_float4(mesh->verts[t.v[0]]);
-        prim_tri_verts[offset + 1] = float3_to_float4(mesh->verts[t.v[1]]);
-        prim_tri_verts[offset + 2] = float3_to_float4(mesh->verts[t.v[2]]);
-      }
-    }
-    dscene->prim_tri_verts.copy_to_device();
-  }
-}
-
-void MeshManager::device_update_bvh(Device *device,
-                                    DeviceScene *dscene,
-                                    Scene *scene,
-                                    Progress &progress)
-{
-  /* bvh build */
-  progress.set_status("Updating Scene BVH", "Building");
-
-  BVHParams bparams;
-  bparams.top_level = true;
-  bparams.bvh_layout = BVHParams::best_bvh_layout(scene->params.bvh_layout,
-                                                  device->get_bvh_layout_mask());
-  bparams.use_spatial_split = scene->params.use_bvh_spatial_split;
-  bparams.use_unaligned_nodes = dscene->data.bvh.have_curves &&
-                                scene->params.use_bvh_unaligned_nodes;
-  bparams.num_motion_triangle_steps = scene->params.num_bvh_time_steps;
-  bparams.num_motion_curve_steps = scene->params.num_bvh_time_steps;
-  bparams.bvh_type = scene->params.bvh_type;
-  bparams.curve_flags = dscene->data.curve.curveflags;
-  bparams.curve_subdivisions = dscene->data.curve.subdivisions;
-
-  VLOG(1) << "Using " << bvh_layout_name(bparams.bvh_layout) << " layout.";
-
-#ifdef WITH_EMBREE
-  if (bparams.bvh_layout == BVH_LAYOUT_EMBREE) {
-    if (dscene->data.bvh.scene) {
-      BVHEmbree::destroy(dscene->data.bvh.scene);
-    }
-  }
-#endif
-
-  BVH *bvh = BVH::create(bparams, scene->meshes, scene->objects);
-  bvh->build(progress, &device->stats);
-
-  if (progress.get_cancel()) {
-#ifdef WITH_EMBREE
-    if (bparams.bvh_layout == BVH_LAYOUT_EMBREE) {
-      if (dscene->data.bvh.scene) {
-        BVHEmbree::destroy(dscene->data.bvh.scene);
-      }
-    }
-#endif
-    delete bvh;
-    return;
-  }
-
-  /* copy to device */
-  progress.set_status("Updating Scene BVH", "Copying BVH to device");
-
-  PackedBVH &pack = bvh->pack;
-
-  if (pack.nodes.size()) {
-    dscene->bvh_nodes.steal_data(pack.nodes);
-    dscene->bvh_nodes.copy_to_device();
-  }
-  if (pack.leaf_nodes.size()) {
-    dscene->bvh_leaf_nodes.steal_data(pack.leaf_nodes);
-    dscene->bvh_leaf_nodes.copy_to_device();
-  }
-  if (pack.object_node.size()) {
-    dscene->object_node.steal_data(pack.object_node);
-    dscene->object_node.copy_to_device();
-  }
-  if (pack.prim_tri_index.size()) {
-    dscene->prim_tri_index.steal_data(pack.prim_tri_index);
-    dscene->prim_tri_index.copy_to_device();
-  }
-  if (pack.prim_tri_verts.size()) {
-    dscene->prim_tri_verts.steal_data(pack.prim_tri_verts);
-    dscene->prim_tri_verts.copy_to_device();
-  }
-  if (pack.prim_type.size()) {
-    dscene->prim_type.steal_data(pack.prim_type);
-    dscene->prim_type.copy_to_device();
-  }
-  if (pack.prim_visibility.size()) {
-    dscene->prim_visibility.steal_data(pack.prim_visibility);
-    dscene->prim_visibility.copy_to_device();
-  }
-  if (pack.prim_index.size()) {
-    dscene->prim_index.steal_data(pack.prim_index);
-    dscene->prim_index.copy_to_device();
-  }
-  if (pack.prim_object.size()) {
-    dscene->prim_object.steal_data(pack.prim_object);
-    dscene->prim_object.copy_to_device();
-  }
-  if (pack.prim_time.size()) {
-    dscene->prim_time.steal_data(pack.prim_time);
-    dscene->prim_time.copy_to_device();
-  }
-
-  dscene->data.bvh.root = pack.root_index;
-  dscene->data.bvh.bvh_layout = bparams.bvh_layout;
-  dscene->data.bvh.use_bvh_steps = (scene->params.num_bvh_time_steps != 0);
-
-  bvh->copy_to_device(progress, dscene);
-
-  delete bvh;
-}
-
-void MeshManager::device_update_preprocess(Device *device, Scene *scene, Progress &progress)
-{
-  if (!need_update && !need_flags_update) {
-    return;
-  }
-
-  progress.set_status("Updating Meshes Flags");
-
-  /* Update flags. */
-  bool volume_images_updated = false;
-
-  foreach (Mesh *mesh, scene->meshes) {
-    mesh->has_volume = false;
-
-    foreach (const Shader *shader, mesh->used_shaders) {
-      if (shader->has_volume) {
-        mesh->has_volume = true;
-      }
-      if (shader->has_surface_bssrdf) {
-        mesh->has_surface_bssrdf = true;
-      }
-    }
-
-    if (need_update && mesh->has_volume) {
-      /* Create volume meshes if there is voxel data. */
-      if (mesh->has_voxel_attributes()) {
-        if (!volume_images_updated) {
-          progress.set_status("Updating Meshes Volume Bounds");
-          device_update_volume_images(device, scene, progress);
-          volume_images_updated = true;
-        }
-
-        create_volume_mesh(scene, mesh, progress);
-      }
-    }
-  }
-
-  need_flags_update = false;
-}
-
-void MeshManager::device_update_displacement_images(Device *device,
-                                                    Scene *scene,
-                                                    Progress &progress)
-{
-  progress.set_status("Updating Displacement Images");
-  TaskPool pool;
-  ImageManager *image_manager = scene->image_manager;
-  set<int> bump_images;
-  foreach (Mesh *mesh, scene->meshes) {
-    if (mesh->need_update) {
-      foreach (Shader *shader, mesh->used_shaders) {
-        if (!shader->has_displacement || shader->displacement_method == DISPLACE_BUMP) {
-          continue;
-        }
-        foreach (ShaderNode *node, shader->graph->nodes) {
-          if (node->special_type != SHADER_SPECIAL_TYPE_IMAGE_SLOT) {
-            continue;
-          }
-
-          ImageSlotTextureNode *image_node = static_cast<ImageSlotTextureNode *>(node);
-          foreach (int slot, image_node->slots) {
-            if (slot != -1) {
-              bump_images.insert(slot);
-            }
-          }
-        }
-      }
-    }
-  }
-  foreach (int slot, bump_images) {
-    pool.push(function_bind(
-        &ImageManager::device_update_slot, image_manager, device, scene, slot, &progress));
-  }
-  pool.wait_work();
-}
-
-void MeshManager::device_update_volume_images(Device *device, Scene *scene, Progress &progress)
-{
-  progress.set_status("Updating Volume Images");
-  TaskPool pool;
-  ImageManager *image_manager = scene->image_manager;
-  set<int> volume_images;
-
-  foreach (Mesh *mesh, scene->meshes) {
-    if (!mesh->need_update) {
-      continue;
-    }
-
-    foreach (Attribute &attr, mesh->attributes.attributes) {
-      if (attr.element != ATTR_ELEMENT_VOXEL) {
-        continue;
-      }
-
-      VoxelAttribute *voxel = attr.data_voxel();
-
-      if (voxel->slot != -1) {
-        volume_images.insert(voxel->slot);
-      }
-    }
-  }
-
-  foreach (int slot, volume_images) {
-    pool.push(function_bind(
-        &ImageManager::device_update_slot, image_manager, device, scene, slot, &progress));
-  }
-  pool.wait_work();
-}
-
-void MeshManager::device_update(Device *device,
-                                DeviceScene *dscene,
-                                Scene *scene,
-                                Progress &progress)
-{
-  if (!need_update)
-    return;
-
-  VLOG(1) << "Total " << scene->meshes.size() << " meshes.";
-
-  bool true_displacement_used = false;
-  size_t total_tess_needed = 0;
-
-  foreach (Mesh *mesh, scene->meshes) {
-    foreach (Shader *shader, mesh->used_shaders) {
-      if (shader->need_update_mesh)
-        mesh->need_update = true;
-    }
-
-    if (mesh->need_update) {
-      /* Update normals. */
-      mesh->add_face_normals();
-      mesh->add_vertex_normals();
-
-      if (mesh->need_attribute(scene, ATTR_STD_POSITION_UNDISPLACED)) {
-        mesh->add_undisplaced();
-      }
-
-      /* Test if we need tessellation. */
-      if (mesh->subdivision_type != Mesh::SUBDIVISION_NONE && mesh->num_subd_verts == 0 &&
-          mesh->subd_params) {
-        total_tess_needed++;
-      }
-
-      /* Test if we need displacement. */
-      if (mesh->has_true_displacement()) {
-        true_displacement_used = true;
-      }
-
-      if (progress.get_cancel())
-        return;
-    }
-  }
-
-  /* Tessellate meshes that are using subdivision */
-  if (total_tess_needed) {
-    Camera *dicing_camera = scene->dicing_camera;
-    dicing_camera->update(scene);
-
-    size_t i = 0;
-    foreach (Mesh *mesh, scene->meshes) {
-      if (mesh->need_update && mesh->subdivision_type != Mesh::SUBDIVISION_NONE &&
-          mesh->num_subd_verts == 0 && mesh->subd_params) {
-        string msg = "Tessellating ";
-        if (mesh->name == "")
-          msg += string_printf("%u/%u", (uint)(i + 1), (uint)total_tess_needed);
-        else
-          msg += string_printf(
-              "%s %u/%u", mesh->name.c_str(), (uint)(i + 1), (uint)total_tess_needed);
-
-        progress.set_status("Updating Mesh", msg);
-
-        mesh->subd_params->camera = dicing_camera;
-        DiagSplit dsplit(*mesh->subd_params);
-        mesh->tessellate(&dsplit);
-
-        i++;
-
-        if (progress.get_cancel())
-          return;
-      }
-    }
-  }
-
-  /* Update images needed for true displacement. */
-  bool old_need_object_flags_update = false;
-  if (true_displacement_used) {
-    VLOG(1) << "Updating images used for true displacement.";
-    device_update_displacement_images(device, scene, progress);
-    old_need_object_flags_update = scene->object_manager->need_flags_update;
-    scene->object_manager->device_update_flags(device, dscene, scene, progress, false);
-  }
-
-  /* Device update. */
-  device_free(device, dscene);
-
-  mesh_calc_offset(scene);
-  if (true_displacement_used) {
-    device_update_mesh(device, dscene, scene, true, progress);
-  }
-  if (progress.get_cancel())
-    return;
-
-  device_update_attributes(device, dscene, scene, progress);
-  if (progress.get_cancel())
-    return;
-
-  /* Update displacement. */
-  bool displacement_done = false;
-  size_t num_bvh = 0;
-  BVHLayout bvh_layout = BVHParams::best_bvh_layout(scene->params.bvh_layout,
-                                                    device->get_bvh_layout_mask());
-
-  foreach (Mesh *mesh, scene->meshes) {
-    if (mesh->need_update) {
-      if (displace(device, dscene, scene, mesh, progress)) {
-        displacement_done = true;
-      }
-
-      if (mesh->need_build_bvh(bvh_layout)) {
-        num_bvh++;
-      }
-    }
-
-    if (progress.get_cancel())
-      return;
-  }
-
-  /* Device re-update after displacement. */
-  if (displacement_done) {
-    device_free(device, dscene);
-
-    device_update_attributes(device, dscene, scene, progress);
-    if (progress.get_cancel())
-      return;
-  }
-
-  TaskPool pool;
-
-  size_t i = 0;
-  foreach (Mesh *mesh, scene->meshes) {
-    if (mesh->need_update) {
-      pool.push(function_bind(
-          &Mesh::compute_bvh, mesh, device, dscene, &scene->params, &progress, i, num_bvh));
-      if (mesh->need_build_bvh(bvh_layout)) {
-        i++;
-      }
-    }
-  }
-
-  TaskPool::Summary summary;
-  pool.wait_work(&summary);
-  VLOG(2) << "Objects BVH build pool statistics:\n" << summary.full_report();
-
-  foreach (Shader *shader, scene->shaders) {
-    shader->need_update_mesh = false;
-  }
-
-  Scene::MotionType need_motion = scene->need_motion();
-  bool motion_blur = need_motion == Scene::MOTION_BLUR;
-
-  /* Update objects. */
-  vector<Object *> volume_objects;
-  foreach (Object *object, scene->objects) {
-    object->compute_bounds(motion_blur);
-  }
-
-  if (progress.get_cancel())
-    return;
-
-  device_update_bvh(device, dscene, scene, progress);
-  if (progress.get_cancel())
-    return;
-
-  device_update_mesh(device, dscene, scene, false, progress);
-  if (progress.get_cancel())
-    return;
-
-  need_update = false;
-
-  if (true_displacement_used) {
-    /* Re-tag flags for update, so they're re-evaluated
-     * for meshes with correct bounding boxes.
-     *
-     * This wouldn't cause wrong results, just true
-     * displacement might be less optimal ot calculate.
-     */
-    scene->object_manager->need_flags_update = old_need_object_flags_update;
-  }
-}
-
-void MeshManager::device_free(Device *device, DeviceScene *dscene)
-{
-  dscene->bvh_nodes.free();
-  dscene->bvh_leaf_nodes.free();
-  dscene->object_node.free();
-  dscene->prim_tri_verts.free();
-  dscene->prim_tri_index.free();
-  dscene->prim_type.free();
-  dscene->prim_visibility.free();
-  dscene->prim_index.free();
-  dscene->prim_object.free();
-  dscene->prim_time.free();
-  dscene->tri_shader.free();
-  dscene->tri_vnormal.free();
-  dscene->tri_vindex.free();
-  dscene->tri_patch.free();
-  dscene->tri_patch_uv.free();
-  dscene->curves.free();
-  dscene->curve_keys.free();
-  dscene->patches.free();
-  dscene->attributes_map.free();
-  dscene->attributes_float.free();
-  dscene->attributes_float2.free();
-  dscene->attributes_float3.free();
-  dscene->attributes_uchar4.free();
-
-  /* Signal for shaders like displacement not to do ray tracing. */
-  dscene->data.bvh.bvh_layout = BVH_LAYOUT_NONE;
-
-#ifdef WITH_OSL
-  OSLGlobals *og = (OSLGlobals *)device->osl_memory();
-
-  if (og) {
-    og->object_name_map.clear();
-    og->attribute_map.clear();
-    og->object_names.clear();
-  }
-#else
-  (void)device;
-#endif
-}
-
-void MeshManager::tag_update(Scene *scene)
-{
-  need_update = true;
-  scene->object_manager->need_update = true;
-}
-
-void MeshManager::collect_statistics(const Scene *scene, RenderStats *stats)
-{
-  foreach (Mesh *mesh, scene->meshes) {
-    stats->mesh.geometry.add_entry(
-        NamedSizeEntry(string(mesh->name.c_str()), mesh->get_total_size_in_bytes()));
-  }
-}
-
-bool Mesh::need_attribute(Scene *scene, AttributeStandard std)
-{
-  if (std == ATTR_STD_NONE)
-    return false;
-
-  if (scene->need_global_attribute(std))
-    return true;
-
-  foreach (Shader *shader, used_shaders)
-    if (shader->attributes.find(std))
-      return true;
-
-  return false;
-}
-
-bool Mesh::need_attribute(Scene * /*scene*/, ustring name)
-{
-  if (name == ustring())
-    return false;
-
-  foreach (Shader *shader, used_shaders)
-    if (shader->attributes.find(name))
-      return true;
-
-  return false;
-}
-
-=======
->>>>>>> 3e777653
 CCL_NAMESPACE_END