# ##### BEGIN GPL LICENSE BLOCK #####
#
#  This program is free software; you can redistribute it and/or
#  modify it under the terms of the GNU General Public License
#  as published by the Free Software Foundation; either version 2
#  of the License, or (at your option) any later version.
#
#  This program is distributed in the hope that it will be useful,
#  but WITHOUT ANY WARRANTY; without even the implied warranty of
#  MERCHANTABILITY or FITNESS FOR A PARTICULAR PURPOSE.  See the
#  GNU General Public License for more details.
#
#  You should have received a copy of the GNU General Public License
#  along with this program; if not, write to the Free Software Foundation,
#  Inc., 51 Franklin Street, Fifth Floor, Boston, MA 02110-1301, USA.
#
# ##### END GPL LICENSE BLOCK #####

# <pep8 compliant>
import bpy
import os
from blf import gettext as _
from blf import fake_gettext as N_

KM_HIERARCHY = [
    ( N_('Window'), 'EMPTY', 'WINDOW', []),  # file save, window change, exit
    ( N_('Screen'), 'EMPTY', 'WINDOW', [     # full screen, undo, screenshot
        ( N_('Screen Editing'), 'EMPTY', 'WINDOW', []),    # resizing, action corners
        ]),

    ( N_('View2D'), 'EMPTY', 'WINDOW', []),    # view 2d navigation (per region)
    ( N_('View2D Buttons List'), 'EMPTY', 'WINDOW', []),  # view 2d with buttons navigation
    ( N_('Header'), 'EMPTY', 'WINDOW', []),    # header stuff (per region)
    ( N_('Grease Pencil'), 'EMPTY', 'WINDOW', []),  # grease pencil stuff (per region)

    ( N_('3D View'), 'VIEW_3D', 'WINDOW', [  # view 3d navigation and generic stuff (select, transform)
        ( N_('Object Mode'), 'EMPTY', 'WINDOW', []),
        ( N_('Mesh'), 'EMPTY', 'WINDOW', []),
        ( N_('Curve'), 'EMPTY', 'WINDOW', []),
        ( N_('Armature'), 'EMPTY', 'WINDOW', []),
        ( N_('Metaball'), 'EMPTY', 'WINDOW', []),
        ( N_('Lattice'), 'EMPTY', 'WINDOW', []),
        ( N_('Font'), 'EMPTY', 'WINDOW', []),

        ( N_('Pose'), 'EMPTY', 'WINDOW', []),

        ( N_('Vertex Paint'), 'EMPTY', 'WINDOW', []),
        ( N_('Weight Paint'), 'EMPTY', 'WINDOW', []),
        ( N_('Face Mask'), 'EMPTY', 'WINDOW', []),
        ( N_('Image Paint'), 'EMPTY', 'WINDOW', []),  # image and view3d
        ( N_('Sculpt'), 'EMPTY', 'WINDOW', []),

        ( N_('Armature Sketch'), 'EMPTY', 'WINDOW', []),
        ( N_('Particle'), 'EMPTY', 'WINDOW', []),

        ( N_('Object Non-modal'), 'EMPTY', 'WINDOW', []),  # mode change

        ( N_('3D View Generic'), 'VIEW_3D', 'WINDOW', [])    # toolbar and properties
        ]),

    ( N_('Frames'), 'EMPTY', 'WINDOW', []),    # frame navigation (per region)
    ( N_('Markers'), 'EMPTY', 'WINDOW', []),    # markers (per region)
    ( N_('Animation'), 'EMPTY', 'WINDOW', []),    # frame change on click, preview range (per region)
    ( N_('Animation Channels'), 'EMPTY', 'WINDOW', []),
    ( N_('Graph Editor'), 'GRAPH_EDITOR', 'WINDOW', [
        ( N_('Graph Editor Generic'), 'GRAPH_EDITOR', 'WINDOW', [])
        ]),
    ( N_('Dopesheet'), 'DOPESHEET_EDITOR', 'WINDOW', []),
    ( N_('NLA Editor'), 'NLA_EDITOR', 'WINDOW', [
        ( N_('NLA Channels'), 'NLA_EDITOR', 'WINDOW', []),
        ( N_('NLA Generic'), 'NLA_EDITOR', 'WINDOW', [])
        ]),

    ( N_('Image'), 'IMAGE_EDITOR', 'WINDOW', [
        ( N_('UV Editor'), 'EMPTY', 'WINDOW', []),  # image (reverse order, UVEdit before Image
        ( N_('Image Paint'), 'EMPTY', 'WINDOW', []),  # image and view3d
        ( N_('Image Generic'), 'IMAGE_EDITOR', 'WINDOW', [])
        ]),

    ( N_('Timeline'), 'TIMELINE', 'WINDOW', []),
    ( N_('Outliner'), 'OUTLINER', 'WINDOW', []),

    ( N_('Node Editor'), 'NODE_EDITOR', 'WINDOW', [
        ( N_('Node Generic'), 'NODE_EDITOR', 'WINDOW', [])
        ]),
    ( N_('Sequencer'), 'SEQUENCE_EDITOR', 'WINDOW', []),
    ( N_('Logic Editor'), 'LOGIC_EDITOR', 'WINDOW', []),

    ( N_('File Browser'), 'FILE_BROWSER', 'WINDOW', [
        ( N_('File Browser Main'), 'FILE_BROWSER', 'WINDOW', []),
        ( N_('File Browser Buttons'), 'FILE_BROWSER', 'WINDOW', [])
        ]),

    ( N_('Property Editor'), 'PROPERTIES', 'WINDOW', []),  # align context menu

    ( N_('Script'), 'SCRIPTS_WINDOW', 'WINDOW', []),
    ( N_('Text'), 'TEXT_EDITOR', 'WINDOW', []),
    ( N_('Console'), 'CONSOLE', 'WINDOW', []),

    ( N_('View3D Gesture Circle'), 'EMPTY', 'WINDOW', []),
    ( N_('Gesture Border'), 'EMPTY', 'WINDOW', []),
    ( N_('Standard Modal Map'), 'EMPTY', 'WINDOW', []),
    ( N_('Transform Modal Map'), 'EMPTY', 'WINDOW', []),
    ( N_('View3D Fly Modal'), 'EMPTY', 'WINDOW', []),
    ( N_('View3D Rotate Modal'), 'EMPTY', 'WINDOW', []),
    ( N_('View3D Move Modal'), 'EMPTY', 'WINDOW', []),
    ( N_('View3D Zoom Modal'), 'EMPTY', 'WINDOW', []),
    ]


def _km_exists_in(km, export_keymaps):
    for km2, kc in export_keymaps:
        if km2.name == km.name:
            return True
    return False


def _merge_keymaps(kc1, kc2):
    """ note: kc1 takes priority over kc2
    """
    merged_keymaps = [(km, kc1) for km in kc1.keymaps]
    if kc1 != kc2:
        merged_keymaps.extend((km, kc2) for km in kc2.keymaps if not _km_exists_in(km, merged_keymaps))

    return merged_keymaps


class USERPREF_MT_keyconfigs(bpy.types.Menu):
    bl_label = _("KeyPresets")
    preset_subdir = "keyconfig"
    preset_operator = "wm.keyconfig_activate"

    def draw(self, context):
        props = self.layout.operator("wm.context_set_value", text=_("Blender (default)"))
        props.data_path = "window_manager.keyconfigs.active"
        props.value = "context.window_manager.keyconfigs.default"

        # now draw the presets
        bpy.types.Menu.draw_preset(self, context)


class InputKeyMapPanel:
    bl_space_type = 'USER_PREFERENCES'
    bl_label = _("Input")
    bl_region_type = 'WINDOW'
    bl_options = {'HIDE_HEADER'}

    def draw_entry(self, display_keymaps, entry, col, level=0):
        idname, spaceid, regionid, children = entry

        for km, kc in display_keymaps:
            if km.name == idname and km.space_type == spaceid and km.region_type == regionid:
                self.draw_km(display_keymaps, kc, km, children, col, level)

        '''
        km = kc.keymaps.find(idname, space_type=spaceid, region_type=regionid)
        if not km:
            kc = defkc
            km = kc.keymaps.find(idname, space_type=spaceid, region_type=regionid)

        if km:
            self.draw_km(kc, km, children, col, level)
        '''

    def indented_layout(self, layout, level):
        indentpx = 16
        if level == 0:
            level = 0.0001   # Tweak so that a percentage of 0 won't split by half
        indent = level * indentpx / bpy.context.region.width

        split = layout.split(percentage=indent)
        col = split.column()
        col = split.column()
        return col

    def draw_km(self, display_keymaps, kc, km, children, layout, level):
        km = km.active()

        layout.context_pointer_set("keymap", km)

        col = self.indented_layout(layout, level)

        row = col.row()
        row.prop(km, "show_expanded_children", text="", emboss=False)
        row.label(text=_(km.name))

        row.label()
        row.label()

        if km.is_modal:
            row.label(text="", icon='LINKED')
        if km.is_user_defined:
<<<<<<< HEAD
            op = row.operator("wm.keymap_restore", text=_("Restore"))
        else:
            op = row.operator("wm.keymap_edit", text=_("Edit"))
=======
            row.operator("wm.keymap_restore", text="Restore")
        else:
            row.operator("wm.keymap_edit", text="Edit")
>>>>>>> 4da4943b

        if km.show_expanded_children:
            if children:
                # Put the Parent key map's entries in a 'global' sub-category
                # equal in hierarchy to the other children categories
                subcol = self.indented_layout(col, level + 1)
                subrow = subcol.row()
                subrow.prop(km, "show_expanded_items", text="", emboss=False)
                subrow.label(text=_("%s (Global)") % _(km.name) )
            else:
                km.show_expanded_items = True

            # Key Map items
            if km.show_expanded_items:
                for kmi in km.keymap_items:
                    self.draw_kmi(display_keymaps, kc, km, kmi, col, level + 1)

                # "Add New" at end of keymap item list
                col = self.indented_layout(col, level + 1)
                subcol = col.split(percentage=0.2).column()
                subcol.enabled = km.is_user_defined
<<<<<<< HEAD
                op = subcol.operator("wm.keyitem_add", text=_("Add New"), icon='ZOOMIN')
=======
                subcol.operator("wm.keyitem_add", text="Add New", icon='ZOOMIN')
>>>>>>> 4da4943b

            col.separator()

            # Child key maps
            if children:
                subcol = col.column()
                row = subcol.row()

                for entry in children:
                    self.draw_entry(display_keymaps, entry, col, level + 1)

    @staticmethod
    def draw_kmi_properties(box, properties, title=None):
        box.separator()
        if title:
            box.label(text=title)
        flow = box.column_flow(columns=2)
        for pname, value in properties.bl_rna.properties.items():
            if pname != "rna_type" and not properties.is_property_hidden(pname):
                if isinstance(value, bpy.types.OperatorProperties):
                    InputKeyMapPanel.draw_kmi_properties(box, value, title=pname)
                else:
                    flow.prop(properties, pname)

    def draw_kmi(self, display_keymaps, kc, km, kmi, layout, level):
        map_type = kmi.map_type

        col = self.indented_layout(layout, level)

        if km.is_user_defined:
            col = col.column(align=True)
            box = col.box()
        else:
            box = col.column()

        split = box.split(percentage=0.05)

        # header bar
        row = split.row()
        row.prop(kmi, "show_expanded", text="", emboss=False)

        row = split.row()
        row.enabled = km.is_user_defined
        row.prop(kmi, "active", text="", emboss=False)

        if km.is_modal:
            row.prop(kmi, "propvalue", text="")
        else:
            row.label(text=kmi.name)

        row = split.row()
        row.enabled = km.is_user_defined
        row.prop(kmi, "map_type", text="")
        if map_type == 'KEYBOARD':
            row.prop(kmi, "type", text="", full_event=True)
        elif map_type == 'MOUSE':
            row.prop(kmi, "type", text="", full_event=True)
        elif map_type == 'TWEAK':
            subrow = row.row()
            subrow.prop(kmi, "type", text="")
            subrow.prop(kmi, "value", text="")
        elif map_type == 'TIMER':
            row.prop(kmi, "type", text="")
        else:
            row.label()

        if not kmi.is_user_defined:
            op = row.operator("wm.keyitem_restore", text="", icon='BACK')
            op.item_id = kmi.id
        op = row.operator("wm.keyitem_remove", text="", icon='X')
        op.item_id = kmi.id

        # Expanded, additional event settings
        if kmi.show_expanded:
            box = col.box()

            box.enabled = km.is_user_defined

            if map_type not in {'TEXTINPUT', 'TIMER'}:
                split = box.split(percentage=0.4)
                sub = split.row()

                if km.is_modal:
                    sub.prop(kmi, "propvalue", text="")
                else:
                    # One day...
                    # sub.prop_search(kmi, "idname", bpy.context.window_manager, "operators_all", text="")
                    sub.prop(kmi, "idname", text="")

                sub = split.column()
                subrow = sub.row(align=True)

                if map_type == 'KEYBOARD':
                    subrow.prop(kmi, "type", text="", event=True)
                    subrow.prop(kmi, "value", text="")
                elif map_type == 'MOUSE':
                    subrow.prop(kmi, "type", text="")
                    subrow.prop(kmi, "value", text="")

                subrow = sub.row()
                subrow.scale_x = 0.75
                subrow.prop(kmi, "any")
                subrow.prop(kmi, "shift")
                subrow.prop(kmi, "ctrl")
                subrow.prop(kmi, "alt")
                subrow.prop(kmi, "oskey", text="Cmd")
                subrow.prop(kmi, "key_modifier", text="", event=True)

            # Operator properties
            props = kmi.properties
            if props is not None:
                InputKeyMapPanel.draw_kmi_properties(box, props)

            # Modal key maps attached to this operator
            if not km.is_modal:
                kmm = kc.keymaps.find_modal(kmi.idname)
                if kmm:
                    self.draw_km(display_keymaps, kc, kmm, None, layout, level + 1)
                    layout.context_pointer_set("keymap", km)

    def draw_filtered(self, display_keymaps, filter_text, layout):
        for km, kc in display_keymaps:
            km = km.active()
            layout.context_pointer_set("keymap", km)

            filtered_items = [kmi for kmi in km.keymap_items if filter_text in kmi.name.lower()]

            if len(filtered_items) != 0:
                col = layout.column()

                row = col.row()
                row.label(text=km.name, icon="DOT")

                row.label()
                row.label()

                if km.is_user_defined:
<<<<<<< HEAD
                    op = row.operator("wm.keymap_restore", text=_("Restore"))
                else:
                    op = row.operator("wm.keymap_edit", text=_("Edit"))
=======
                    row.operator("wm.keymap_restore", text="Restore")
                else:
                    row.operator("wm.keymap_edit", text="Edit")
>>>>>>> 4da4943b

                for kmi in filtered_items:
                    self.draw_kmi(display_keymaps, kc, km, kmi, col, 1)

                # "Add New" at end of keymap item list
                col = self.indented_layout(layout, 1)
                subcol = col.split(percentage=0.2).column()
                subcol.enabled = km.is_user_defined
<<<<<<< HEAD
                op = subcol.operator("wm.keyitem_add", text=_("Add New"), icon='ZOOMIN')
=======
                subcol.operator("wm.keyitem_add", text="Add New", icon='ZOOMIN')
>>>>>>> 4da4943b

    def draw_hierarchy(self, display_keymaps, layout):
        for entry in KM_HIERARCHY:
            self.draw_entry(display_keymaps, entry, layout)

    def draw_keymaps(self, context, layout):
        wm = context.window_manager
        kc = wm.keyconfigs.active
        defkc = wm.keyconfigs.default

        col = layout.column()
        sub = col.column()

        subsplit = sub.split()
        subcol = subsplit.column()

        row = subcol.row(align=True)

        #row.prop_search(wm.keyconfigs, "active", wm, "keyconfigs", text="Key Config:")
        text = bpy.path.display_name(context.window_manager.keyconfigs.active.name)
        if not text:
            text = _("Blender (default)")
        row.menu("USERPREF_MT_keyconfigs", text=text)
        row.operator("wm.keyconfig_preset_add", text="", icon="ZOOMIN")
        row.operator("wm.keyconfig_preset_add", text="", icon="ZOOMOUT").remove_active = True

#        layout.context_pointer_set("keyconfig", wm.keyconfigs.active)
#        row.operator("wm.keyconfig_remove", text="", icon='X')

        row.prop(context.space_data, "filter_text", icon="VIEWZOOM")

        col.separator()

        display_keymaps = _merge_keymaps(kc, defkc)
        if context.space_data.filter_text != "":
            filter_text = context.space_data.filter_text.lower()
            self.draw_filtered(display_keymaps, filter_text, col)
        else:
            self.draw_hierarchy(display_keymaps, col)


from bpy.props import StringProperty, BoolProperty, IntProperty


def export_properties(prefix, properties, lines=None):
    if lines is None:
        lines = []

    for pname in properties.bl_rna.properties.keys():
        if pname != "rna_type" and not properties.is_property_hidden(pname):
            value = getattr(properties, pname)
            if isinstance(value, bpy.types.OperatorProperties):
                export_properties(prefix + "." + pname, value, lines)
            elif properties.is_property_set(pname):
                value = _string_value(value)
                if value != "":
                    lines.append("%s.%s = %s\n" % (prefix, pname, value))
    return lines


class WM_OT_keyconfig_test(bpy.types.Operator):
    "Test keyconfig for conflicts"
    bl_idname = "wm.keyconfig_test"
    bl_label = _("Test Key Configuration for Conflicts")
    __doc__ = _("Test keyconfig for conflicts")

    def testEntry(self, kc, entry, src=None, parent=None):
        result = False

        def kmistr(kmi):
            if km.is_modal:
                s = ["kmi = km.keymap_items.new_modal(\'%s\', \'%s\', \'%s\'" % (kmi.propvalue, kmi.type, kmi.value)]
            else:
                s = ["kmi = km.keymap_items.new(\'%s\', \'%s\', \'%s\'" % (kmi.idname, kmi.type, kmi.value)]

            if kmi.any:
                s.append(", any=True")
            else:
                if kmi.shift:
                    s.append(", shift=True")
                if kmi.ctrl:
                    s.append(", ctrl=True")
                if kmi.alt:
                    s.append(", alt=True")
                if kmi.oskey:
                    s.append(", oskey=True")
            if kmi.key_modifier and kmi.key_modifier != 'NONE':
                s.append(", key_modifier=\'%s\'" % kmi.key_modifier)

            s.append(")\n")

            props = kmi.properties

            if props is not None:
                export_properties("kmi.properties", props, s)

            return "".join(s).strip()

        idname, spaceid, regionid, children = entry

        km = kc.keymaps.find(idname, space_type=spaceid, region_type=regionid)

        if km:
            km = km.active()

            if src:
                for item in km.keymap_items:
                    if src.compare(item):
                        print("===========")
                        print(parent.name)
                        print(kmistr(src))
                        print(km.name)
                        print(kmistr(item))
                        result = True

                for child in children:
                    if self.testEntry(kc, child, src, parent):
                        result = True
            else:
                for i in range(len(km.keymap_items)):
                    src = km.keymap_items[i]

                    for child in children:
                        if self.testEntry(kc, child, src, km):
                            result = True

                    for j in range(len(km.keymap_items) - i - 1):
                        item = km.keymap_items[j + i + 1]
                        if src.compare(item):
                            print("===========")
                            print(km.name)
                            print(kmistr(src))
                            print(kmistr(item))
                            result = True

                for child in children:
                    if self.testEntry(kc, child):
                        result = True

        return result

    def testConfig(self, kc):
        result = False
        for entry in KM_HIERARCHY:
            if self.testEntry(kc, entry):
                result = True
        return result

    def execute(self, context):
        wm = context.window_manager
        kc = wm.keyconfigs.default

        if self.testConfig(kc):
            print("CONFLICT")

        return {'FINISHED'}


def _string_value(value):
    if isinstance(value, str) or isinstance(value, bool) or isinstance(value, float) or isinstance(value, int):
        result = repr(value)
    elif getattr(value, '__len__', False):
        return repr(list(value))
    else:
        print("Export key configuration: can't write ", value)

    return result


class WM_OT_keyconfig_import(bpy.types.Operator):
    "Import key configuration from a python script"
    bl_idname = "wm.keyconfig_import"
    bl_label = _("Import Key Configuration...")
    __doc__ = _("Import key configuration from a python script")

    filepath = StringProperty(name=_("File Path"), description=_("Filepath to write file to"), default="keymap.py")
    filter_folder = BoolProperty(name=_("Filter folders"), description="", default=True, options={'HIDDEN'})
    filter_text = BoolProperty(name=_("Filter text"), description="", default=True, options={'HIDDEN'})
    filter_python = BoolProperty(name=_("Filter python"), description="", default=True, options={'HIDDEN'})

    keep_original = BoolProperty(name=_("Keep original"), description=_("Keep original file after copying to configuration folder"), default=True)

    def execute(self, context):
        from os.path import basename
        import shutil
        if not self.filepath:
            raise Exception("Filepath not set")

        f = open(self.filepath, "r")
        if not f:
            raise Exception("Could not open file")

        config_name = basename(self.filepath)

        path = bpy.utils.user_resource('SCRIPTS', os.path.join("presets", "keyconfig"), create=True)
        path = os.path.join(path, config_name)

        if self.keep_original:
            shutil.copy(self.filepath, path)
        else:
            shutil.move(self.filepath, path)

        # sneaky way to check we're actually running the code.
        bpy.utils.keyconfig_set(path)

        return {'FINISHED'}

    def invoke(self, context, event):
        wm = context.window_manager
        wm.fileselect_add(self)
        return {'RUNNING_MODAL'}

# This operator is also used by interaction presets saving - AddPresetBase


class WM_OT_keyconfig_export(bpy.types.Operator):
    "Export key configuration to a python script"
    bl_idname = "wm.keyconfig_export"
    bl_label = _("Export Key Configuration...")
    __doc__ = _("Export key configuration to a python script")

    filepath = StringProperty(name=_("File Path"), description=_("Filepath to write file to"), default="keymap.py")
    filter_folder = BoolProperty(name=_("Filter folders"), description="", default=True, options={'HIDDEN'})
    filter_text = BoolProperty(name=_("Filter text"), description="", default=True, options={'HIDDEN'})
    filter_python = BoolProperty(name=_("Filter python"), description="", default=True, options={'HIDDEN'})

    def execute(self, context):
        if not self.filepath:
            raise Exception("Filepath not set")

        f = open(self.filepath, "w")
        if not f:
            raise Exception("Could not open file")

        wm = context.window_manager
        kc = wm.keyconfigs.active

        f.write("import bpy\n")
        f.write("import os\n\n")
        f.write("wm = bpy.context.window_manager\n")
        f.write("kc = wm.keyconfigs.new(os.path.splitext(os.path.basename(__file__))[0])\n\n")  # keymap must be created by caller

        # Generate a list of keymaps to export:
        #
        # First add all user_defined keymaps (found in inputs.edited_keymaps list),
        # then add all remaining keymaps from the currently active custom keyconfig.
        #
        # This will create a final list of keymaps that can be used as a 'diff' against
        # the default blender keyconfig, recreating the current setup from a fresh blender
        # without needing to export keymaps which haven't been edited.

        class FakeKeyConfig():
            keymaps = []
        edited_kc = FakeKeyConfig()
        edited_kc.keymaps.extend(context.user_preferences.inputs.edited_keymaps)
        # merge edited keymaps with non-default keyconfig, if it exists
        if kc != wm.keyconfigs.default:
            export_keymaps = _merge_keymaps(edited_kc, kc)
        else:
            export_keymaps = _merge_keymaps(edited_kc, edited_kc)

        for km, kc_x in export_keymaps:

            km = km.active()

            f.write("# Map %s\n" % km.name)
            f.write("km = kc.keymaps.new('%s', space_type='%s', region_type='%s', modal=%s)\n\n" % (km.name, km.space_type, km.region_type, km.is_modal))
            for kmi in km.keymap_items:
                if km.is_modal:
                    f.write("kmi = km.keymap_items.new_modal('%s', '%s', '%s'" % (kmi.propvalue, kmi.type, kmi.value))
                else:
                    f.write("kmi = km.keymap_items.new('%s', '%s', '%s'" % (kmi.idname, kmi.type, kmi.value))
                if kmi.any:
                    f.write(", any=True")
                else:
                    if kmi.shift:
                        f.write(", shift=True")
                    if kmi.ctrl:
                        f.write(", ctrl=True")
                    if kmi.alt:
                        f.write(", alt=True")
                    if kmi.oskey:
                        f.write(", oskey=True")
                if kmi.key_modifier and kmi.key_modifier != 'NONE':
                    f.write(", key_modifier='%s'" % kmi.key_modifier)
                f.write(")\n")

                props = kmi.properties

                if props is not None:
                    f.write("".join(export_properties("kmi.properties", props)))

            f.write("\n")

        f.close()

        return {'FINISHED'}

    def invoke(self, context, event):
        wm = context.window_manager
        wm.fileselect_add(self)
        return {'RUNNING_MODAL'}


class WM_OT_keymap_edit(bpy.types.Operator):
    "Edit stored key map"
    bl_idname = "wm.keymap_edit"
    bl_label = _("Edit Key Map")
    __doc__ = _("Edit stored key map")

    def execute(self, context):
        km = context.keymap
        km.copy_to_user()
        return {'FINISHED'}


class WM_OT_keymap_restore(bpy.types.Operator):
    "Restore key map(s)"
    bl_idname = "wm.keymap_restore"
    bl_label = _("Restore Key Map(s)")
    __doc__ = _("Restore key map(s)")

    all = BoolProperty(name="All Keymaps", description="Restore all keymaps to default")

    def execute(self, context):
        wm = context.window_manager

        if self.all:
            for km in wm.keyconfigs.default.keymaps:
                km.restore_to_default()
        else:
            km = context.keymap
            km.restore_to_default()

        return {'FINISHED'}


class WM_OT_keyitem_restore(bpy.types.Operator):
    "Restore key map item"
    bl_idname = "wm.keyitem_restore"
    bl_label = _("Restore Key Map Item")
    __doc__ = _("Restore key map item")

    item_id = IntProperty(name="Item Identifier", description="Identifier of the item to remove")

    @classmethod
    def poll(cls, context):
        keymap = getattr(context, "keymap", None)
        return keymap and keymap.is_user_defined

    def execute(self, context):
        km = context.keymap
        kmi = km.keymap_items.from_id(self.item_id)

        if not kmi.is_user_defined:
            km.restore_item_to_default(kmi)

        return {'FINISHED'}


class WM_OT_keyitem_add(bpy.types.Operator):
    "Add key map item"
    bl_idname = "wm.keyitem_add"
    bl_label = _("Add Key Map Item")
    __doc__ = _("Add key map item")

    def execute(self, context):
        km = context.keymap

        if km.is_modal:
            km.keymap_items.new_modal("", 'A', 'PRESS')  # kmi
        else:
            km.keymap_items.new("none", 'A', 'PRESS')  # kmi

        # clear filter and expand keymap so we can see the newly added item
        if context.space_data.filter_text != "":
            context.space_data.filter_text = ""
            km.show_expanded_items = True
            km.show_expanded_children = True

        return {'FINISHED'}


class WM_OT_keyitem_remove(bpy.types.Operator):
    "Remove key map item"
    bl_idname = "wm.keyitem_remove"
    bl_label = _("Remove Key Map Item")
    __doc__ = _("Remove key map item")

    item_id = IntProperty(name=_("Item Identifier"), description=_("Identifier of the item to remove"))

    @classmethod
    def poll(cls, context):
        return hasattr(context, "keymap") and context.keymap.is_user_defined

    def execute(self, context):
        km = context.keymap
        kmi = km.keymap_items.from_id(self.item_id)
        km.keymap_items.remove(kmi)
        return {'FINISHED'}


class WM_OT_keyconfig_remove(bpy.types.Operator):
    "Remove key config"
    bl_idname = "wm.keyconfig_remove"
    bl_label = _("Remove Key Config")
    __doc__ = _("Remove key config")

    @classmethod
    def poll(cls, context):
        wm = context.window_manager
        keyconf = wm.keyconfigs.active
        return keyconf and keyconf.is_user_defined

    def execute(self, context):
        wm = context.window_manager
        keyconfig = wm.keyconfigs.active
        wm.keyconfigs.remove(keyconfig)
        return {'FINISHED'}

if __name__ == "__main__":  # only for live edit.
    bpy.utils.register_module(__name__)<|MERGE_RESOLUTION|>--- conflicted
+++ resolved
@@ -22,6 +22,7 @@
 from blf import gettext as _
 from blf import fake_gettext as N_
 
+
 KM_HIERARCHY = [
     ( N_('Window'), 'EMPTY', 'WINDOW', []),  # file save, window change, exit
     ( N_('Screen'), 'EMPTY', 'WINDOW', [     # full screen, undo, screenshot
@@ -190,15 +191,9 @@
         if km.is_modal:
             row.label(text="", icon='LINKED')
         if km.is_user_defined:
-<<<<<<< HEAD
-            op = row.operator("wm.keymap_restore", text=_("Restore"))
-        else:
-            op = row.operator("wm.keymap_edit", text=_("Edit"))
-=======
-            row.operator("wm.keymap_restore", text="Restore")
-        else:
-            row.operator("wm.keymap_edit", text="Edit")
->>>>>>> 4da4943b
+            row.operator("wm.keymap_restore", text=_("Restore"))
+        else:
+            row.operator("wm.keymap_edit", text=_("Edit"))
 
         if km.show_expanded_children:
             if children:
@@ -220,11 +215,7 @@
                 col = self.indented_layout(col, level + 1)
                 subcol = col.split(percentage=0.2).column()
                 subcol.enabled = km.is_user_defined
-<<<<<<< HEAD
-                op = subcol.operator("wm.keyitem_add", text=_("Add New"), icon='ZOOMIN')
-=======
-                subcol.operator("wm.keyitem_add", text="Add New", icon='ZOOMIN')
->>>>>>> 4da4943b
+                subcol.operator("wm.keyitem_add", text=_("Add New"), icon='ZOOMIN')
 
             col.separator()
 
@@ -362,15 +353,9 @@
                 row.label()
 
                 if km.is_user_defined:
-<<<<<<< HEAD
-                    op = row.operator("wm.keymap_restore", text=_("Restore"))
+                    row.operator("wm.keymap_restore", text=_("Restore"))
                 else:
-                    op = row.operator("wm.keymap_edit", text=_("Edit"))
-=======
-                    row.operator("wm.keymap_restore", text="Restore")
-                else:
-                    row.operator("wm.keymap_edit", text="Edit")
->>>>>>> 4da4943b
+                    row.operator("wm.keymap_edit", text=_("Edit"))
 
                 for kmi in filtered_items:
                     self.draw_kmi(display_keymaps, kc, km, kmi, col, 1)
@@ -379,11 +364,7 @@
                 col = self.indented_layout(layout, 1)
                 subcol = col.split(percentage=0.2).column()
                 subcol.enabled = km.is_user_defined
-<<<<<<< HEAD
-                op = subcol.operator("wm.keyitem_add", text=_("Add New"), icon='ZOOMIN')
-=======
-                subcol.operator("wm.keyitem_add", text="Add New", icon='ZOOMIN')
->>>>>>> 4da4943b
+                subcol.operator("wm.keyitem_add", text=_("Add New"), icon='ZOOMIN')
 
     def draw_hierarchy(self, display_keymaps, layout):
         for entry in KM_HIERARCHY:
