/*
 * $Id$
 *
 * ***** BEGIN GPL/BL DUAL LICENSE BLOCK *****
 *
 * This program is free software; you can redistribute it and/or
 * modify it under the terms of the GNU General Public License
 * as published by the Free Software Foundation; either version 2
 * of the License, or (at your option) any later version. The Blender
 * Foundation also sells licenses for use in proprietary software under
 * the Blender License.  See http://www.blender.org/BL/ for information
 * about this.
 *
 * This program is distributed in the hope that it will be useful,
 * but WITHOUT ANY WARRANTY; without even the implied warranty of
 * MERCHANTABILITY or FITNESS FOR A PARTICULAR PURPOSE.  See the
 * GNU General Public License for more details.
 *
 * You should have received a copy of the GNU General Public License
 * along with this program; if not, write to the Free Software Foundation,
 * Inc., 51 Franklin Street, Fifth Floor, Boston, MA 02110-1301, USA.
 *
 * The Original Code is Copyright (C) 2001-2002 by NaN Holding BV.
 * All rights reserved.
 *
 * The Original Code is: all of this file.
 *
 * Contributor(s): none yet.
 *
 * ***** END GPL/BL DUAL LICENSE BLOCK *****
 */

/** \file blender/editors/interface/resources.c
 *  \ingroup edinterface
 */

#include <math.h>
#include <stdlib.h>
#include <string.h>

#include "MEM_guardedalloc.h"

#include "DNA_curve_types.h"
#include "DNA_userdef_types.h"
#include "DNA_screen_types.h"
#include "DNA_space_types.h"
#include "DNA_windowmanager_types.h"

#include "BLI_blenlib.h"
#include "BLI_utildefines.h"

#include "BKE_DerivedMesh.h"
#include "BKE_global.h"
#include "BKE_main.h"
#include "BKE_texture.h"


#include "BIF_gl.h"

#include "UI_interface.h"
#include "UI_interface_icons.h"

#include "interface_intern.h"

/* global for themes */
typedef void (*VectorDrawFunc)(int x, int y, int w, int h, float alpha);

static bTheme *theme_active=NULL;
static int theme_spacetype= SPACE_VIEW3D;
static int theme_regionid= RGN_TYPE_WINDOW;

void ui_resources_init(void)
{
	UI_icons_init(BIFICONID_LAST);
}

void ui_resources_free(void)
{
	UI_icons_free();
}


/* ******************************************************** */
/*    THEMES */
/* ******************************************************** */

const unsigned char *UI_ThemeGetColorPtr(bTheme *btheme, int spacetype, int colorid)
{
	ThemeSpace *ts= NULL;
	static char error[4]={240, 0, 240, 255};
	static char alert[4]={240, 60, 60, 255};
	static char headerdesel[4]={0,0,0,255};
	
	const char *cp= error;
	
	if(btheme) {
	
		// first check for ui buttons theme
		if(colorid < TH_THEMEUI) {
		
			switch(colorid) {

			case TH_REDALERT:
				cp= alert; break;
			}
		}
		else {
		
			switch(spacetype) {
			case SPACE_BUTS:
				ts= &btheme->tbuts;
				break;
			case SPACE_VIEW3D:
				ts= &btheme->tv3d;
				break;
			case SPACE_IPO:
				ts= &btheme->tipo;
				break;
			case SPACE_FILE:
				ts= &btheme->tfile;
				break;
			case SPACE_NLA:
				ts= &btheme->tnla;
				break;
			case SPACE_ACTION:
				ts= &btheme->tact;
				break;
			case SPACE_SEQ:
				ts= &btheme->tseq;
				break;
			case SPACE_IMAGE:
				ts= &btheme->tima;
				break;
			case SPACE_IMASEL:
				ts= &btheme->timasel;
				break;
			case SPACE_TEXT:
				ts= &btheme->text;
				break;
			case SPACE_OUTLINER:
				ts= &btheme->toops;
				break;
			case SPACE_SOUND:
				ts= &btheme->tsnd;
				break;
			case SPACE_INFO:
				ts= &btheme->tinfo;
				break;
			case SPACE_USERPREF:
				ts= &btheme->tuserpref;
				break;
			case SPACE_CONSOLE:
				ts= &btheme->tconsole;
				break;
			case SPACE_TIME:
				ts= &btheme->ttime;
				break;
			case SPACE_NODE:
				ts= &btheme->tnode;
				break;
			case SPACE_LOGIC:
				ts= &btheme->tlogic;
				break;
			case SPACE_CLIP:
				ts= &btheme->tclip;
				break;
			default:
				ts= &btheme->tv3d;
				break;
			}
			
			switch(colorid) {
			case TH_BACK:
				if(theme_regionid==RGN_TYPE_WINDOW)
					cp= ts->back;
				else if(theme_regionid==RGN_TYPE_CHANNELS)
					cp= ts->list;
				else if(theme_regionid==RGN_TYPE_HEADER)
					cp= ts->header;
				else
					cp= ts->button; 
				break;
			case TH_TEXT:
				if(theme_regionid==RGN_TYPE_WINDOW)
					cp= ts->text; 
				else if(theme_regionid==RGN_TYPE_CHANNELS)
					cp= ts->list_text;
				else if(theme_regionid==RGN_TYPE_HEADER)
					cp= ts->header_text;
				else
					cp= ts->button_text; 
				break;
			case TH_TEXT_HI:
				if(theme_regionid==RGN_TYPE_WINDOW)
					cp= ts->text_hi;
				else if(theme_regionid==RGN_TYPE_CHANNELS)
					cp= ts->list_text_hi;
				else if(theme_regionid==RGN_TYPE_HEADER)
					cp= ts->header_text_hi;
				else
					cp= ts->button_text_hi; 
				break;
			case TH_TITLE:
				if(theme_regionid==RGN_TYPE_WINDOW)
					cp= ts->title;
				else if(theme_regionid==RGN_TYPE_CHANNELS)
					cp= ts->list_title;
				else if(theme_regionid==RGN_TYPE_HEADER)
					cp= ts->header_title;
				else
					cp= ts->button_title; 
				break;
				
			case TH_HEADER:
				cp= ts->header; break;
			case TH_HEADERDESEL:
				/* we calculate a dynamic builtin header deselect color, also for pulldowns... */
				cp= ts->header; 
				headerdesel[0]= cp[0]>10?cp[0]-10:0;
				headerdesel[1]= cp[1]>10?cp[1]-10:0;
				headerdesel[2]= cp[2]>10?cp[2]-10:0;
				cp= headerdesel;
				break;
			case TH_HEADER_TEXT:
				cp= ts->header_text; break;
			case TH_HEADER_TEXT_HI:
				cp= ts->header_text_hi; break;
				
			case TH_PANEL:
				cp= ts->panel; break;
			case TH_PANEL_TEXT:
				cp= ts->panel_text; break;
			case TH_PANEL_TEXT_HI:
				cp= ts->panel_text_hi; break;
				
			case TH_BUTBACK:
				cp= ts->button; break;
			case TH_BUTBACK_TEXT:
				cp= ts->button_text; break;
			case TH_BUTBACK_TEXT_HI:
				cp= ts->button_text_hi; break;
				
			case TH_SHADE1:
				cp= ts->shade1; break;
			case TH_SHADE2:
				cp= ts->shade2; break;
			case TH_HILITE:
				cp= ts->hilite; break;
				
			case TH_GRID:
				cp= ts->grid; break;
			case TH_WIRE:
				cp= ts->wire; break;
			case TH_LAMP:
				cp= ts->lamp; break;
			case TH_SELECT:
				cp= ts->select; break;
			case TH_ACTIVE:
				cp= ts->active; break;
			case TH_GROUP:
				cp= ts->group; break;
			case TH_GROUP_ACTIVE:
				cp= ts->group_active; break;
			case TH_TRANSFORM:
				cp= ts->transform; break;
			case TH_VERTEX:
				cp= ts->vertex; break;
			case TH_VERTEX_SELECT:
				cp= ts->vertex_select; break;
			case TH_VERTEX_SIZE:
				cp= &ts->vertex_size; break;
			case TH_OUTLINE_WIDTH:
				cp= &ts->outline_width; break;
			case TH_EDGE:
				cp= ts->edge; break;
			case TH_EDGE_SELECT:
				cp= ts->edge_select; break;
			case TH_EDGE_SEAM:
				cp= ts->edge_seam; break;
			case TH_EDGE_SHARP:
				cp= ts->edge_sharp; break;
			case TH_EDGE_CREASE:
				cp= ts->edge_crease; break;
			case TH_EDITMESH_ACTIVE:
				cp= ts->editmesh_active; break;
			case TH_EDGE_FACESEL:
				cp= ts->edge_facesel; break;
			case TH_FACE:
				cp= ts->face; break;
			case TH_FACE_SELECT:
				cp= ts->face_select; break;
			case TH_FACE_DOT:
				cp= ts->face_dot; break;
			case TH_FACEDOT_SIZE:
				cp= &ts->facedot_size; break;
			case TH_DRAWEXTRA_EDGELEN:
				cp= ts->extra_edge_len; break;
			case TH_DRAWEXTRA_FACEAREA:
				cp= ts->extra_face_area; break;
			case TH_DRAWEXTRA_FACEANG:
				cp= ts->extra_face_angle; break;
			case TH_NORMAL:
				cp= ts->normal; break;
			case TH_VNORMAL:
				cp= ts->vertex_normal; break;
			case TH_BONE_SOLID:
				cp= ts->bone_solid; break;
			case TH_BONE_POSE:
				cp= ts->bone_pose; break;
			case TH_STRIP:
				cp= ts->strip; break;
			case TH_STRIP_SELECT:
				cp= ts->strip_select; break;
			case TH_CFRAME:
				cp= ts->cframe; break;
			case TH_NURB_ULINE:
				cp= ts->nurb_uline; break;
			case TH_NURB_VLINE:
				cp= ts->nurb_vline; break;
			case TH_NURB_SEL_ULINE:
				cp= ts->nurb_sel_uline; break;
			case TH_NURB_SEL_VLINE:
				cp= ts->nurb_sel_vline; break;
			case TH_ACTIVE_SPLINE:
				cp= ts->act_spline; break;
			case TH_LASTSEL_POINT:
				cp= ts->lastsel_point; break;
			case TH_HANDLE_FREE:
				cp= ts->handle_free; break;
			case TH_HANDLE_AUTO:
				cp= ts->handle_auto; break;
			case TH_HANDLE_VECT:
				cp= ts->handle_vect; break;
			case TH_HANDLE_ALIGN:
				cp= ts->handle_align; break;
			case TH_HANDLE_SEL_FREE:
				cp= ts->handle_sel_free; break;
			case TH_HANDLE_SEL_AUTO:
				cp= ts->handle_sel_auto; break;
			case TH_HANDLE_SEL_VECT:
				cp= ts->handle_sel_vect; break;
			case TH_HANDLE_SEL_ALIGN:
				cp= ts->handle_sel_align; break;

			case TH_SYNTAX_B:
				cp= ts->syntaxb; break;
			case TH_SYNTAX_V:
				cp= ts->syntaxv; break;
			case TH_SYNTAX_C:
				cp= ts->syntaxc; break;
			case TH_SYNTAX_L:
				cp= ts->syntaxl; break;
			case TH_SYNTAX_N:
				cp= ts->syntaxn; break;

			case TH_NODE:
				cp= ts->syntaxl; break;
			case TH_NODE_IN_OUT:
				cp= ts->syntaxn; break;
			case TH_NODE_OPERATOR:
				cp= ts->syntaxb; break;
			case TH_NODE_CONVERTOR:
				cp= ts->syntaxv; break;
			case TH_NODE_GROUP:
				cp= ts->syntaxc; break;
			case TH_NODE_CURVING:
				cp= &ts->noodle_curving; break;

			case TH_SEQ_MOVIE:
				cp= ts->movie; break;
			case TH_SEQ_IMAGE:
				cp= ts->image; break;
			case TH_SEQ_SCENE:
				cp= ts->scene; break;
			case TH_SEQ_AUDIO:
				cp= ts->audio; break;
			case TH_SEQ_EFFECT:
				cp= ts->effect; break;
			case TH_SEQ_PLUGIN:
				cp= ts->plugin; break;
			case TH_SEQ_TRANSITION:
				cp= ts->transition; break;
			case TH_SEQ_META:
				cp= ts->meta; break;
				
			case TH_CONSOLE_OUTPUT:
				cp= ts->console_output; break;
			case TH_CONSOLE_INPUT:
				cp= ts-> console_input; break;
			case TH_CONSOLE_INFO:
				cp= ts->console_info; break;
			case TH_CONSOLE_ERROR:
				cp= ts->console_error; break;
			case TH_CONSOLE_CURSOR:
				cp= ts->console_cursor; break;

			case TH_HANDLE_VERTEX:
				cp= ts->handle_vertex;
				break;
			case TH_HANDLE_VERTEX_SELECT:
				cp= ts->handle_vertex_select;
				break;
			case TH_HANDLE_VERTEX_SIZE:
				cp= &ts->handle_vertex_size;
				break;
				
			case TH_DOPESHEET_CHANNELOB:
				cp= ts->ds_channel;
				break;
			case TH_DOPESHEET_CHANNELSUBOB:
				cp= ts->ds_subchannel;
				break;	
					
			case TH_PREVIEW_BACK:
				cp= ts->preview_back;
				break;	

			case TH_MARKER_OUTLINE:
				cp= ts->marker_outline; break;
			case TH_MARKER:
				cp= ts->marker; break;
			case TH_ACT_MARKER:
				cp= ts->act_marker; break;
			case TH_SEL_MARKER:
				cp= ts->sel_marker; break;
			case TH_BUNDLE_SOLID:
				cp= ts->bundle_solid; break;
			case TH_DIS_MARKER:
				cp= ts->dis_marker; break;
			case TH_PATH_BEFORE:
				cp= ts->path_before; break;
			case TH_PATH_AFTER:
				cp= ts->path_after; break;
			case TH_CAMERA_PATH:
				cp= ts->camera_path; break;
			case TH_LOCK_MARKER:
				cp= ts->lock_marker; break;
			}
		}
	}
	
	return (unsigned char *)cp;
}


#define SETCOL(col, r, g, b, a)  col[0]=r; col[1]=g; col[2]= b; col[3]= a;
#define SETCOLF(col, r, g, b, a)  col[0]=r*255; col[1]=g*255; col[2]= b*255; col[3]= a*255;
#define SETCOLTEST(col, r, g, b, a)  if(col[3]==0) {col[0]=r; col[1]=g; col[2]= b; col[3]= a;}

/* use this call to init new bone color sets in Theme */
static void ui_theme_init_boneColorSets(bTheme *btheme)
{
	int i;
	
	/* define default color sets - currently we only define 15 of these, though that should be ample */
		/* set 1 */
	SETCOL(btheme->tarm[0].solid, 0x9a, 0x00, 0x00, 255);
	SETCOL(btheme->tarm[0].select, 0xbd, 0x11, 0x11, 255);
	SETCOL(btheme->tarm[0].active, 0xf7, 0x0a, 0x0a, 255);
		/* set 2 */
	SETCOL(btheme->tarm[1].solid, 0xf7, 0x40, 0x18, 255);
	SETCOL(btheme->tarm[1].select, 0xf6, 0x69, 0x13, 255);
	SETCOL(btheme->tarm[1].active, 0xfa, 0x99, 0x00, 255);
		/* set 3 */
	SETCOL(btheme->tarm[2].solid, 0x1e, 0x91, 0x09, 255);
	SETCOL(btheme->tarm[2].select, 0x59, 0xb7, 0x0b, 255);
	SETCOL(btheme->tarm[2].active, 0x83, 0xef, 0x1d, 255);
		/* set 4 */
	SETCOL(btheme->tarm[3].solid, 0x0a, 0x36, 0x94, 255);
	SETCOL(btheme->tarm[3].select, 0x36, 0x67, 0xdf, 255);
	SETCOL(btheme->tarm[3].active, 0x5e, 0xc1, 0xef, 255);
		/* set 5 */
	SETCOL(btheme->tarm[4].solid, 0xa9, 0x29, 0x4e, 255);
	SETCOL(btheme->tarm[4].select, 0xc1, 0x41, 0x6a, 255);
	SETCOL(btheme->tarm[4].active, 0xf0, 0x5d, 0x91, 255);
		/* set 6 */
	SETCOL(btheme->tarm[5].solid, 0x43, 0x0c, 0x78, 255);
	SETCOL(btheme->tarm[5].select, 0x54, 0x3a, 0xa3, 255);
	SETCOL(btheme->tarm[5].active, 0x87, 0x64, 0xd5, 255);
		/* set 7 */
	SETCOL(btheme->tarm[6].solid, 0x24, 0x78, 0x5a, 255);
	SETCOL(btheme->tarm[6].select, 0x3c, 0x95, 0x79, 255);
	SETCOL(btheme->tarm[6].active, 0x6f, 0xb6, 0xab, 255);
		/* set 8 */
	SETCOL(btheme->tarm[7].solid, 0x4b, 0x70, 0x7c, 255);
	SETCOL(btheme->tarm[7].select, 0x6a, 0x86, 0x91, 255);
	SETCOL(btheme->tarm[7].active, 0x9b, 0xc2, 0xcd, 255);
		/* set 9 */
	SETCOL(btheme->tarm[8].solid, 0xf4, 0xc9, 0x0c, 255);
	SETCOL(btheme->tarm[8].select, 0xee, 0xc2, 0x36, 255);
	SETCOL(btheme->tarm[8].active, 0xf3, 0xff, 0x00, 255);
		/* set 10 */
	SETCOL(btheme->tarm[9].solid, 0x1e, 0x20, 0x24, 255);
	SETCOL(btheme->tarm[9].select, 0x48, 0x4c, 0x56, 255);
	SETCOL(btheme->tarm[9].active, 0xff, 0xff, 0xff, 255);
		/* set 11 */
	SETCOL(btheme->tarm[10].solid, 0x6f, 0x2f, 0x6a, 255);
	SETCOL(btheme->tarm[10].select, 0x98, 0x45, 0xbe, 255);
	SETCOL(btheme->tarm[10].active, 0xd3, 0x30, 0xd6, 255);
		/* set 12 */
	SETCOL(btheme->tarm[11].solid, 0x6c, 0x8e, 0x22, 255);
	SETCOL(btheme->tarm[11].select, 0x7f, 0xb0, 0x22, 255);
	SETCOL(btheme->tarm[11].active, 0xbb, 0xef, 0x5b, 255);
		/* set 13 */
	SETCOL(btheme->tarm[12].solid, 0x8d, 0x8d, 0x8d, 255);
	SETCOL(btheme->tarm[12].select, 0xb0, 0xb0, 0xb0, 255);
	SETCOL(btheme->tarm[12].active, 0xde, 0xde, 0xde, 255);
		/* set 14 */
	SETCOL(btheme->tarm[13].solid, 0x83, 0x43, 0x26, 255);
	SETCOL(btheme->tarm[13].select, 0x8b, 0x58, 0x11, 255);
	SETCOL(btheme->tarm[13].active, 0xbd, 0x6a, 0x11, 255);
		/* set 15 */
	SETCOL(btheme->tarm[14].solid, 0x08, 0x31, 0x0e, 255);
	SETCOL(btheme->tarm[14].select, 0x1c, 0x43, 0x0b, 255);
	SETCOL(btheme->tarm[14].active, 0x34, 0x62, 0x2b, 255);
	
	/* reset flags too */
	for (i = 0; i < 20; i++)
		btheme->tarm[i].flag = 0;
}

/* use this call to init new variables in themespace, if they're same for all */
static void ui_theme_init_new_do(ThemeSpace *ts)
{
	SETCOLTEST(ts->header_text,		0, 0, 0, 255);
	SETCOLTEST(ts->header_title,	0, 0, 0, 255);
	SETCOLTEST(ts->header_text_hi,	255, 255, 255, 255);
	
	SETCOLTEST(ts->panel_text,		0, 0, 0, 255);
	SETCOLTEST(ts->panel_title,		0, 0, 0, 255);
	SETCOLTEST(ts->panel_text_hi,	255, 255, 255, 255);
	
	SETCOLTEST(ts->button,			145, 145, 145, 245);
	SETCOLTEST(ts->button_title,	0, 0, 0, 255);
	SETCOLTEST(ts->button_text,		0, 0, 0, 255);
	SETCOLTEST(ts->button_text_hi,	255, 255, 255, 255);
	
	SETCOLTEST(ts->list,			165, 165, 165, 255);
	SETCOLTEST(ts->list_title,		0, 0, 0, 255);
	SETCOLTEST(ts->list_text,		0, 0, 0, 255);
	SETCOLTEST(ts->list_text_hi,	255, 255, 255, 255);
}

static void ui_theme_init_new(bTheme *btheme)
{
	ui_theme_init_new_do(&btheme->tbuts);
	ui_theme_init_new_do(&btheme->tv3d);
	ui_theme_init_new_do(&btheme->tfile);
	ui_theme_init_new_do(&btheme->tipo);
	ui_theme_init_new_do(&btheme->tinfo);
	ui_theme_init_new_do(&btheme->tsnd);
	ui_theme_init_new_do(&btheme->tact);
	ui_theme_init_new_do(&btheme->tnla);
	ui_theme_init_new_do(&btheme->tseq);
	ui_theme_init_new_do(&btheme->tima);
	ui_theme_init_new_do(&btheme->timasel);
	ui_theme_init_new_do(&btheme->text);
	ui_theme_init_new_do(&btheme->toops);
	ui_theme_init_new_do(&btheme->ttime);
	ui_theme_init_new_do(&btheme->tnode);
	ui_theme_init_new_do(&btheme->tlogic);
	ui_theme_init_new_do(&btheme->tuserpref);
	ui_theme_init_new_do(&btheme->tconsole);
	ui_theme_init_new_do(&btheme->tclip);
	
}


/* initialize default theme
   Note: when you add new colors, created & saved themes need initialized
   use function below, init_userdef_do_versions() 
*/
void ui_theme_init_default(void)
{
	bTheme *btheme;
	
	/* we search for the theme with name Default */
	for(btheme= U.themes.first; btheme; btheme= btheme->next) {
		if(strcmp("Default", btheme->name)==0) break;
	}
	
	if(btheme==NULL) {
		btheme= MEM_callocN(sizeof(bTheme), "theme");
		BLI_addtail(&U.themes, btheme);
		strcpy(btheme->name, "Default");
	}
	
	UI_SetTheme(0, 0);	// make sure the global used in this file is set

	/* UI buttons */
	ui_widget_color_init(&btheme->tui);
	btheme->tui.iconfile[0]= 0;
	
	/* Bone Color Sets */
	ui_theme_init_boneColorSets(btheme);
	
	/* common (new) variables */
	ui_theme_init_new(btheme);
	
	/* space view3d */
	SETCOLF(btheme->tv3d.back,       0.225, 0.225, 0.225, 1.0);
	SETCOL(btheme->tv3d.text,       0, 0, 0, 255);
	SETCOL(btheme->tv3d.text_hi, 255, 255, 255, 255);
	
	SETCOLF(btheme->tv3d.header,	0.45, 0.45, 0.45, 1.0);
	SETCOLF(btheme->tv3d.button,	0.45, 0.45, 0.45, 1.0);
	SETCOL(btheme->tv3d.panel,      165, 165, 165, 127);
	
	SETCOL(btheme->tv3d.shade1,  160, 160, 160, 100);
	SETCOL(btheme->tv3d.shade2,  0x7f, 0x70, 0x70, 100);

	SETCOLF(btheme->tv3d.grid,     0.251, 0.251, 0.251, 1.0);
	SETCOL(btheme->tv3d.wire,       0x0, 0x0, 0x0, 255);
	SETCOL(btheme->tv3d.lamp,       0, 0, 0, 40);
	SETCOL(btheme->tv3d.select, 241, 88, 0, 255);
	SETCOL(btheme->tv3d.active, 255, 170, 64, 255);
	SETCOL(btheme->tv3d.group,      8, 48, 8, 255);
	SETCOL(btheme->tv3d.group_active, 85, 187, 85, 255);
	SETCOL(btheme->tv3d.transform, 0xff, 0xff, 0xff, 255);
	SETCOL(btheme->tv3d.vertex, 0, 0, 0, 255);
	SETCOL(btheme->tv3d.vertex_select, 255, 133, 0, 255);
	btheme->tv3d.vertex_size= 3;
	btheme->tv3d.outline_width= 1;
	SETCOL(btheme->tv3d.edge,       0x0, 0x0, 0x0, 255);
	SETCOL(btheme->tv3d.edge_select, 255, 160, 0, 255);
	SETCOL(btheme->tv3d.edge_seam, 219, 37, 18, 255);
	SETCOL(btheme->tv3d.edge_facesel, 75, 75, 75, 255);
	SETCOL(btheme->tv3d.face,       0, 0, 0, 18);
	SETCOL(btheme->tv3d.face_select, 255, 133, 0, 60);
	SETCOL(btheme->tv3d.normal, 0x22, 0xDD, 0xDD, 255);
	SETCOL(btheme->tv3d.vertex_normal, 0x23, 0x61, 0xDD, 255);
	SETCOL(btheme->tv3d.face_dot, 255, 133, 0, 255);
	SETCOL(btheme->tv3d.editmesh_active, 255, 255, 255, 128);
	SETCOLF(btheme->tv3d.edge_crease, 0.8, 0, 0.6, 1.0);
	SETCOL(btheme->tv3d.edge_sharp, 0, 255, 255, 255);
	SETCOL(btheme->tv3d.header_text, 0, 0, 0, 255);
	SETCOL(btheme->tv3d.header_text_hi, 255, 255, 255, 255);
	SETCOL(btheme->tv3d.button_text, 0, 0, 0, 255);
	SETCOL(btheme->tv3d.button_text_hi, 255, 255, 255, 255);
	SETCOL(btheme->tv3d.button_title, 0, 0, 0, 255);
	SETCOL(btheme->tv3d.title, 0, 0, 0, 255);

	btheme->tv3d.facedot_size= 4;

	SETCOL(btheme->tv3d.extra_edge_len, 32, 0, 0, 255);
	SETCOL(btheme->tv3d.extra_face_area, 0, 32, 0, 255);
	SETCOL(btheme->tv3d.extra_face_angle, 0, 0, 128, 255);

	SETCOL(btheme->tv3d.cframe, 0x60, 0xc0,	 0x40, 255);

	SETCOL(btheme->tv3d.nurb_uline, 0x90, 0x90, 0x00, 255);
	SETCOL(btheme->tv3d.nurb_vline, 0x80, 0x30, 0x60, 255);
	SETCOL(btheme->tv3d.nurb_sel_uline, 0xf0, 0xff, 0x40, 255);
	SETCOL(btheme->tv3d.nurb_sel_vline, 0xf0, 0x90, 0xa0, 255);

	SETCOL(btheme->tv3d.handle_free, 0, 0, 0, 255);
	SETCOL(btheme->tv3d.handle_auto, 0x90, 0x90, 0x00, 255);
	SETCOL(btheme->tv3d.handle_vect, 0x40, 0x90, 0x30, 255);
	SETCOL(btheme->tv3d.handle_align, 0x80, 0x30, 0x60, 255);
	SETCOL(btheme->tv3d.handle_sel_free, 0, 0, 0, 255);
	SETCOL(btheme->tv3d.handle_sel_auto, 0xf0, 0xff, 0x40, 255);
	SETCOL(btheme->tv3d.handle_sel_vect, 0x40, 0xc0, 0x30, 255);
	SETCOL(btheme->tv3d.handle_sel_align, 0xf0, 0x90, 0xa0, 255);

	SETCOL(btheme->tv3d.act_spline, 0xdb, 0x25, 0x12, 255);
	SETCOL(btheme->tv3d.lastsel_point,  0xff, 0xff, 0xff, 255);

	SETCOL(btheme->tv3d.bone_solid, 200, 200, 200, 255);
	SETCOL(btheme->tv3d.bone_pose, 80, 200, 255, 80);               // alpha 80 is not meant editable, used for wire+action draw

	SETCOL(btheme->tv3d.bundle_solid, 200, 200, 200, 255);
	SETCOL(btheme->tv3d.camera_path, 0x00, 0x00, 0x00, 255);
	
	/* space buttons */
	/* to have something initialized */
	btheme->tbuts= btheme->tv3d;

	SETCOLF(btheme->tbuts.back, 	0.45, 0.45, 0.45, 1.0);
	SETCOL(btheme->tbuts.panel, 0x82, 0x82, 0x82, 255);

	/* graph editor */
	btheme->tipo= btheme->tv3d;
	SETCOLF(btheme->tipo.back, 	0.42, 0.42, 0.42, 1.0);
	SETCOLF(btheme->tipo.list, 	0.4, 0.4, 0.4, 1.0);
	SETCOL(btheme->tipo.grid, 	94, 94, 94, 255);
	SETCOL(btheme->tipo.panel,  255, 255, 255, 150);
	SETCOL(btheme->tipo.shade1,		150, 150, 150, 100);	/* scrollbars */
	SETCOL(btheme->tipo.shade2,		0x70, 0x70, 0x70, 100);
	SETCOL(btheme->tipo.vertex,		0, 0, 0, 255);
	SETCOL(btheme->tipo.vertex_select, 255, 133, 0, 255);
	SETCOL(btheme->tipo.hilite, 0x60, 0xc0, 0x40, 255); 
	btheme->tipo.vertex_size= 3;

	SETCOL(btheme->tipo.handle_vertex, 		0, 0, 0, 255);
	SETCOL(btheme->tipo.handle_vertex_select, 255, 133, 0, 255);
	btheme->tipo.handle_vertex_size= 3;
	
	SETCOL(btheme->tipo.ds_channel, 	82, 96, 110, 255);
	SETCOL(btheme->tipo.ds_subchannel,	124, 137, 150, 255);
	SETCOL(btheme->tipo.group, 79, 101, 73, 255);
	SETCOL(btheme->tipo.group_active, 135, 177, 125, 255);

	/* dopesheet */
	btheme->tact= btheme->tipo;
	SETCOL(btheme->tact.strip, 			12, 10, 10, 128); 
	SETCOL(btheme->tact.strip_select, 	255, 140, 0, 255); 
	
	/* space nla */
	btheme->tnla= btheme->tact;
	
	/* space file */
	/* to have something initialized */
	btheme->tfile= btheme->tv3d;
	SETCOLF(btheme->tfile.back, 0.3, 0.3, 0.3, 1);
	SETCOLF(btheme->tfile.panel, 0.3, 0.3, 0.3, 1);
	SETCOLF(btheme->tfile.list, 0.4, 0.4, 0.4, 1);
	SETCOL(btheme->tfile.text, 	250, 250, 250, 255);
	SETCOL(btheme->tfile.text_hi, 15, 15, 15, 255);
	SETCOL(btheme->tfile.panel, 145, 145, 145, 255);	// bookmark/ui regions
	SETCOL(btheme->tfile.active, 130, 130, 130, 255); // selected files
	SETCOL(btheme->tfile.hilite, 255, 140, 25, 255); // selected files
	
	SETCOL(btheme->tfile.grid,	250, 250, 250, 255);
	SETCOL(btheme->tfile.image,	250, 250, 250, 255);
	SETCOL(btheme->tfile.movie,	250, 250, 250, 255);
	SETCOL(btheme->tfile.scene,	250, 250, 250, 255);

	
	/* space seq */
	btheme->tseq= btheme->tv3d;
	SETCOL(btheme->tseq.back, 	116, 116, 116, 255);
	SETCOL(btheme->tseq.movie, 	81, 105, 135, 255);
	SETCOL(btheme->tseq.image, 	109, 88, 129, 255);
	SETCOL(btheme->tseq.scene, 	78, 152, 62, 255);
	SETCOL(btheme->tseq.audio, 	46, 143, 143, 255);
	SETCOL(btheme->tseq.effect, 	169, 84, 124, 255);
	SETCOL(btheme->tseq.plugin, 	126, 126, 80, 255);
	SETCOL(btheme->tseq.transition, 162, 95, 111, 255);
	SETCOL(btheme->tseq.meta, 	109, 145, 131, 255);
	

	/* space image */
	btheme->tima= btheme->tv3d;
	SETCOL(btheme->tima.back, 	53, 53, 53, 255);
	SETCOL(btheme->tima.vertex, 0, 0, 0, 255);
	SETCOL(btheme->tima.vertex_select, 255, 133, 0, 255);
	btheme->tima.vertex_size= 3;
	btheme->tima.facedot_size= 3;
	SETCOL(btheme->tima.face,   255, 255, 255, 10);
	SETCOL(btheme->tima.face_select, 255, 133, 0, 60);
	SETCOL(btheme->tima.editmesh_active, 255, 255, 255, 128);
	SETCOLF(btheme->tima.preview_back, 	0.45, 0.45, 0.45, 1.0);

	/* space imageselect */
	btheme->timasel= btheme->tv3d;
	SETCOL(btheme->timasel.active, 	195, 195, 195, 255); /* active tile */
	SETCOL(btheme->timasel.grid,  94, 94, 94, 255); /* active file text */
	SETCOL(btheme->timasel.back, 	110, 110, 110, 255);
	SETCOL(btheme->timasel.shade1,  94, 94, 94, 255);	/* bar */
	SETCOL(btheme->timasel.shade2,  172, 172, 172, 255); /* sliders */
	SETCOL(btheme->timasel.hilite,  17, 27, 60, 100);	/* selected tile */
	SETCOL(btheme->timasel.text, 	0, 0, 0, 255);
	SETCOL(btheme->timasel.text_hi, 255, 255, 255, 255);
	SETCOL(btheme->timasel.panel, 	132, 132, 132, 255);

	/* space text */
	btheme->text= btheme->tv3d;
	SETCOL(btheme->text.back, 	153, 153, 153, 255);
	SETCOL(btheme->text.shade1, 	143, 143, 143, 255);
	SETCOL(btheme->text.shade2, 	0xc6, 0x77, 0x77, 255);
	SETCOL(btheme->text.hilite, 	255, 0, 0, 255);
	
	/* syntax highlighting */
	SETCOL(btheme->text.syntaxn,	0, 0, 200, 255);	/* Numbers  Blue*/
	SETCOL(btheme->text.syntaxl,	100, 0, 0, 255);	/* Strings  red */
	SETCOL(btheme->text.syntaxc,	0, 100, 50, 255);	/* Comments greenish */
	SETCOL(btheme->text.syntaxv,	95, 95, 0, 255);	/* Special */
	SETCOL(btheme->text.syntaxb,	128, 0, 80, 255);	/* Builtin, red-purple */
	
	/* space oops */
	btheme->toops= btheme->tv3d;
	SETCOLF(btheme->toops.back, 	0.45, 0.45, 0.45, 1.0);
	
	/* space info */
	btheme->tinfo= btheme->tv3d;
	SETCOLF(btheme->tinfo.back, 	0.45, 0.45, 0.45, 1.0);

	/* space user preferences */
	btheme->tuserpref= btheme->tv3d;
	SETCOLF(btheme->tuserpref.back, 0.45, 0.45, 0.45, 1.0);
	
	/* space console */
	btheme->tconsole= btheme->tv3d;
	SETCOL(btheme->tconsole.back, 0, 0, 0, 255);
	SETCOL(btheme->tconsole.console_output, 96, 128, 255, 255);
	SETCOL(btheme->tconsole.console_input, 255, 255, 255, 255);
	SETCOL(btheme->tconsole.console_info, 0, 170, 0, 255);
	SETCOL(btheme->tconsole.console_error, 220, 96, 96, 255);
	SETCOL(btheme->tconsole.console_cursor, 220, 96, 96, 255);
	

	/* space sound */
	btheme->tsnd= btheme->tv3d;
	SETCOLF(btheme->tsnd.back, 	0.45, 0.45, 0.45, 1.0);
	SETCOLF(btheme->tsnd.grid, 	0.36, 0.36, 0.36, 1.0);
	SETCOL(btheme->tsnd.shade1,  173, 173, 173, 255);		// sliders
	
	/* space time */
	btheme->ttime= btheme->tsnd;	// same as sound space
	
	/* space node, re-uses syntax color storage */
	btheme->tnode= btheme->tv3d;
	SETCOL(btheme->tnode.edge_select, 255, 255, 255, 255);
	SETCOL(btheme->tnode.syntaxl, 155, 155, 155, 160);	/* TH_NODE, backdrop */
	SETCOL(btheme->tnode.syntaxn, 100, 100, 100, 255);	/* in/output */
	SETCOL(btheme->tnode.syntaxb, 108, 105, 111, 255);	/* operator */
	SETCOL(btheme->tnode.syntaxv, 104, 106, 117, 255);	/* generator */
	SETCOL(btheme->tnode.syntaxc, 105, 117, 110, 255);	/* group */
	btheme->tnode.noodle_curving = 5;

	/* space logic */
	btheme->tlogic= btheme->tv3d;
	SETCOL(btheme->tlogic.back, 100, 100, 100, 255);
	
	/* space clip */
	btheme->tclip= btheme->tv3d;

	SETCOL(btheme->tclip.marker_outline, 0x00, 0x00, 0x00, 255);
	SETCOL(btheme->tclip.marker, 0x7f, 0x7f, 0x00, 255);
	SETCOL(btheme->tclip.act_marker, 0xff, 0xff, 0xff, 255);
	SETCOL(btheme->tclip.sel_marker, 0xff, 0xff, 0x00, 255);
	SETCOL(btheme->tclip.dis_marker, 0x7f, 0x00, 0x00, 255);
	SETCOL(btheme->tclip.lock_marker, 0x7f, 0x7f, 0x7f, 255);
	SETCOL(btheme->tclip.path_before, 0xff, 0x00, 0x00, 255);
	SETCOL(btheme->tclip.path_after, 0x00, 0x00, 0xff, 255);
}


void UI_SetTheme(int spacetype, int regionid)
{
	if(spacetype==0) {	// called for safety, when delete themes
		theme_active= U.themes.first;
		theme_spacetype= SPACE_VIEW3D;
		theme_regionid= RGN_TYPE_WINDOW;
	}
	else {
		// later on, a local theme can be found too
		theme_active= U.themes.first;
		theme_spacetype= spacetype;
		theme_regionid= regionid;
	}
}

// for space windows only
void UI_ThemeColor(int colorid)
{
	const unsigned char *cp;
	
	cp= UI_ThemeGetColorPtr(theme_active, theme_spacetype, colorid);
	glColor3ubv(cp);

}

// plus alpha
void UI_ThemeColor4(int colorid)
{
	const unsigned char *cp;
	
	cp= UI_ThemeGetColorPtr(theme_active, theme_spacetype, colorid);
	glColor4ubv(cp);

}

// set the color with offset for shades
void UI_ThemeColorShade(int colorid, int offset)
{
	int r, g, b;
	const unsigned char *cp;
	
	cp= UI_ThemeGetColorPtr(theme_active, theme_spacetype, colorid);
	r= offset + (int) cp[0];
	CLAMP(r, 0, 255);
	g= offset + (int) cp[1];
	CLAMP(g, 0, 255);
	b= offset + (int) cp[2];
	CLAMP(b, 0, 255);
	//glColor3ub(r, g, b);
	glColor4ub(r, g, b, cp[3]);
}
void UI_ThemeColorShadeAlpha(int colorid, int coloffset, int alphaoffset)
{
	int r, g, b, a;
	const unsigned char *cp;
	
	cp= UI_ThemeGetColorPtr(theme_active, theme_spacetype, colorid);
	r= coloffset + (int) cp[0];
	CLAMP(r, 0, 255);
	g= coloffset + (int) cp[1];
	CLAMP(g, 0, 255);
	b= coloffset + (int) cp[2];
	CLAMP(b, 0, 255);
	a= alphaoffset + (int) cp[3];
	CLAMP(a, 0, 255);
	glColor4ub(r, g, b, a);
}

// blend between to theme colors, and set it
void UI_ThemeColorBlend(int colorid1, int colorid2, float fac)
{
	int r, g, b;
	const unsigned char *cp1, *cp2;
	
	cp1= UI_ThemeGetColorPtr(theme_active, theme_spacetype, colorid1);
	cp2= UI_ThemeGetColorPtr(theme_active, theme_spacetype, colorid2);

	CLAMP(fac, 0.0f, 1.0f);
	r= floorf((1.0f-fac)*cp1[0] + fac*cp2[0]);
	g= floorf((1.0f-fac)*cp1[1] + fac*cp2[1]);
	b= floorf((1.0f-fac)*cp1[2] + fac*cp2[2]);
	
	glColor3ub(r, g, b);
}

// blend between to theme colors, shade it, and set it
void UI_ThemeColorBlendShade(int colorid1, int colorid2, float fac, int offset)
{
	int r, g, b;
	const unsigned char *cp1, *cp2;
	
	cp1= UI_ThemeGetColorPtr(theme_active, theme_spacetype, colorid1);
	cp2= UI_ThemeGetColorPtr(theme_active, theme_spacetype, colorid2);

	CLAMP(fac, 0.0f, 1.0f);
	r= offset+floorf((1.0f-fac)*cp1[0] + fac*cp2[0]);
	g= offset+floorf((1.0f-fac)*cp1[1] + fac*cp2[1]);
	b= offset+floorf((1.0f-fac)*cp1[2] + fac*cp2[2]);
	
	CLAMP(r, 0, 255);
	CLAMP(g, 0, 255);
	CLAMP(b, 0, 255);
	
	glColor3ub(r, g, b);
}

// blend between to theme colors, shade it, and set it
void UI_ThemeColorBlendShadeAlpha(int colorid1, int colorid2, float fac, int offset, int alphaoffset)
{
	int r, g, b, a;
	const unsigned char *cp1, *cp2;
	
	cp1= UI_ThemeGetColorPtr(theme_active, theme_spacetype, colorid1);
	cp2= UI_ThemeGetColorPtr(theme_active, theme_spacetype, colorid2);

	CLAMP(fac, 0.0f, 1.0f);
	r= offset+floorf((1.0f-fac)*cp1[0] + fac*cp2[0]);
	g= offset+floorf((1.0f-fac)*cp1[1] + fac*cp2[1]);
	b= offset+floorf((1.0f-fac)*cp1[2] + fac*cp2[2]);
	a= alphaoffset + floorf((1.0f-fac)*cp1[3] + fac*cp2[3]);
	
	CLAMP(r, 0, 255);
	CLAMP(g, 0, 255);
	CLAMP(b, 0, 255);
	CLAMP(a, 0, 255);

	glColor4ub(r, g, b, a);
}


// get individual values, not scaled
float UI_GetThemeValuef(int colorid)
{
	const unsigned char *cp;
	
	cp= UI_ThemeGetColorPtr(theme_active, theme_spacetype, colorid);
	return ((float)cp[0]);

}

// get individual values, not scaled
int UI_GetThemeValue(int colorid)
{
	const unsigned char *cp;
	
	cp= UI_ThemeGetColorPtr(theme_active, theme_spacetype, colorid);
	return ((int) cp[0]);

}


// get the color, range 0.0-1.0
void UI_GetThemeColor3fv(int colorid, float *col)
{
	const unsigned char *cp;
	
	cp= UI_ThemeGetColorPtr(theme_active, theme_spacetype, colorid);
	col[0]= ((float)cp[0])/255.0f;
	col[1]= ((float)cp[1])/255.0f;
	col[2]= ((float)cp[2])/255.0f;
}

// get the color, range 0.0-1.0, complete with shading offset
void UI_GetThemeColorShade3fv(int colorid, int offset, float *col)
{
	int r, g, b;
	const unsigned char *cp;
	
	cp= UI_ThemeGetColorPtr(theme_active, theme_spacetype, colorid);
	
	r= offset + (int) cp[0];
	CLAMP(r, 0, 255);
	g= offset + (int) cp[1];
	CLAMP(g, 0, 255);
	b= offset + (int) cp[2];
	CLAMP(b, 0, 255);
	
	col[0]= ((float)r)/255.0f;
	col[1]= ((float)g)/255.0f;
	col[2]= ((float)b)/255.0f;
}

// get the color, in char pointer
void UI_GetThemeColor3ubv(int colorid, unsigned char col[3])
{
	const unsigned char *cp;
	
	cp= UI_ThemeGetColorPtr(theme_active, theme_spacetype, colorid);
	col[0]= cp[0];
	col[1]= cp[1];
	col[2]= cp[2];
}

// get the color, in char pointer
void UI_GetThemeColor4ubv(int colorid, unsigned char col[4])
{
	const unsigned char *cp;
	
	cp= UI_ThemeGetColorPtr(theme_active, theme_spacetype, colorid);
	col[0]= cp[0];
	col[1]= cp[1];
	col[2]= cp[2];
	col[3]= cp[3];
}

void UI_GetThemeColorType4ubv(int colorid, int spacetype, char col[4])
{
	const unsigned char *cp;
	
	cp= UI_ThemeGetColorPtr(theme_active, spacetype, colorid);
	col[0]= cp[0];
	col[1]= cp[1];
	col[2]= cp[2];
	col[3]= cp[3];
}

// blends and shades between two char color pointers
void UI_ColorPtrBlendShade3ubv(const unsigned char cp1[3], const unsigned char cp2[3], float fac, int offset)
{
	int r, g, b;
	CLAMP(fac, 0.0f, 1.0f);
	r= offset+floorf((1.0f-fac)*cp1[0] + fac*cp2[0]);
	g= offset+floorf((1.0f-fac)*cp1[1] + fac*cp2[1]);
	b= offset+floorf((1.0f-fac)*cp1[2] + fac*cp2[2]);
	
	r= r<0?0:(r>255?255:r);
	g= g<0?0:(g>255?255:g);
	b= b<0?0:(b>255?255:b);
	
	glColor3ub(r, g, b);
}

// get a 3 byte color, blended and shaded between two other char color pointers
void UI_GetColorPtrBlendShade3ubv(const unsigned char cp1[3], const unsigned char cp2[3], unsigned char col[3], float fac, int offset)
{
	int r, g, b;

	CLAMP(fac, 0.0f, 1.0f);
	r= offset+floor((1.0f-fac)*cp1[0] + fac*cp2[0]);
	g= offset+floor((1.0f-fac)*cp1[1] + fac*cp2[1]);
	b= offset+floor((1.0f-fac)*cp1[2] + fac*cp2[2]);

	CLAMP(r, 0, 255);
	CLAMP(g, 0, 255);
	CLAMP(b, 0, 255);

	col[0] = r;
	col[1] = g;
	col[2] = b;
}

void UI_ThemeClearColor(int colorid)
{
	float col[3];
	
	UI_GetThemeColor3fv(colorid, col);
	glClearColor(col[0], col[1], col[2], 0.0);
}

void UI_make_axis_color(const unsigned char src_col[3], unsigned char dst_col[3], const char axis)
{
	switch(axis)
	{
		case 'X':
			dst_col[0]= src_col[0]>219?255:src_col[0]+36;
			dst_col[1]= src_col[1]<26?0:src_col[1]-26;
			dst_col[2]= src_col[2]<26?0:src_col[2]-26;
			break;
		case 'Y':
			dst_col[0]= src_col[0]<46?0:src_col[0]-36;
			dst_col[1]= src_col[1]>189?255:src_col[1]+66;
			dst_col[2]= src_col[2]<46?0:src_col[2]-36;
			break;
		case 'Z':
			dst_col[0]= src_col[0]<26?0:src_col[0]-26; 
			dst_col[1]= src_col[1]<26?0:src_col[1]-26; 
			dst_col[2]= src_col[2]>209?255:src_col[2]+46;
			break;
		default:
			BLI_assert(!"invalid axis arg");
	}
}

/* ************************************************************* */

/* patching UserDef struct and Themes */
void init_userdef_do_versions(void)
{
	Main *bmain= G.main;
//	countall();
	
	/* the UserDef struct is not corrected with do_versions() .... ugh! */
	if(U.wheellinescroll == 0) U.wheellinescroll = 3;
	if(U.menuthreshold1==0) {
		U.menuthreshold1= 5;
		U.menuthreshold2= 2;
	}
	if(U.tb_leftmouse==0) {
		U.tb_leftmouse= 5;
		U.tb_rightmouse= 5;
	}
	if(U.mixbufsize==0) U.mixbufsize= 2048;
	if (strcmp(U.tempdir, "/") == 0) {
		BLI_where_is_temp(U.tempdir, sizeof(U.tempdir), FALSE);
	}
	if (U.autokey_mode == 0) {
		/* 'add/replace' but not on */
		U.autokey_mode = 2;
	}
	if (U.savetime <= 0) {
		U.savetime = 1;
// XXX		error(STRINGIFY(BLENDER_STARTUP_FILE)" is buggy, please consider removing it.\n");
	}
	/* transform widget settings */
	if(U.tw_hotspot==0) {
		U.tw_hotspot= 14;
		U.tw_size= 20;			// percentage of window size
		U.tw_handlesize= 16;	// percentage of widget radius
	}
	if(U.pad_rot_angle==0)
		U.pad_rot_angle= 15;

	/* signal for derivedmesh to use colorband */
	/* run incase this was on and is now off in the user prefs [#28096] */
	vDM_ColorBand_store((U.flag & USER_CUSTOM_RANGE) ? (&U.coba_weight):NULL);

	if (bmain->versionfile <= 191) {
		strcpy(U.plugtexdir, U.textudir);
		strcpy(U.sounddir, "/");
	}
	
	/* patch to set Dupli Armature */
	if (bmain->versionfile < 220) {
		U.dupflag |= USER_DUP_ARM;
	}
	
	/* added seam, normal color, undo */
	if (bmain->versionfile <= 234) {
		bTheme *btheme;
		
		U.uiflag |= USER_GLOBALUNDO;
		if (U.undosteps==0) U.undosteps=32;
		
		for(btheme= U.themes.first; btheme; btheme= btheme->next) {
			/* check for alpha==0 is safe, then color was never set */
			if(btheme->tv3d.edge_seam[3]==0) {
				SETCOL(btheme->tv3d.edge_seam, 230, 150, 50, 255);
			}
			if(btheme->tv3d.normal[3]==0) {
				SETCOL(btheme->tv3d.normal, 0x22, 0xDD, 0xDD, 255);
			}
			if(btheme->tv3d.vertex_normal[3]==0) {
				SETCOL(btheme->tv3d.vertex_normal, 0x23, 0x61, 0xDD, 255);
			}
			if(btheme->tv3d.face_dot[3]==0) {
				SETCOL(btheme->tv3d.face_dot, 255, 138, 48, 255);
				btheme->tv3d.facedot_size= 4;
			}
		}
	}
	if (bmain->versionfile <= 235) {
		/* illegal combo... */
		if (U.flag & USER_LMOUSESELECT) 
			U.flag &= ~USER_TWOBUTTONMOUSE;
	}
	if (bmain->versionfile <= 236) {
		bTheme *btheme;
		/* new space type */
		for(btheme= U.themes.first; btheme; btheme= btheme->next) {
			/* check for alpha==0 is safe, then color was never set */
			if(btheme->ttime.back[3]==0) {
				btheme->ttime = btheme->tsnd;	// copy from sound
			}
			if(btheme->text.syntaxn[3]==0) {
				SETCOL(btheme->text.syntaxn,	0, 0, 200, 255);	/* Numbers  Blue*/
				SETCOL(btheme->text.syntaxl,	100, 0, 0, 255);	/* Strings  red */
				SETCOL(btheme->text.syntaxc,	0, 100, 50, 255);	/* Comments greenish */
				SETCOL(btheme->text.syntaxv,	95, 95, 0, 255);	/* Special */
				SETCOL(btheme->text.syntaxb,	128, 0, 80, 255);	/* Builtin, red-purple */
			}
		}
	}
	if (bmain->versionfile <= 237) {
		bTheme *btheme;
		/* bone colors */
		for(btheme= U.themes.first; btheme; btheme= btheme->next) {
			/* check for alpha==0 is safe, then color was never set */
			if(btheme->tv3d.bone_solid[3]==0) {
				SETCOL(btheme->tv3d.bone_solid, 200, 200, 200, 255);
				SETCOL(btheme->tv3d.bone_pose, 80, 200, 255, 80);
			}
		}
	}
	if (bmain->versionfile <= 238) {
		bTheme *btheme;
		/* bone colors */
		for(btheme= U.themes.first; btheme; btheme= btheme->next) {
			/* check for alpha==0 is safe, then color was never set */
			if(btheme->tnla.strip[3]==0) {
				SETCOL(btheme->tnla.strip_select, 	0xff, 0xff, 0xaa, 255);
				SETCOL(btheme->tnla.strip, 0xe4, 0x9c, 0xc6, 255);
			}
		}
	}
	if (bmain->versionfile <= 239) {
		bTheme *btheme;
		
		for(btheme= U.themes.first; btheme; btheme= btheme->next) {
			/* Lamp theme, check for alpha==0 is safe, then color was never set */
			if(btheme->tv3d.lamp[3]==0) {
				SETCOL(btheme->tv3d.lamp, 	0, 0, 0, 40);
/* TEMPORAL, remove me! (ton) */				
				U.uiflag |= USER_PLAINMENUS;
			}
			
		}
		if(U.obcenter_dia==0) U.obcenter_dia= 6;
	}
	if (bmain->versionfile <= 241) {
		bTheme *btheme;
		for(btheme= U.themes.first; btheme; btheme= btheme->next) {
			/* Node editor theme, check for alpha==0 is safe, then color was never set */
			if(btheme->tnode.syntaxn[3]==0) {
				/* re-uses syntax color storage */
				btheme->tnode= btheme->tv3d;
				SETCOL(btheme->tnode.edge_select, 255, 255, 255, 255);
				SETCOL(btheme->tnode.syntaxl, 150, 150, 150, 255);	/* TH_NODE, backdrop */
				SETCOL(btheme->tnode.syntaxn, 129, 131, 144, 255);	/* in/output */
				SETCOL(btheme->tnode.syntaxb, 127,127,127, 255);	/* operator */
				SETCOL(btheme->tnode.syntaxv, 142, 138, 145, 255);	/* generator */
				SETCOL(btheme->tnode.syntaxc, 120, 145, 120, 255);	/* group */
			}
			/* Group theme colors */
			if(btheme->tv3d.group[3]==0) {
				SETCOL(btheme->tv3d.group, 0x0C, 0x30, 0x0C, 255);
				SETCOL(btheme->tv3d.group_active, 0x66, 0xFF, 0x66, 255);
			}
			/* Sequence editor theme*/
			if(btheme->tseq.movie[3]==0) {
				SETCOL(btheme->tseq.movie, 	81, 105, 135, 255);
				SETCOL(btheme->tseq.image, 	109, 88, 129, 255);
				SETCOL(btheme->tseq.scene, 	78, 152, 62, 255);
				SETCOL(btheme->tseq.audio, 	46, 143, 143, 255);
				SETCOL(btheme->tseq.effect, 	169, 84, 124, 255);
				SETCOL(btheme->tseq.plugin, 	126, 126, 80, 255);
				SETCOL(btheme->tseq.transition, 162, 95, 111, 255);
				SETCOL(btheme->tseq.meta, 	109, 145, 131, 255);
			}
		}
		
		/* set defaults for 3D View rotating axis indicator */ 
		/* since size can't be set to 0, this indicates it's not saved in startup.blend */
		if (U.rvisize == 0) {
			U.rvisize = 15;
			U.rvibright = 8;
			U.uiflag |= USER_SHOW_ROTVIEWICON;
		}
		
	}
	if (bmain->versionfile <= 242) {
		bTheme *btheme;
		
		for(btheme= U.themes.first; btheme; btheme= btheme->next) {
			/* long keyframe color */
			/* check for alpha==0 is safe, then color was never set */
			if(btheme->tact.strip[3]==0) {
				SETCOL(btheme->tv3d.edge_sharp, 255, 32, 32, 255);
				SETCOL(btheme->tact.strip_select, 	0xff, 0xff, 0xaa, 204);
				SETCOL(btheme->tact.strip, 0xe4, 0x9c, 0xc6, 204);
			}
			
			/* IPO-Editor - Vertex Size*/
			if(btheme->tipo.vertex_size == 0) {
				btheme->tipo.vertex_size= 3;
			}
		}
	}
	if (bmain->versionfile <= 243) {
		/* set default number of recently-used files (if not set) */
		if (U.recent_files == 0) U.recent_files = 10;
	}
	if (bmain->versionfile < 245 || (bmain->versionfile == 245 && bmain->subversionfile < 3)) {
		bTheme *btheme;
		for(btheme= U.themes.first; btheme; btheme= btheme->next) {
			SETCOL(btheme->tv3d.editmesh_active, 255, 255, 255, 128);
		}
		if(U.coba_weight.tot==0)
			init_colorband(&U.coba_weight, 1);
	}
	if ((bmain->versionfile < 245) || (bmain->versionfile == 245 && bmain->subversionfile < 11)) {
		bTheme *btheme;
		for (btheme= U.themes.first; btheme; btheme= btheme->next) {
			/* these should all use the same color */
			SETCOL(btheme->tv3d.cframe, 0x60, 0xc0, 0x40, 255);
			SETCOL(btheme->tipo.cframe, 0x60, 0xc0, 0x40, 255);
			SETCOL(btheme->tact.cframe, 0x60, 0xc0, 0x40, 255);
			SETCOL(btheme->tnla.cframe, 0x60, 0xc0, 0x40, 255);
			SETCOL(btheme->tseq.cframe, 0x60, 0xc0, 0x40, 255);
			SETCOL(btheme->tsnd.cframe, 0x60, 0xc0, 0x40, 255);
			SETCOL(btheme->ttime.cframe, 0x60, 0xc0, 0x40, 255);
		}
	}
	if ((bmain->versionfile < 245) || (bmain->versionfile == 245 && bmain->subversionfile < 13)) {
		bTheme *btheme;
		for (btheme= U.themes.first; btheme; btheme= btheme->next) {
			/* action channel groups (recolor anyway) */
			SETCOL(btheme->tact.group, 0x39, 0x7d, 0x1b, 255);
			SETCOL(btheme->tact.group_active, 0x7d, 0xe9, 0x60, 255);
			
			/* bone custom-color sets */
			if (btheme->tarm[0].solid[3] == 0)
				ui_theme_init_boneColorSets(btheme);
		}
	}
	if ((bmain->versionfile < 245) || (bmain->versionfile == 245 && bmain->subversionfile < 16)) {
		U.flag |= USER_ADD_VIEWALIGNED|USER_ADD_EDITMODE;
	}
	if ((bmain->versionfile < 247) || (bmain->versionfile == 247 && bmain->subversionfile <= 2)) {
		bTheme *btheme;
		
		/* adjust themes */
		for (btheme= U.themes.first; btheme; btheme= btheme->next) {
			char *col;
			
			/* IPO Editor: Handles/Vertices */
			col = btheme->tipo.vertex;
			SETCOL(btheme->tipo.handle_vertex, col[0], col[1], col[2], 255);
			col = btheme->tipo.vertex_select;
			SETCOL(btheme->tipo.handle_vertex_select, col[0], col[1], col[2], 255);
			btheme->tipo.handle_vertex_size= btheme->tipo.vertex_size;
			
			/* Sequence/Image Editor: colors for GPencil text */
			col = btheme->tv3d.bone_pose;
			SETCOL(btheme->tseq.bone_pose, col[0], col[1], col[2], 255);
			SETCOL(btheme->tima.bone_pose, col[0], col[1], col[2], 255);
			col = btheme->tv3d.vertex_select;
			SETCOL(btheme->tseq.vertex_select, col[0], col[1], col[2], 255);
		}
	}
	if (bmain->versionfile < 250) {
		bTheme *btheme;
		
		for(btheme= U.themes.first; btheme; btheme= btheme->next) {
			/* this was not properly initialized in 2.45 */
			if(btheme->tima.face_dot[3]==0) {
				SETCOL(btheme->tima.editmesh_active, 255, 255, 255, 128);
				SETCOL(btheme->tima.face_dot, 255, 133, 0, 255);
				btheme->tima.facedot_size= 2;
			}
			
			/* DopeSheet - (Object) Channel color */
			SETCOL(btheme->tact.ds_channel, 	82, 96, 110, 255);
			SETCOL(btheme->tact.ds_subchannel,	124, 137, 150, 255);
			/* DopeSheet - Group Channel color (saner version) */
			SETCOL(btheme->tact.group, 79, 101, 73, 255);
			SETCOL(btheme->tact.group_active, 135, 177, 125, 255);
			
			/* Graph Editor - (Object) Channel color */
			SETCOL(btheme->tipo.ds_channel, 	82, 96, 110, 255);
			SETCOL(btheme->tipo.ds_subchannel,	124, 137, 150, 255);
			/* Graph Editor - Group Channel color */
			SETCOL(btheme->tipo.group, 79, 101, 73, 255);
			SETCOL(btheme->tipo.group_active, 135, 177, 125, 255);
			
			/* Nla Editor - (Object) Channel color */
			SETCOL(btheme->tnla.ds_channel, 	82, 96, 110, 255);
			SETCOL(btheme->tnla.ds_subchannel,	124, 137, 150, 255);
			/* NLA Editor - New Strip colors */
			SETCOL(btheme->tnla.strip, 			12, 10, 10, 128); 
			SETCOL(btheme->tnla.strip_select, 	255, 140, 0, 255);
		}
		
		/* adjust grease-pencil distances */
		U.gp_manhattendist= 1;
		U.gp_euclideandist= 2;
		
		/* adjust default interpolation for new IPO-curves */
		U.ipo_new= BEZT_IPO_BEZ;
	}
	
	if (bmain->versionfile < 250 || (bmain->versionfile == 250 && bmain->subversionfile < 1)) {
		bTheme *btheme;

		for(btheme= U.themes.first; btheme; btheme= btheme->next) {
			
			/* common (new) variables, it checks for alpha==0 */
			ui_theme_init_new(btheme);

			if(btheme->tui.wcol_num.outline[3]==0)
				ui_widget_color_init(&btheme->tui);
			
			/* Logic editor theme, check for alpha==0 is safe, then color was never set */
			if(btheme->tlogic.syntaxn[3]==0) {
				/* re-uses syntax color storage */
				btheme->tlogic= btheme->tv3d;
				SETCOL(btheme->tlogic.back, 100, 100, 100, 255);
			}

			SETCOLF(btheme->tinfo.back, 0.45, 0.45, 0.45, 1.0);
			SETCOLF(btheme->tuserpref.back, 0.45, 0.45, 0.45, 1.0);
		}
	}

	if (bmain->versionfile < 250 || (bmain->versionfile == 250 && bmain->subversionfile < 3)) {
		/* new audio system */
		if(U.audiochannels == 0)
			U.audiochannels = 2;
		if(U.audiodevice == 0) {
#ifdef WITH_OPENAL
			U.audiodevice = 2;
#endif
#ifdef WITH_SDL
			U.audiodevice = 1;
#endif
		}
		if(U.audioformat == 0)
			U.audioformat = 0x24;
		if(U.audiorate == 0)
			U.audiorate = 44100;
	}

	if (bmain->versionfile < 250 || (bmain->versionfile == 250 && bmain->subversionfile < 5))
		U.gameflags |= USER_DISABLE_VBO;
	
	if (bmain->versionfile < 250 || (bmain->versionfile == 250 && bmain->subversionfile < 8)) {
		wmKeyMap *km;
		
		for(km=U.keymaps.first; km; km=km->next) {
			if (strcmp(km->idname, "Armature_Sketch")==0)
				strcpy(km->idname, "Armature Sketch");
			else if (strcmp(km->idname, "View3D")==0)
				strcpy(km->idname, "3D View");
			else if (strcmp(km->idname, "View3D Generic")==0)
				strcpy(km->idname, "3D View Generic");
			else if (strcmp(km->idname, "EditMesh")==0)
				strcpy(km->idname, "Mesh");
			else if (strcmp(km->idname, "TimeLine")==0)
				strcpy(km->idname, "Timeline");
			else if (strcmp(km->idname, "UVEdit")==0)
				strcpy(km->idname, "UV Editor");
			else if (strcmp(km->idname, "Animation_Channels")==0)
				strcpy(km->idname, "Animation Channels");
			else if (strcmp(km->idname, "GraphEdit Keys")==0)
				strcpy(km->idname, "Graph Editor");
			else if (strcmp(km->idname, "GraphEdit Generic")==0)
				strcpy(km->idname, "Graph Editor Generic");
			else if (strcmp(km->idname, "Action_Keys")==0)
				strcpy(km->idname, "Dopesheet");
			else if (strcmp(km->idname, "NLA Data")==0)
				strcpy(km->idname, "NLA Editor");
			else if (strcmp(km->idname, "Node Generic")==0)
				strcpy(km->idname, "Node Editor");
			else if (strcmp(km->idname, "Logic Generic")==0)
				strcpy(km->idname, "Logic Editor");
			else if (strcmp(km->idname, "File")==0)
				strcpy(km->idname, "File Browser");
			else if (strcmp(km->idname, "FileMain")==0)
				strcpy(km->idname, "File Browser Main");
			else if (strcmp(km->idname, "FileButtons")==0)
				strcpy(km->idname, "File Browser Buttons");
			else if (strcmp(km->idname, "Buttons Generic")==0)
				strcpy(km->idname, "Property Editor");
		}
	}
	if (bmain->versionfile < 250 || (bmain->versionfile == 250 && bmain->subversionfile < 16)) {
		if(U.wmdrawmethod == USER_DRAW_TRIPLE)
			U.wmdrawmethod = USER_DRAW_AUTOMATIC;
	}
	
	if (bmain->versionfile < 252 || (bmain->versionfile == 252 && bmain->subversionfile < 3)) {
		if (U.flag & USER_LMOUSESELECT) 
			U.flag &= ~USER_TWOBUTTONMOUSE;
	}
	if (bmain->versionfile < 252 || (bmain->versionfile == 252 && bmain->subversionfile < 4)) {
		bTheme *btheme;
		
		/* default new handle type is auto handles */
		U.keyhandles_new = HD_AUTO;
		
		/* init new curve colors */
		for(btheme= U.themes.first; btheme; btheme= btheme->next) {
			/* init colors used for handles in 3D-View  */
			SETCOL(btheme->tv3d.handle_free, 0, 0, 0, 255);
			SETCOL(btheme->tv3d.handle_auto, 0x90, 0x90, 0x00, 255);
			SETCOL(btheme->tv3d.handle_vect, 0x40, 0x90, 0x30, 255);
			SETCOL(btheme->tv3d.handle_align, 0x80, 0x30, 0x60, 255);
			SETCOL(btheme->tv3d.handle_sel_free, 0, 0, 0, 255);
			SETCOL(btheme->tv3d.handle_sel_auto, 0xf0, 0xff, 0x40, 255);
			SETCOL(btheme->tv3d.handle_sel_vect, 0x40, 0xc0, 0x30, 255);
			SETCOL(btheme->tv3d.handle_sel_align, 0xf0, 0x90, 0xa0, 255);
			SETCOL(btheme->tv3d.act_spline, 0xdb, 0x25, 0x12, 255);
			
			/* same colors again for Graph Editor... */
			SETCOL(btheme->tipo.handle_free, 0, 0, 0, 255);
			SETCOL(btheme->tipo.handle_auto, 0x90, 0x90, 0x00, 255);
			SETCOL(btheme->tipo.handle_vect, 0x40, 0x90, 0x30, 255);
			SETCOL(btheme->tipo.handle_align, 0x80, 0x30, 0x60, 255);
			SETCOL(btheme->tipo.handle_sel_free, 0, 0, 0, 255);
			SETCOL(btheme->tipo.handle_sel_auto, 0xf0, 0xff, 0x40, 255);
			SETCOL(btheme->tipo.handle_sel_vect, 0x40, 0xc0, 0x30, 255);
			SETCOL(btheme->tipo.handle_sel_align, 0xf0, 0x90, 0xa0, 255);
			
			/* edge crease */
			SETCOLF(btheme->tv3d.edge_crease, 0.8, 0, 0.6, 1.0);
		}
	}
	if (bmain->versionfile <= 252) {
		bTheme *btheme;

		/* init new curve colors */
		for(btheme= U.themes.first; btheme; btheme= btheme->next) {
			if (btheme->tv3d.lastsel_point[3] == 0)
				SETCOL(btheme->tv3d.lastsel_point, 0xff, 0xff, 0xff, 255);
		}
	}
	if (bmain->versionfile < 252 || (bmain->versionfile == 252 && bmain->subversionfile < 5)) {
		bTheme *btheme;
		
		/* interface_widgets.c */
		struct uiWidgetColors wcol_progress= {
			{0, 0, 0, 255},
			{190, 190, 190, 255},
			{100, 100, 100, 180},
			{68, 68, 68, 255},
			
			{0, 0, 0, 255},
			{255, 255, 255, 255},
			
			0,
			5, -5
		};
		
		for(btheme= U.themes.first; btheme; btheme= btheme->next) {
			/* init progress bar theme */
			btheme->tui.wcol_progress= wcol_progress;
		}
	}

	if (bmain->versionfile < 255 || (bmain->versionfile == 255 && bmain->subversionfile < 2)) {
		bTheme *btheme;
		for(btheme= U.themes.first; btheme; btheme= btheme->next) {
			SETCOL(btheme->tv3d.extra_edge_len, 32, 0, 0, 255);
			SETCOL(btheme->tv3d.extra_face_angle, 0, 32, 0, 255);
			SETCOL(btheme->tv3d.extra_face_area, 0, 0, 128, 255);
		}
	}
	
	if (bmain->versionfile < 256 || (bmain->versionfile == 256 && bmain->subversionfile < 4)) {
		bTheme *btheme;
		for(btheme= U.themes.first; btheme; btheme= btheme->next) {
			if((btheme->tv3d.outline_width) == 0) btheme->tv3d.outline_width= 1;
		}
	}

	if (bmain->versionfile < 257) {
		/* clear "AUTOKEY_FLAG_ONLYKEYINGSET" flag from userprefs, so that it doesn't linger around from old configs like a ghost */
		U.autokey_flag &= ~AUTOKEY_FLAG_ONLYKEYINGSET;
	}
<<<<<<< HEAD
	
	{
		bTheme *btheme;
		for(btheme= U.themes.first; btheme; btheme= btheme->next) {
			if(btheme->tv3d.bundle_solid[3] == 0)
				SETCOL(btheme->tv3d.bundle_solid, 200, 200, 200, 255);

			if(btheme->tv3d.camera_path[3] == 0)
				SETCOL(btheme->tv3d.camera_path, 0x00, 0x00, 0x00, 255);

			if((btheme->tclip.back[3]) == 0) {
				btheme->tclip= btheme->tv3d;

				SETCOL(btheme->tclip.marker_outline, 0x00, 0x00, 0x00, 255);
				SETCOL(btheme->tclip.marker, 0x7f, 0x7f, 0x00, 255);
				SETCOL(btheme->tclip.act_marker, 0xff, 0xff, 0xff, 255);
				SETCOL(btheme->tclip.sel_marker, 0xff, 0xff, 0x00, 255);
				SETCOL(btheme->tclip.dis_marker, 0x7f, 0x00, 0x00, 255);
				SETCOL(btheme->tclip.lock_marker, 0x7f, 0x7f, 0x7f, 255);
				SETCOL(btheme->tclip.path_before, 0xff, 0x00, 0x00, 255);
				SETCOL(btheme->tclip.path_after, 0x00, 0x00, 0xff, 255);
			}
=======

	if (bmain->versionfile < 258 || (bmain->versionfile == 258 && bmain->subversionfile < 1)) {
		bTheme *btheme;
		for(btheme= U.themes.first; btheme; btheme= btheme->next) {
			btheme->tnode.noodle_curving = 5;
>>>>>>> 36bf4385
		}
	}

	/* GL Texture Garbage Collection (variable abused above!) */
	if (U.textimeout == 0) {
		U.texcollectrate = 60;
		U.textimeout = 120;
	}
	if (U.memcachelimit <= 0) {
		U.memcachelimit = 32;
	}
	if (U.frameserverport == 0) {
		U.frameserverport = 8080;
	}
	if (U.dbl_click_time == 0) {
		U.dbl_click_time = 350;
	}
	if (U.anim_player_preset == 0) {
		U.anim_player_preset = 1 ;
	}
	if (U.scrcastfps == 0) {
		U.scrcastfps = 10;
		U.scrcastwait = 50;
	}
	if (U.v2d_min_gridsize == 0) {
		U.v2d_min_gridsize= 35;
	}
	if (U.dragthreshold == 0 )
		U.dragthreshold= 5;
	if (U.widget_unit==0)
		U.widget_unit= (U.dpi * 20 + 36)/72;
	if (U.anisotropic_filter <= 0)
		U.anisotropic_filter = 1;

	if (U.ndof_sensitivity == 0.0f) {
		U.ndof_sensitivity = 1.0f;
		U.ndof_flag = NDOF_LOCK_HORIZON |
			NDOF_SHOULD_PAN | NDOF_SHOULD_ZOOM | NDOF_SHOULD_ROTATE;
	}

	/* funny name, but it is GE stuff, moves userdef stuff to engine */
// XXX	space_set_commmandline_options();
	/* this timer uses U */
// XXX	reset_autosave();

}<|MERGE_RESOLUTION|>--- conflicted
+++ resolved
@@ -1594,8 +1594,14 @@
 		/* clear "AUTOKEY_FLAG_ONLYKEYINGSET" flag from userprefs, so that it doesn't linger around from old configs like a ghost */
 		U.autokey_flag &= ~AUTOKEY_FLAG_ONLYKEYINGSET;
 	}
-<<<<<<< HEAD
-	
+
+	if (bmain->versionfile < 258 || (bmain->versionfile == 258 && bmain->subversionfile < 1)) {
+		bTheme *btheme;
+		for(btheme= U.themes.first; btheme; btheme= btheme->next) {
+			btheme->tnode.noodle_curving = 5;
+		}
+	}
+
 	{
 		bTheme *btheme;
 		for(btheme= U.themes.first; btheme; btheme= btheme->next) {
@@ -1617,13 +1623,6 @@
 				SETCOL(btheme->tclip.path_before, 0xff, 0x00, 0x00, 255);
 				SETCOL(btheme->tclip.path_after, 0x00, 0x00, 0xff, 255);
 			}
-=======
-
-	if (bmain->versionfile < 258 || (bmain->versionfile == 258 && bmain->subversionfile < 1)) {
-		bTheme *btheme;
-		for(btheme= U.themes.first; btheme; btheme= btheme->next) {
-			btheme->tnode.noodle_curving = 5;
->>>>>>> 36bf4385
 		}
 	}
 
