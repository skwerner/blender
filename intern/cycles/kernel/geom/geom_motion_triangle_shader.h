/*
 * Copyright 2011-2016 Blender Foundation
 *
 * Licensed under the Apache License, Version 2.0 (the "License");
 * you may not use this file except in compliance with the License.
 * You may obtain a copy of the License at
 *
 * http://www.apache.org/licenses/LICENSE-2.0
 *
 * Unless required by applicable law or agreed to in writing, software
 * distributed under the License is distributed on an "AS IS" BASIS,
 * WITHOUT WARRANTIES OR CONDITIONS OF ANY KIND, either express or implied.
 * See the License for the specific language governing permissions and
 * limitations under the License.
 */

/* Motion Triangle Primitive
 *
 * These are stored as regular triangles, plus extra positions and normals at
 * times other than the frame center. Computing the triangle vertex positions
 * or normals at a given ray time is a matter of interpolation of the two steps
 * between which the ray time lies.
 *
 * The extra positions and normals are stored as ATTR_STD_MOTION_VERTEX_POSITION
 * and ATTR_STD_MOTION_VERTEX_NORMAL mesh attributes.
 */

CCL_NAMESPACE_BEGIN

/* Setup of motion triangle specific parts of ShaderData, moved into this one
 * function to more easily share computation of interpolated positions and
 * normals */

/* return 3 triangle vertex normals */
ccl_device_noinline void motion_triangle_shader_setup(KernelGlobals *kg,
                                                      ShaderData *sd, const
                                                      Intersection *isect,
                                                      const Ray *ray,
                                                      bool subsurface)
{
	/* Get shader. */
	sd->shader = kernel_tex_fetch(__tri_shader, sd->prim);
	/* Get motion info. */
	/* TODO(sergey): This logic is really similar to motion_triangle_vertices(),
	 * can we de-duplicate something here?
	 */
	int numsteps, numverts;
	object_motion_info(kg, sd->object, &numsteps, &numverts, NULL);
	/* Figure out which steps we need to fetch and their interpolation factor. */
	int maxstep = numsteps*2;
	int step = min((int)(sd->time*maxstep), maxstep-1);
	float t = sd->time*maxstep - step;
	/* Find attribute. */
	AttributeElement elem;
	int offset = find_attribute_motion(kg, sd->object,
	                                   ATTR_STD_MOTION_VERTEX_POSITION,
	                                   &elem);
	kernel_assert(offset != ATTR_STD_NOT_FOUND);
	/* Fetch vertex coordinates. */
	float3 verts[3], next_verts[3];
	uint4 tri_vindex = kernel_tex_fetch(__tri_vindex, sd->prim);
	motion_triangle_verts_for_step(kg, tri_vindex, offset, numverts, numsteps, step, verts);
	motion_triangle_verts_for_step(kg, tri_vindex, offset, numverts, numsteps, step+1, next_verts);
	/* Interpolate between steps. */
	verts[0] = (1.0f - t)*verts[0] + t*next_verts[0];
	verts[1] = (1.0f - t)*verts[1] + t*next_verts[1];
	verts[2] = (1.0f - t)*verts[2] + t*next_verts[2];
	/* Compute refined position. */
#ifdef __SUBSURFACE__
	if(subsurface) {
		sd->P = motion_triangle_refine_subsurface(kg,
		                                                     sd,
		                                                     isect,
		                                                     ray,
		                                                     verts);
	}
	else
#endif  /*  __SUBSURFACE__*/
	{
		sd->P = motion_triangle_refine(kg, sd, isect, ray, verts);
	}
	/* Compute face normal. */
	float3 Ng;
	if(sd->object_flag & SD_OBJECT_NEGATIVE_SCALE_APPLIED) {
		Ng = normalize(cross(verts[2] - verts[0], verts[1] - verts[0]));
	}
	else {
		Ng = normalize(cross(verts[1] - verts[0], verts[2] - verts[0]));
	}
	sd->Ng = Ng;
	sd->N = Ng;
	/* Compute derivatives of P w.r.t. uv. */
#ifdef __DPDU__
	sd->dPdu = (verts[0] - verts[2]);
	sd->dPdv = (verts[1] - verts[2]);
#endif
	/* Compute smooth normal. */
	if(sd->shader & SHADER_SMOOTH_NORMAL) {
		/* Find attribute. */
		AttributeElement elem;
		int offset = find_attribute_motion(kg,
		                                   sd->object,
		                                   ATTR_STD_MOTION_VERTEX_NORMAL,
		                                   &elem);
		kernel_assert(offset != ATTR_STD_NOT_FOUND);
		/* Fetch vertex coordinates. */
		float3 normals[3], next_normals[3];
		motion_triangle_normals_for_step(kg, tri_vindex, offset, numverts, numsteps, step, normals);
		motion_triangle_normals_for_step(kg, tri_vindex, offset, numverts, numsteps, step+1, next_normals);
		/* Interpolate between steps. */
		normals[0] = (1.0f - t)*normals[0] + t*next_normals[0];
		normals[1] = (1.0f - t)*normals[1] + t*next_normals[1];
		normals[2] = (1.0f - t)*normals[2] + t*next_normals[2];
		/* Interpolate between vertices. */
		float u = sd->u;
		float v = sd->v;
		float w = 1.0f - u - v;
<<<<<<< HEAD
		ccl_fetch(sd, N) = (u*normals[0] + v*normals[1] + w*normals[2]);
#ifdef __DNDU__
		ccl_fetch(sd, dPdu) = (normals[0] - normals[2]);
		ccl_fetch(sd, dPdv) = (normals[1] - normals[2]);
#endif
	}
#ifdef __DNDU__
	else {
		ccl_fetch(sd, dNdx) = make_float3(0.0f, 0.0f, 0.0f);
		ccl_fetch(sd, dNdy) = make_float3(0.0f, 0.0f, 0.0f);
=======
		sd->N = (u*normals[0] + v*normals[1] + w*normals[2]);
>>>>>>> 40d45967
	}
#endif
}

CCL_NAMESPACE_END
<|MERGE_RESOLUTION|>--- conflicted
+++ resolved
@@ -115,20 +115,17 @@
 		float u = sd->u;
 		float v = sd->v;
 		float w = 1.0f - u - v;
-<<<<<<< HEAD
-		ccl_fetch(sd, N) = (u*normals[0] + v*normals[1] + w*normals[2]);
+
+		sd->N = (u*normals[0] + v*normals[1] + w*normals[2]);
 #ifdef __DNDU__
-		ccl_fetch(sd, dPdu) = (normals[0] - normals[2]);
-		ccl_fetch(sd, dPdv) = (normals[1] - normals[2]);
+		sd->dPdu = (normals[0] - normals[2]);
+		sd->dPdv = (normals[1] - normals[2]);
 #endif
 	}
 #ifdef __DNDU__
 	else {
-		ccl_fetch(sd, dNdx) = make_float3(0.0f, 0.0f, 0.0f);
-		ccl_fetch(sd, dNdy) = make_float3(0.0f, 0.0f, 0.0f);
-=======
-		sd->N = (u*normals[0] + v*normals[1] + w*normals[2]);
->>>>>>> 40d45967
+		sd->dNdx = make_float3(0.0f, 0.0f, 0.0f);
+		sd->dNdy = make_float3(0.0f, 0.0f, 0.0f);
 	}
 #endif
 }
