/*
 * Copyright 2011-2013 Blender Foundation
 *
 * Licensed under the Apache License, Version 2.0 (the "License");
 * you may not use this file except in compliance with the License.
 * You may obtain a copy of the License at
 *
 * http://www.apache.org/licenses/LICENSE-2.0
 *
 * Unless required by applicable law or agreed to in writing, software
 * distributed under the License is distributed on an "AS IS" BASIS,
 * WITHOUT WARRANTIES OR CONDITIONS OF ANY KIND, either express or implied.
 * See the License for the specific language governing permissions and
 * limitations under the License.
 */

#include "render/background.h"
#include "render/graph.h"
#include "render/light.h"
#include "render/nodes.h"
#include "render/osl.h"
#include "render/scene.h"
#include "render/shader.h"

#include "blender/blender_texture.h"
#include "blender/blender_sync.h"
#include "blender/blender_util.h"

#include "util/util_debug.h"
#include "util/util_foreach.h"
#include "util/util_string.h"
#include "util/util_set.h"
#include "util/util_task.h"

CCL_NAMESPACE_BEGIN

typedef map<void *, ShaderInput *> PtrInputMap;
typedef map<void *, ShaderOutput *> PtrOutputMap;
typedef map<string, ConvertNode *> ProxyMap;

/* Find */

void BlenderSync::find_shader(BL::ID &id, vector<Shader *> &used_shaders, Shader *default_shader)
{
  Shader *shader = (id) ? shader_map.find(id) : default_shader;

  used_shaders.push_back(shader);
  shader->tag_used(scene);
}

/* RNA translation utilities */

static VolumeSampling get_volume_sampling(PointerRNA &ptr)
{
  return (VolumeSampling)get_enum(
      ptr, "volume_sampling", VOLUME_NUM_SAMPLING, VOLUME_SAMPLING_DISTANCE);
}

static VolumeInterpolation get_volume_interpolation(PointerRNA &ptr)
{
  return (VolumeInterpolation)get_enum(
      ptr, "volume_interpolation", VOLUME_NUM_INTERPOLATION, VOLUME_INTERPOLATION_LINEAR);
}

static DisplacementMethod get_displacement_method(PointerRNA &ptr)
{
  return (DisplacementMethod)get_enum(
      ptr, "displacement_method", DISPLACE_NUM_METHODS, DISPLACE_BUMP);
}

static int validate_enum_value(int value, int num_values, int default_value)
{
  if (value >= num_values) {
    return default_value;
  }
  return value;
}

template<typename NodeType> static InterpolationType get_image_interpolation(NodeType &b_node)
{
  int value = b_node.interpolation();
  return (InterpolationType)validate_enum_value(
      value, INTERPOLATION_NUM_TYPES, INTERPOLATION_LINEAR);
}

template<typename NodeType> static ExtensionType get_image_extension(NodeType &b_node)
{
  int value = b_node.extension();
  return (ExtensionType)validate_enum_value(value, EXTENSION_NUM_TYPES, EXTENSION_REPEAT);
}

/* Graph */

static BL::NodeSocket get_node_output(BL::Node &b_node, const string &name)
{
  BL::Node::outputs_iterator b_out;

  for (b_node.outputs.begin(b_out); b_out != b_node.outputs.end(); ++b_out)
    if (b_out->name() == name)
      return *b_out;

  assert(0);

  return *b_out;
}

static float3 get_node_output_rgba(BL::Node &b_node, const string &name)
{
  BL::NodeSocket b_sock = get_node_output(b_node, name);
  float value[4];
  RNA_float_get_array(&b_sock.ptr, "default_value", value);
  return make_float3(value[0], value[1], value[2]);
}

static float get_node_output_value(BL::Node &b_node, const string &name)
{
  BL::NodeSocket b_sock = get_node_output(b_node, name);
  return RNA_float_get(&b_sock.ptr, "default_value");
}

static float3 get_node_output_vector(BL::Node &b_node, const string &name)
{
  BL::NodeSocket b_sock = get_node_output(b_node, name);
  float value[3];
  RNA_float_get_array(&b_sock.ptr, "default_value", value);
  return make_float3(value[0], value[1], value[2]);
}

static SocketType::Type convert_socket_type(BL::NodeSocket &b_socket)
{
  switch (b_socket.type()) {
    case BL::NodeSocket::type_VALUE:
      return SocketType::FLOAT;
    case BL::NodeSocket::type_INT:
      return SocketType::INT;
    case BL::NodeSocket::type_VECTOR:
      return SocketType::VECTOR;
    case BL::NodeSocket::type_RGBA:
      return SocketType::COLOR;
    case BL::NodeSocket::type_STRING:
      return SocketType::STRING;
    case BL::NodeSocket::type_SHADER:
      return SocketType::CLOSURE;

    default:
      return SocketType::UNDEFINED;
  }
}

static void set_default_value(ShaderInput *input,
                              BL::NodeSocket &b_sock,
                              BL::BlendData &b_data,
                              BL::ID &b_id)
{
  Node *node = input->parent;
  const SocketType &socket = input->socket_type;

  /* copy values for non linked inputs */
  switch (input->type()) {
    case SocketType::FLOAT: {
      node->set(socket, get_float(b_sock.ptr, "default_value"));
      break;
    }
    case SocketType::INT: {
      node->set(socket, get_int(b_sock.ptr, "default_value"));
      break;
    }
    case SocketType::COLOR: {
      node->set(socket, float4_to_float3(get_float4(b_sock.ptr, "default_value")));
      break;
    }
    case SocketType::NORMAL:
    case SocketType::POINT:
    case SocketType::VECTOR: {
      node->set(socket, get_float3(b_sock.ptr, "default_value"));
      break;
    }
    case SocketType::STRING: {
      node->set(
          socket,
          (ustring)blender_absolute_path(b_data, b_id, get_string(b_sock.ptr, "default_value")));
      break;
    }
    default:
      break;
  }
}

static void get_tex_mapping(TextureMapping *mapping, BL::TexMapping &b_mapping)
{
  if (!b_mapping)
    return;

  mapping->translation = get_float3(b_mapping.translation());
  mapping->rotation = get_float3(b_mapping.rotation());
  mapping->scale = get_float3(b_mapping.scale());
  mapping->type = (TextureMapping::Type)b_mapping.vector_type();

  mapping->x_mapping = (TextureMapping::Mapping)b_mapping.mapping_x();
  mapping->y_mapping = (TextureMapping::Mapping)b_mapping.mapping_y();
  mapping->z_mapping = (TextureMapping::Mapping)b_mapping.mapping_z();
}

static void get_tex_mapping(TextureMapping *mapping, BL::ShaderNodeMapping &b_mapping)
{
  if (!b_mapping)
    return;

  mapping->translation = get_float3(b_mapping.translation());
  mapping->rotation = get_float3(b_mapping.rotation());
  mapping->scale = get_float3(b_mapping.scale());
  mapping->type = (TextureMapping::Type)b_mapping.vector_type();

  mapping->use_minmax = b_mapping.use_min() || b_mapping.use_max();

  if (b_mapping.use_min())
    mapping->min = get_float3(b_mapping.min());
  if (b_mapping.use_max())
    mapping->max = get_float3(b_mapping.max());
}

static ShaderNode *add_node(Scene *scene,
                            BL::RenderEngine &b_engine,
                            BL::BlendData &b_data,
                            BL::Depsgraph &b_depsgraph,
                            BL::Scene &b_scene,
                            ShaderGraph *graph,
                            BL::ShaderNodeTree &b_ntree,
                            BL::ShaderNode &b_node)
{
  ShaderNode *node = NULL;

  /* existing blender nodes */
  if (b_node.is_a(&RNA_ShaderNodeRGBCurve)) {
    BL::ShaderNodeRGBCurve b_curve_node(b_node);
    BL::CurveMapping mapping(b_curve_node.mapping());
    RGBCurvesNode *curves = new RGBCurvesNode();
    curvemapping_color_to_array(mapping, curves->curves, RAMP_TABLE_SIZE, true);
    curvemapping_minmax(mapping, true, &curves->min_x, &curves->max_x);
    node = curves;
  }
  if (b_node.is_a(&RNA_ShaderNodeVectorCurve)) {
    BL::ShaderNodeVectorCurve b_curve_node(b_node);
    BL::CurveMapping mapping(b_curve_node.mapping());
    VectorCurvesNode *curves = new VectorCurvesNode();
    curvemapping_color_to_array(mapping, curves->curves, RAMP_TABLE_SIZE, false);
    curvemapping_minmax(mapping, false, &curves->min_x, &curves->max_x);
    node = curves;
  }
  else if (b_node.is_a(&RNA_ShaderNodeValToRGB)) {
    RGBRampNode *ramp = new RGBRampNode();
    BL::ShaderNodeValToRGB b_ramp_node(b_node);
    BL::ColorRamp b_color_ramp(b_ramp_node.color_ramp());
    colorramp_to_array(b_color_ramp, ramp->ramp, ramp->ramp_alpha, RAMP_TABLE_SIZE);
    ramp->interpolate = b_color_ramp.interpolation() != BL::ColorRamp::interpolation_CONSTANT;
    node = ramp;
  }
  else if (b_node.is_a(&RNA_ShaderNodeRGB)) {
    ColorNode *color = new ColorNode();
    color->value = get_node_output_rgba(b_node, "Color");
    node = color;
  }
  else if (b_node.is_a(&RNA_ShaderNodeValue)) {
    ValueNode *value = new ValueNode();
    value->value = get_node_output_value(b_node, "Value");
    node = value;
  }
  else if (b_node.is_a(&RNA_ShaderNodeCameraData)) {
    node = new CameraNode();
  }
  else if (b_node.is_a(&RNA_ShaderNodeInvert)) {
    node = new InvertNode();
  }
  else if (b_node.is_a(&RNA_ShaderNodeGamma)) {
    node = new GammaNode();
  }
  else if (b_node.is_a(&RNA_ShaderNodeBrightContrast)) {
    node = new BrightContrastNode();
  }
  else if (b_node.is_a(&RNA_ShaderNodeMixRGB)) {
    BL::ShaderNodeMixRGB b_mix_node(b_node);
    MixNode *mix = new MixNode();
    mix->type = (NodeMix)b_mix_node.blend_type();
    mix->use_clamp = b_mix_node.use_clamp();
    node = mix;
  }
  else if (b_node.is_a(&RNA_ShaderNodeSeparateRGB)) {
    node = new SeparateRGBNode();
  }
  else if (b_node.is_a(&RNA_ShaderNodeCombineRGB)) {
    node = new CombineRGBNode();
  }
  else if (b_node.is_a(&RNA_ShaderNodeSeparateHSV)) {
    node = new SeparateHSVNode();
  }
  else if (b_node.is_a(&RNA_ShaderNodeCombineHSV)) {
    node = new CombineHSVNode();
  }
  else if (b_node.is_a(&RNA_ShaderNodeSeparateXYZ)) {
    node = new SeparateXYZNode();
  }
  else if (b_node.is_a(&RNA_ShaderNodeCombineXYZ)) {
    node = new CombineXYZNode();
  }
  else if (b_node.is_a(&RNA_ShaderNodeHueSaturation)) {
    node = new HSVNode();
  }
  else if (b_node.is_a(&RNA_ShaderNodeRGBToBW)) {
    node = new RGBToBWNode();
  }
  else if (b_node.is_a(&RNA_ShaderNodeMath)) {
    BL::ShaderNodeMath b_math_node(b_node);
    MathNode *math = new MathNode();
    math->type = (NodeMath)b_math_node.operation();
    math->use_clamp = b_math_node.use_clamp();
    node = math;
  }
  else if (b_node.is_a(&RNA_ShaderNodeVectorMath)) {
    BL::ShaderNodeVectorMath b_vector_math_node(b_node);
    VectorMathNode *vmath = new VectorMathNode();
    vmath->type = (NodeVectorMath)b_vector_math_node.operation();
    node = vmath;
  }
  else if (b_node.is_a(&RNA_ShaderNodeVectorTransform)) {
    BL::ShaderNodeVectorTransform b_vector_transform_node(b_node);
    VectorTransformNode *vtransform = new VectorTransformNode();
    vtransform->type = (NodeVectorTransformType)b_vector_transform_node.vector_type();
    vtransform->convert_from = (NodeVectorTransformConvertSpace)
                                   b_vector_transform_node.convert_from();
    vtransform->convert_to = (NodeVectorTransformConvertSpace)b_vector_transform_node.convert_to();
    node = vtransform;
  }
  else if (b_node.is_a(&RNA_ShaderNodeNormal)) {
    BL::Node::outputs_iterator out_it;
    b_node.outputs.begin(out_it);

    NormalNode *norm = new NormalNode();
    norm->direction = get_node_output_vector(b_node, "Normal");
    node = norm;
  }
  else if (b_node.is_a(&RNA_ShaderNodeMapping)) {
    BL::ShaderNodeMapping b_mapping_node(b_node);
    MappingNode *mapping = new MappingNode();

    get_tex_mapping(&mapping->tex_mapping, b_mapping_node);

    node = mapping;
  }
  else if (b_node.is_a(&RNA_ShaderNodeFresnel)) {
    node = new FresnelNode();
  }
  else if (b_node.is_a(&RNA_ShaderNodeLayerWeight)) {
    node = new LayerWeightNode();
  }
  else if (b_node.is_a(&RNA_ShaderNodeAddShader)) {
    node = new AddClosureNode();
  }
  else if (b_node.is_a(&RNA_ShaderNodeMixShader)) {
    node = new MixClosureNode();
  }
  else if (b_node.is_a(&RNA_ShaderNodeAttribute)) {
    BL::ShaderNodeAttribute b_attr_node(b_node);
    AttributeNode *attr = new AttributeNode();
    attr->attribute = b_attr_node.attribute_name();
    node = attr;
  }
  else if (b_node.is_a(&RNA_ShaderNodeBackground)) {
    node = new BackgroundNode();
  }
  else if (b_node.is_a(&RNA_ShaderNodeHoldout)) {
    node = new HoldoutNode();
  }
  else if (b_node.is_a(&RNA_ShaderNodeBsdfAnisotropic)) {
    BL::ShaderNodeBsdfAnisotropic b_aniso_node(b_node);
    AnisotropicBsdfNode *aniso = new AnisotropicBsdfNode();

    switch (b_aniso_node.distribution()) {
      case BL::ShaderNodeBsdfAnisotropic::distribution_BECKMANN:
        aniso->distribution = CLOSURE_BSDF_MICROFACET_BECKMANN_ANISO_ID;
        break;
      case BL::ShaderNodeBsdfAnisotropic::distribution_GGX:
        aniso->distribution = CLOSURE_BSDF_MICROFACET_GGX_ANISO_ID;
        break;
      case BL::ShaderNodeBsdfAnisotropic::distribution_MULTI_GGX:
        aniso->distribution = CLOSURE_BSDF_MICROFACET_MULTI_GGX_ANISO_ID;
        break;
      case BL::ShaderNodeBsdfAnisotropic::distribution_ASHIKHMIN_SHIRLEY:
        aniso->distribution = CLOSURE_BSDF_ASHIKHMIN_SHIRLEY_ANISO_ID;
        break;
    }

    node = aniso;
  }
  else if (b_node.is_a(&RNA_ShaderNodeBsdfDiffuse)) {
    node = new DiffuseBsdfNode();
  }
  else if (b_node.is_a(&RNA_ShaderNodeSubsurfaceScattering)) {
    BL::ShaderNodeSubsurfaceScattering b_subsurface_node(b_node);

    SubsurfaceScatteringNode *subsurface = new SubsurfaceScatteringNode();

    switch (b_subsurface_node.falloff()) {
      case BL::ShaderNodeSubsurfaceScattering::falloff_CUBIC:
        subsurface->falloff = CLOSURE_BSSRDF_CUBIC_ID;
        break;
      case BL::ShaderNodeSubsurfaceScattering::falloff_GAUSSIAN:
        subsurface->falloff = CLOSURE_BSSRDF_GAUSSIAN_ID;
        break;
      case BL::ShaderNodeSubsurfaceScattering::falloff_BURLEY:
        subsurface->falloff = CLOSURE_BSSRDF_BURLEY_ID;
        break;
      case BL::ShaderNodeSubsurfaceScattering::falloff_RANDOM_WALK:
        subsurface->falloff = CLOSURE_BSSRDF_RANDOM_WALK_ID;
        break;
    }

    node = subsurface;
  }
  else if (b_node.is_a(&RNA_ShaderNodeBsdfGlossy)) {
    BL::ShaderNodeBsdfGlossy b_glossy_node(b_node);
    GlossyBsdfNode *glossy = new GlossyBsdfNode();

    switch (b_glossy_node.distribution()) {
      case BL::ShaderNodeBsdfGlossy::distribution_SHARP:
        glossy->distribution = CLOSURE_BSDF_REFLECTION_ID;
        break;
      case BL::ShaderNodeBsdfGlossy::distribution_BECKMANN:
        glossy->distribution = CLOSURE_BSDF_MICROFACET_BECKMANN_ID;
        break;
      case BL::ShaderNodeBsdfGlossy::distribution_GGX:
        glossy->distribution = CLOSURE_BSDF_MICROFACET_GGX_ID;
        break;
      case BL::ShaderNodeBsdfGlossy::distribution_ASHIKHMIN_SHIRLEY:
        glossy->distribution = CLOSURE_BSDF_ASHIKHMIN_SHIRLEY_ID;
        break;
      case BL::ShaderNodeBsdfGlossy::distribution_MULTI_GGX:
        glossy->distribution = CLOSURE_BSDF_MICROFACET_MULTI_GGX_ID;
        break;
    }
    node = glossy;
  }
  else if (b_node.is_a(&RNA_ShaderNodeBsdfGlass)) {
    BL::ShaderNodeBsdfGlass b_glass_node(b_node);
    GlassBsdfNode *glass = new GlassBsdfNode();
    switch (b_glass_node.distribution()) {
      case BL::ShaderNodeBsdfGlass::distribution_SHARP:
        glass->distribution = CLOSURE_BSDF_SHARP_GLASS_ID;
        break;
      case BL::ShaderNodeBsdfGlass::distribution_BECKMANN:
        glass->distribution = CLOSURE_BSDF_MICROFACET_BECKMANN_GLASS_ID;
        break;
      case BL::ShaderNodeBsdfGlass::distribution_GGX:
        glass->distribution = CLOSURE_BSDF_MICROFACET_GGX_GLASS_ID;
        break;
      case BL::ShaderNodeBsdfGlass::distribution_MULTI_GGX:
        glass->distribution = CLOSURE_BSDF_MICROFACET_MULTI_GGX_GLASS_ID;
        break;
    }
    node = glass;
  }
  else if (b_node.is_a(&RNA_ShaderNodeBsdfRefraction)) {
    BL::ShaderNodeBsdfRefraction b_refraction_node(b_node);
    RefractionBsdfNode *refraction = new RefractionBsdfNode();
    switch (b_refraction_node.distribution()) {
      case BL::ShaderNodeBsdfRefraction::distribution_SHARP:
        refraction->distribution = CLOSURE_BSDF_REFRACTION_ID;
        break;
      case BL::ShaderNodeBsdfRefraction::distribution_BECKMANN:
        refraction->distribution = CLOSURE_BSDF_MICROFACET_BECKMANN_REFRACTION_ID;
        break;
      case BL::ShaderNodeBsdfRefraction::distribution_GGX:
        refraction->distribution = CLOSURE_BSDF_MICROFACET_GGX_REFRACTION_ID;
        break;
    }
    node = refraction;
  }
  else if (b_node.is_a(&RNA_ShaderNodeBsdfToon)) {
    BL::ShaderNodeBsdfToon b_toon_node(b_node);
    ToonBsdfNode *toon = new ToonBsdfNode();
    switch (b_toon_node.component()) {
      case BL::ShaderNodeBsdfToon::component_DIFFUSE:
        toon->component = CLOSURE_BSDF_DIFFUSE_TOON_ID;
        break;
      case BL::ShaderNodeBsdfToon::component_GLOSSY:
        toon->component = CLOSURE_BSDF_GLOSSY_TOON_ID;
        break;
    }
    node = toon;
  }
  else if (b_node.is_a(&RNA_ShaderNodeBsdfHair)) {
    BL::ShaderNodeBsdfHair b_hair_node(b_node);
    HairBsdfNode *hair = new HairBsdfNode();
    switch (b_hair_node.component()) {
      case BL::ShaderNodeBsdfHair::component_Reflection:
        hair->component = CLOSURE_BSDF_HAIR_REFLECTION_ID;
        break;
      case BL::ShaderNodeBsdfHair::component_Transmission:
        hair->component = CLOSURE_BSDF_HAIR_TRANSMISSION_ID;
        break;
    }
    node = hair;
  }
  else if (b_node.is_a(&RNA_ShaderNodeBsdfHairPrincipled)) {
    BL::ShaderNodeBsdfHairPrincipled b_principled_hair_node(b_node);
    PrincipledHairBsdfNode *principled_hair = new PrincipledHairBsdfNode();
    principled_hair->parametrization = (NodePrincipledHairParametrization)get_enum(
        b_principled_hair_node.ptr,
        "parametrization",
        NODE_PRINCIPLED_HAIR_NUM,
        NODE_PRINCIPLED_HAIR_REFLECTANCE);
    node = principled_hair;
  }
  else if (b_node.is_a(&RNA_ShaderNodeBsdfPrincipled)) {
    BL::ShaderNodeBsdfPrincipled b_principled_node(b_node);
    PrincipledBsdfNode *principled = new PrincipledBsdfNode();
    switch (b_principled_node.distribution()) {
      case BL::ShaderNodeBsdfPrincipled::distribution_GGX:
        principled->distribution = CLOSURE_BSDF_MICROFACET_GGX_GLASS_ID;
        break;
      case BL::ShaderNodeBsdfPrincipled::distribution_MULTI_GGX:
        principled->distribution = CLOSURE_BSDF_MICROFACET_MULTI_GGX_GLASS_ID;
        break;
    }
    switch (b_principled_node.subsurface_method()) {
      case BL::ShaderNodeBsdfPrincipled::subsurface_method_BURLEY:
        principled->subsurface_method = CLOSURE_BSSRDF_PRINCIPLED_ID;
        break;
      case BL::ShaderNodeBsdfPrincipled::subsurface_method_RANDOM_WALK:
        principled->subsurface_method = CLOSURE_BSSRDF_PRINCIPLED_RANDOM_WALK_ID;
        break;
    }
    node = principled;
  }
  else if (b_node.is_a(&RNA_ShaderNodeBsdfTranslucent)) {
    node = new TranslucentBsdfNode();
  }
  else if (b_node.is_a(&RNA_ShaderNodeBsdfTransparent)) {
    node = new TransparentBsdfNode();
  }
  else if (b_node.is_a(&RNA_ShaderNodeBsdfVelvet)) {
    node = new VelvetBsdfNode();
  }
  else if (b_node.is_a(&RNA_ShaderNodeEmission)) {
    node = new EmissionNode();
  }
  else if (b_node.is_a(&RNA_ShaderNodeAmbientOcclusion)) {
    BL::ShaderNodeAmbientOcclusion b_ao_node(b_node);
    AmbientOcclusionNode *ao = new AmbientOcclusionNode();
    ao->samples = b_ao_node.samples();
    ao->inside = b_ao_node.inside();
    ao->only_local = b_ao_node.only_local();
    node = ao;
  }
  else if (b_node.is_a(&RNA_ShaderNodeVolumeScatter)) {
    node = new ScatterVolumeNode();
  }
  else if (b_node.is_a(&RNA_ShaderNodeVolumeAbsorption)) {
    node = new AbsorptionVolumeNode();
  }
  else if (b_node.is_a(&RNA_ShaderNodeVolumePrincipled)) {
    PrincipledVolumeNode *principled = new PrincipledVolumeNode();
    node = principled;
  }
  else if (b_node.is_a(&RNA_ShaderNodeNewGeometry)) {
    node = new GeometryNode();
  }
  else if (b_node.is_a(&RNA_ShaderNodeWireframe)) {
    BL::ShaderNodeWireframe b_wireframe_node(b_node);
    WireframeNode *wire = new WireframeNode();
    wire->use_pixel_size = b_wireframe_node.use_pixel_size();
    node = wire;
  }
  else if (b_node.is_a(&RNA_ShaderNodeWavelength)) {
    node = new WavelengthNode();
  }
  else if (b_node.is_a(&RNA_ShaderNodeBlackbody)) {
    node = new BlackbodyNode();
  }
  else if (b_node.is_a(&RNA_ShaderNodeLightPath)) {
    node = new LightPathNode();
  }
  else if (b_node.is_a(&RNA_ShaderNodeLightFalloff)) {
    node = new LightFalloffNode();
  }
  else if (b_node.is_a(&RNA_ShaderNodeObjectInfo)) {
    node = new ObjectInfoNode();
  }
  else if (b_node.is_a(&RNA_ShaderNodeParticleInfo)) {
    node = new ParticleInfoNode();
  }
  else if (b_node.is_a(&RNA_ShaderNodeHairInfo)) {
    node = new HairInfoNode();
  }
  else if (b_node.is_a(&RNA_ShaderNodeBump)) {
    BL::ShaderNodeBump b_bump_node(b_node);
    BumpNode *bump = new BumpNode();
    bump->invert = b_bump_node.invert();
    node = bump;
  }
  else if (b_node.is_a(&RNA_ShaderNodeScript)) {
#ifdef WITH_OSL
    if (scene->shader_manager->use_osl()) {
      /* create script node */
      BL::ShaderNodeScript b_script_node(b_node);

      OSLShaderManager *manager = (OSLShaderManager *)scene->shader_manager;
      string bytecode_hash = b_script_node.bytecode_hash();

      if (!bytecode_hash.empty()) {
        node = manager->osl_node("", bytecode_hash, b_script_node.bytecode());
      }
      else {
        string absolute_filepath = blender_absolute_path(
            b_data, b_ntree, b_script_node.filepath());
        node = manager->osl_node(absolute_filepath, "");
      }
    }
#else
    (void)b_data;
    (void)b_ntree;
#endif
  }
  else if (b_node.is_a(&RNA_ShaderNodeTexImage)) {
    BL::ShaderNodeTexImage b_image_node(b_node);
    BL::Image b_image(b_image_node.image());
    BL::ImageUser b_image_user(b_image_node.image_user());
    ImageTextureNode *image = new ImageTextureNode();
    if (b_image) {
      /* builtin images will use callback-based reading because
       * they could only be loaded correct from blender side
       */
      bool is_builtin = b_image.packed_file() || b_image.source() == BL::Image::source_GENERATED ||
                        b_image.source() == BL::Image::source_MOVIE ||
                        (b_engine.is_preview() && b_image.source() != BL::Image::source_SEQUENCE);

      if (is_builtin) {
        /* for builtin images we're using image datablock name to find an image to
         * read pixels from later
         *
         * also store frame number as well, so there's no differences in handling
         * builtin names for packed images and movies
         */
        int scene_frame = b_scene.frame_current();
        int image_frame = image_user_frame_number(b_image_user, scene_frame);
        image->filename = b_image.name() + "@" + string_printf("%d", image_frame);
        image->builtin_data = b_image.ptr.data;
      }
      else {
        image->filename = image_user_file_path(b_image_user, b_image, b_scene.frame_current());
        image->builtin_data = NULL;
      }

      image->animated = b_image_node.image_user().use_auto_refresh();
      image->use_alpha = b_image.use_alpha();

      /* TODO: restore */
      /* TODO(sergey): Does not work properly when we change builtin type. */
#if 0
<<<<<<< HEAD
			if(b_image.is_updated()) {
				scene->image_manager->tag_reload_image(
				        image->filename.string(),
				        string(),
				        image->builtin_data,
				        get_image_interpolation(b_image_node),
				        get_image_extension(b_image_node),
				        image->use_alpha);
			}
=======
      if(b_image.is_updated()) {
        scene->image_manager->tag_reload_image(
                image->filename.string(),
                image->builtin_data,
                get_image_interpolation(b_image_node),
                get_image_extension(b_image_node),
                image->use_alpha);
      }
>>>>>>> 3076d95b
#endif
    }
    image->color_space = (NodeImageColorSpace)b_image_node.color_space();
    image->projection = (NodeImageProjection)b_image_node.projection();
    image->interpolation = get_image_interpolation(b_image_node);
    image->extension = get_image_extension(b_image_node);
    image->projection_blend = b_image_node.projection_blend();
    BL::TexMapping b_texture_mapping(b_image_node.texture_mapping());
    get_tex_mapping(&image->tex_mapping, b_texture_mapping);
    node = image;
  }
  else if (b_node.is_a(&RNA_ShaderNodeTexEnvironment)) {
    BL::ShaderNodeTexEnvironment b_env_node(b_node);
    BL::Image b_image(b_env_node.image());
    BL::ImageUser b_image_user(b_env_node.image_user());
    EnvironmentTextureNode *env = new EnvironmentTextureNode();
    if (b_image) {
      bool is_builtin = b_image.packed_file() || b_image.source() == BL::Image::source_GENERATED ||
                        b_image.source() == BL::Image::source_MOVIE ||
                        (b_engine.is_preview() && b_image.source() != BL::Image::source_SEQUENCE);

      if (is_builtin) {
        int scene_frame = b_scene.frame_current();
        int image_frame = image_user_frame_number(b_image_user, scene_frame);
        env->filename = b_image.name() + "@" + string_printf("%d", image_frame);
        env->builtin_data = b_image.ptr.data;
      }
      else {
        env->filename = image_user_file_path(b_image_user, b_image, b_scene.frame_current());
        env->builtin_data = NULL;
      }

      env->animated = b_env_node.image_user().use_auto_refresh();
      env->use_alpha = b_image.use_alpha();

      /* TODO: restore */
      /* TODO(sergey): Does not work properly when we change builtin type. */
#if 0
<<<<<<< HEAD
			if(b_image.is_updated()) {
				scene->image_manager->tag_reload_image(
				        env->filename.string(),
				        string()
				        env->builtin_data,
				        get_image_interpolation(b_env_node),
				        EXTENSION_REPEAT,
				        env->use_alpha);
			}
#endif
		}
		env->color_space = (NodeImageColorSpace)b_env_node.color_space();
		env->interpolation = get_image_interpolation(b_env_node);
		env->projection = (NodeEnvironmentProjection)b_env_node.projection();
		BL::TexMapping b_texture_mapping(b_env_node.texture_mapping());
		get_tex_mapping(&env->tex_mapping, b_texture_mapping);
		node = env;
	}
	else if(b_node.is_a(&RNA_ShaderNodeTexGradient)) {
		BL::ShaderNodeTexGradient b_gradient_node(b_node);
		GradientTextureNode *gradient = new GradientTextureNode();
		gradient->type = (NodeGradientType)b_gradient_node.gradient_type();
		BL::TexMapping b_texture_mapping(b_gradient_node.texture_mapping());
		get_tex_mapping(&gradient->tex_mapping, b_texture_mapping);
		node = gradient;
	}
	else if(b_node.is_a(&RNA_ShaderNodeTexVoronoi)) {
		BL::ShaderNodeTexVoronoi b_voronoi_node(b_node);
		VoronoiTextureNode *voronoi = new VoronoiTextureNode();
		voronoi->coloring = (NodeVoronoiColoring)b_voronoi_node.coloring();
		voronoi->metric = (NodeVoronoiDistanceMetric)b_voronoi_node.distance();
		voronoi->feature = (NodeVoronoiFeature)b_voronoi_node.feature();
		BL::TexMapping b_texture_mapping(b_voronoi_node.texture_mapping());
		get_tex_mapping(&voronoi->tex_mapping, b_texture_mapping);
		node = voronoi;
	}
	else if(b_node.is_a(&RNA_ShaderNodeTexMagic)) {
		BL::ShaderNodeTexMagic b_magic_node(b_node);
		MagicTextureNode *magic = new MagicTextureNode();
		magic->depth = b_magic_node.turbulence_depth();
		BL::TexMapping b_texture_mapping(b_magic_node.texture_mapping());
		get_tex_mapping(&magic->tex_mapping, b_texture_mapping);
		node = magic;
	}
	else if(b_node.is_a(&RNA_ShaderNodeTexWave)) {
		BL::ShaderNodeTexWave b_wave_node(b_node);
		WaveTextureNode *wave = new WaveTextureNode();
		wave->type = (NodeWaveType)b_wave_node.wave_type();
		wave->profile = (NodeWaveProfile)b_wave_node.wave_profile();
		BL::TexMapping b_texture_mapping(b_wave_node.texture_mapping());
		get_tex_mapping(&wave->tex_mapping, b_texture_mapping);
		node = wave;
	}
	else if(b_node.is_a(&RNA_ShaderNodeTexChecker)) {
		BL::ShaderNodeTexChecker b_checker_node(b_node);
		CheckerTextureNode *checker = new CheckerTextureNode();
		BL::TexMapping b_texture_mapping(b_checker_node.texture_mapping());
		get_tex_mapping(&checker->tex_mapping, b_texture_mapping);
		node = checker;
	}
	else if(b_node.is_a(&RNA_ShaderNodeTexBrick)) {
		BL::ShaderNodeTexBrick b_brick_node(b_node);
		BrickTextureNode *brick = new BrickTextureNode();
		brick->offset = b_brick_node.offset();
		brick->offset_frequency = b_brick_node.offset_frequency();
		brick->squash = b_brick_node.squash();
		brick->squash_frequency = b_brick_node.squash_frequency();
		BL::TexMapping b_texture_mapping(b_brick_node.texture_mapping());
		get_tex_mapping(&brick->tex_mapping, b_texture_mapping);
		node = brick;
	}
	else if(b_node.is_a(&RNA_ShaderNodeTexNoise)) {
		BL::ShaderNodeTexNoise b_noise_node(b_node);
		NoiseTextureNode *noise = new NoiseTextureNode();
		BL::TexMapping b_texture_mapping(b_noise_node.texture_mapping());
		get_tex_mapping(&noise->tex_mapping, b_texture_mapping);
		node = noise;
	}
	else if(b_node.is_a(&RNA_ShaderNodeTexMusgrave)) {
		BL::ShaderNodeTexMusgrave b_musgrave_node(b_node);
		MusgraveTextureNode *musgrave = new MusgraveTextureNode();
		musgrave->type = (NodeMusgraveType)b_musgrave_node.musgrave_type();
		BL::TexMapping b_texture_mapping(b_musgrave_node.texture_mapping());
		get_tex_mapping(&musgrave->tex_mapping, b_texture_mapping);
		node = musgrave;
	}
	else if(b_node.is_a(&RNA_ShaderNodeTexCoord)) {
		BL::ShaderNodeTexCoord b_tex_coord_node(b_node);
		TextureCoordinateNode *tex_coord = new TextureCoordinateNode();
		tex_coord->from_dupli = b_tex_coord_node.from_instancer();
		if(b_tex_coord_node.object()) {
			tex_coord->use_transform = true;
			tex_coord->ob_tfm = get_transform(b_tex_coord_node.object().matrix_world());
		}
		node = tex_coord;
	}
	else if(b_node.is_a(&RNA_ShaderNodeTexSky)) {
		BL::ShaderNodeTexSky b_sky_node(b_node);
		SkyTextureNode *sky = new SkyTextureNode();
		sky->type = (NodeSkyType)b_sky_node.sky_type();
		sky->sun_direction = normalize(get_float3(b_sky_node.sun_direction()));
		sky->turbidity = b_sky_node.turbidity();
		sky->ground_albedo = b_sky_node.ground_albedo();
		BL::TexMapping b_texture_mapping(b_sky_node.texture_mapping());
		get_tex_mapping(&sky->tex_mapping, b_texture_mapping);
		node = sky;
	}
	else if(b_node.is_a(&RNA_ShaderNodeTexIES)) {
		BL::ShaderNodeTexIES b_ies_node(b_node);
		IESLightNode *ies = new IESLightNode();
		switch(b_ies_node.mode()) {
			case BL::ShaderNodeTexIES::mode_EXTERNAL:
				ies->filename = blender_absolute_path(b_data, b_ntree, b_ies_node.filepath());
				break;
			case BL::ShaderNodeTexIES::mode_INTERNAL:
				ies->ies = get_text_datablock_content(b_ies_node.ies().ptr);
				if(ies->ies.empty()) {
					ies->ies = "\n";
				}
				break;
		}
		node = ies;
	}
	else if(b_node.is_a(&RNA_ShaderNodeNormalMap)) {
		BL::ShaderNodeNormalMap b_normal_map_node(b_node);
		NormalMapNode *nmap = new NormalMapNode();
		nmap->space = (NodeNormalMapSpace)b_normal_map_node.space();
		nmap->attribute = b_normal_map_node.uv_map();
		node = nmap;
	}
	else if(b_node.is_a(&RNA_ShaderNodeTangent)) {
		BL::ShaderNodeTangent b_tangent_node(b_node);
		TangentNode *tangent = new TangentNode();
		tangent->direction_type = (NodeTangentDirectionType)b_tangent_node.direction_type();
		tangent->axis = (NodeTangentAxis)b_tangent_node.axis();
		tangent->attribute = b_tangent_node.uv_map();
		node = tangent;
	}
	else if(b_node.is_a(&RNA_ShaderNodeUVMap)) {
		BL::ShaderNodeUVMap b_uvmap_node(b_node);
		UVMapNode *uvm = new UVMapNode();
		uvm->attribute = b_uvmap_node.uv_map();
		uvm->from_dupli = b_uvmap_node.from_instancer();
		node = uvm;
	}
	else if(b_node.is_a(&RNA_ShaderNodeTexPointDensity)) {
		BL::ShaderNodeTexPointDensity b_point_density_node(b_node);
		PointDensityTextureNode *point_density = new PointDensityTextureNode();
		point_density->filename = b_point_density_node.name();
		point_density->space = (NodeTexVoxelSpace)b_point_density_node.space();
		point_density->interpolation = get_image_interpolation(b_point_density_node);
		point_density->builtin_data = b_point_density_node.ptr.data;
		point_density->image_manager = scene->image_manager;

		/* TODO(sergey): Use more proper update flag. */
		if(true) {
			point_density->add_image();
			b_point_density_node.cache_point_density(b_depsgraph);
			scene->image_manager->tag_reload_image(
			        point_density->filename.string(),
			        string(),
			        point_density->builtin_data,
			        point_density->interpolation,
			        EXTENSION_CLIP,
			        true);
		}
		node = point_density;

		/* Transformation form world space to texture space.
		 *
		 * NOTE: Do this after the texture is cached, this is because getting
		 * min/max will need to access this cache.
		 */
		BL::Object b_ob(b_point_density_node.object());
		if(b_ob) {
			float3 loc, size;
			point_density_texture_space(b_depsgraph,
			                            b_point_density_node,
			                            loc,
			                            size);
			point_density->tfm =
			        transform_translate(-loc) * transform_scale(size) *
			        transform_inverse(get_transform(b_ob.matrix_world()));
		}
	}
	else if(b_node.is_a(&RNA_ShaderNodeBevel)) {
		BL::ShaderNodeBevel b_bevel_node(b_node);
		BevelNode *bevel = new BevelNode();
		bevel->samples = b_bevel_node.samples();
		node = bevel;
	}
	else if(b_node.is_a(&RNA_ShaderNodeDisplacement)) {
		BL::ShaderNodeDisplacement b_disp_node(b_node);
		DisplacementNode *disp = new DisplacementNode();
		disp->space = (NodeNormalMapSpace)b_disp_node.space();
		node = disp;
	}
	else if(b_node.is_a(&RNA_ShaderNodeVectorDisplacement)) {
		BL::ShaderNodeVectorDisplacement b_disp_node(b_node);
		VectorDisplacementNode *disp = new VectorDisplacementNode();
		disp->space = (NodeNormalMapSpace)b_disp_node.space();
		disp->attribute = "";
		node = disp;
	}

	if(node) {
		node->name = b_node.name();
		graph->add(node);
	}

	return node;
=======
      if(b_image.is_updated()) {
        scene->image_manager->tag_reload_image(
                env->filename.string(),
                env->builtin_data,
                get_image_interpolation(b_env_node),
                EXTENSION_REPEAT,
                env->use_alpha);
      }
#endif
    }
    env->color_space = (NodeImageColorSpace)b_env_node.color_space();
    env->interpolation = get_image_interpolation(b_env_node);
    env->projection = (NodeEnvironmentProjection)b_env_node.projection();
    BL::TexMapping b_texture_mapping(b_env_node.texture_mapping());
    get_tex_mapping(&env->tex_mapping, b_texture_mapping);
    node = env;
  }
  else if (b_node.is_a(&RNA_ShaderNodeTexGradient)) {
    BL::ShaderNodeTexGradient b_gradient_node(b_node);
    GradientTextureNode *gradient = new GradientTextureNode();
    gradient->type = (NodeGradientType)b_gradient_node.gradient_type();
    BL::TexMapping b_texture_mapping(b_gradient_node.texture_mapping());
    get_tex_mapping(&gradient->tex_mapping, b_texture_mapping);
    node = gradient;
  }
  else if (b_node.is_a(&RNA_ShaderNodeTexVoronoi)) {
    BL::ShaderNodeTexVoronoi b_voronoi_node(b_node);
    VoronoiTextureNode *voronoi = new VoronoiTextureNode();
    voronoi->coloring = (NodeVoronoiColoring)b_voronoi_node.coloring();
    voronoi->metric = (NodeVoronoiDistanceMetric)b_voronoi_node.distance();
    voronoi->feature = (NodeVoronoiFeature)b_voronoi_node.feature();
    BL::TexMapping b_texture_mapping(b_voronoi_node.texture_mapping());
    get_tex_mapping(&voronoi->tex_mapping, b_texture_mapping);
    node = voronoi;
  }
  else if (b_node.is_a(&RNA_ShaderNodeTexMagic)) {
    BL::ShaderNodeTexMagic b_magic_node(b_node);
    MagicTextureNode *magic = new MagicTextureNode();
    magic->depth = b_magic_node.turbulence_depth();
    BL::TexMapping b_texture_mapping(b_magic_node.texture_mapping());
    get_tex_mapping(&magic->tex_mapping, b_texture_mapping);
    node = magic;
  }
  else if (b_node.is_a(&RNA_ShaderNodeTexWave)) {
    BL::ShaderNodeTexWave b_wave_node(b_node);
    WaveTextureNode *wave = new WaveTextureNode();
    wave->type = (NodeWaveType)b_wave_node.wave_type();
    wave->profile = (NodeWaveProfile)b_wave_node.wave_profile();
    BL::TexMapping b_texture_mapping(b_wave_node.texture_mapping());
    get_tex_mapping(&wave->tex_mapping, b_texture_mapping);
    node = wave;
  }
  else if (b_node.is_a(&RNA_ShaderNodeTexChecker)) {
    BL::ShaderNodeTexChecker b_checker_node(b_node);
    CheckerTextureNode *checker = new CheckerTextureNode();
    BL::TexMapping b_texture_mapping(b_checker_node.texture_mapping());
    get_tex_mapping(&checker->tex_mapping, b_texture_mapping);
    node = checker;
  }
  else if (b_node.is_a(&RNA_ShaderNodeTexBrick)) {
    BL::ShaderNodeTexBrick b_brick_node(b_node);
    BrickTextureNode *brick = new BrickTextureNode();
    brick->offset = b_brick_node.offset();
    brick->offset_frequency = b_brick_node.offset_frequency();
    brick->squash = b_brick_node.squash();
    brick->squash_frequency = b_brick_node.squash_frequency();
    BL::TexMapping b_texture_mapping(b_brick_node.texture_mapping());
    get_tex_mapping(&brick->tex_mapping, b_texture_mapping);
    node = brick;
  }
  else if (b_node.is_a(&RNA_ShaderNodeTexNoise)) {
    BL::ShaderNodeTexNoise b_noise_node(b_node);
    NoiseTextureNode *noise = new NoiseTextureNode();
    BL::TexMapping b_texture_mapping(b_noise_node.texture_mapping());
    get_tex_mapping(&noise->tex_mapping, b_texture_mapping);
    node = noise;
  }
  else if (b_node.is_a(&RNA_ShaderNodeTexMusgrave)) {
    BL::ShaderNodeTexMusgrave b_musgrave_node(b_node);
    MusgraveTextureNode *musgrave = new MusgraveTextureNode();
    musgrave->type = (NodeMusgraveType)b_musgrave_node.musgrave_type();
    BL::TexMapping b_texture_mapping(b_musgrave_node.texture_mapping());
    get_tex_mapping(&musgrave->tex_mapping, b_texture_mapping);
    node = musgrave;
  }
  else if (b_node.is_a(&RNA_ShaderNodeTexCoord)) {
    BL::ShaderNodeTexCoord b_tex_coord_node(b_node);
    TextureCoordinateNode *tex_coord = new TextureCoordinateNode();
    tex_coord->from_dupli = b_tex_coord_node.from_instancer();
    if (b_tex_coord_node.object()) {
      tex_coord->use_transform = true;
      tex_coord->ob_tfm = get_transform(b_tex_coord_node.object().matrix_world());
    }
    node = tex_coord;
  }
  else if (b_node.is_a(&RNA_ShaderNodeTexSky)) {
    BL::ShaderNodeTexSky b_sky_node(b_node);
    SkyTextureNode *sky = new SkyTextureNode();
    sky->type = (NodeSkyType)b_sky_node.sky_type();
    sky->sun_direction = normalize(get_float3(b_sky_node.sun_direction()));
    sky->turbidity = b_sky_node.turbidity();
    sky->ground_albedo = b_sky_node.ground_albedo();
    BL::TexMapping b_texture_mapping(b_sky_node.texture_mapping());
    get_tex_mapping(&sky->tex_mapping, b_texture_mapping);
    node = sky;
  }
  else if (b_node.is_a(&RNA_ShaderNodeTexIES)) {
    BL::ShaderNodeTexIES b_ies_node(b_node);
    IESLightNode *ies = new IESLightNode();
    switch (b_ies_node.mode()) {
      case BL::ShaderNodeTexIES::mode_EXTERNAL:
        ies->filename = blender_absolute_path(b_data, b_ntree, b_ies_node.filepath());
        break;
      case BL::ShaderNodeTexIES::mode_INTERNAL:
        ies->ies = get_text_datablock_content(b_ies_node.ies().ptr);
        if (ies->ies.empty()) {
          ies->ies = "\n";
        }
        break;
    }
    node = ies;
  }
  else if (b_node.is_a(&RNA_ShaderNodeNormalMap)) {
    BL::ShaderNodeNormalMap b_normal_map_node(b_node);
    NormalMapNode *nmap = new NormalMapNode();
    nmap->space = (NodeNormalMapSpace)b_normal_map_node.space();
    nmap->attribute = b_normal_map_node.uv_map();
    node = nmap;
  }
  else if (b_node.is_a(&RNA_ShaderNodeTangent)) {
    BL::ShaderNodeTangent b_tangent_node(b_node);
    TangentNode *tangent = new TangentNode();
    tangent->direction_type = (NodeTangentDirectionType)b_tangent_node.direction_type();
    tangent->axis = (NodeTangentAxis)b_tangent_node.axis();
    tangent->attribute = b_tangent_node.uv_map();
    node = tangent;
  }
  else if (b_node.is_a(&RNA_ShaderNodeUVMap)) {
    BL::ShaderNodeUVMap b_uvmap_node(b_node);
    UVMapNode *uvm = new UVMapNode();
    uvm->attribute = b_uvmap_node.uv_map();
    uvm->from_dupli = b_uvmap_node.from_instancer();
    node = uvm;
  }
  else if (b_node.is_a(&RNA_ShaderNodeTexPointDensity)) {
    BL::ShaderNodeTexPointDensity b_point_density_node(b_node);
    PointDensityTextureNode *point_density = new PointDensityTextureNode();
    point_density->filename = b_point_density_node.name();
    point_density->space = (NodeTexVoxelSpace)b_point_density_node.space();
    point_density->interpolation = get_image_interpolation(b_point_density_node);
    point_density->builtin_data = b_point_density_node.ptr.data;
    point_density->image_manager = scene->image_manager;

    /* TODO(sergey): Use more proper update flag. */
    if (true) {
      point_density->add_image();
      b_point_density_node.cache_point_density(b_depsgraph);
      scene->image_manager->tag_reload_image(point_density->filename.string(),
                                             point_density->builtin_data,
                                             point_density->interpolation,
                                             EXTENSION_CLIP,
                                             true);
    }
    node = point_density;

    /* Transformation form world space to texture space.
     *
     * NOTE: Do this after the texture is cached, this is because getting
     * min/max will need to access this cache.
     */
    BL::Object b_ob(b_point_density_node.object());
    if (b_ob) {
      float3 loc, size;
      point_density_texture_space(b_depsgraph, b_point_density_node, loc, size);
      point_density->tfm = transform_translate(-loc) * transform_scale(size) *
                           transform_inverse(get_transform(b_ob.matrix_world()));
    }
  }
  else if (b_node.is_a(&RNA_ShaderNodeBevel)) {
    BL::ShaderNodeBevel b_bevel_node(b_node);
    BevelNode *bevel = new BevelNode();
    bevel->samples = b_bevel_node.samples();
    node = bevel;
  }
  else if (b_node.is_a(&RNA_ShaderNodeDisplacement)) {
    BL::ShaderNodeDisplacement b_disp_node(b_node);
    DisplacementNode *disp = new DisplacementNode();
    disp->space = (NodeNormalMapSpace)b_disp_node.space();
    node = disp;
  }
  else if (b_node.is_a(&RNA_ShaderNodeVectorDisplacement)) {
    BL::ShaderNodeVectorDisplacement b_disp_node(b_node);
    VectorDisplacementNode *disp = new VectorDisplacementNode();
    disp->space = (NodeNormalMapSpace)b_disp_node.space();
    disp->attribute = "";
    node = disp;
  }

  if (node) {
    node->name = b_node.name();
    graph->add(node);
  }

  return node;
>>>>>>> 3076d95b
}

static bool node_use_modified_socket_name(ShaderNode *node)
{
  if (node->special_type == SHADER_SPECIAL_TYPE_SCRIPT)
    return false;

  return true;
}

static ShaderInput *node_find_input_by_name(ShaderNode *node,
                                            BL::Node &b_node,
                                            BL::NodeSocket &b_socket)
{
  string name = b_socket.name();

  if (node_use_modified_socket_name(node)) {
    BL::Node::inputs_iterator b_input;
    bool found = false;
    int counter = 0, total = 0;

    for (b_node.inputs.begin(b_input); b_input != b_node.inputs.end(); ++b_input) {
      if (b_input->name() == name) {
        if (!found)
          counter++;
        total++;
      }

      if (b_input->ptr.data == b_socket.ptr.data)
        found = true;
    }

    /* rename if needed */
    if (name == "Shader")
      name = "Closure";

    if (total > 1)
      name = string_printf("%s%d", name.c_str(), counter);
  }

  return node->input(name.c_str());
}

static ShaderOutput *node_find_output_by_name(ShaderNode *node,
                                              BL::Node &b_node,
                                              BL::NodeSocket &b_socket)
{
  string name = b_socket.name();

  if (node_use_modified_socket_name(node)) {
    BL::Node::outputs_iterator b_output;
    bool found = false;
    int counter = 0, total = 0;

    for (b_node.outputs.begin(b_output); b_output != b_node.outputs.end(); ++b_output) {
      if (b_output->name() == name) {
        if (!found)
          counter++;
        total++;
      }

      if (b_output->ptr.data == b_socket.ptr.data)
        found = true;
    }

    /* rename if needed */
    if (name == "Shader")
      name = "Closure";

    if (total > 1)
      name = string_printf("%s%d", name.c_str(), counter);
  }

  return node->output(name.c_str());
}

static void add_nodes(Scene *scene,
                      BL::RenderEngine &b_engine,
                      BL::BlendData &b_data,
                      BL::Depsgraph &b_depsgraph,
                      BL::Scene &b_scene,
                      ShaderGraph *graph,
                      BL::ShaderNodeTree &b_ntree,
                      const ProxyMap &proxy_input_map,
                      const ProxyMap &proxy_output_map)
{
  /* add nodes */
  BL::ShaderNodeTree::nodes_iterator b_node;
  PtrInputMap input_map;
  PtrOutputMap output_map;

  BL::Node::inputs_iterator b_input;
  BL::Node::outputs_iterator b_output;

  /* find the node to use for output if there are multiple */
  BL::ShaderNode output_node = b_ntree.get_output_node(
      BL::ShaderNodeOutputMaterial::target_CYCLES);

  /* add nodes */
  for (b_ntree.nodes.begin(b_node); b_node != b_ntree.nodes.end(); ++b_node) {
    if (b_node->mute() || b_node->is_a(&RNA_NodeReroute)) {
      /* replace muted node with internal links */
      BL::Node::internal_links_iterator b_link;
      for (b_node->internal_links.begin(b_link); b_link != b_node->internal_links.end();
           ++b_link) {
        BL::NodeSocket to_socket(b_link->to_socket());
        SocketType::Type to_socket_type = convert_socket_type(to_socket);
        if (to_socket_type == SocketType::UNDEFINED) {
          continue;
        }

        ConvertNode *proxy = new ConvertNode(to_socket_type, to_socket_type, true);

        input_map[b_link->from_socket().ptr.data] = proxy->inputs[0];
        output_map[b_link->to_socket().ptr.data] = proxy->outputs[0];

        graph->add(proxy);
      }
    }
    else if (b_node->is_a(&RNA_ShaderNodeGroup) || b_node->is_a(&RNA_NodeCustomGroup) ||
             b_node->is_a(&RNA_ShaderNodeCustomGroup)) {

      BL::ShaderNodeTree b_group_ntree(PointerRNA_NULL);
      if (b_node->is_a(&RNA_ShaderNodeGroup))
        b_group_ntree = BL::ShaderNodeTree(((BL::NodeGroup)(*b_node)).node_tree());
      else if (b_node->is_a(&RNA_NodeCustomGroup))
        b_group_ntree = BL::ShaderNodeTree(((BL::NodeCustomGroup)(*b_node)).node_tree());
      else
        b_group_ntree = BL::ShaderNodeTree(((BL::ShaderNodeCustomGroup)(*b_node)).node_tree());

      ProxyMap group_proxy_input_map, group_proxy_output_map;

      /* Add a proxy node for each socket
       * Do this even if the node group has no internal tree,
       * so that links have something to connect to and assert won't fail.
       */
      for (b_node->inputs.begin(b_input); b_input != b_node->inputs.end(); ++b_input) {
        SocketType::Type input_type = convert_socket_type(*b_input);
        if (input_type == SocketType::UNDEFINED) {
          continue;
        }

        ConvertNode *proxy = new ConvertNode(input_type, input_type, true);
        graph->add(proxy);

        /* register the proxy node for internal binding */
        group_proxy_input_map[b_input->identifier()] = proxy;

        input_map[b_input->ptr.data] = proxy->inputs[0];

        set_default_value(proxy->inputs[0], *b_input, b_data, b_ntree);
      }
      for (b_node->outputs.begin(b_output); b_output != b_node->outputs.end(); ++b_output) {
        SocketType::Type output_type = convert_socket_type(*b_output);
        if (output_type == SocketType::UNDEFINED) {
          continue;
        }

        ConvertNode *proxy = new ConvertNode(output_type, output_type, true);
        graph->add(proxy);

        /* register the proxy node for internal binding */
        group_proxy_output_map[b_output->identifier()] = proxy;

        output_map[b_output->ptr.data] = proxy->outputs[0];
      }

      if (b_group_ntree) {
        add_nodes(scene,
                  b_engine,
                  b_data,
                  b_depsgraph,
                  b_scene,
                  graph,
                  b_group_ntree,
                  group_proxy_input_map,
                  group_proxy_output_map);
      }
    }
    else if (b_node->is_a(&RNA_NodeGroupInput)) {
      /* map each socket to a proxy node */
      for (b_node->outputs.begin(b_output); b_output != b_node->outputs.end(); ++b_output) {
        ProxyMap::const_iterator proxy_it = proxy_input_map.find(b_output->identifier());
        if (proxy_it != proxy_input_map.end()) {
          ConvertNode *proxy = proxy_it->second;

          output_map[b_output->ptr.data] = proxy->outputs[0];
        }
      }
    }
    else if (b_node->is_a(&RNA_NodeGroupOutput)) {
      BL::NodeGroupOutput b_output_node(*b_node);
      /* only the active group output is used */
      if (b_output_node.is_active_output()) {
        /* map each socket to a proxy node */
        for (b_node->inputs.begin(b_input); b_input != b_node->inputs.end(); ++b_input) {
          ProxyMap::const_iterator proxy_it = proxy_output_map.find(b_input->identifier());
          if (proxy_it != proxy_output_map.end()) {
            ConvertNode *proxy = proxy_it->second;

            input_map[b_input->ptr.data] = proxy->inputs[0];

            set_default_value(proxy->inputs[0], *b_input, b_data, b_ntree);
          }
        }
      }
    }
    else {
      ShaderNode *node = NULL;

      if (b_node->ptr.data == output_node.ptr.data) {
        node = graph->output();
      }
      else {
        BL::ShaderNode b_shader_node(*b_node);
        node = add_node(
            scene, b_engine, b_data, b_depsgraph, b_scene, graph, b_ntree, b_shader_node);
      }

      if (node) {
        /* map node sockets for linking */
        for (b_node->inputs.begin(b_input); b_input != b_node->inputs.end(); ++b_input) {
          ShaderInput *input = node_find_input_by_name(node, *b_node, *b_input);
          if (!input) {
            /* XXX should not happen, report error? */
            continue;
          }
          input_map[b_input->ptr.data] = input;

          set_default_value(input, *b_input, b_data, b_ntree);
        }
        for (b_node->outputs.begin(b_output); b_output != b_node->outputs.end(); ++b_output) {
          ShaderOutput *output = node_find_output_by_name(node, *b_node, *b_output);
          if (!output) {
            /* XXX should not happen, report error? */
            continue;
          }
          output_map[b_output->ptr.data] = output;
        }
      }
    }
  }

  /* connect nodes */
  BL::NodeTree::links_iterator b_link;

  for (b_ntree.links.begin(b_link); b_link != b_ntree.links.end(); ++b_link) {
    /* Ignore invalid links to avoid unwanted cycles created in graph. */
    if (!b_link->is_valid()) {
      continue;
    }
    /* get blender link data */
    BL::NodeSocket b_from_sock = b_link->from_socket();
    BL::NodeSocket b_to_sock = b_link->to_socket();

    ShaderOutput *output = 0;
    ShaderInput *input = 0;

    PtrOutputMap::iterator output_it = output_map.find(b_from_sock.ptr.data);
    if (output_it != output_map.end())
      output = output_it->second;
    PtrInputMap::iterator input_it = input_map.find(b_to_sock.ptr.data);
    if (input_it != input_map.end())
      input = input_it->second;

    /* either node may be NULL when the node was not exported, typically
     * because the node type is not supported */
    if (output && input)
      graph->connect(output, input);
  }
}

static void add_nodes(Scene *scene,
                      BL::RenderEngine &b_engine,
                      BL::BlendData &b_data,
                      BL::Depsgraph &b_depsgraph,
                      BL::Scene &b_scene,
                      ShaderGraph *graph,
                      BL::ShaderNodeTree &b_ntree)
{
  static const ProxyMap empty_proxy_map;
  add_nodes(scene,
            b_engine,
            b_data,
            b_depsgraph,
            b_scene,
            graph,
            b_ntree,
            empty_proxy_map,
            empty_proxy_map);
}

/* Sync Materials */

void BlenderSync::sync_materials(BL::Depsgraph &b_depsgraph, bool update_all)
{
  shader_map.set_default(scene->default_surface);

  TaskPool pool;
  set<Shader *> updated_shaders;

  BL::Depsgraph::ids_iterator b_id;
  for (b_depsgraph.ids.begin(b_id); b_id != b_depsgraph.ids.end(); ++b_id) {
    if (!b_id->is_a(&RNA_Material)) {
      continue;
    }

    BL::Material b_mat(*b_id);
    Shader *shader;

    /* test if we need to sync */
    if (shader_map.sync(&shader, b_mat) || shader->need_sync_object || update_all) {
      ShaderGraph *graph = new ShaderGraph();

      shader->name = b_mat.name().c_str();
      shader->pass_id = b_mat.pass_index();
      shader->need_sync_object = false;

      /* create nodes */
      if (b_mat.use_nodes() && b_mat.node_tree()) {
        BL::ShaderNodeTree b_ntree(b_mat.node_tree());

        add_nodes(scene, b_engine, b_data, b_depsgraph, b_scene, graph, b_ntree);
      }
      else {
        DiffuseBsdfNode *diffuse = new DiffuseBsdfNode();
        diffuse->color = get_float3(b_mat.diffuse_color());
        graph->add(diffuse);

        ShaderNode *out = graph->output();
        graph->connect(diffuse->output("BSDF"), out->input("Surface"));
      }

      /* settings */
      PointerRNA cmat = RNA_pointer_get(&b_mat.ptr, "cycles");
      shader->use_mis = get_boolean(cmat, "sample_as_light");
      shader->use_transparent_shadow = get_boolean(cmat, "use_transparent_shadow");
      shader->heterogeneous_volume = !get_boolean(cmat, "homogeneous_volume");
      shader->volume_sampling_method = get_volume_sampling(cmat);
      shader->volume_interpolation_method = get_volume_interpolation(cmat);
      shader->displacement_method = get_displacement_method(cmat);

      shader->set_graph(graph);

      /* By simplifying the shader graph as soon as possible, some
       * redundant shader nodes might be removed which prevents loading
       * unnecessary attributes later.
       *
       * However, since graph simplification also accounts for e.g. mix
       * weight, this would cause frequent expensive resyncs in interactive
       * sessions, so for those sessions optimization is only performed
       * right before compiling.
       */
      if (!preview) {
        pool.push(function_bind(&ShaderGraph::simplify, graph, scene));
        /* NOTE: Update shaders out of the threads since those routines
         * are accessing and writing to a global context.
         */
        updated_shaders.insert(shader);
      }
      else {
        /* NOTE: Update tagging can access links which are being
         * optimized out.
         */
        shader->tag_update(scene);
      }
    }
  }

  pool.wait_work();

  foreach (Shader *shader, updated_shaders) {
    shader->tag_update(scene);
  }
}

/* Sync World */

void BlenderSync::sync_world(BL::Depsgraph &b_depsgraph, bool update_all)
{
  Background *background = scene->background;
  Background prevbackground = *background;

  BL::World b_world = b_scene.world();

  if (world_recalc || update_all || b_world.ptr.data != world_map) {
    Shader *shader = scene->default_background;
    ShaderGraph *graph = new ShaderGraph();

    /* create nodes */
    if (b_world && b_world.use_nodes() && b_world.node_tree()) {
      BL::ShaderNodeTree b_ntree(b_world.node_tree());

      add_nodes(scene, b_engine, b_data, b_depsgraph, b_scene, graph, b_ntree);

      /* volume */
      PointerRNA cworld = RNA_pointer_get(&b_world.ptr, "cycles");
      shader->heterogeneous_volume = !get_boolean(cworld, "homogeneous_volume");
      shader->volume_sampling_method = get_volume_sampling(cworld);
      shader->volume_interpolation_method = get_volume_interpolation(cworld);
    }
    else if (b_world) {
      BackgroundNode *background = new BackgroundNode();
      background->color = get_float3(b_world.color());
      graph->add(background);

      ShaderNode *out = graph->output();
      graph->connect(background->output("Background"), out->input("Surface"));
    }

    if (b_world) {
      /* AO */
      BL::WorldLighting b_light = b_world.light_settings();

      background->use_ao = b_light.use_ambient_occlusion();
      background->ao_factor = b_light.ao_factor();
      background->ao_distance = b_light.distance();

      /* visibility */
      PointerRNA cvisibility = RNA_pointer_get(&b_world.ptr, "cycles_visibility");
      uint visibility = 0;

      visibility |= get_boolean(cvisibility, "camera") ? PATH_RAY_CAMERA : 0;
      visibility |= get_boolean(cvisibility, "diffuse") ? PATH_RAY_DIFFUSE : 0;
      visibility |= get_boolean(cvisibility, "glossy") ? PATH_RAY_GLOSSY : 0;
      visibility |= get_boolean(cvisibility, "transmission") ? PATH_RAY_TRANSMIT : 0;
      visibility |= get_boolean(cvisibility, "scatter") ? PATH_RAY_VOLUME_SCATTER : 0;

      background->visibility = visibility;
    }
    else {
      background->use_ao = false;
      background->ao_factor = 0.0f;
      background->ao_distance = FLT_MAX;
    }

    shader->set_graph(graph);
    shader->tag_update(scene);
    background->tag_update(scene);
  }

  PointerRNA cscene = RNA_pointer_get(&b_scene.ptr, "cycles");

  /* when doing preview render check for BI's transparency settings,
   * this is so because Blender's preview render routines are not able
   * to tweak all cycles's settings depending on different circumstances
   */
  if (b_engine.is_preview() == false)
    background->transparent = get_boolean(cscene, "film_transparent");
  else
    background->transparent = b_scene.render().alpha_mode() ==
                              BL::RenderSettings::alpha_mode_TRANSPARENT;

  if (background->transparent) {
    background->transparent_glass = get_boolean(cscene, "film_transparent_glass");
    background->transparent_roughness_threshold = get_float(cscene, "film_transparent_roughness");
  }
  else {
    background->transparent_glass = false;
    background->transparent_roughness_threshold = 0.0f;
  }

  background->use_shader = view_layer.use_background_shader;
  background->use_ao = background->use_ao && view_layer.use_background_ao;

  if (background->modified(prevbackground))
    background->tag_update(scene);
}

/* Sync Lights */

void BlenderSync::sync_lights(BL::Depsgraph &b_depsgraph, bool update_all)
{
  shader_map.set_default(scene->default_light);

  BL::Depsgraph::ids_iterator b_id;
  for (b_depsgraph.ids.begin(b_id); b_id != b_depsgraph.ids.end(); ++b_id) {
    if (!b_id->is_a(&RNA_Light)) {
      continue;
    }

    BL::Light b_light(*b_id);
    Shader *shader;

    /* test if we need to sync */
    if (shader_map.sync(&shader, b_light) || update_all) {
      ShaderGraph *graph = new ShaderGraph();

      /* create nodes */
      if (b_light.use_nodes() && b_light.node_tree()) {
        shader->name = b_light.name().c_str();

        BL::ShaderNodeTree b_ntree(b_light.node_tree());

        add_nodes(scene, b_engine, b_data, b_depsgraph, b_scene, graph, b_ntree);
      }
      else {
        float strength = 1.0f;

        if (b_light.type() == BL::Light::type_POINT || b_light.type() == BL::Light::type_SPOT ||
            b_light.type() == BL::Light::type_AREA) {
          strength = 100.0f;
        }

        EmissionNode *emission = new EmissionNode();
        emission->color = get_float3(b_light.color());
        emission->strength = strength;
        graph->add(emission);

        ShaderNode *out = graph->output();
        graph->connect(emission->output("Emission"), out->input("Surface"));
      }

      shader->set_graph(graph);
      shader->tag_update(scene);
    }
  }
}

void BlenderSync::sync_shaders(BL::Depsgraph &b_depsgraph)
{
  /* for auto refresh images */
  bool auto_refresh_update = false;

  if (preview) {
    ImageManager *image_manager = scene->image_manager;
    int frame = b_scene.frame_current();
    auto_refresh_update = image_manager->set_animation_frame_update(frame);
  }

  shader_map.pre_sync();

  sync_world(b_depsgraph, auto_refresh_update);
  sync_lights(b_depsgraph, auto_refresh_update);
  sync_materials(b_depsgraph, auto_refresh_update);

  /* false = don't delete unused shaders, not supported */
  shader_map.post_sync(false);
}

CCL_NAMESPACE_END<|MERGE_RESOLUTION|>--- conflicted
+++ resolved
@@ -656,26 +656,15 @@
       /* TODO: restore */
       /* TODO(sergey): Does not work properly when we change builtin type. */
 #if 0
-<<<<<<< HEAD
-			if(b_image.is_updated()) {
-				scene->image_manager->tag_reload_image(
-				        image->filename.string(),
-				        string(),
-				        image->builtin_data,
-				        get_image_interpolation(b_image_node),
-				        get_image_extension(b_image_node),
-				        image->use_alpha);
-			}
-=======
       if(b_image.is_updated()) {
         scene->image_manager->tag_reload_image(
                 image->filename.string(),
+                string(),
                 image->builtin_data,
                 get_image_interpolation(b_image_node),
                 get_image_extension(b_image_node),
                 image->use_alpha);
       }
->>>>>>> 3076d95b
 #endif
     }
     image->color_space = (NodeImageColorSpace)b_image_node.color_space();
@@ -714,222 +703,10 @@
       /* TODO: restore */
       /* TODO(sergey): Does not work properly when we change builtin type. */
 #if 0
-<<<<<<< HEAD
-			if(b_image.is_updated()) {
-				scene->image_manager->tag_reload_image(
-				        env->filename.string(),
-				        string()
-				        env->builtin_data,
-				        get_image_interpolation(b_env_node),
-				        EXTENSION_REPEAT,
-				        env->use_alpha);
-			}
-#endif
-		}
-		env->color_space = (NodeImageColorSpace)b_env_node.color_space();
-		env->interpolation = get_image_interpolation(b_env_node);
-		env->projection = (NodeEnvironmentProjection)b_env_node.projection();
-		BL::TexMapping b_texture_mapping(b_env_node.texture_mapping());
-		get_tex_mapping(&env->tex_mapping, b_texture_mapping);
-		node = env;
-	}
-	else if(b_node.is_a(&RNA_ShaderNodeTexGradient)) {
-		BL::ShaderNodeTexGradient b_gradient_node(b_node);
-		GradientTextureNode *gradient = new GradientTextureNode();
-		gradient->type = (NodeGradientType)b_gradient_node.gradient_type();
-		BL::TexMapping b_texture_mapping(b_gradient_node.texture_mapping());
-		get_tex_mapping(&gradient->tex_mapping, b_texture_mapping);
-		node = gradient;
-	}
-	else if(b_node.is_a(&RNA_ShaderNodeTexVoronoi)) {
-		BL::ShaderNodeTexVoronoi b_voronoi_node(b_node);
-		VoronoiTextureNode *voronoi = new VoronoiTextureNode();
-		voronoi->coloring = (NodeVoronoiColoring)b_voronoi_node.coloring();
-		voronoi->metric = (NodeVoronoiDistanceMetric)b_voronoi_node.distance();
-		voronoi->feature = (NodeVoronoiFeature)b_voronoi_node.feature();
-		BL::TexMapping b_texture_mapping(b_voronoi_node.texture_mapping());
-		get_tex_mapping(&voronoi->tex_mapping, b_texture_mapping);
-		node = voronoi;
-	}
-	else if(b_node.is_a(&RNA_ShaderNodeTexMagic)) {
-		BL::ShaderNodeTexMagic b_magic_node(b_node);
-		MagicTextureNode *magic = new MagicTextureNode();
-		magic->depth = b_magic_node.turbulence_depth();
-		BL::TexMapping b_texture_mapping(b_magic_node.texture_mapping());
-		get_tex_mapping(&magic->tex_mapping, b_texture_mapping);
-		node = magic;
-	}
-	else if(b_node.is_a(&RNA_ShaderNodeTexWave)) {
-		BL::ShaderNodeTexWave b_wave_node(b_node);
-		WaveTextureNode *wave = new WaveTextureNode();
-		wave->type = (NodeWaveType)b_wave_node.wave_type();
-		wave->profile = (NodeWaveProfile)b_wave_node.wave_profile();
-		BL::TexMapping b_texture_mapping(b_wave_node.texture_mapping());
-		get_tex_mapping(&wave->tex_mapping, b_texture_mapping);
-		node = wave;
-	}
-	else if(b_node.is_a(&RNA_ShaderNodeTexChecker)) {
-		BL::ShaderNodeTexChecker b_checker_node(b_node);
-		CheckerTextureNode *checker = new CheckerTextureNode();
-		BL::TexMapping b_texture_mapping(b_checker_node.texture_mapping());
-		get_tex_mapping(&checker->tex_mapping, b_texture_mapping);
-		node = checker;
-	}
-	else if(b_node.is_a(&RNA_ShaderNodeTexBrick)) {
-		BL::ShaderNodeTexBrick b_brick_node(b_node);
-		BrickTextureNode *brick = new BrickTextureNode();
-		brick->offset = b_brick_node.offset();
-		brick->offset_frequency = b_brick_node.offset_frequency();
-		brick->squash = b_brick_node.squash();
-		brick->squash_frequency = b_brick_node.squash_frequency();
-		BL::TexMapping b_texture_mapping(b_brick_node.texture_mapping());
-		get_tex_mapping(&brick->tex_mapping, b_texture_mapping);
-		node = brick;
-	}
-	else if(b_node.is_a(&RNA_ShaderNodeTexNoise)) {
-		BL::ShaderNodeTexNoise b_noise_node(b_node);
-		NoiseTextureNode *noise = new NoiseTextureNode();
-		BL::TexMapping b_texture_mapping(b_noise_node.texture_mapping());
-		get_tex_mapping(&noise->tex_mapping, b_texture_mapping);
-		node = noise;
-	}
-	else if(b_node.is_a(&RNA_ShaderNodeTexMusgrave)) {
-		BL::ShaderNodeTexMusgrave b_musgrave_node(b_node);
-		MusgraveTextureNode *musgrave = new MusgraveTextureNode();
-		musgrave->type = (NodeMusgraveType)b_musgrave_node.musgrave_type();
-		BL::TexMapping b_texture_mapping(b_musgrave_node.texture_mapping());
-		get_tex_mapping(&musgrave->tex_mapping, b_texture_mapping);
-		node = musgrave;
-	}
-	else if(b_node.is_a(&RNA_ShaderNodeTexCoord)) {
-		BL::ShaderNodeTexCoord b_tex_coord_node(b_node);
-		TextureCoordinateNode *tex_coord = new TextureCoordinateNode();
-		tex_coord->from_dupli = b_tex_coord_node.from_instancer();
-		if(b_tex_coord_node.object()) {
-			tex_coord->use_transform = true;
-			tex_coord->ob_tfm = get_transform(b_tex_coord_node.object().matrix_world());
-		}
-		node = tex_coord;
-	}
-	else if(b_node.is_a(&RNA_ShaderNodeTexSky)) {
-		BL::ShaderNodeTexSky b_sky_node(b_node);
-		SkyTextureNode *sky = new SkyTextureNode();
-		sky->type = (NodeSkyType)b_sky_node.sky_type();
-		sky->sun_direction = normalize(get_float3(b_sky_node.sun_direction()));
-		sky->turbidity = b_sky_node.turbidity();
-		sky->ground_albedo = b_sky_node.ground_albedo();
-		BL::TexMapping b_texture_mapping(b_sky_node.texture_mapping());
-		get_tex_mapping(&sky->tex_mapping, b_texture_mapping);
-		node = sky;
-	}
-	else if(b_node.is_a(&RNA_ShaderNodeTexIES)) {
-		BL::ShaderNodeTexIES b_ies_node(b_node);
-		IESLightNode *ies = new IESLightNode();
-		switch(b_ies_node.mode()) {
-			case BL::ShaderNodeTexIES::mode_EXTERNAL:
-				ies->filename = blender_absolute_path(b_data, b_ntree, b_ies_node.filepath());
-				break;
-			case BL::ShaderNodeTexIES::mode_INTERNAL:
-				ies->ies = get_text_datablock_content(b_ies_node.ies().ptr);
-				if(ies->ies.empty()) {
-					ies->ies = "\n";
-				}
-				break;
-		}
-		node = ies;
-	}
-	else if(b_node.is_a(&RNA_ShaderNodeNormalMap)) {
-		BL::ShaderNodeNormalMap b_normal_map_node(b_node);
-		NormalMapNode *nmap = new NormalMapNode();
-		nmap->space = (NodeNormalMapSpace)b_normal_map_node.space();
-		nmap->attribute = b_normal_map_node.uv_map();
-		node = nmap;
-	}
-	else if(b_node.is_a(&RNA_ShaderNodeTangent)) {
-		BL::ShaderNodeTangent b_tangent_node(b_node);
-		TangentNode *tangent = new TangentNode();
-		tangent->direction_type = (NodeTangentDirectionType)b_tangent_node.direction_type();
-		tangent->axis = (NodeTangentAxis)b_tangent_node.axis();
-		tangent->attribute = b_tangent_node.uv_map();
-		node = tangent;
-	}
-	else if(b_node.is_a(&RNA_ShaderNodeUVMap)) {
-		BL::ShaderNodeUVMap b_uvmap_node(b_node);
-		UVMapNode *uvm = new UVMapNode();
-		uvm->attribute = b_uvmap_node.uv_map();
-		uvm->from_dupli = b_uvmap_node.from_instancer();
-		node = uvm;
-	}
-	else if(b_node.is_a(&RNA_ShaderNodeTexPointDensity)) {
-		BL::ShaderNodeTexPointDensity b_point_density_node(b_node);
-		PointDensityTextureNode *point_density = new PointDensityTextureNode();
-		point_density->filename = b_point_density_node.name();
-		point_density->space = (NodeTexVoxelSpace)b_point_density_node.space();
-		point_density->interpolation = get_image_interpolation(b_point_density_node);
-		point_density->builtin_data = b_point_density_node.ptr.data;
-		point_density->image_manager = scene->image_manager;
-
-		/* TODO(sergey): Use more proper update flag. */
-		if(true) {
-			point_density->add_image();
-			b_point_density_node.cache_point_density(b_depsgraph);
-			scene->image_manager->tag_reload_image(
-			        point_density->filename.string(),
-			        string(),
-			        point_density->builtin_data,
-			        point_density->interpolation,
-			        EXTENSION_CLIP,
-			        true);
-		}
-		node = point_density;
-
-		/* Transformation form world space to texture space.
-		 *
-		 * NOTE: Do this after the texture is cached, this is because getting
-		 * min/max will need to access this cache.
-		 */
-		BL::Object b_ob(b_point_density_node.object());
-		if(b_ob) {
-			float3 loc, size;
-			point_density_texture_space(b_depsgraph,
-			                            b_point_density_node,
-			                            loc,
-			                            size);
-			point_density->tfm =
-			        transform_translate(-loc) * transform_scale(size) *
-			        transform_inverse(get_transform(b_ob.matrix_world()));
-		}
-	}
-	else if(b_node.is_a(&RNA_ShaderNodeBevel)) {
-		BL::ShaderNodeBevel b_bevel_node(b_node);
-		BevelNode *bevel = new BevelNode();
-		bevel->samples = b_bevel_node.samples();
-		node = bevel;
-	}
-	else if(b_node.is_a(&RNA_ShaderNodeDisplacement)) {
-		BL::ShaderNodeDisplacement b_disp_node(b_node);
-		DisplacementNode *disp = new DisplacementNode();
-		disp->space = (NodeNormalMapSpace)b_disp_node.space();
-		node = disp;
-	}
-	else if(b_node.is_a(&RNA_ShaderNodeVectorDisplacement)) {
-		BL::ShaderNodeVectorDisplacement b_disp_node(b_node);
-		VectorDisplacementNode *disp = new VectorDisplacementNode();
-		disp->space = (NodeNormalMapSpace)b_disp_node.space();
-		disp->attribute = "";
-		node = disp;
-	}
-
-	if(node) {
-		node->name = b_node.name();
-		graph->add(node);
-	}
-
-	return node;
-=======
       if(b_image.is_updated()) {
         scene->image_manager->tag_reload_image(
                 env->filename.string(),
+                string()
                 env->builtin_data,
                 get_image_interpolation(b_env_node),
                 EXTENSION_REPEAT,
@@ -1085,6 +862,7 @@
       point_density->add_image();
       b_point_density_node.cache_point_density(b_depsgraph);
       scene->image_manager->tag_reload_image(point_density->filename.string(),
+                                             string(),
                                              point_density->builtin_data,
                                              point_density->interpolation,
                                              EXTENSION_CLIP,
@@ -1131,7 +909,6 @@
   }
 
   return node;
->>>>>>> 3076d95b
 }
 
 static bool node_use_modified_socket_name(ShaderNode *node)
