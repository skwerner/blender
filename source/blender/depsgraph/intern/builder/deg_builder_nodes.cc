--- conflicted
+++ resolved
@@ -1028,26 +1028,15 @@
 	                   DEG_OPCODE_PLACEHOLDER, "Parameters Eval");
 
 	/* nodetree's nodes... */
-<<<<<<< HEAD
-	for (bNode *bnode = (bNode *)ntree->nodes.first; bnode; bnode = bnode->next) {
-=======
 	LINKLIST_FOREACH (bNode *, bnode, &ntree->nodes) {
->>>>>>> 21f37678
 		ID *id = bnode->id;
 		if (id != NULL) {
 			short id_type = GS(id->name);
 			if (id_type == ID_MA) {
-<<<<<<< HEAD
-				build_material(owner_node, (Material *)id);
-			}
-			else if (id_type == ID_TE) {
-				build_texture(owner_node, (Tex *)id);
-=======
 				build_material((Material *)id);
 			}
 			else if (id_type == ID_TE) {
 				build_texture((Tex *)id);
->>>>>>> 21f37678
 			}
 			else if (id_type == ID_IM) {
 				build_image((Image *)id);
@@ -1113,11 +1102,7 @@
 	/* Texture itself. */
 	build_animdata(tex_id);
 	/* Texture's nodetree. */
-<<<<<<< HEAD
-	build_nodetree(owner_node, tex->nodetree);
-=======
 	build_nodetree(tex->nodetree);
->>>>>>> 21f37678
 	/* Special cases for different IDs which texture uses. */
 	if (tex->type == TEX_IMAGE) {
 		if (tex->ima != NULL) {
