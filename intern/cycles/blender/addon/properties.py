#
# Copyright 2011-2013 Blender Foundation
#
# Licensed under the Apache License, Version 2.0 (the "License");
# you may not use this file except in compliance with the License.
# You may obtain a copy of the License at
#
# http://www.apache.org/licenses/LICENSE-2.0
#
# Unless required by applicable law or agreed to in writing, software
# distributed under the License is distributed on an "AS IS" BASIS,
# WITHOUT WARRANTIES OR CONDITIONS OF ANY KIND, either express or implied.
# See the License for the specific language governing permissions and
# limitations under the License.
#

# <pep8 compliant>

import bpy
from bpy.props import (
    BoolProperty,
    EnumProperty,
    FloatProperty,
    IntProperty,
    PointerProperty,
    StringProperty,
)

from math import pi

# enums

import _cycles

enum_devices = (
    ('CPU', "CPU", "Use CPU for rendering"),
    ('GPU', "GPU Compute", "Use GPU compute device for rendering, configured in the system tab in the user preferences"),
)

if _cycles.with_network:
    enum_devices += (('NETWORK', "Networked Device", "Use networked device for rendering"),)

enum_feature_set = (
    ('SUPPORTED', "Supported", "Only use finished and supported features"),
    ('EXPERIMENTAL', "Experimental", "Use experimental and incomplete features that might be broken or change in the future", 'ERROR', 1),
)

enum_displacement_methods = (
    ('BUMP', "Bump Only", "Bump mapping to simulate the appearance of displacement"),
    ('DISPLACEMENT', "Displacement Only", "Use true displacement of surface only, requires fine subdivision"),
    ('BOTH', "Displacement and Bump", "Combination of true displacement and bump mapping for finer detail"),
)

enum_bvh_layouts = (
    ('BVH2', "BVH2", "", 1),
    ('BVH4', "BVH4", "", 2),
    ('BVH8', "BVH8", "", 4),
)

enum_bvh_types = (
    ('DYNAMIC_BVH', "Dynamic BVH", "Objects can be individually updated, at the cost of slower render time"),
    ('STATIC_BVH', "Static BVH", "Any object modification requires a complete BVH rebuild, but renders faster"),
)

enum_filter_types = (
    ('BOX', "Box", "Box filter"),
    ('GAUSSIAN', "Gaussian", "Gaussian filter"),
    ('BLACKMAN_HARRIS', "Blackman-Harris", "Blackman-Harris filter"),
)

<<<<<<< HEAD
enum_volume_integrators = (
    ('VOLUME_RAY_MARCH', "Ray March", "Ray Marching"),
    ('VOLUME_TRACKING', "Tracking", "Tracking"),
)

enum_aperture_types = (
    ('RADIUS', "Radius", "Directly change the size of the aperture"),
    ('FSTOP', "F-stop", "Change the size of the aperture by f-stop"),
)

=======
>>>>>>> f6cb5f54
enum_panorama_types = (
    ('EQUIRECTANGULAR', "Equirectangular", "Render the scene with a spherical camera, also known as Lat Long panorama"),
    ('FISHEYE_EQUIDISTANT', "Fisheye Equidistant", "Ideal for fulldomes, ignore the sensor dimensions"),
    ('FISHEYE_EQUISOLID', "Fisheye Equisolid",
                          "Similar to most fisheye modern lens, takes sensor dimensions into consideration"),
    ('MIRRORBALL', "Mirror Ball", "Uses the mirror ball mapping"),
)

enum_curve_primitives = (
    ('TRIANGLES', "Triangles", "Create triangle geometry around strands"),
    ('LINE_SEGMENTS', "Line Segments", "Use line segment primitives"),
    ('CURVE_SEGMENTS', "Curve Segments", "Use segmented cardinal curve primitives"),
)

enum_triangle_curves = (
    ('CAMERA_TRIANGLES', "Planes", "Create individual triangles forming planes that face camera"),
    ('TESSELLATED_TRIANGLES', "Tessellated", "Create mesh surrounding each strand"),
)

enum_curve_shape = (
    ('RIBBONS', "Ribbons", "Ignore thickness of each strand"),
    ('THICK', "Thick", "Use thickness of strand when rendering"),
)

enum_tile_order = (
    ('CENTER', "Center", "Render from center to the edges"),
    ('RIGHT_TO_LEFT', "Right to Left", "Render from right to left"),
    ('LEFT_TO_RIGHT', "Left to Right", "Render from left to right"),
    ('TOP_TO_BOTTOM', "Top to Bottom", "Render from top to bottom"),
    ('BOTTOM_TO_TOP', "Bottom to Top", "Render from bottom to top"),
    ('HILBERT_SPIRAL', "Hilbert Spiral", "Render in a Hilbert Spiral"),
)

enum_use_layer_samples = (
    ('USE', "Use", "Per render layer number of samples override scene samples"),
    ('BOUNDED', "Bounded", "Bound per render layer number of samples by global samples"),
    ('IGNORE', "Ignore", "Ignore per render layer number of samples"),
)

enum_sampling_pattern = (
    ('SOBOL', "Sobol", "Use Sobol random sampling pattern"),
    ('CORRELATED_MUTI_JITTER', "Correlated Multi-Jitter", "Use Correlated Multi-Jitter random sampling pattern"),
)

enum_integrator = (
    ('BRANCHED_PATH', "Branched Path Tracing", "Path tracing integrator that branches on the first bounce, giving more control over the number of light and material samples"),
    ('PATH', "Path Tracing", "Pure path tracing integrator"),
)

enum_volume_sampling = (
    ('DISTANCE', "Distance", "Use distance sampling, best for dense volumes with lights far away"),
    ('EQUIANGULAR', "Equiangular", "Use equiangular sampling, best for volumes with low density with light inside or near the volume"),
    ('MULTIPLE_IMPORTANCE', "Multiple Importance", "Combine distance and equi-angular sampling for volumes where neither method is ideal"),
)

enum_volume_interpolation = (
    ('LINEAR', "Linear", "Good smoothness and speed"),
    ('CUBIC', "Cubic", "Smoothed high quality interpolation, but slower")
)

enum_world_mis = (
    ('NONE', "None", "Don't sample the background, faster but might cause noise for non-solid backgrounds"),
    ('AUTOMATIC', "Auto", "Automatically try to determine the best setting"),
    ('MANUAL', "Manual", "Manually set the resolution of the sampling map, higher values are slower and require more memory but reduce noise")
)

enum_device_type = (
    ('CPU', "CPU", "CPU", 0),
    ('CUDA', "CUDA", "CUDA", 1),
    ('OPENCL', "OpenCL", "OpenCL", 2)
)

enum_texture_limit = (
    ('OFF', "No Limit", "No texture size limit", 0),
    ('128', "128", "Limit texture size to 128 pixels", 1),
    ('256', "256", "Limit texture size to 256 pixels", 2),
    ('512', "512", "Limit texture size to 512 pixels", 3),
    ('1024', "1024", "Limit texture size to 1024 pixels", 4),
    ('2048', "2048", "Limit texture size to 2048 pixels", 5),
    ('4096', "4096", "Limit texture size to 4096 pixels", 6),
    ('8192', "8192", "Limit texture size to 8192 pixels", 7),
)


class CyclesRenderSettings(bpy.types.PropertyGroup):

    device: EnumProperty(
        name="Device",
        description="Device to use for rendering",
        items=enum_devices,
        default='CPU',
    )
    feature_set: EnumProperty(
        name="Feature Set",
        description="Feature set to use for rendering",
        items=enum_feature_set,
        default='SUPPORTED',
    )
    shading_system: BoolProperty(
        name="Open Shading Language",
        description="Use Open Shading Language (CPU rendering only)",
    )

    progressive: EnumProperty(
        name="Integrator",
        description="Method to sample lights and materials",
        items=enum_integrator,
        default='PATH',
    )

    use_square_samples: BoolProperty(
        name="Square Samples",
        description="Square sampling values for easier artist control",
        default=False,
    )

    samples: IntProperty(
        name="Samples",
        description="Number of samples to render for each pixel",
        min=1, max=(1 << 24),
        default=128,
    )
    preview_samples: IntProperty(
        name="Preview Samples",
        description="Number of samples to render in the viewport, unlimited if 0",
        min=0, max=(1 << 24),
        default=32,
    )
    preview_pause: BoolProperty(
        name="Pause Preview",
        description="Pause all viewport preview renders",
        default=False,
    )
    aa_samples: IntProperty(
        name="AA Samples",
        description="Number of antialiasing samples to render for each pixel",
        min=1, max=2097151,
        default=128,
    )
    preview_aa_samples: IntProperty(
        name="AA Samples",
        description="Number of antialiasing samples to render in the viewport, unlimited if 0",
        min=0, max=2097151,
        default=32,
    )
    diffuse_samples: IntProperty(
        name="Diffuse Samples",
        description="Number of diffuse bounce samples to render for each AA sample",
        min=1, max=1024,
        default=1,
    )
    glossy_samples: IntProperty(
        name="Glossy Samples",
        description="Number of glossy bounce samples to render for each AA sample",
        min=1, max=1024,
        default=1,
    )
    transmission_samples: IntProperty(
        name="Transmission Samples",
        description="Number of transmission bounce samples to render for each AA sample",
        min=1, max=1024,
        default=1,
    )
    ao_samples: IntProperty(
        name="Ambient Occlusion Samples",
        description="Number of ambient occlusion samples to render for each AA sample",
        min=1, max=1024,
        default=1,
    )
    mesh_light_samples: IntProperty(
        name="Mesh Light Samples",
        description="Number of mesh emission light samples to render for each AA sample",
        min=1, max=1024,
        default=1,
    )

    subsurface_samples: IntProperty(
        name="Subsurface Samples",
        description="Number of subsurface scattering samples to render for each AA sample",
        min=1, max=1024,
        default=1,
    )

    volume_samples: IntProperty(
        name="Volume Samples",
        description="Number of volume scattering samples to render for each AA sample",
        min=1, max=1024,
        default=1,
    )

    sampling_pattern: EnumProperty(
        name="Sampling Pattern",
        description="Random sampling pattern used by the integrator",
        items=enum_sampling_pattern,
        default='SOBOL',
    )

    use_layer_samples: EnumProperty(
        name="Layer Samples",
        description="How to use per view layer sample settings",
        items=enum_use_layer_samples,
        default='USE',
    )

    sample_all_lights_direct: BoolProperty(
        name="Sample All Direct Lights",
        description="Sample all lights (for direct samples), rather than randomly picking one",
        default=True,
    )

    sample_all_lights_indirect: BoolProperty(
        name="Sample All Indirect Lights",
        description="Sample all lights (for indirect samples), rather than randomly picking one",
        default=True,
    )
    light_sampling_threshold: FloatProperty(
        name="Light Sampling Threshold",
        description="Probabilistically terminate light samples when the light contribution is below this threshold (more noise but faster rendering). "
        "Zero disables the test and never ignores lights",
        min=0.0, max=1.0,
        default=0.01,
    )

    min_light_bounces: IntProperty(
            name="Min Light Bounces",
            description="Minimum number of light bounces. Setting this higher reduces noise in the first bounces, "
                        "but can also be less efficient for more complex geometry like hair and volumes",
            min=0, max=1024,
            default=0,
    )
    min_transparent_bounces: IntProperty(
            name="Min Transparent Bounces",
            description="Minimum number of transparent bounces. Setting this higher reduces noise in the first bounces, "
                        "but can also be less efficient for more complex geometry like hair and volumes",
            min=0, max=1024,
            default=0,
    )

    caustics_reflective: BoolProperty(
        name="Reflective Caustics",
        description="Use reflective caustics, resulting in a brighter image (more noise but added realism)",
        default=True,
    )

    caustics_refractive: BoolProperty(
        name="Refractive Caustics",
        description="Use refractive caustics, resulting in a brighter image (more noise but added realism)",
        default=True,
    )

    blur_glossy: FloatProperty(
        name="Filter Glossy",
        description="Adaptively blur glossy shaders after blurry bounces, "
        "to reduce noise at the cost of accuracy",
        min=0.0, max=10.0,
        default=1.0,
    )

    max_bounces: IntProperty(
        name="Max Bounces",
        description="Total maximum number of bounces",
        min=0, max=1024,
        default=12,
    )

    diffuse_bounces: IntProperty(
        name="Diffuse Bounces",
        description="Maximum number of diffuse reflection bounces, bounded by total maximum",
        min=0, max=1024,
        default=4,
    )
    glossy_bounces: IntProperty(
        name="Glossy Bounces",
        description="Maximum number of glossy reflection bounces, bounded by total maximum",
        min=0, max=1024,
        default=4,
    )
    transmission_bounces: IntProperty(
        name="Transmission Bounces",
        description="Maximum number of transmission bounces, bounded by total maximum",
        min=0, max=1024,
        default=12,
    )
    volume_bounces: IntProperty(
        name="Volume Bounces",
        description="Maximum number of volumetric scattering events",
        min=0, max=1024,
        default=0,
    )

    transparent_max_bounces: IntProperty(
        name="Transparent Max Bounces",
        description="Maximum number of transparent bounces",
        min=0, max=1024,
        default=8,
    )

    volume_step_size: FloatProperty(
        name="Step Size",
        description="Distance between volume shader samples when rendering the volume "
        "(lower values give more accurate and detailed results, but also increased render time)",
        default=0.1,
        min=0.0000001, max=100000.0, soft_min=0.01, soft_max=1.0, precision=4,
        unit='LENGTH'
    )

    volume_max_steps: IntProperty(
        name="Max Steps",
        description="Maximum number of steps through the volume before giving up, "
        "to avoid extremely long render times with big objects or small step sizes",
        default=1024,
        min=2, max=65536
    )

    volume_max_density: FloatProperty(
        name="Max Density",
        description="Maximum volume density",
        default=1.0,
        min=0.0000001, max=100000.0, soft_min=0.01, soft_max=10.0, precision=4
    )

    volume_integrator: EnumProperty(
        name="Volume Integrator",
        description="Method for Volume rendering",
        items=enum_volume_integrators,
        default='VOLUME_RAY_MARCH',
    )

    dicing_rate: FloatProperty(
        name="Dicing Rate",
        description="Size of a micropolygon in pixels",
        min=0.1, max=1000.0, soft_min=0.5,
        default=1.0,
        subtype='PIXEL'
    )
    preview_dicing_rate: FloatProperty(
        name="Preview Dicing Rate",
        description="Size of a micropolygon in pixels during preview render",
        min=0.1, max=1000.0, soft_min=0.5,
        default=8.0,
        subtype='PIXEL'
    )

    max_subdivisions: IntProperty(
        name="Max Subdivisions",
        description="Stop subdividing when this level is reached even if the dice rate would produce finer tessellation",
        min=0, max=16,
        default=12,
    )

    dicing_camera: PointerProperty(
        name="Dicing Camera",
        description="Camera to use as reference point when subdividing geometry, useful to avoid crawling "
        "artifacts in animations when the scene camera is moving",
        type=bpy.types.Object,
        poll=lambda self, obj: obj.type == 'CAMERA',
    )
    offscreen_dicing_scale: FloatProperty(
        name="Offscreen Dicing Scale",
        description="Multiplier for dicing rate of geometry outside of the camera view. The dicing rate "
        "of objects is gradually increased the further they are outside the camera view. "
        "Lower values provide higher quality reflections and shadows for off screen objects, "
        "while higher values use less memory",
        min=1.0, soft_max=25.0,
        default=4.0,
    )

    film_exposure: FloatProperty(
        name="Exposure",
        description="Image brightness scale",
        min=0.0, max=10.0,
        default=1.0,
    )
    film_transparent_glass: BoolProperty(
        name="Transparent Glass",
        description="Render transmissive surfaces as transparent, for compositing glass over another background",
        default=False,
    )
    film_transparent_roughness: FloatProperty(
        name="Transparent Roughness Threshold",
        description="For transparent transmission, keep surfaces with roughness above the threshold opaque",
        min=0.0, max=1.0,
        default=0.1,
    )

    # Really annoyingly, we have to keep it around for a few releases,
    # otherwise forward compatibility breaks in really bad manner: CRASH!
    #
    # TODO(sergey): Remove this during 2.8x series of Blender.
    filter_type: EnumProperty(
        name="Filter Type",
        description="Pixel filter type",
        items=enum_filter_types,
        default='BLACKMAN_HARRIS',
    )

    pixel_filter_type: EnumProperty(
        name="Filter Type",
        description="Pixel filter type",
        items=enum_filter_types,
        default='BLACKMAN_HARRIS',
    )

    filter_width: FloatProperty(
        name="Filter Width",
        description="Pixel filter width",
        min=0.01, max=10.0,
        default=1.5,
        subtype='PIXEL'
    )

    seed: IntProperty(
        name="Seed",
        description="Seed value for integrator to get different noise patterns",
        min=0, max=2147483647,
        default=0,
    )

    use_animated_seed: BoolProperty(
        name="Use Animated Seed",
        description="Use different seed values (and hence noise patterns) at different frames",
        default=False,
    )

    sample_clamp_direct: FloatProperty(
        name="Clamp Direct",
        description="If non-zero, the maximum value for a direct sample, "
        "higher values will be scaled down to avoid too "
        "much noise and slow convergence at the cost of accuracy",
        min=0.0, max=1e8,
        default=0.0,
    )

    sample_clamp_indirect: FloatProperty(
        name="Clamp Indirect",
        description="If non-zero, the maximum value for an indirect sample, "
        "higher values will be scaled down to avoid too "
        "much noise and slow convergence at the cost of accuracy",
        min=0.0, max=1e8,
        default=10.0,
    )

    debug_tile_size: IntProperty(
        name="Tile Size",
        description="",
        min=1, max=4096,
        default=1024,
    )

    preview_start_resolution: IntProperty(
        name="Start Resolution",
        description="Resolution to start rendering preview at, "
        "progressively increasing it to the full viewport size",
        min=8, max=16384,
        default=64,
        subtype='PIXEL'
    )

    debug_reset_timeout: FloatProperty(
        name="Reset timeout",
        description="",
        min=0.01, max=10.0,
        default=0.1,
    )
    debug_cancel_timeout: FloatProperty(
        name="Cancel timeout",
        description="",
        min=0.01, max=10.0,
        default=0.1,
    )
    debug_text_timeout: FloatProperty(
        name="Text timeout",
        description="",
        min=0.01, max=10.0,
        default=1.0,
    )

    debug_bvh_type: EnumProperty(
        name="Viewport BVH Type",
        description="Choose between faster updates, or faster render",
        items=enum_bvh_types,
        default='DYNAMIC_BVH',
    )
    use_bvh_embree: BoolProperty(
        name="Use Embree",
        description="Use Embree as ray accelerator",
        default=False,
    )
    debug_use_spatial_splits: BoolProperty(
        name="Use Spatial Splits",
        description="Use BVH spatial splits: longer builder time, faster render",
        default=False,
    )
    debug_use_hair_bvh: BoolProperty(
        name="Use Hair BVH",
        description="Use special type BVH optimized for hair (uses more ram but renders faster)",
        default=True,
    )
    debug_bvh_time_steps: IntProperty(
        name="BVH Time Steps",
        description="Split BVH primitives by this number of time steps to speed up render time in cost of memory",
        default=0,
        min=0, max=16,
    )
    tile_order: EnumProperty(
        name="Tile Order",
        description="Tile order for rendering",
        items=enum_tile_order,
        default='HILBERT_SPIRAL',
        options=set(),  # Not animatable!
    )
    use_progressive_refine: BoolProperty(
        name="Progressive Refine",
        description="Instead of rendering each tile until it is finished, "
        "refine the whole image progressively "
        "(this renders somewhat slower, "
        "but time can be saved by manually stopping the render when the noise is low enough)",
        default=False,
    )

    bake_type: EnumProperty(
        name="Bake Type",
        default='COMBINED',
        description="Type of pass to bake",
        items=(
            ('COMBINED', "Combined", ""),
            ('AO', "Ambient Occlusion", ""),
            ('SHADOW', "Shadow", ""),
            ('NORMAL', "Normal", ""),
            ('UV', "UV", ""),
            ('ROUGHNESS', "Roughness", ""),
            ('EMIT', "Emit", ""),
            ('ENVIRONMENT', "Environment", ""),
            ('DIFFUSE', "Diffuse", ""),
            ('GLOSSY', "Glossy", ""),
            ('TRANSMISSION', "Transmission", ""),
            ('SUBSURFACE', "Subsurface", ""),
        ),
    )

    use_camera_cull: BoolProperty(
        name="Use Camera Cull",
        description="Allow objects to be culled based on the camera frustum",
        default=False,
    )

    camera_cull_margin: FloatProperty(
        name="Camera Cull Margin",
        description="Margin for the camera space culling",
        default=0.1,
        min=0.0, max=5.0,
        subtype='FACTOR'
    )

    use_distance_cull: BoolProperty(
        name="Use Distance Cull",
        description="Allow objects to be culled based on the distance from camera",
        default=False,
    )

    distance_cull_margin: FloatProperty(
        name="Cull Distance",
        description="Cull objects which are further away from camera than this distance",
        default=50,
        min=0.0,
        unit='LENGTH'
    )

    motion_blur_position: EnumProperty(
        name="Motion Blur Position",
        default='CENTER',
        description="Offset for the shutter's time interval, allows to change the motion blur trails",
        items=(
            ('START', "Start on Frame", "The shutter opens at the current frame"),
            ('CENTER', "Center on Frame", "The shutter is open during the current frame"),
            ('END', "End on Frame", "The shutter closes at the current frame"),
        ),
    )

    rolling_shutter_type: EnumProperty(
        name="Shutter Type",
        default='NONE',
        description="Type of rolling shutter effect matching CMOS-based cameras",
        items=(
            ('NONE', "None", "No rolling shutter effect used"),
            ('TOP', "Top-Bottom", "Sensor is being scanned from top to bottom")
            # TODO(seergey): Are there real cameras with different scanning direction?
        ),
    )

    rolling_shutter_duration: FloatProperty(
        name="Rolling Shutter Duration",
        description="Scanline \"exposure\" time for the rolling shutter effect",
        default=0.1,
        min=0.0, max=1.0,
        subtype='FACTOR',
    )

    texture_limit: EnumProperty(
        name="Viewport Texture Limit",
        default='OFF',
        description="Limit texture size used by viewport rendering",
        items=enum_texture_limit
    )

    texture_limit_render: EnumProperty(
        name="Render Texture Limit",
        default='OFF',
        description="Limit texture size used by final rendering",
        items=enum_texture_limit
    )

    ao_bounces: IntProperty(
        name="AO Bounces",
        default=0,
        description="Approximate indirect light with background tinted ambient occlusion at the specified bounce, 0 disables this feature",
        min=0, max=1024,
    )

    ao_bounces_render: IntProperty(
        name="AO Bounces Render",
        default=0,
        description="Approximate indirect light with background tinted ambient occlusion at the specified bounce, 0 disables this feature",
        min=0, max=1024,
    )

    # Various fine-tuning debug flags

    def _devices_update_callback(self, context):
        import _cycles
        scene = context.scene.as_pointer()
        return _cycles.debug_flags_update(scene)

    debug_use_cpu_avx2: BoolProperty(name="AVX2", default=True)
    debug_use_cpu_avx: BoolProperty(name="AVX", default=True)
    debug_use_cpu_sse41: BoolProperty(name="SSE41", default=True)
    debug_use_cpu_sse3: BoolProperty(name="SSE3", default=True)
    debug_use_cpu_sse2: BoolProperty(name="SSE2", default=True)
    debug_bvh_layout: EnumProperty(
        name="BVH Layout",
        items=enum_bvh_layouts,
        default='BVH8',
    )
    debug_use_cpu_split_kernel: BoolProperty(name="Split Kernel", default=False)

    debug_use_cuda_adaptive_compile: BoolProperty(name="Adaptive Compile", default=False)
    debug_use_cuda_split_kernel: BoolProperty(name="Split Kernel", default=False)

    debug_opencl_kernel_type: EnumProperty(
        name="OpenCL Kernel Type",
        default='DEFAULT',
        items=(
            ('DEFAULT', "Default", ""),
            ('MEGA', "Mega", ""),
            ('SPLIT', "Split", ""),
        ),
        update=_devices_update_callback
    )

    debug_opencl_device_type: EnumProperty(
        name="OpenCL Device Type",
        default='ALL',
        items=(
            ('NONE', "None", ""),
            ('ALL', "All", ""),
            ('DEFAULT', "Default", ""),
            ('CPU', "CPU", ""),
            ('GPU', "GPU", ""),
            ('ACCELERATOR', "Accelerator", ""),
        ),
        update=_devices_update_callback
    )

    del _devices_update_callback

    debug_use_opencl_debug: BoolProperty(name="Debug OpenCL", default=False)

    debug_opencl_mem_limit: IntProperty(
        name="Memory limit",
        default=0,
        description="Artificial limit on OpenCL memory usage in MB (0 to disable limit)"
    )

    @classmethod
    def register(cls):
        bpy.types.Scene.cycles = PointerProperty(
            name="Cycles Render Settings",
            description="Cycles render settings",
            type=cls,
        )

    @classmethod
    def unregister(cls):
        del bpy.types.Scene.cycles


class CyclesCameraSettings(bpy.types.PropertyGroup):

    panorama_type: EnumProperty(
        name="Panorama Type",
        description="Distortion to use for the calculation",
        items=enum_panorama_types,
        default='FISHEYE_EQUISOLID',
    )
    fisheye_fov: FloatProperty(
        name="Field of View",
        description="Field of view for the fisheye lens",
        min=0.1745, soft_max=2.0 * pi, max=10.0 * pi,
        subtype='ANGLE',
        default=pi,
    )
    fisheye_lens: FloatProperty(
        name="Fisheye Lens",
        description="Lens focal length (mm)",
        min=0.01, soft_max=15.0, max=100.0,
        default=10.5,
    )
    latitude_min: FloatProperty(
        name="Min Latitude",
        description="Minimum latitude (vertical angle) for the equirectangular lens",
        min=-0.5 * pi, max=0.5 * pi,
        subtype='ANGLE',
        default=-0.5 * pi,
    )
    latitude_max: FloatProperty(
        name="Max Latitude",
        description="Maximum latitude (vertical angle) for the equirectangular lens",
        min=-0.5 * pi, max=0.5 * pi,
        subtype='ANGLE',
        default=0.5 * pi,
    )
    longitude_min: FloatProperty(
        name="Min Longitude",
        description="Minimum longitude (horizontal angle) for the equirectangular lens",
        min=-pi, max=pi,
        subtype='ANGLE',
        default=-pi,
    )
    longitude_max: FloatProperty(
        name="Max Longitude",
        description="Maximum longitude (horizontal angle) for the equirectangular lens",
        min=-pi, max=pi,
        subtype='ANGLE',
        default=pi,
    )

    @classmethod
    def register(cls):
        bpy.types.Camera.cycles = PointerProperty(
            name="Cycles Camera Settings",
            description="Cycles camera settings",
            type=cls,
        )

    @classmethod
    def unregister(cls):
        del bpy.types.Camera.cycles


class CyclesMaterialSettings(bpy.types.PropertyGroup):

    sample_as_light: BoolProperty(
        name="Multiple Importance Sample",
        description="Use multiple importance sampling for this material, "
        "disabling may reduce overall noise for large "
        "objects that emit little light compared to other light sources",
        default=True,
    )
    use_transparent_shadow: BoolProperty(
        name="Transparent Shadows",
        description="Use transparent shadows for this material if it contains a Transparent BSDF, "
        "disabling will render faster but not give accurate shadows",
        default=True,
    )
    homogeneous_volume: BoolProperty(
        name="Homogeneous Volume",
        description="When using volume rendering, assume volume has the same density everywhere "
        "(not using any textures), for faster rendering",
        default=False,
    )
    volume_sampling: EnumProperty(
        name="Volume Sampling",
        description="Sampling method to use for volumes",
        items=enum_volume_sampling,
        default='MULTIPLE_IMPORTANCE',
    )

    volume_interpolation: EnumProperty(
        name="Volume Interpolation",
        description="Interpolation method to use for smoke/fire volumes",
        items=enum_volume_interpolation,
        default='LINEAR',
    )

    displacement_method: EnumProperty(
        name="Displacement Method",
        description="Method to use for the displacement",
        items=enum_displacement_methods,
        default='BUMP',
    )

    @classmethod
    def register(cls):
        bpy.types.Material.cycles = PointerProperty(
            name="Cycles Material Settings",
            description="Cycles material settings",
            type=cls,
        )

    @classmethod
    def unregister(cls):
        del bpy.types.Material.cycles


class CyclesLightSettings(bpy.types.PropertyGroup):

    cast_shadow: BoolProperty(
        name="Cast Shadow",
        description="Light casts shadows",
        default=True,
    )
    samples: IntProperty(
        name="Samples",
        description="Number of light samples to render for each AA sample",
        min=1, max=10000,
        default=1,
    )
    max_bounces: IntProperty(
        name="Max Bounces",
        description="Maximum number of bounces the light will contribute to the render",
        min=0, max=1024,
        default=1024,
    )
    use_multiple_importance_sampling: BoolProperty(
        name="Multiple Importance Sample",
        description="Use multiple importance sampling for the light, "
        "reduces noise for area lights and sharp glossy materials",
        default=True,
    )
    is_portal: BoolProperty(
        name="Is Portal",
        description="Use this area light to guide sampling of the background, "
        "note that this will make the light invisible",
        default=False,
    )

    @classmethod
    def register(cls):
        bpy.types.Light.cycles = PointerProperty(
            name="Cycles Light Settings",
            description="Cycles light settings",
            type=cls,
        )

    @classmethod
    def unregister(cls):
        del bpy.types.Light.cycles


class CyclesWorldSettings(bpy.types.PropertyGroup):

    sampling_method: EnumProperty(
        name="Sampling method",
        description="How to sample the background light",
        items=enum_world_mis,
        default='AUTOMATIC',
    )
    sample_map_resolution: IntProperty(
        name="Map Resolution",
        description="Importance map size is resolution x resolution/2; "
        "higher values potentially produce less noise, at the cost of memory and speed",
        min=4, max=8192,
        default=1024,
    )
    samples: IntProperty(
        name="Samples",
        description="Number of light samples to render for each AA sample",
        min=1, max=10000,
        default=1,
    )
    max_bounces: IntProperty(
        name="Max Bounces",
        description="Maximum number of bounces the background light will contribute to the render",
        min=0, max=1024,
        default=1024,
    )
    homogeneous_volume: BoolProperty(
        name="Homogeneous Volume",
        description="When using volume rendering, assume volume has the same density everywhere"
        "(not using any textures), for faster rendering",
        default=False,
    )
    volume_sampling: EnumProperty(
        name="Volume Sampling",
        description="Sampling method to use for volumes",
        items=enum_volume_sampling,
        default='EQUIANGULAR',
    )
    volume_interpolation: EnumProperty(
        name="Volume Interpolation",
        description="Interpolation method to use for volumes",
        items=enum_volume_interpolation,
        default='LINEAR',
    )

    @classmethod
    def register(cls):
        bpy.types.World.cycles = PointerProperty(
            name="Cycles World Settings",
            description="Cycles world settings",
            type=cls,
        )

    @classmethod
    def unregister(cls):
        del bpy.types.World.cycles


class CyclesVisibilitySettings(bpy.types.PropertyGroup):

    camera: BoolProperty(
        name="Camera",
        description="Object visibility for camera rays",
        default=True,
    )
    diffuse: BoolProperty(
        name="Diffuse",
        description="Object visibility for diffuse reflection rays",
        default=True,
    )
    glossy: BoolProperty(
        name="Glossy",
        description="Object visibility for glossy reflection rays",
        default=True,
    )
    transmission: BoolProperty(
        name="Transmission",
        description="Object visibility for transmission rays",
        default=True,
    )
    shadow: BoolProperty(
        name="Shadow",
        description="Object visibility for shadow rays",
        default=True,
    )
    scatter: BoolProperty(
        name="Volume Scatter",
        description="Object visibility for volume scatter rays",
        default=True,
    )

    @classmethod
    def register(cls):
        bpy.types.Object.cycles_visibility = PointerProperty(
            name="Cycles Visibility Settings",
            description="Cycles visibility settings",
            type=cls,
        )

        bpy.types.World.cycles_visibility = PointerProperty(
            name="Cycles Visibility Settings",
            description="Cycles visibility settings",
            type=cls,
        )

    @classmethod
    def unregister(cls):
        del bpy.types.Object.cycles_visibility
        del bpy.types.World.cycles_visibility


class CyclesMeshSettings(bpy.types.PropertyGroup):
    @classmethod
    def register(cls):
        bpy.types.Mesh.cycles = PointerProperty(
            name="Cycles Mesh Settings",
            description="Cycles mesh settings",
            type=cls,
        )
        bpy.types.Curve.cycles = PointerProperty(
            name="Cycles Mesh Settings",
            description="Cycles mesh settings",
            type=cls,
        )
        bpy.types.MetaBall.cycles = PointerProperty(
            name="Cycles Mesh Settings",
            description="Cycles mesh settings",
            type=cls,
        )

    @classmethod
    def unregister(cls):
        del bpy.types.Mesh.cycles
        del bpy.types.Curve.cycles
        del bpy.types.MetaBall.cycles


class CyclesObjectSettings(bpy.types.PropertyGroup):

    use_motion_blur: BoolProperty(
        name="Use Motion Blur",
        description="Use motion blur for this object",
        default=True,
    )

    use_deform_motion: BoolProperty(
        name="Use Deformation Motion",
        description="Use deformation motion blur for this object",
        default=True,
    )

    motion_steps: IntProperty(
        name="Motion Steps",
        description="Control accuracy of motion blur, more steps gives more memory usage (actual number of steps is 2^(steps - 1))",
        min=1, soft_max=8,
        default=1,
    )

    use_camera_cull: BoolProperty(
        name="Use Camera Cull",
        description="Allow this object and its duplicators to be culled by camera space culling",
        default=False,
    )

    use_distance_cull: BoolProperty(
        name="Use Distance Cull",
        description="Allow this object and its duplicators to be culled by distance from camera",
        default=False,
    )

    use_adaptive_subdivision: BoolProperty(
        name="Use Adaptive Subdivision",
        description="Use adaptive render time subdivision",
        default=False,
    )

    dicing_rate: FloatProperty(
        name="Dicing Scale",
        description="Multiplier for scene dicing rate (located in the Subdivision panel)",
        min=0.1, max=1000.0, soft_min=0.5,
        default=1.0,
    )

    is_shadow_catcher: BoolProperty(
        name="Shadow Catcher",
        description="Only render shadows on this object, for compositing renders into real footage",
        default=False,
    )

    is_holdout: BoolProperty(
        name="Holdout",
        description="Render objects as a holdout or matte, creating a "
        "hole in the image with zero alpha, to fill out in "
        "compositing with real footage or another render",
        default=False,
    )

    @classmethod
    def register(cls):
        bpy.types.Object.cycles = PointerProperty(
            name="Cycles Object Settings",
            description="Cycles object settings",
            type=cls,
        )

    @classmethod
    def unregister(cls):
        del bpy.types.Object.cycles


class CyclesCurveRenderSettings(bpy.types.PropertyGroup):

    primitive: EnumProperty(
        name="Primitive",
        description="Type of primitive used for hair rendering",
        items=enum_curve_primitives,
        default='LINE_SEGMENTS',
    )
    shape: EnumProperty(
        name="Shape",
        description="Form of hair",
        items=enum_curve_shape,
        default='THICK',
    )
    cull_backfacing: BoolProperty(
        name="Cull Back-faces",
        description="Do not test the back-face of each strand",
        default=True,
    )
    use_curves: BoolProperty(
        name="Use Cycles Hair Rendering",
        description="Activate Cycles hair rendering for particle system",
        default=True,
    )
    resolution: IntProperty(
        name="Resolution",
        description="Resolution of generated mesh",
        min=3, max=64,
        default=3,
    )
    subdivisions: IntProperty(
        name="Subdivisions",
        description="Number of subdivisions used in Cardinal curve intersection (power of 2)",
        min=0, max=24,
        default=4,
    )

    @classmethod
    def register(cls):
        bpy.types.Scene.cycles_curves = PointerProperty(
            name="Cycles Hair Rendering Settings",
            description="Cycles hair rendering settings",
            type=cls,
        )

    @classmethod
    def unregister(cls):
        del bpy.types.Scene.cycles_curves


def update_render_passes(self, context):
    view_layer = context.view_layer
    view_layer.update_render_passes()


class CyclesRenderLayerSettings(bpy.types.PropertyGroup):

    pass_debug_bvh_traversed_nodes: BoolProperty(
        name="Debug BVH Traversed Nodes",
        description="Store Debug BVH Traversed Nodes pass",
        default=False,
        update=update_render_passes,
    )
    pass_debug_bvh_traversed_instances: BoolProperty(
        name="Debug BVH Traversed Instances",
        description="Store Debug BVH Traversed Instances pass",
        default=False,
        update=update_render_passes,
    )
    pass_debug_bvh_intersections: BoolProperty(
        name="Debug BVH Intersections",
        description="Store Debug BVH Intersections",
        default=False,
        update=update_render_passes,
    )
    pass_debug_ray_bounces: BoolProperty(
        name="Debug Ray Bounces",
        description="Store Debug Ray Bounces pass",
        default=False,
        update=update_render_passes,
    )
    pass_debug_render_time: BoolProperty(
        name="Debug Render Time",
        description="Render time in milliseconds per sample and pixel",
        default=False,
        update=update_render_passes,
    )
    use_pass_volume_direct: BoolProperty(
        name="Volume Direct",
        description="Deliver direct volumetric scattering pass",
        default=False,
        update=update_render_passes,
    )
    use_pass_volume_indirect: BoolProperty(
        name="Volume Indirect",
        description="Deliver indirect volumetric scattering pass",
        default=False,
        update=update_render_passes,
    )

    use_denoising: BoolProperty(
        name="Use Denoising",
        description="Denoise the rendered image",
        default=False,
        update=update_render_passes,
    )
    denoising_diffuse_direct: BoolProperty(
        name="Diffuse Direct",
        description="Denoise the direct diffuse lighting",
        default=True,
    )
    denoising_diffuse_indirect: BoolProperty(
        name="Diffuse Indirect",
        description="Denoise the indirect diffuse lighting",
        default=True,
    )
    denoising_glossy_direct: BoolProperty(
        name="Glossy Direct",
        description="Denoise the direct glossy lighting",
        default=True,
    )
    denoising_glossy_indirect: BoolProperty(
        name="Glossy Indirect",
        description="Denoise the indirect glossy lighting",
        default=True,
    )
    denoising_transmission_direct: BoolProperty(
        name="Transmission Direct",
        description="Denoise the direct transmission lighting",
        default=True,
    )
    denoising_transmission_indirect: BoolProperty(
        name="Transmission Indirect",
        description="Denoise the indirect transmission lighting",
        default=True,
    )
    denoising_subsurface_direct: BoolProperty(
        name="Subsurface Direct",
        description="Denoise the direct subsurface lighting",
        default=True,
    )
    denoising_subsurface_indirect: BoolProperty(
        name="Subsurface Indirect",
        description="Denoise the indirect subsurface lighting",
        default=True,
    )
    denoising_strength: FloatProperty(
        name="Denoising Strength",
        description="Controls neighbor pixel weighting for the denoising filter (lower values preserve more detail, but aren't as smooth)",
        min=0.0, max=1.0,
        default=0.5,
    )
    denoising_feature_strength: FloatProperty(
        name="Denoising Feature Strength",
        description="Controls removal of noisy image feature passes (lower values preserve more detail, but aren't as smooth)",
        min=0.0, max=1.0,
        default=0.5,
    )
    denoising_radius: IntProperty(
        name="Denoising Radius",
        description="Size of the image area that's used to denoise a pixel (higher values are smoother, but might lose detail and are slower)",
        min=1, max=25,
        default=8,
        subtype="PIXEL",
    )
    denoising_relative_pca: BoolProperty(
        name="Relative filter",
        description="When removing pixels that don't carry information, use a relative threshold instead of an absolute one (can help to reduce artifacts, but might cause detail loss around edges)",
        default=False,
    )
    denoising_store_passes: BoolProperty(
        name="Store denoising passes",
        description="Store the denoising feature passes and the noisy image",
        default=False,
        update=update_render_passes,
    )
    denoising_neighbor_frames: IntProperty(
        name="Neighbor Frames",
        description="Number of neighboring frames to use for denoising animations (more frames produce smoother results at the cost of performance)",
        min=0, max=7,
        default=0,
    )
    use_pass_crypto_object: BoolProperty(
        name="Cryptomatte Object",
        description="Render cryptomatte object pass, for isolating objects in compositing",
        default=False,
        update=update_render_passes,
        )
    use_pass_crypto_material: BoolProperty(
        name="Cryptomatte Material",
        description="Render cryptomatte material pass, for isolating materials in compositing",
        default=False,
        update=update_render_passes,
        )
    use_pass_crypto_asset: BoolProperty(
        name="Cryptomatte Asset",
        description="Render cryptomatte asset pass, for isolating groups of objects with the same parent",
        default=False,
        update=update_render_passes,
        )
    pass_crypto_depth: IntProperty(
        name="Cryptomatte Levels",
        description="Sets how many unique objects can be distinguished per pixel",
        default=6, min=2, max=16, step=2,
        update=update_render_passes,
        )
    pass_crypto_accurate: BoolProperty(
        name="Cryptomatte Accurate",
        description="Generate a more accurate Cryptomatte pass. CPU only, may render slower and use more memory",
        default=True,
        update=update_render_passes,
        )

    @classmethod
    def register(cls):
        bpy.types.ViewLayer.cycles = PointerProperty(
            name="Cycles ViewLayer Settings",
            description="Cycles ViewLayer Settings",
            type=cls,
        )

    @classmethod
    def unregister(cls):
        del bpy.types.ViewLayer.cycles


class CyclesDeviceSettings(bpy.types.PropertyGroup):
    id: StringProperty(name="ID")
    name: StringProperty(name="Name")
    use: BoolProperty(name="Use", default=True)
    type: EnumProperty(name="Type", items=enum_device_type, default='CUDA')


class CyclesPreferences(bpy.types.AddonPreferences):
    bl_idname = __package__

    def get_device_types(self, context):
        import _cycles
        has_cuda, has_opencl = _cycles.get_device_types()
        list = [('NONE', "None", "Don't use compute device", 0)]
        if has_cuda:
            list.append(('CUDA', "CUDA", "Use CUDA for GPU acceleration", 1))
        if has_opencl:
            list.append(('OPENCL', "OpenCL", "Use OpenCL for GPU acceleration", 2))
        return list

    compute_device_type: EnumProperty(
        name="Compute Device Type",
        description="Device to use for computation (rendering with Cycles)",
        items=get_device_types,
    )

    devices: bpy.props.CollectionProperty(type=CyclesDeviceSettings)

    def find_existing_device_entry(self, device):
        for device_entry in self.devices:
            if device_entry.id == device[2] and device_entry.type == device[1]:
                return device_entry
        return None

    def update_device_entries(self, device_list):
        for device in device_list:
            if not device[1] in {'CUDA', 'OPENCL', 'CPU'}:
                continue
            # Try to find existing Device entry
            entry = self.find_existing_device_entry(device)
            if not entry:
                # Create new entry if no existing one was found
                entry = self.devices.add()
                entry.id = device[2]
                entry.name = device[0]
                entry.type = device[1]
                entry.use = entry.type != 'CPU'
            elif entry.name != device[0]:
                # Update name in case it changed
                entry.name = device[0]

    # Gets all devices types by default.
    def get_devices(self, compute_device_type=''):
        import _cycles
        # Layout of the device tuples: (Name, Type, Persistent ID)
        device_list = _cycles.available_devices(compute_device_type)
        # Make sure device entries are up to date and not referenced before
        # we know we don't add new devices. This way we guarantee to not
        # hold pointers to a resized array.
        self.update_device_entries(device_list)
        # Sort entries into lists
        cuda_devices = []
        opencl_devices = []
        cpu_devices = []
        for device in device_list:
            entry = self.find_existing_device_entry(device)
            if entry.type == 'CUDA':
                cuda_devices.append(entry)
            elif entry.type == 'OPENCL':
                opencl_devices.append(entry)
            elif entry.type == 'CPU':
                cpu_devices.append(entry)
        # Extend all GPU devices with CPU.
        cuda_devices.extend(cpu_devices)
        opencl_devices.extend(cpu_devices)
        return cuda_devices, opencl_devices

    def get_num_gpu_devices(self):
        import _cycles
        device_list = _cycles.available_devices(self.compute_device_type)
        num = 0
        for device in device_list:
            if device[1] != self.compute_device_type:
                continue
            for dev in self.devices:
                if dev.use and dev.id == device[2]:
                    num += 1
        return num

    def has_active_device(self):
        return self.get_num_gpu_devices() > 0

    def _draw_devices(self, layout, device_type, devices):
        box = layout.box()

        found_device = False
        for device in devices:
            if device.type == device_type:
                found_device = True
                break

        if not found_device:
            col = box.column(align=True)
            col.label(text="No compatible GPUs found for path tracing", icon='INFO')
            col.label(text="Cycles will render on the CPU", icon='BLANK1')
            return

        for device in devices:
            box.prop(device, "use", text=device.name)

    def draw_impl(self, layout, context):
        row = layout.row()
        row.prop(self, "compute_device_type", expand=True)

        cuda_devices, opencl_devices = self.get_devices(self.compute_device_type)
        row = layout.row()
        if self.compute_device_type == 'CUDA':
            self._draw_devices(row, 'CUDA', cuda_devices)
        elif self.compute_device_type == 'OPENCL':
            self._draw_devices(row, 'OPENCL', opencl_devices)

    def draw(self, context):
        self.draw_impl(self.layout, context)


def register():
    bpy.utils.register_class(CyclesRenderSettings)
    bpy.utils.register_class(CyclesCameraSettings)
    bpy.utils.register_class(CyclesMaterialSettings)
    bpy.utils.register_class(CyclesLightSettings)
    bpy.utils.register_class(CyclesWorldSettings)
    bpy.utils.register_class(CyclesVisibilitySettings)
    bpy.utils.register_class(CyclesMeshSettings)
    bpy.utils.register_class(CyclesObjectSettings)
    bpy.utils.register_class(CyclesCurveRenderSettings)
    bpy.utils.register_class(CyclesDeviceSettings)
    bpy.utils.register_class(CyclesPreferences)
    bpy.utils.register_class(CyclesRenderLayerSettings)


def unregister():
    bpy.utils.unregister_class(CyclesRenderSettings)
    bpy.utils.unregister_class(CyclesCameraSettings)
    bpy.utils.unregister_class(CyclesMaterialSettings)
    bpy.utils.unregister_class(CyclesLightSettings)
    bpy.utils.unregister_class(CyclesWorldSettings)
    bpy.utils.unregister_class(CyclesMeshSettings)
    bpy.utils.unregister_class(CyclesObjectSettings)
    bpy.utils.unregister_class(CyclesVisibilitySettings)
    bpy.utils.unregister_class(CyclesCurveRenderSettings)
    bpy.utils.unregister_class(CyclesDeviceSettings)
    bpy.utils.unregister_class(CyclesPreferences)
    bpy.utils.unregister_class(CyclesRenderLayerSettings)<|MERGE_RESOLUTION|>--- conflicted
+++ resolved
@@ -68,19 +68,11 @@
     ('BLACKMAN_HARRIS', "Blackman-Harris", "Blackman-Harris filter"),
 )
 
-<<<<<<< HEAD
 enum_volume_integrators = (
     ('VOLUME_RAY_MARCH', "Ray March", "Ray Marching"),
     ('VOLUME_TRACKING', "Tracking", "Tracking"),
 )
 
-enum_aperture_types = (
-    ('RADIUS', "Radius", "Directly change the size of the aperture"),
-    ('FSTOP', "F-stop", "Change the size of the aperture by f-stop"),
-)
-
-=======
->>>>>>> f6cb5f54
 enum_panorama_types = (
     ('EQUIRECTANGULAR', "Equirectangular", "Render the scene with a spherical camera, also known as Lat Long panorama"),
     ('FISHEYE_EQUIDISTANT', "Fisheye Equidistant", "Ideal for fulldomes, ignore the sensor dimensions"),
