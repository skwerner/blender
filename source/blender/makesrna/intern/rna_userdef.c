--- conflicted
+++ resolved
@@ -2748,59 +2748,44 @@
 	prop= RNA_def_property(srna, "drag_threshold", PROP_INT, PROP_NONE);
 	RNA_def_property_int_sdna(prop, NULL, "dragthreshold");
 	RNA_def_property_range(prop, 3, 40);
-<<<<<<< HEAD
 	RNA_def_property_ui_text(prop, N_("Drag Threshold"), N_("Amount of pixels you have to drag before dragging UI items happens"));
-	
-	prop= RNA_def_property(srna, "ndof_pan_speed", PROP_INT, PROP_NONE);
-	RNA_def_property_int_sdna(prop, NULL, "ndof_pan");
-	RNA_def_property_range(prop, 0, 200);
-	RNA_def_property_ui_text(prop, N_("NDof Pan Speed"), N_("The overall panning speed of an NDOF device, as percent of standard"));
-
-	prop= RNA_def_property(srna, "ndof_rotate_speed", PROP_INT, PROP_NONE);
-	RNA_def_property_int_sdna(prop, NULL, "ndof_rotate");
-	RNA_def_property_range(prop, 0, 200);
-	RNA_def_property_ui_text(prop, N_("NDof Rotation Speed"), N_("The overall rotation speed of an NDOF device, as percent of standard"));
-	
-=======
-	RNA_def_property_ui_text(prop, "Drag Threshold", "Amount of pixels you have to drag before dragging UI items happens");
 
   	/* 3D mouse settings */
 	/* global options */
 	prop= RNA_def_property(srna, "ndof_sensitivity", PROP_FLOAT, PROP_NONE);
 	RNA_def_property_range(prop, 0.25f, 4.0f);
-	RNA_def_property_ui_text(prop, "Sensitivity", "Overall sensitivity of the 3D Mouse");
+	RNA_def_property_ui_text(prop, N_("Sensitivity"), N_("Overall sensitivity of the 3D Mouse"));
 
 	prop= RNA_def_property(srna, "ndof_zoom_updown", PROP_BOOLEAN, PROP_NONE);
 	RNA_def_property_boolean_sdna(prop, NULL, "ndof_flag", NDOF_ZOOM_UPDOWN);
-	RNA_def_property_ui_text(prop, "Zoom = Up/Down", "Zoom using up/down on the device (otherwise forward/backward)");
+	RNA_def_property_ui_text(prop, N_("Zoom = Up/Down"), N_("Zoom using up/down on the device (otherwise forward/backward)"));
 
 	prop= RNA_def_property(srna, "ndof_zoom_invert", PROP_BOOLEAN, PROP_NONE);
 	RNA_def_property_boolean_sdna(prop, NULL, "ndof_flag", NDOF_ZOOM_INVERT);
-	RNA_def_property_ui_text(prop, "Invert Zoom", "Zoom using opposite direction");	
+	RNA_def_property_ui_text(prop, N_("Invert Zoom"), N_("Zoom using opposite direction"));	
 
 	/* 3D view */
 	prop= RNA_def_property(srna, "ndof_show_guide", PROP_BOOLEAN, PROP_NONE);
 	RNA_def_property_boolean_sdna(prop, NULL, "ndof_flag", NDOF_SHOW_GUIDE);
-	RNA_def_property_ui_text(prop, "Show Navigation Guide", "Display the center and axis during rotation");
+	RNA_def_property_ui_text(prop, N_("Show Navigation Guide"), N_("Display the center and axis during rotation"));
 	/* TODO: update description when fly-mode visuals are in place  ("projected position in fly mode")*/
 
 	/* 3D view: orbit */
 	prop= RNA_def_property(srna, "ndof_orbit_invert_axes", PROP_BOOLEAN, PROP_NONE);
 	RNA_def_property_boolean_sdna(prop, NULL, "ndof_flag", NDOF_ORBIT_INVERT_AXES);
-	RNA_def_property_ui_text(prop, "Invert Axes", "Toggle between moving the viewpoint or moving the scene being viewed");
+	RNA_def_property_ui_text(prop, N_("Invert Axes"), N_("Toggle between moving the viewpoint or moving the scene being viewed"));
 	/* in 3Dx docs, this is called 'object mode' vs. 'target camera mode' */
 
 	/* 3D view: fly */
 	prop= RNA_def_property(srna, "ndof_lock_horizon", PROP_BOOLEAN, PROP_NONE);
 	RNA_def_property_boolean_sdna(prop, NULL, "ndof_flag", NDOF_LOCK_HORIZON);
-	RNA_def_property_ui_text(prop, "Lock Horizon", "Keep horizon level while flying with 3D Mouse");
+	RNA_def_property_ui_text(prop, N_("Lock Horizon"), N_("Keep horizon level while flying with 3D Mouse"));
 
 	prop= RNA_def_property(srna, "ndof_fly_helicopter", PROP_BOOLEAN, PROP_NONE);
 	RNA_def_property_boolean_sdna(prop, NULL, "ndof_flag", NDOF_FLY_HELICOPTER);
-	RNA_def_property_ui_text(prop, "Helicopter Mode", "Device up/down directly controls your Z position");
-
-
->>>>>>> 22694c99
+	RNA_def_property_ui_text(prop, N_("Helicopter Mode"), N_("Device up/down directly controls your Z position"));
+
+
 	prop= RNA_def_property(srna, "mouse_double_click_time", PROP_INT, PROP_NONE);
 	RNA_def_property_int_sdna(prop, NULL, "dbl_click_time");
 	RNA_def_property_range(prop, 1, 1000);
@@ -2828,15 +2813,6 @@
 	RNA_def_property_range(prop, 0, 32);
 	RNA_def_property_ui_text(prop, N_("Wheel Scroll Lines"), N_("The number of lines scrolled at a time with the mouse wheel"));
 	
-<<<<<<< HEAD
-	/* U.keymaps - custom keymaps that have been edited from default configs */
-	prop= RNA_def_property(srna, "edited_keymaps", PROP_COLLECTION, PROP_NONE);
-	RNA_def_property_collection_sdna(prop, NULL, "keymaps", NULL);
-	RNA_def_property_struct_type(prop, "KeyMap");
-	RNA_def_property_ui_text(prop, N_("Edited Keymaps"), "");
-	
-=======
->>>>>>> 22694c99
 	prop= RNA_def_property(srna, "active_keyconfig", PROP_STRING, PROP_DIRPATH);
 	RNA_def_property_string_sdna(prop, NULL, "keyconfigstr");
 	RNA_def_property_ui_text(prop, N_("Key Config"), N_("The name of the active key configuration"));
