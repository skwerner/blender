/*
 * ***** BEGIN GPL LICENSE BLOCK *****
 *
 * This program is free software; you can redistribute it and/or
 * modify it under the terms of the GNU General Public License
 * as published by the Free Software Foundation; either version 2
 * of the License, or (at your option) any later version.
 *
 * This program is distributed in the hope that it will be useful,
 * but WITHOUT ANY WARRANTY; without even the implied warranty of
 * MERCHANTABILITY or FITNESS FOR A PARTICULAR PURPOSE.  See the
 * GNU General Public License for more details.
 *
 * You should have received a copy of the GNU General Public License
 * along with this program; if not, write to the Free Software Foundation,
 * Inc., 51 Franklin Street, Fifth Floor, Boston, MA 02110-1301, USA.
 *
 * Contributor(s): Blender Foundation (2008), Nathan Letwory, Robin Allen, Bob Holcomb
 *
 * ***** END GPL LICENSE BLOCK *****
 */

/** \file blender/makesrna/intern/rna_nodetree.c
 *  \ingroup RNA
 */

#include <stdlib.h>
#include <string.h>
#include <limits.h>

#include "BLI_listbase.h"
#include "BLI_math.h"
#include "BLI_utildefines.h"

#include "BLT_translation.h"

#include "DNA_material_types.h"
#include "DNA_mesh_types.h"
#include "DNA_node_types.h"
#include "DNA_object_types.h"
#include "DNA_particle_types.h"
#include "DNA_text_types.h"
#include "DNA_texture_types.h"

#include "BKE_animsys.h"
#include "BKE_main.h"
#include "BKE_node.h"
#include "BKE_image.h"
#include "BKE_texture.h"

#include "RNA_access.h"
#include "RNA_define.h"
#include "RNA_enum_types.h"

#include "rna_internal.h"
#include "rna_internal_types.h"

#include "IMB_imbuf.h"
#include "IMB_imbuf_types.h"

#include "WM_types.h"

#include "MEM_guardedalloc.h"

#include "RE_render_ext.h"

#include "NOD_composite.h"

#include "DEG_depsgraph.h"
#include "DEG_depsgraph_query.h"

const EnumPropertyItem rna_enum_node_socket_in_out_items[] = {
	{ SOCK_IN, "IN", 0, "Input", "" },
	{ SOCK_OUT, "OUT", 0, "Output", "" },
	{ 0, NULL, 0, NULL, NULL }
};

#ifndef RNA_RUNTIME
static const EnumPropertyItem rna_enum_node_socket_draw_shape_items[] = {
	{SOCK_DRAW_SHAPE_CIRCLE, "CIRCLE", 0, "Circle", ""},
	{SOCK_DRAW_SHAPE_SQUARE, "SQUARE", 0, "Square", ""},
	{SOCK_DRAW_SHAPE_DIAMOND, "DIAMOND", 0, "Diamond", ""},
	{0, NULL, 0, NULL, NULL }
};

static const EnumPropertyItem node_socket_type_items[] = {
	{SOCK_CUSTOM,  "CUSTOM",    0,    "Custom",    ""},
	{SOCK_FLOAT,   "VALUE",     0,    "Value",     ""},
	{SOCK_INT,     "INT",       0,    "Int",       ""},
	{SOCK_BOOLEAN, "BOOLEAN",   0,    "Boolean",   ""},
	{SOCK_VECTOR,  "VECTOR",    0,    "Vector",    ""},
	{SOCK_STRING,  "STRING",    0,    "String",    ""},
	{SOCK_RGBA,    "RGBA",      0,    "RGBA",      ""},
	{SOCK_SHADER,  "SHADER",    0,    "Shader",    ""},
	{0, NULL, 0, NULL, NULL}
};

static const EnumPropertyItem node_quality_items[] = {
	{NTREE_QUALITY_HIGH,   "HIGH",     0,    "High",     "High quality"},
	{NTREE_QUALITY_MEDIUM, "MEDIUM",   0,    "Medium",   "Medium quality"},
	{NTREE_QUALITY_LOW,    "LOW",      0,    "Low",      "Low quality"},
	{0, NULL, 0, NULL, NULL}
};

static const EnumPropertyItem node_chunksize_items[] = {
	{NTREE_CHUNCKSIZE_32,   "32",     0,    "32x32",     "Chunksize of 32x32"},
	{NTREE_CHUNCKSIZE_64,   "64",     0,    "64x64",     "Chunksize of 64x64"},
	{NTREE_CHUNCKSIZE_128,  "128",    0,    "128x128",   "Chunksize of 128x128"},
	{NTREE_CHUNCKSIZE_256,  "256",    0,    "256x256",   "Chunksize of 256x256"},
	{NTREE_CHUNCKSIZE_512,  "512",    0,    "512x512",   "Chunksize of 512x512"},
	{NTREE_CHUNCKSIZE_1024, "1024",   0,    "1024x1024", "Chunksize of 1024x1024"},
	{0, NULL, 0, NULL, NULL}
};
#endif

#define DEF_ICON_BLANK_SKIP
#define DEF_ICON(name) {ICON_##name, (#name), 0, (#name), ""},
#define DEF_VICO(name)
const EnumPropertyItem rna_enum_node_icon_items[] = {
#include "UI_icons.h"
	{0, NULL, 0, NULL, NULL}};
#undef DEF_ICON_BLANK_SKIP
#undef DEF_ICON
#undef DEF_VICO

const EnumPropertyItem rna_enum_node_math_items[] = {
	{NODE_MATH_ADD,     "ADD",          0, "Add",          ""},
	{NODE_MATH_SUB,     "SUBTRACT",     0, "Subtract",     ""},
	{NODE_MATH_MUL,     "MULTIPLY",     0, "Multiply",     ""},
	{NODE_MATH_DIVIDE,  "DIVIDE",       0, "Divide",       ""},
	{NODE_MATH_SIN,     "SINE",         0, "Sine",         ""},
	{NODE_MATH_COS,     "COSINE",       0, "Cosine",       ""},
	{NODE_MATH_TAN,     "TANGENT",      0, "Tangent",      ""},
	{NODE_MATH_ASIN,    "ARCSINE",      0, "Arcsine",      ""},
	{NODE_MATH_ACOS,    "ARCCOSINE",    0, "Arccosine",    ""},
	{NODE_MATH_ATAN,    "ARCTANGENT",   0, "Arctangent",   ""},
	{NODE_MATH_POW,     "POWER",        0, "Power",        ""},
	{NODE_MATH_LOG,     "LOGARITHM",    0, "Logarithm",    ""},
	{NODE_MATH_MIN,     "MINIMUM",      0, "Minimum",      ""},
	{NODE_MATH_MAX,     "MAXIMUM",      0, "Maximum",      ""},
	{NODE_MATH_ROUND,   "ROUND",        0, "Round",        ""},
	{NODE_MATH_LESS,    "LESS_THAN",    0, "Less Than",    ""},
	{NODE_MATH_GREATER, "GREATER_THAN", 0, "Greater Than", ""},
	{NODE_MATH_MOD,     "MODULO",       0, "Modulo",       ""},
	{NODE_MATH_ABS,     "ABSOLUTE",     0, "Absolute",     ""},
	{NODE_MATH_ATAN2,   "ARCTAN2",      0, "Arctan2",      ""},
	{0, NULL, 0, NULL, NULL}
};

const EnumPropertyItem rna_enum_node_vec_math_items[] = {
	{0, "ADD",           0, "Add",           ""},
	{1, "SUBTRACT",      0, "Subtract",      ""},
	{2, "AVERAGE",       0, "Average",       ""},
	{3, "DOT_PRODUCT",   0, "Dot Product",   ""},
	{4, "CROSS_PRODUCT", 0, "Cross Product", ""},
	{5, "NORMALIZE",     0, "Normalize",     ""},
	{0, NULL, 0, NULL, NULL}
};

const EnumPropertyItem rna_enum_node_filter_items[] = {
	{0, "SOFTEN",  0, "Soften",  ""},
	{1, "SHARPEN", 0, "Sharpen", ""},
	{2, "LAPLACE", 0, "Laplace", ""},
	{3, "SOBEL",   0, "Sobel",   ""},
	{4, "PREWITT", 0, "Prewitt", ""},
	{5, "KIRSCH",  0, "Kirsch",  ""},
	{6, "SHADOW",  0, "Shadow",  ""},
	{0, NULL, 0, NULL, NULL}
};

#ifndef RNA_RUNTIME
static const EnumPropertyItem node_sampler_type_items[] = {
	{0, "NEAREST",   0, "Nearest",   ""},
	{1, "BILINEAR",   0, "Bilinear",   ""},
	{2, "BICUBIC", 0, "Bicubic", ""},
	{0, NULL, 0, NULL, NULL}
};
#endif

#ifdef RNA_RUNTIME

#include "BLI_linklist.h"
#include "BLI_string.h"

#include "BKE_context.h"
#include "BKE_idprop.h"
#include "BKE_library.h"

#include "BKE_global.h"

#include "ED_node.h"
#include "ED_render.h"

#include "GPU_material.h"

#include "NOD_common.h"
#include "NOD_socket.h"

#include "RE_engine.h"
#include "RE_pipeline.h"

#include "DNA_scene_types.h"
#include "WM_api.h"


int rna_node_tree_type_to_enum(bNodeTreeType *typeinfo)
{
	int i = 0, result = -1;
	NODE_TREE_TYPES_BEGIN (nt)
	{
		if (nt == typeinfo) {
			result = i;
			break;
		}
		++i;
	}
	NODE_TREE_TYPES_END;
	return result;
}

int rna_node_tree_idname_to_enum(const char *idname)
{
	int i = 0, result = -1;
	NODE_TREE_TYPES_BEGIN (nt)
	{
		if (STREQ(nt->idname, idname)) {
			result = i;
			break;
		}
		++i;
	}
	NODE_TREE_TYPES_END;
	return result;
}

bNodeTreeType *rna_node_tree_type_from_enum(int value)
{
	int i = 0;
	bNodeTreeType *result = NULL;
	NODE_TREE_TYPES_BEGIN (nt)
	{
		if (i == value) {
			result = nt;
			break;
		}
		++i;
	}
	NODE_TREE_TYPES_END;
	return result;
}

const EnumPropertyItem *rna_node_tree_type_itemf(void *data, int (*poll)(void *data, bNodeTreeType *), bool *r_free)
{
	EnumPropertyItem tmp = {0};
	EnumPropertyItem *item = NULL;
	int totitem = 0, i = 0;

	NODE_TREE_TYPES_BEGIN (nt)
	{
		if (poll && !poll(data, nt)) {
			++i;
			continue;
		}

		tmp.value = i;
		tmp.identifier = nt->idname;
		tmp.icon = nt->ui_icon;
		tmp.name = nt->ui_name;
		tmp.description = nt->ui_description;

		RNA_enum_item_add(&item, &totitem, &tmp);

		++i;
	}
	NODE_TREE_TYPES_END;

	if (totitem == 0) {
		*r_free = false;
		return DummyRNA_NULL_items;
	}

	RNA_enum_item_end(&item, &totitem);
	*r_free = true;

	return item;
}

int rna_node_type_to_enum(bNodeType *typeinfo)
{
	int i = 0, result = -1;
	NODE_TYPES_BEGIN(ntype)
		if (ntype == typeinfo) {
			result = i;
			break;
		}
		++i;
	NODE_TYPES_END
	return result;
}

int rna_node_idname_to_enum(const char *idname)
{
	int i = 0, result = -1;
	NODE_TYPES_BEGIN(ntype)
		if (STREQ(ntype->idname, idname)) {
			result = i;
			break;
		}
		++i;
	NODE_TYPES_END
	return result;
}

bNodeType *rna_node_type_from_enum(int value)
{
	int i = 0;
	bNodeType *result = NULL;
	NODE_TYPES_BEGIN(ntype)
		if (i == value) {
			result = ntype;
			break;
		}
		++i;
	NODE_TYPES_END
	return result;
}

const EnumPropertyItem *rna_node_type_itemf(void *data, int (*poll)(void *data, bNodeType *), bool *r_free)
{
	EnumPropertyItem *item = NULL;
	EnumPropertyItem tmp = {0};
	int totitem = 0, i = 0;

	NODE_TYPES_BEGIN(ntype)
		if (poll && !poll(data, ntype)) {
			++i;
			continue;
		}

		tmp.value = i;
		tmp.identifier = ntype->idname;
		tmp.icon = ntype->ui_icon;
		tmp.name = ntype->ui_name;
		tmp.description = ntype->ui_description;

		RNA_enum_item_add(&item, &totitem, &tmp);

		++i;
	NODE_TYPES_END

	if (totitem == 0) {
		*r_free = false;
		return DummyRNA_NULL_items;
	}

	RNA_enum_item_end(&item, &totitem);
	*r_free = true;

	return item;
}

int rna_node_socket_type_to_enum(bNodeSocketType *typeinfo)
{
	int i = 0, result = -1;
	NODE_SOCKET_TYPES_BEGIN(stype)
		if (stype == typeinfo) {
			result = i;
			break;
		}
		++i;
	NODE_SOCKET_TYPES_END
	return result;
}

int rna_node_socket_idname_to_enum(const char *idname)
{
	int i = 0, result = -1;
	NODE_SOCKET_TYPES_BEGIN(stype)
		if (STREQ(stype->idname, idname)) {
			result = i;
			break;
		}
		++i;
	NODE_SOCKET_TYPES_END
	return result;
}

bNodeSocketType *rna_node_socket_type_from_enum(int value)
{
	int i = 0;
	bNodeSocketType *result = NULL;
	NODE_SOCKET_TYPES_BEGIN(stype)
		if (i == value) {
			result = stype;
			break;
		}
		++i;
	NODE_SOCKET_TYPES_END
	return result;
}

const EnumPropertyItem *rna_node_socket_type_itemf(
        void *data, int (*poll)(void *data, bNodeSocketType *), bool *r_free)
{
	EnumPropertyItem *item = NULL;
	EnumPropertyItem tmp = {0};
	int totitem = 0, i = 0;
	StructRNA *srna;

	NODE_SOCKET_TYPES_BEGIN(stype)
		if (poll && !poll(data, stype)) {
			++i;
			continue;
		}

		srna = stype->ext_socket.srna;
		tmp.value = i;
		tmp.identifier = stype->idname;
		tmp.icon = RNA_struct_ui_icon(srna);
		tmp.name = RNA_struct_ui_name(srna);
		tmp.description = RNA_struct_ui_description(srna);

		RNA_enum_item_add(&item, &totitem, &tmp);

		++i;
	NODE_SOCKET_TYPES_END

	if (totitem == 0) {
		*r_free = false;
		return DummyRNA_NULL_items;
	}

	RNA_enum_item_end(&item, &totitem);
	*r_free = true;

	return item;
}

static const EnumPropertyItem *rna_node_static_type_itemf(bContext *UNUSED(C), PointerRNA *ptr, PropertyRNA *UNUSED(prop), bool *r_free)
{
	EnumPropertyItem *item = NULL;
	EnumPropertyItem tmp;
	int totitem = 0;

	/* hack, don't want to add include path to RNA just for this, since in the future RNA types
	 * for nodes should be defined locally at runtime anyway ...
	 */

	tmp.value = NODE_CUSTOM;
	tmp.identifier = "CUSTOM";
	tmp.name = "Custom";
	tmp.description = "Custom Node";
	tmp.icon = ICON_NONE;
	RNA_enum_item_add(&item, &totitem, &tmp);

	tmp.value = NODE_UNDEFINED;
	tmp.identifier = "UNDEFINED";
	tmp.name = "UNDEFINED";
	tmp.description = "";
	tmp.icon = ICON_NONE;
	RNA_enum_item_add(&item, &totitem, &tmp);

#define DefNode(Category, ID, DefFunc, EnumName, StructName, UIName, UIDesc) \
	if (STREQ(#Category, "Node")) { \
		tmp.value = ID; \
		tmp.identifier = EnumName; \
		tmp.name = UIName; \
		tmp.description = UIDesc; \
		tmp.icon = ICON_NONE; \
		RNA_enum_item_add(&item, &totitem, &tmp); \
	}
#include "../../nodes/NOD_static_types.h"
#undef DefNode

	if (RNA_struct_is_a(ptr->type, &RNA_ShaderNode)) {
#define DefNode(Category, ID, DefFunc, EnumName, StructName, UIName, UIDesc) \
		if (STREQ(#Category, "ShaderNode")) { \
			tmp.value = ID; \
			tmp.identifier = EnumName; \
			tmp.name = UIName; \
			tmp.description = UIDesc; \
			tmp.icon = ICON_NONE; \
			RNA_enum_item_add(&item, &totitem, &tmp); \
		}
#include "../../nodes/NOD_static_types.h"
#undef DefNode
	}

	if (RNA_struct_is_a(ptr->type, &RNA_CompositorNode)) {
#define DefNode(Category, ID, DefFunc, EnumName, StructName, UIName, UIDesc) \
		if (STREQ(#Category, "CompositorNode")) { \
			tmp.value = ID; \
			tmp.identifier = EnumName; \
			tmp.name = UIName; \
			tmp.description = UIDesc; \
			tmp.icon = ICON_NONE; \
			RNA_enum_item_add(&item, &totitem, &tmp); \
		}
#include "../../nodes/NOD_static_types.h"
#undef DefNode
	}

	if (RNA_struct_is_a(ptr->type, &RNA_TextureNode)) {
#define DefNode(Category, ID, DefFunc, EnumName, StructName, UIName, UIDesc) \
		if (STREQ(#Category, "TextureNode")) { \
			tmp.value = ID; \
			tmp.identifier = EnumName; \
			tmp.name = UIName; \
			tmp.description = UIDesc; \
			tmp.icon = ICON_NONE; \
			RNA_enum_item_add(&item, &totitem, &tmp); \
		}
#include "../../nodes/NOD_static_types.h"
#undef DefNode
	}

	RNA_enum_item_end(&item, &totitem);
	*r_free = true;

	return item;
}

/* ******** Node Tree ******** */

static StructRNA *rna_NodeTree_refine(struct PointerRNA *ptr)
{
	bNodeTree *ntree = (bNodeTree *)ptr->data;

	if (ntree->typeinfo->ext.srna)
		return ntree->typeinfo->ext.srna;
	else
		return &RNA_NodeTree;
}

static int rna_NodeTree_poll(const bContext *C, bNodeTreeType *ntreetype)
{
	extern FunctionRNA rna_NodeTree_poll_func;

	PointerRNA ptr;
	ParameterList list;
	FunctionRNA *func;
	void *ret;
	int visible;

	RNA_pointer_create(NULL, ntreetype->ext.srna, NULL, &ptr); /* dummy */
	func = &rna_NodeTree_poll_func; /* RNA_struct_find_function(&ptr, "poll"); */

	RNA_parameter_list_create(&list, &ptr, func);
	RNA_parameter_set_lookup(&list, "context", &C);
	ntreetype->ext.call((bContext *)C, &ptr, func, &list);

	RNA_parameter_get_lookup(&list, "visible", &ret);
	visible = *(int *)ret;

	RNA_parameter_list_free(&list);

	return visible;
}

static void rna_NodeTree_update_reg(bNodeTree *ntree)
{
	extern FunctionRNA rna_NodeTree_update_func;

	PointerRNA ptr;
	ParameterList list;
	FunctionRNA *func;

	RNA_id_pointer_create(&ntree->id, &ptr);
	func = &rna_NodeTree_update_func; /* RNA_struct_find_function(&ptr, "update"); */

	RNA_parameter_list_create(&list, &ptr, func);
	ntree->typeinfo->ext.call(NULL, &ptr, func, &list);

	RNA_parameter_list_free(&list);
}

static void rna_NodeTree_get_from_context(const bContext *C, bNodeTreeType *ntreetype,
                                          bNodeTree **r_ntree, ID **r_id, ID **r_from)
{
	extern FunctionRNA rna_NodeTree_get_from_context_func;

	PointerRNA ptr;
	ParameterList list;
	FunctionRNA *func;
	void *ret1, *ret2, *ret3;

	RNA_pointer_create(NULL, ntreetype->ext.srna, NULL, &ptr); /* dummy */
	func = &rna_NodeTree_get_from_context_func; /* RNA_struct_find_function(&ptr, "get_from_context"); */

	RNA_parameter_list_create(&list, &ptr, func);
	RNA_parameter_set_lookup(&list, "context", &C);
	ntreetype->ext.call((bContext *)C, &ptr, func, &list);

	RNA_parameter_get_lookup(&list, "result_1", &ret1);
	RNA_parameter_get_lookup(&list, "result_2", &ret2);
	RNA_parameter_get_lookup(&list, "result_3", &ret3);
	*r_ntree = *(bNodeTree **)ret1;
	*r_id = *(ID **)ret2;
	*r_from = *(ID **)ret3;

	RNA_parameter_list_free(&list);
}

static void rna_NodeTree_unregister(Main *UNUSED(bmain), StructRNA *type)
{
	bNodeTreeType *nt = RNA_struct_blender_type_get(type);

	if (!nt)
		return;

	RNA_struct_free_extension(type, &nt->ext);
	RNA_struct_free(&BLENDER_RNA, type);

	ntreeTypeFreeLink(nt);

	/* update while blender is running */
	WM_main_add_notifier(NC_NODE | NA_EDITED, NULL);
}

static StructRNA *rna_NodeTree_register(
        Main *bmain, ReportList *reports, void *data, const char *identifier,
        StructValidateFunc validate, StructCallbackFunc call, StructFreeFunc free)
{
	bNodeTreeType *nt, dummynt;
	bNodeTree dummyntree;
	PointerRNA dummyptr;
	int have_function[3];

	/* setup dummy tree & tree type to store static properties in */
	memset(&dummynt, 0, sizeof(bNodeTreeType));
	memset(&dummyntree, 0, sizeof(bNodeTree));
	dummyntree.typeinfo = &dummynt;
	RNA_pointer_create(NULL, &RNA_NodeTree, &dummyntree, &dummyptr);

	/* validate the python class */
	if (validate(&dummyptr, data, have_function) != 0)
		return NULL;

	if (strlen(identifier) >= sizeof(dummynt.idname)) {
		BKE_reportf(reports, RPT_ERROR, "Registering node tree class: '%s' is too long, maximum length is %d",
		            identifier, (int)sizeof(dummynt.idname));
		return NULL;
	}

	/* check if we have registered this tree type before, and remove it */
	nt = ntreeTypeFind(dummynt.idname);
	if (nt) {
		rna_NodeTree_unregister(bmain, nt->ext.srna);
	}

	/* create a new node tree type */
	nt = MEM_callocN(sizeof(bNodeTreeType), "node tree type");
	memcpy(nt, &dummynt, sizeof(dummynt));

	nt->type = NTREE_CUSTOM;

	nt->ext.srna = RNA_def_struct_ptr(&BLENDER_RNA, nt->idname, &RNA_NodeTree);
	nt->ext.data = data;
	nt->ext.call = call;
	nt->ext.free = free;
	RNA_struct_blender_type_set(nt->ext.srna, nt);

	RNA_def_struct_ui_text(nt->ext.srna, nt->ui_name, nt->ui_description);
	RNA_def_struct_ui_icon(nt->ext.srna, nt->ui_icon);

	nt->poll = (have_function[0]) ? rna_NodeTree_poll : NULL;
	nt->update = (have_function[1]) ? rna_NodeTree_update_reg : NULL;
	nt->get_from_context = (have_function[2]) ? rna_NodeTree_get_from_context : NULL;

	ntreeTypeAdd(nt);

	/* update while blender is running */
	WM_main_add_notifier(NC_NODE | NA_EDITED, NULL);

	return nt->ext.srna;
}

static bool rna_NodeTree_check(bNodeTree *ntree, ReportList *reports)
{
	if (!ntreeIsRegistered(ntree)) {
		if (reports)
			BKE_reportf(reports, RPT_ERROR, "Node tree '%s' has undefined type %s", ntree->id.name + 2, ntree->idname);

		return false;
	}
	else
		return true;
}

static void rna_NodeTree_update(Main *bmain, Scene *UNUSED(scene), PointerRNA *ptr)
{
	bNodeTree *ntree = (bNodeTree *)ptr->id.data;
	bNode *node = (bNode *)ptr->data;

	WM_main_add_notifier(NC_NODE | NA_EDITED, NULL);
	WM_main_add_notifier(NC_SCENE | ND_NODES, &ntree->id);

	ED_node_tag_update_nodetree(bmain, ntree, node);
}

static bNode *rna_NodeTree_node_new(bNodeTree *ntree, bContext *C, ReportList *reports, const char *type)
{
	bNodeType *ntype;
	bNode *node;

	if (!rna_NodeTree_check(ntree, reports))
		return NULL;

	ntype = nodeTypeFind(type);
	if (!ntype) {
		BKE_reportf(reports, RPT_ERROR, "Node type %s undefined", type);
		return NULL;
	}

	if (ntype->poll && !ntype->poll(ntype, ntree)) {
		BKE_reportf(reports, RPT_ERROR, "Cannot add node of type %s to node tree '%s'", type, ntree->id.name + 2);
		return NULL;
	}

	node = nodeAddNode(C, ntree, type);
	BLI_assert(node && node->typeinfo);

	if (ntree->type == NTREE_TEXTURE) {
		ntreeTexCheckCyclics(ntree);
	}

	ntreeUpdateTree(CTX_data_main(C), ntree);
	nodeUpdate(ntree, node);
	WM_main_add_notifier(NC_NODE | NA_EDITED, ntree);

	return node;
}

static void rna_NodeTree_node_remove(bNodeTree *ntree, Main *bmain, ReportList *reports, PointerRNA *node_ptr)
{
	bNode *node = node_ptr->data;

	if (!rna_NodeTree_check(ntree, reports))
		return;

	if (BLI_findindex(&ntree->nodes, node) == -1) {
		BKE_reportf(reports, RPT_ERROR, "Unable to locate node '%s' in node tree", node->name);
		return;
	}

	id_us_min(node->id);
	nodeFreeNode(ntree, node);
	RNA_POINTER_INVALIDATE(node_ptr);

	ntreeUpdateTree(bmain, ntree); /* update group node socket links */
	WM_main_add_notifier(NC_NODE | NA_EDITED, ntree);
}

static void rna_NodeTree_node_clear(bNodeTree *ntree, Main *bmain, ReportList *reports)
{
	bNode *node = ntree->nodes.first;

	if (!rna_NodeTree_check(ntree, reports))
		return;

	while (node) {
		bNode *next_node = node->next;

		if (node->id)
			id_us_min(node->id);

		nodeFreeNode(ntree, node);

		node = next_node;
	}

	ntreeUpdateTree(bmain, ntree);

	WM_main_add_notifier(NC_NODE | NA_EDITED, ntree);
}

static PointerRNA rna_NodeTree_active_node_get(PointerRNA *ptr)
{
	bNodeTree *ntree = (bNodeTree *)ptr->data;
	bNode *node = nodeGetActive(ntree);
	return rna_pointer_inherit_refine(ptr, &RNA_Node, node);
}

static void rna_NodeTree_active_node_set(PointerRNA *ptr, const PointerRNA value)
{
	bNodeTree *ntree = (bNodeTree *)ptr->data;
	bNode *node = (bNode *)value.data;

	if (node && BLI_findindex(&ntree->nodes, node) != -1)
		nodeSetActive(ntree, node);
	else
		nodeClearActive(ntree);
}

static bNodeLink *rna_NodeTree_link_new(bNodeTree *ntree, Main *bmain, ReportList *reports,
                                        bNodeSocket *fromsock, bNodeSocket *tosock,
                                        int verify_limits)
{
	bNodeLink *ret;
	bNode *fromnode = NULL, *tonode = NULL;

	if (!rna_NodeTree_check(ntree, reports))
		return NULL;

	nodeFindNode(ntree, fromsock, &fromnode, NULL);
	nodeFindNode(ntree, tosock, &tonode, NULL);
	/* check validity of the sockets:
	 * if sockets from different trees are passed in this will fail!
	 */
	if (!fromnode || !tonode)
		return NULL;

	if (&fromsock->in_out == &tosock->in_out) {
		BKE_report(reports, RPT_ERROR, "Same input/output direction of sockets");
		return NULL;
	}

	if (verify_limits) {
		/* remove other socket links if limit is exceeded */
		if (nodeCountSocketLinks(ntree, fromsock) + 1 > fromsock->limit)
			nodeRemSocketLinks(ntree, fromsock);
		if (nodeCountSocketLinks(ntree, tosock) + 1 > tosock->limit)
			nodeRemSocketLinks(ntree, tosock);
	}

	ret = nodeAddLink(ntree, fromnode, fromsock, tonode, tosock);

	if (ret) {

		/* not an issue from the UI, clear hidden from API to keep valid state. */
		fromsock->flag &= ~SOCK_HIDDEN;
		tosock->flag   &= ~SOCK_HIDDEN;

		if (tonode)
			nodeUpdate(ntree, tonode);

		ntreeUpdateTree(bmain, ntree);

		ED_node_tag_update_nodetree(bmain, ntree, ret->tonode);
		WM_main_add_notifier(NC_NODE | NA_EDITED, ntree);
	}
	return ret;
}

static void rna_NodeTree_link_remove(bNodeTree *ntree, Main *bmain, ReportList *reports, PointerRNA *link_ptr)
{
	bNodeLink *link = link_ptr->data;

	if (!rna_NodeTree_check(ntree, reports))
		return;

	if (BLI_findindex(&ntree->links, link) == -1) {
		BKE_report(reports, RPT_ERROR, "Unable to locate link in node tree");
		return;
	}

	nodeRemLink(ntree, link);
	RNA_POINTER_INVALIDATE(link_ptr);

	ntreeUpdateTree(bmain, ntree);
	WM_main_add_notifier(NC_NODE | NA_EDITED, ntree);
}

static void rna_NodeTree_link_clear(bNodeTree *ntree, Main *bmain, ReportList *reports)
{
	bNodeLink *link = ntree->links.first;

	if (!rna_NodeTree_check(ntree, reports))
		return;

	while (link) {
		bNodeLink *next_link = link->next;

		nodeRemLink(ntree, link);

		link = next_link;
	}
	ntreeUpdateTree(bmain, ntree);

	WM_main_add_notifier(NC_NODE | NA_EDITED, ntree);
}

static int rna_NodeTree_active_input_get(PointerRNA *ptr)
{
	bNodeTree *ntree = (bNodeTree *)ptr->data;
	bNodeSocket *gsock;
	int index;

	for (gsock = ntree->inputs.first, index = 0; gsock; gsock = gsock->next, ++index)
		if (gsock->flag & SELECT)
			return index;
	return -1;
}

static void rna_NodeTree_active_input_set(PointerRNA *ptr, int value)
{
	bNodeTree *ntree = (bNodeTree *)ptr->data;
	bNodeSocket *gsock;
	int index;

	for (gsock = ntree->inputs.first, index = 0; gsock; gsock = gsock->next, ++index) {
		if (index == value)
			gsock->flag |= SELECT;
		else
			gsock->flag &= ~SELECT;
	}
	for (gsock = ntree->outputs.first; gsock; gsock = gsock->next) {
		gsock->flag &= ~SELECT;
	}
}

static int rna_NodeTree_active_output_get(PointerRNA *ptr)
{
	bNodeTree *ntree = (bNodeTree *)ptr->data;
	bNodeSocket *gsock;
	int index;

	for (gsock = ntree->outputs.first, index = 0; gsock; gsock = gsock->next, ++index)
		if (gsock->flag & SELECT)
			return index;
	return -1;
}

static void rna_NodeTree_active_output_set(PointerRNA *ptr, int value)
{
	bNodeTree *ntree = (bNodeTree *)ptr->data;
	bNodeSocket *gsock;
	int index;

	for (gsock = ntree->inputs.first; gsock; gsock = gsock->next) {
		gsock->flag &= ~SELECT;
	}
	for (gsock = ntree->outputs.first, index = 0; gsock; gsock = gsock->next, ++index) {
		if (index == value)
			gsock->flag |= SELECT;
		else
			gsock->flag &= ~SELECT;
	}
}

static bNodeSocket *rna_NodeTree_inputs_new(bNodeTree *ntree, Main *bmain, ReportList *reports, const char *type, const char *name)
{
	bNodeSocket *sock;

	if (!rna_NodeTree_check(ntree, reports))
		return NULL;

	sock = ntreeAddSocketInterface(ntree, SOCK_IN, type, name);

	ntreeUpdateTree(bmain, ntree);
	WM_main_add_notifier(NC_NODE | NA_EDITED, ntree);

	return sock;
}

static bNodeSocket *rna_NodeTree_outputs_new(bNodeTree *ntree, Main *bmain, ReportList *reports, const char *type, const char *name)
{
	bNodeSocket *sock;

	if (!rna_NodeTree_check(ntree, reports))
		return NULL;

	sock = ntreeAddSocketInterface(ntree, SOCK_OUT, type, name);

	ntreeUpdateTree(bmain, ntree);
	WM_main_add_notifier(NC_NODE | NA_EDITED, ntree);

	return sock;
}

static void rna_NodeTree_socket_remove(bNodeTree *ntree, Main *bmain, ReportList *reports, bNodeSocket *sock)
{
	if (!rna_NodeTree_check(ntree, reports))
		return;

	if (BLI_findindex(&ntree->inputs, sock) == -1 && BLI_findindex(&ntree->outputs, sock) == -1) {
		BKE_reportf(reports, RPT_ERROR, "Unable to locate socket '%s' in node", sock->identifier);
	}
	else {
		ntreeRemoveSocketInterface(ntree, sock);

		ntreeUpdateTree(bmain, ntree);
		WM_main_add_notifier(NC_NODE | NA_EDITED, ntree);
	}
}

static void rna_NodeTree_inputs_clear(bNodeTree *ntree, Main *bmain, ReportList *reports)
{
	bNodeSocket *sock, *nextsock;

	if (!rna_NodeTree_check(ntree, reports))
		return;

	for (sock = ntree->inputs.first; sock; sock = nextsock) {
		nextsock = sock->next;
		ntreeRemoveSocketInterface(ntree, sock);
	}

	ntreeUpdateTree(bmain, ntree);
	WM_main_add_notifier(NC_NODE | NA_EDITED, ntree);
}

static void rna_NodeTree_outputs_clear(bNodeTree *ntree, Main *bmain, ReportList *reports)
{
	bNodeSocket *sock, *nextsock;

	if (!rna_NodeTree_check(ntree, reports))
		return;

	for (sock = ntree->outputs.first; sock; sock = nextsock) {
		nextsock = sock->next;
		ntreeRemoveSocketInterface(ntree, sock);
	}

	ntreeUpdateTree(bmain, ntree);
	WM_main_add_notifier(NC_NODE | NA_EDITED, ntree);
}

static void rna_NodeTree_inputs_move(bNodeTree *ntree, Main *bmain, int from_index, int to_index)
{
	bNodeSocket *sock;

	if (from_index == to_index)
		return;
	if (from_index < 0 || to_index < 0)
		return;

	sock = BLI_findlink(&ntree->inputs, from_index);
	if (to_index < from_index) {
		bNodeSocket *nextsock = BLI_findlink(&ntree->inputs, to_index);
		if (nextsock) {
			BLI_remlink(&ntree->inputs, sock);
			BLI_insertlinkbefore(&ntree->inputs, nextsock, sock);
		}
	}
	else {
		bNodeSocket *prevsock = BLI_findlink(&ntree->inputs, to_index);
		if (prevsock) {
			BLI_remlink(&ntree->inputs, sock);
			BLI_insertlinkafter(&ntree->inputs, prevsock, sock);
		}
	}

	ntree->update |= NTREE_UPDATE_GROUP_IN;

	ntreeUpdateTree(bmain, ntree);
	WM_main_add_notifier(NC_NODE | NA_EDITED, ntree);
}

static void rna_NodeTree_outputs_move(bNodeTree *ntree, Main *bmain, int from_index, int to_index)
{
	bNodeSocket *sock;

	if (from_index == to_index)
		return;
	if (from_index < 0 || to_index < 0)
		return;

	sock = BLI_findlink(&ntree->outputs, from_index);
	if (to_index < from_index) {
		bNodeSocket *nextsock = BLI_findlink(&ntree->outputs, to_index);
		if (nextsock) {
			BLI_remlink(&ntree->outputs, sock);
			BLI_insertlinkbefore(&ntree->outputs, nextsock, sock);
		}
	}
	else {
		bNodeSocket *prevsock = BLI_findlink(&ntree->outputs, to_index);
		if (prevsock) {
			BLI_remlink(&ntree->outputs, sock);
			BLI_insertlinkafter(&ntree->outputs, prevsock, sock);
		}
	}

	ntree->update |= NTREE_UPDATE_GROUP_OUT;

	ntreeUpdateTree(bmain, ntree);
	WM_main_add_notifier(NC_NODE | NA_EDITED, ntree);
}

static void rna_NodeTree_interface_update(bNodeTree *ntree, bContext *C)
{
	Main *bmain = CTX_data_main(C);

	ntree->update |= NTREE_UPDATE_GROUP;
	ntreeUpdateTree(bmain, ntree);

	ED_node_tag_update_nodetree(bmain, ntree, NULL);
}


/* ******** NodeLink ******** */

static int rna_NodeLink_is_hidden_get(PointerRNA *ptr)
{
	bNodeLink *link = ptr->data;
	return nodeLinkIsHidden(link);
}


/* ******** Node ******** */

static StructRNA *rna_Node_refine(struct PointerRNA *ptr)
{
	bNode *node = (bNode *)ptr->data;

	if (node->typeinfo->ext.srna)
		return node->typeinfo->ext.srna;
	else
		return ptr->type;
}

static char *rna_Node_path(PointerRNA *ptr)
{
	bNode *node = (bNode *)ptr->data;
	char name_esc[sizeof(node->name) * 2];

	BLI_strescape(name_esc, node->name, sizeof(name_esc));
	return BLI_sprintfN("nodes[\"%s\"]", name_esc);
}

char *rna_Node_ImageUser_path(PointerRNA *ptr)
{
	bNodeTree *ntree = (bNodeTree *)ptr->id.data;
	bNode *node;
	char name_esc[sizeof(node->name) * 2];

	for (node = ntree->nodes.first; node; node = node->next) {
		if (node->type == SH_NODE_TEX_ENVIRONMENT) {
			NodeTexEnvironment *data = node->storage;
			if (&data->iuser != ptr->data)
				continue;
		}
		else if (node->type == SH_NODE_TEX_IMAGE) {
			NodeTexImage *data = node->storage;
			if (&data->iuser != ptr->data)
				continue;
		}
		else
			continue;

		BLI_strescape(name_esc, node->name, sizeof(name_esc));
		return BLI_sprintfN("nodes[\"%s\"].image_user", name_esc);
	}

	return NULL;
}

static int rna_Node_poll(bNodeType *ntype, bNodeTree *ntree)
{
	extern FunctionRNA rna_Node_poll_func;

	PointerRNA ptr;
	ParameterList list;
	FunctionRNA *func;
	void *ret;
	int visible;

	RNA_pointer_create(NULL, ntype->ext.srna, NULL, &ptr); /* dummy */
	func = &rna_Node_poll_func; /* RNA_struct_find_function(&ptr, "poll"); */

	RNA_parameter_list_create(&list, &ptr, func);
	RNA_parameter_set_lookup(&list, "node_tree", &ntree);
	ntype->ext.call(NULL, &ptr, func, &list);

	RNA_parameter_get_lookup(&list, "visible", &ret);
	visible = *(int *)ret;

	RNA_parameter_list_free(&list);

	return visible;
}

static int rna_Node_poll_instance(bNode *node, bNodeTree *ntree)
{
	extern FunctionRNA rna_Node_poll_instance_func;

	PointerRNA ptr;
	ParameterList list;
	FunctionRNA *func;
	void *ret;
	int visible;

	RNA_pointer_create(NULL, node->typeinfo->ext.srna, node, &ptr); /* dummy */
	func = &rna_Node_poll_instance_func; /* RNA_struct_find_function(&ptr, "poll_instance"); */

	RNA_parameter_list_create(&list, &ptr, func);
	RNA_parameter_set_lookup(&list, "node_tree", &ntree);
	node->typeinfo->ext.call(NULL, &ptr, func, &list);

	RNA_parameter_get_lookup(&list, "visible", &ret);
	visible = *(int *)ret;

	RNA_parameter_list_free(&list);

	return visible;
}

static int rna_Node_poll_instance_default(bNode *node, bNodeTree *ntree)
{
	/* use the basic poll function */
	return rna_Node_poll(node->typeinfo, ntree);
}

static void rna_Node_update_reg(bNodeTree *ntree, bNode *node)
{
	extern FunctionRNA rna_Node_update_func;

	PointerRNA ptr;
	ParameterList list;
	FunctionRNA *func;

	RNA_pointer_create((ID *)ntree, node->typeinfo->ext.srna, node, &ptr);
	func = &rna_Node_update_func; /* RNA_struct_find_function(&ptr, "update"); */

	RNA_parameter_list_create(&list, &ptr, func);
	node->typeinfo->ext.call(NULL, &ptr, func, &list);

	RNA_parameter_list_free(&list);
}

static void rna_Node_insert_link(bNodeTree *ntree, bNode *node, bNodeLink *link)
{
	extern FunctionRNA rna_Node_insert_link_func;

	PointerRNA ptr;
	ParameterList list;
	FunctionRNA *func;

	RNA_pointer_create((ID *)ntree, node->typeinfo->ext.srna, node, &ptr);
	func = &rna_Node_insert_link_func;

	RNA_parameter_list_create(&list, &ptr, func);
	RNA_parameter_set_lookup(&list, "link", &link);
	node->typeinfo->ext.call(NULL, &ptr, func, &list);

	RNA_parameter_list_free(&list);
}

static void rna_Node_init(const bContext *C, PointerRNA *ptr)
{
	extern FunctionRNA rna_Node_init_func;

	bNode *node = (bNode *)ptr->data;
	ParameterList list;
	FunctionRNA *func;

	func = &rna_Node_init_func; /* RNA_struct_find_function(&ptr, "init"); */

	RNA_parameter_list_create(&list, ptr, func);
	node->typeinfo->ext.call((bContext *)C, ptr, func, &list);

	RNA_parameter_list_free(&list);
}

static void rna_Node_copy(PointerRNA *ptr, struct bNode *copynode)
{
	extern FunctionRNA rna_Node_copy_func;

	bNode *node = (bNode *)ptr->data;
	ParameterList list;
	FunctionRNA *func;

	func = &rna_Node_copy_func; /* RNA_struct_find_function(&ptr, "copy"); */

	RNA_parameter_list_create(&list, ptr, func);
	RNA_parameter_set_lookup(&list, "node", &copynode);
	node->typeinfo->ext.call(NULL, ptr, func, &list);

	RNA_parameter_list_free(&list);
}

static void rna_Node_free(PointerRNA *ptr)
{
	extern FunctionRNA rna_Node_free_func;

	bNode *node = (bNode *)ptr->data;
	ParameterList list;
	FunctionRNA *func;

	func = &rna_Node_free_func; /* RNA_struct_find_function(&ptr, "free"); */

	RNA_parameter_list_create(&list, ptr, func);
	node->typeinfo->ext.call(NULL, ptr, func, &list);

	RNA_parameter_list_free(&list);
}

static void rna_Node_draw_buttons(struct uiLayout *layout, bContext *C, PointerRNA *ptr)
{
	extern FunctionRNA rna_Node_draw_buttons_func;

	bNode *node = (bNode *)ptr->data;
	ParameterList list;
	FunctionRNA *func;

	func = &rna_Node_draw_buttons_func; /* RNA_struct_find_function(&ptr, "draw_buttons"); */

	RNA_parameter_list_create(&list, ptr, func);
	RNA_parameter_set_lookup(&list, "context", &C);
	RNA_parameter_set_lookup(&list, "layout", &layout);
	node->typeinfo->ext.call(C, ptr, func, &list);

	RNA_parameter_list_free(&list);
}

static void rna_Node_draw_buttons_ext(struct uiLayout *layout, bContext *C, PointerRNA *ptr)
{
	extern FunctionRNA rna_Node_draw_buttons_ext_func;

	bNode *node = (bNode *)ptr->data;
	ParameterList list;
	FunctionRNA *func;

	func = &rna_Node_draw_buttons_ext_func; /* RNA_struct_find_function(&ptr, "draw_buttons_ext"); */

	RNA_parameter_list_create(&list, ptr, func);
	RNA_parameter_set_lookup(&list, "context", &C);
	RNA_parameter_set_lookup(&list, "layout", &layout);
	node->typeinfo->ext.call(C, ptr, func, &list);

	RNA_parameter_list_free(&list);
}

static void rna_Node_draw_label(bNodeTree *ntree, bNode *node, char *label, int maxlen)
{
	extern FunctionRNA rna_Node_draw_label_func;

	PointerRNA ptr;
	ParameterList list;
	FunctionRNA *func;
	void *ret;
	char *rlabel;

	func = &rna_Node_draw_label_func; /* RNA_struct_find_function(&ptr, "draw_label"); */

	RNA_pointer_create(&ntree->id, &RNA_Node, node, &ptr);
	RNA_parameter_list_create(&list, &ptr, func);
	node->typeinfo->ext.call(NULL, &ptr, func, &list);

	RNA_parameter_get_lookup(&list, "label", &ret);
	rlabel = *(char **)ret;
	BLI_strncpy(label, rlabel != NULL ? rlabel : "", maxlen);

	RNA_parameter_list_free(&list);
}

static int rna_Node_is_registered_node_type(StructRNA *type)
{
	return (RNA_struct_blender_type_get(type) != NULL);
}

static void rna_Node_is_registered_node_type_runtime(bContext *UNUSED(C), ReportList *UNUSED(reports), PointerRNA *ptr, ParameterList *parms)
{
	int result = (RNA_struct_blender_type_get(ptr->type) != NULL);
	RNA_parameter_set_lookup(parms, "result", &result);
}

static void rna_Node_unregister(Main *UNUSED(bmain), StructRNA *type)
{
	bNodeType *nt = RNA_struct_blender_type_get(type);

	if (!nt)
		return;

	RNA_struct_free_extension(type, &nt->ext);
	RNA_struct_free(&BLENDER_RNA, type);

	/* this also frees the allocated nt pointer, no MEM_free call needed! */
	nodeUnregisterType(nt);


	/* update while blender is running */
	WM_main_add_notifier(NC_NODE | NA_EDITED, NULL);
}

/* Generic internal registration function.
 * Can be used to implement callbacks for registerable RNA node subtypes.
 */
static bNodeType *rna_Node_register_base(Main *bmain, ReportList *reports, StructRNA *basetype,
                                         void *data, const char *identifier,
                                         StructValidateFunc validate, StructCallbackFunc call, StructFreeFunc free)
{
	bNodeType *nt, dummynt;
	bNode dummynode;
	PointerRNA dummyptr;
	FunctionRNA *func;
	PropertyRNA *parm;
	int have_function[10];

	/* setup dummy node & node type to store static properties in */
	memset(&dummynt, 0, sizeof(bNodeType));
	/* this does some additional initialization of default values */
	node_type_base_custom(&dummynt, identifier, "", 0, 0);

	memset(&dummynode, 0, sizeof(bNode));
	dummynode.typeinfo = &dummynt;
	RNA_pointer_create(NULL, basetype, &dummynode, &dummyptr);

	/* validate the python class */
	if (validate(&dummyptr, data, have_function) != 0)
		return NULL;

	if (strlen(identifier) >= sizeof(dummynt.idname)) {
		BKE_reportf(reports, RPT_ERROR, "Registering node class: '%s' is too long, maximum length is %d",
		            identifier, (int)sizeof(dummynt.idname));
		return NULL;
	}

	/* check if we have registered this node type before, and remove it */
	nt = nodeTypeFind(dummynt.idname);
	if (nt) {
		rna_Node_unregister(bmain, nt->ext.srna);
	}

	/* create a new node type */
	nt = MEM_callocN(sizeof(bNodeType), "node type");
	memcpy(nt, &dummynt, sizeof(dummynt));
	/* make sure the node type struct is freed on unregister */
	nt->needs_free = 1;

	nt->ext.srna = RNA_def_struct_ptr(&BLENDER_RNA, nt->idname, basetype);
	nt->ext.data = data;
	nt->ext.call = call;
	nt->ext.free = free;
	RNA_struct_blender_type_set(nt->ext.srna, nt);

	RNA_def_struct_ui_text(nt->ext.srna, nt->ui_name, nt->ui_description);
	RNA_def_struct_ui_icon(nt->ext.srna, nt->ui_icon);

	func = RNA_def_function_runtime(nt->ext.srna, "is_registered_node_type", rna_Node_is_registered_node_type_runtime);
	RNA_def_function_ui_description(func, "True if a registered node type");
	RNA_def_function_flag(func, FUNC_NO_SELF | FUNC_USE_SELF_TYPE);
	parm = RNA_def_boolean(func, "result", false, "Result", "");
	RNA_def_function_return(func, parm);

	/* XXX bad level call! needed to initialize the basic draw functions ... */
	ED_init_custom_node_type(nt);

	nt->poll = (have_function[0]) ? rna_Node_poll : NULL;
	nt->poll_instance = (have_function[1]) ? rna_Node_poll_instance : rna_Node_poll_instance_default;
	nt->updatefunc = (have_function[2]) ? rna_Node_update_reg : NULL;
	nt->insert_link = (have_function[3]) ? rna_Node_insert_link : NULL;
	nt->initfunc_api = (have_function[4]) ? rna_Node_init : NULL;
	nt->copyfunc_api = (have_function[5]) ? rna_Node_copy : NULL;
	nt->freefunc_api = (have_function[6]) ? rna_Node_free : NULL;
	nt->draw_buttons = (have_function[7]) ? rna_Node_draw_buttons : NULL;
	nt->draw_buttons_ex = (have_function[8]) ? rna_Node_draw_buttons_ext : NULL;
	nt->labelfunc = (have_function[9]) ? rna_Node_draw_label : NULL;

	/* sanitize size values in case not all have been registered */
	if (nt->maxwidth < nt->minwidth)
		nt->maxwidth = nt->minwidth;
	if (nt->maxheight < nt->minheight)
		nt->maxheight = nt->minheight;
	CLAMP(nt->width, nt->minwidth, nt->maxwidth);
	CLAMP(nt->height, nt->minheight, nt->maxheight);

	return nt;
}

static StructRNA *rna_Node_register(
        Main *bmain, ReportList *reports,
        void *data, const char *identifier,
        StructValidateFunc validate, StructCallbackFunc call, StructFreeFunc free)
{
	bNodeType *nt = rna_Node_register_base(bmain, reports, &RNA_Node, data, identifier, validate, call, free);
	if (!nt)
		return NULL;

	nodeRegisterType(nt);

	/* update while blender is running */
	WM_main_add_notifier(NC_NODE | NA_EDITED, NULL);

	return nt->ext.srna;
}

static StructRNA *rna_ShaderNode_register(
        Main *bmain, ReportList *reports,
        void *data, const char *identifier,
        StructValidateFunc validate, StructCallbackFunc call, StructFreeFunc free)
{
	bNodeType *nt = rna_Node_register_base(bmain, reports, &RNA_ShaderNode, data, identifier, validate, call, free);
	if (!nt)
		return NULL;

	nodeRegisterType(nt);

	/* update while blender is running */
	WM_main_add_notifier(NC_NODE | NA_EDITED, NULL);

	return nt->ext.srna;
}

static StructRNA *rna_CompositorNode_register(
        Main *bmain, ReportList *reports,
        void *data, const char *identifier,
        StructValidateFunc validate, StructCallbackFunc call, StructFreeFunc free)
{
	bNodeType *nt = rna_Node_register_base(bmain, reports, &RNA_CompositorNode, data, identifier, validate, call, free);
	if (!nt)
		return NULL;

	nodeRegisterType(nt);

	/* update while blender is running */
	WM_main_add_notifier(NC_NODE | NA_EDITED, NULL);

	return nt->ext.srna;
}

static StructRNA *rna_TextureNode_register(
        Main *bmain, ReportList *reports,
        void *data, const char *identifier,
        StructValidateFunc validate, StructCallbackFunc call, StructFreeFunc free)
{
	bNodeType *nt = rna_Node_register_base(bmain, reports, &RNA_TextureNode, data, identifier, validate, call, free);
	if (!nt)
		return NULL;

	nodeRegisterType(nt);

	/* update while blender is running */
	WM_main_add_notifier(NC_NODE | NA_EDITED, NULL);

	return nt->ext.srna;
}

static IDProperty *rna_Node_idprops(PointerRNA *ptr, bool create)
{
	bNode *node = ptr->data;

	if (create && !node->prop) {
		IDPropertyTemplate val = {0};
		node->prop = IDP_New(IDP_GROUP, &val, "RNA_Node ID properties");
	}

	return node->prop;
}

static void rna_Node_parent_set(PointerRNA *ptr, PointerRNA value)
{
	bNode *node = ptr->data;
	bNode *parent = value.data;

	if (parent) {
		/* XXX only Frame node allowed for now,
		 * in the future should have a poll function or so to test possible attachment.
		 */
		if (parent->type != NODE_FRAME)
			return;

		/* make sure parent is not attached to the node */
		if (nodeAttachNodeCheck(parent, node))
			return;
	}

	nodeDetachNode(node);
	if (parent) {
		nodeAttachNode(node, parent);
	}
}

static int rna_Node_parent_poll(PointerRNA *ptr, PointerRNA value)
{
	bNode *node = ptr->data;
	bNode *parent = value.data;

	/* XXX only Frame node allowed for now,
	 * in the future should have a poll function or so to test possible attachment.
	 */
	if (parent->type != NODE_FRAME)
		return false;

	/* make sure parent is not attached to the node */
	if (nodeAttachNodeCheck(parent, node))
		return false;

	return true;
}

static void rna_Node_update(Main *bmain, Scene *UNUSED(scene), PointerRNA *ptr)
{
	bNodeTree *ntree = (bNodeTree *)ptr->id.data;
	bNode *node = (bNode *)ptr->data;
	ED_node_tag_update_nodetree(bmain, ntree, node);
}

static void rna_Node_socket_value_update(ID *id, bNode *node, bContext *C)
{
	ED_node_tag_update_nodetree(CTX_data_main(C), (bNodeTree *)id, node);
}

static void rna_Node_select_set(PointerRNA *ptr, int value)
{
	bNode *node = (bNode *)ptr->data;
	nodeSetSelected(node, value);
}

static void rna_Node_name_set(PointerRNA *ptr, const char *value)
{
	bNodeTree *ntree = (bNodeTree *)ptr->id.data;
	bNode *node = (bNode *)ptr->data;
	char oldname[sizeof(node->name)];

	/* make a copy of the old name first */
	BLI_strncpy(oldname, node->name, sizeof(node->name));
	/* set new name */
	BLI_strncpy_utf8(node->name, value, sizeof(node->name));

	nodeUniqueName(ntree, node);

	/* fix all the animation data which may link to this */
	BKE_animdata_fix_paths_rename_all(NULL, "nodes", oldname, node->name);
}

static bNodeSocket *rna_Node_inputs_new(ID *id, bNode *node, Main *bmain, ReportList *reports, const char *type, const char *name, const char *identifier)
{
	bNodeTree *ntree = (bNodeTree *)id;
	bNodeSocket *sock;

	sock = nodeAddSocket(ntree, node, SOCK_IN, type, identifier, name);

	if (sock == NULL) {
		BKE_report(reports, RPT_ERROR, "Unable to create socket");
	}
	else {
		ntreeUpdateTree(bmain, ntree);
		WM_main_add_notifier(NC_NODE | NA_EDITED, ntree);
	}

	return sock;
}

static bNodeSocket *rna_Node_outputs_new(ID *id, bNode *node, Main *bmain, ReportList *reports, const char *type, const char *name, const char *identifier)
{
	bNodeTree *ntree = (bNodeTree *)id;
	bNodeSocket *sock;

	sock = nodeAddSocket(ntree, node, SOCK_OUT, type, identifier, name);

	if (sock == NULL) {
		BKE_report(reports, RPT_ERROR, "Unable to create socket");
	}
	else {
		ntreeUpdateTree(bmain, ntree);
		WM_main_add_notifier(NC_NODE | NA_EDITED, ntree);
	}

	return sock;
}

static void rna_Node_socket_remove(ID *id, bNode *node, Main *bmain, ReportList *reports, bNodeSocket *sock)
{
	bNodeTree *ntree = (bNodeTree *)id;

	if (BLI_findindex(&node->inputs, sock) == -1 && BLI_findindex(&node->outputs, sock) == -1) {
		BKE_reportf(reports, RPT_ERROR, "Unable to locate socket '%s' in node", sock->identifier);
	}
	else {
		nodeRemoveSocket(ntree, node, sock);

		ntreeUpdateTree(bmain, ntree);
		WM_main_add_notifier(NC_NODE | NA_EDITED, ntree);
	}
}

static void rna_Node_inputs_clear(ID *id, bNode *node, Main *bmain)
{
	bNodeTree *ntree = (bNodeTree *)id;
	bNodeSocket *sock, *nextsock;

	for (sock = node->inputs.first; sock; sock = nextsock) {
		nextsock = sock->next;
		nodeRemoveSocket(ntree, node, sock);
	}

	ntreeUpdateTree(bmain, ntree);
	WM_main_add_notifier(NC_NODE | NA_EDITED, ntree);
}

static void rna_Node_outputs_clear(ID *id, bNode *node, Main *bmain)
{
	bNodeTree *ntree = (bNodeTree *)id;
	bNodeSocket *sock, *nextsock;

	for (sock = node->outputs.first; sock; sock = nextsock) {
		nextsock = sock->next;
		nodeRemoveSocket(ntree, node, sock);
	}

	ntreeUpdateTree(bmain, ntree);
	WM_main_add_notifier(NC_NODE | NA_EDITED, ntree);
}

static void rna_Node_inputs_move(ID *id, bNode *node, Main *bmain, int from_index, int to_index)
{
	bNodeTree *ntree = (bNodeTree *)id;
	bNodeSocket *sock;

	if (from_index == to_index)
		return;
	if (from_index < 0 || to_index < 0)
		return;

	sock = BLI_findlink(&node->inputs, from_index);
	if (to_index < from_index) {
		bNodeSocket *nextsock = BLI_findlink(&node->inputs, to_index);
		if (nextsock) {
			BLI_remlink(&node->inputs, sock);
			BLI_insertlinkbefore(&node->inputs, nextsock, sock);
		}
	}
	else {
		bNodeSocket *prevsock = BLI_findlink(&node->inputs, to_index);
		if (prevsock) {
			BLI_remlink(&node->inputs, sock);
			BLI_insertlinkafter(&node->inputs, prevsock, sock);
		}
	}

	ntreeUpdateTree(bmain, ntree);
	WM_main_add_notifier(NC_NODE | NA_EDITED, ntree);
}

static void rna_Node_outputs_move(ID *id, bNode *node, Main *bmain, int from_index, int to_index)
{
	bNodeTree *ntree = (bNodeTree *)id;
	bNodeSocket *sock;

	if (from_index == to_index)
		return;
	if (from_index < 0 || to_index < 0)
		return;

	sock = BLI_findlink(&node->outputs, from_index);
	if (to_index < from_index) {
		bNodeSocket *nextsock = BLI_findlink(&node->outputs, to_index);
		if (nextsock) {
			BLI_remlink(&node->outputs, sock);
			BLI_insertlinkbefore(&node->outputs, nextsock, sock);
		}
	}
	else {
		bNodeSocket *prevsock = BLI_findlink(&node->outputs, to_index);
		if (prevsock) {
			BLI_remlink(&node->outputs, sock);
			BLI_insertlinkafter(&node->outputs, prevsock, sock);
		}
	}

	ntreeUpdateTree(bmain, ntree);
	WM_main_add_notifier(NC_NODE | NA_EDITED, ntree);
}

static void rna_Node_width_range(PointerRNA *ptr, float *min, float *max, float *softmin, float *softmax)
{
	bNode *node = ptr->data;
	*min = *softmin = node->typeinfo->minwidth;
	*max = *softmax = node->typeinfo->maxwidth;
}

static void rna_Node_height_range(PointerRNA *ptr, float *min, float *max, float *softmin, float *softmax)
{
	bNode *node = ptr->data;
	*min = *softmin = node->typeinfo->minheight;
	*max = *softmax = node->typeinfo->maxheight;
}

static void rna_Node_dimensions_get(PointerRNA *ptr, float *value)
{
	bNode *node = ptr->data;
	value[0] = node->totr.xmax - node->totr.xmin;
	value[1] = node->totr.ymax - node->totr.ymin;
}


/* ******** Node Socket ******** */

static void rna_NodeSocket_draw(bContext *C, struct uiLayout *layout, PointerRNA *ptr, PointerRNA *node_ptr, const char *text)
{
	extern FunctionRNA rna_NodeSocket_draw_func;

	bNodeSocket *sock = (bNodeSocket *)ptr->data;
	ParameterList list;
	FunctionRNA *func;

	func = &rna_NodeSocket_draw_func; /* RNA_struct_find_function(&ptr, "draw"); */

	RNA_parameter_list_create(&list, ptr, func);
	RNA_parameter_set_lookup(&list, "context", &C);
	RNA_parameter_set_lookup(&list, "layout", &layout);
	RNA_parameter_set_lookup(&list, "node", node_ptr);
	RNA_parameter_set_lookup(&list, "text", &text);
	sock->typeinfo->ext_socket.call(C, ptr, func, &list);

	RNA_parameter_list_free(&list);
}

static void rna_NodeSocket_draw_color(bContext *C, PointerRNA *ptr, PointerRNA *node_ptr, float *r_color)
{
	extern FunctionRNA rna_NodeSocket_draw_color_func;

	bNodeSocket *sock = (bNodeSocket *)ptr->data;
	ParameterList list;
	FunctionRNA *func;
	void *ret;

	func = &rna_NodeSocket_draw_color_func; /* RNA_struct_find_function(&ptr, "draw_color"); */

	RNA_parameter_list_create(&list, ptr, func);
	RNA_parameter_set_lookup(&list, "context", &C);
	RNA_parameter_set_lookup(&list, "node", node_ptr);
	sock->typeinfo->ext_socket.call(C, ptr, func, &list);

	RNA_parameter_get_lookup(&list, "color", &ret);
	copy_v4_v4(r_color, (float *)ret);

	RNA_parameter_list_free(&list);
}

static void rna_NodeSocket_unregister(Main *UNUSED(bmain), StructRNA *type)
{
	bNodeSocketType *st = RNA_struct_blender_type_get(type);
	if (!st)
		return;

	RNA_struct_free_extension(type, &st->ext_socket);
	RNA_struct_free(&BLENDER_RNA, type);

	nodeUnregisterSocketType(st);


	/* update while blender is running */
	WM_main_add_notifier(NC_NODE | NA_EDITED, NULL);
}

static StructRNA *rna_NodeSocket_register(
        Main *UNUSED(bmain), ReportList *reports, void *data, const char *identifier,
        StructValidateFunc validate, StructCallbackFunc call, StructFreeFunc free)
{
	bNodeSocketType *st, dummyst;
	bNodeSocket dummysock;
	PointerRNA dummyptr;
	int have_function[2];

	/* setup dummy socket & socket type to store static properties in */
	memset(&dummyst, 0, sizeof(bNodeSocketType));

	memset(&dummysock, 0, sizeof(bNodeSocket));
	dummysock.typeinfo = &dummyst;
	RNA_pointer_create(NULL, &RNA_NodeSocket, &dummysock, &dummyptr);

	/* validate the python class */
	if (validate(&dummyptr, data, have_function) != 0)
		return NULL;

	if (strlen(identifier) >= sizeof(dummyst.idname)) {
		BKE_reportf(reports, RPT_ERROR, "Registering node socket class: '%s' is too long, maximum length is %d",
		            identifier, (int)sizeof(dummyst.idname));
		return NULL;
	}

	/* check if we have registered this socket type before */
	st = nodeSocketTypeFind(dummyst.idname);
	if (!st) {
		/* create a new node socket type */
		st = MEM_callocN(sizeof(bNodeSocketType), "node socket type");
		memcpy(st, &dummyst, sizeof(dummyst));

		nodeRegisterSocketType(st);
	}

	/* if RNA type is already registered, unregister first */
	if (st->ext_socket.srna) {
		StructRNA *srna = st->ext_socket.srna;
		RNA_struct_free_extension(srna, &st->ext_socket);
		RNA_struct_free(&BLENDER_RNA, srna);
	}
	st->ext_socket.srna = RNA_def_struct_ptr(&BLENDER_RNA, st->idname, &RNA_NodeSocket);
	st->ext_socket.data = data;
	st->ext_socket.call = call;
	st->ext_socket.free = free;
	RNA_struct_blender_type_set(st->ext_socket.srna, st);

	/* XXX bad level call! needed to initialize the basic draw functions ... */
	ED_init_custom_node_socket_type(st);

	st->draw = (have_function[0]) ? rna_NodeSocket_draw : NULL;
	st->draw_color = (have_function[1]) ? rna_NodeSocket_draw_color : NULL;

	/* update while blender is running */
	WM_main_add_notifier(NC_NODE | NA_EDITED, NULL);

	return st->ext_socket.srna;
}

static StructRNA *rna_NodeSocket_refine(PointerRNA *ptr)
{
	bNodeSocket *sock = (bNodeSocket *)ptr->data;

	if (sock->typeinfo->ext_socket.srna)
		return sock->typeinfo->ext_socket.srna;
	else
		return &RNA_NodeSocket;
}

static char *rna_NodeSocket_path(PointerRNA *ptr)
{
	bNodeTree *ntree = (bNodeTree *)ptr->id.data;
	bNodeSocket *sock = (bNodeSocket *)ptr->data;
	bNode *node;
	int socketindex;
	char name_esc[sizeof(node->name) * 2];

	if (!nodeFindNode(ntree, sock, &node, &socketindex))
		return NULL;

	BLI_strescape(name_esc, node->name, sizeof(name_esc));

	if (sock->in_out == SOCK_IN) {
		return BLI_sprintfN("nodes[\"%s\"].inputs[%d]", name_esc, socketindex);
	}
	else {
		return BLI_sprintfN("nodes[\"%s\"].outputs[%d]", name_esc, socketindex);
	}
}

static IDProperty *rna_NodeSocket_idprops(PointerRNA *ptr, bool create)
{
	bNodeSocket *sock = ptr->data;

	if (create && !sock->prop) {
		IDPropertyTemplate val = {0};
		sock->prop = IDP_New(IDP_GROUP, &val, "RNA_NodeSocket ID properties");
	}

	return sock->prop;
}

static PointerRNA rna_NodeSocket_node_get(PointerRNA *ptr)
{
	bNodeTree *ntree = (bNodeTree *)ptr->id.data;
	bNodeSocket *sock = (bNodeSocket *)ptr->data;
	bNode *node;
	PointerRNA r_ptr;

	nodeFindNode(ntree, sock, &node, NULL);

	RNA_pointer_create((ID *)ntree, &RNA_Node, node, &r_ptr);
	return r_ptr;
}

static void rna_NodeSocket_update(Main *bmain, Scene *UNUSED(scene), PointerRNA *ptr)
{
	bNodeTree *ntree = (bNodeTree *)ptr->id.data;
	bNodeSocket *sock = (bNodeSocket *)ptr->data;
	bNode *node;
	if (nodeFindNode(ntree, sock, &node, NULL)) {
		ED_node_tag_update_nodetree(bmain, ntree, node);
	}
}

static int rna_NodeSocket_is_output_get(PointerRNA *ptr)
{
	bNodeSocket *sock = ptr->data;
	return sock->in_out == SOCK_OUT;
}

static void rna_NodeSocket_link_limit_set(PointerRNA *ptr, int value)
{
	bNodeSocket *sock = ptr->data;
	sock->limit = (value == 0 ? 0xFFF : value);
}

static void rna_NodeSocket_hide_set(PointerRNA *ptr, int value)
{
	bNodeSocket *sock = (bNodeSocket *)ptr->data;

	/* don't hide linked sockets */
	if (sock->flag & SOCK_IN_USE)
		return;

	if (value)
		sock->flag |= SOCK_HIDDEN;
	else
		sock->flag &= ~SOCK_HIDDEN;
}


static void rna_NodeSocketInterface_draw(bContext *C, struct uiLayout *layout, PointerRNA *ptr)
{
	extern FunctionRNA rna_NodeSocketInterface_draw_func;

	bNodeSocket *stemp = (bNodeSocket *)ptr->data;
	ParameterList list;
	FunctionRNA *func;

	if (!stemp->typeinfo)
		return;

	func = &rna_NodeSocketInterface_draw_func; /* RNA_struct_find_function(&ptr, "draw"); */

	RNA_parameter_list_create(&list, ptr, func);
	RNA_parameter_set_lookup(&list, "context", &C);
	RNA_parameter_set_lookup(&list, "layout", &layout);
	stemp->typeinfo->ext_interface.call(C, ptr, func, &list);

	RNA_parameter_list_free(&list);
}

static void rna_NodeSocketInterface_draw_color(bContext *C, PointerRNA *ptr, float *r_color)
{
	extern FunctionRNA rna_NodeSocketInterface_draw_color_func;

	bNodeSocket *sock = (bNodeSocket *)ptr->data;
	ParameterList list;
	FunctionRNA *func;
	void *ret;

	if (!sock->typeinfo)
		return;

	func = &rna_NodeSocketInterface_draw_color_func; /* RNA_struct_find_function(&ptr, "draw_color"); */

	RNA_parameter_list_create(&list, ptr, func);
	RNA_parameter_set_lookup(&list, "context", &C);
	sock->typeinfo->ext_interface.call(C, ptr, func, &list);

	RNA_parameter_get_lookup(&list, "color", &ret);
	copy_v4_v4(r_color, (float *)ret);

	RNA_parameter_list_free(&list);
}

static void rna_NodeSocketInterface_register_properties(bNodeTree *ntree, bNodeSocket *stemp, StructRNA *data_srna)
{
	extern FunctionRNA rna_NodeSocketInterface_register_properties_func;

	PointerRNA ptr;
	ParameterList list;
	FunctionRNA *func;

	if (!stemp->typeinfo)
		return;

	RNA_pointer_create((ID *)ntree, &RNA_NodeSocketInterface, stemp, &ptr);
	func = &rna_NodeSocketInterface_register_properties_func; /* RNA_struct_find_function(&ptr, "register_properties"); */

	RNA_parameter_list_create(&list, &ptr, func);
	RNA_parameter_set_lookup(&list, "data_rna_type", &data_srna);
	stemp->typeinfo->ext_interface.call(NULL, &ptr, func, &list);

	RNA_parameter_list_free(&list);
}

static void rna_NodeSocketInterface_init_socket(bNodeTree *ntree, bNodeSocket *stemp, bNode *node, bNodeSocket *sock, const char *data_path)
{
	extern FunctionRNA rna_NodeSocketInterface_init_socket_func;

	PointerRNA ptr, node_ptr, sock_ptr;
	ParameterList list;
	FunctionRNA *func;

	if (!stemp->typeinfo)
		return;

	RNA_pointer_create((ID *)ntree, &RNA_NodeSocketInterface, stemp, &ptr);
	RNA_pointer_create((ID *)ntree, &RNA_Node, node, &node_ptr);
	RNA_pointer_create((ID *)ntree, &RNA_NodeSocket, sock, &sock_ptr);
	func = &rna_NodeSocketInterface_init_socket_func; /* RNA_struct_find_function(&ptr, "init_socket"); */

	RNA_parameter_list_create(&list, &ptr, func);
	RNA_parameter_set_lookup(&list, "node", &node_ptr);
	RNA_parameter_set_lookup(&list, "socket", &sock_ptr);
	RNA_parameter_set_lookup(&list, "data_path", &data_path);
	stemp->typeinfo->ext_interface.call(NULL, &ptr, func, &list);

	RNA_parameter_list_free(&list);
}

static void rna_NodeSocketInterface_from_socket(bNodeTree *ntree, bNodeSocket *stemp, bNode *node, bNodeSocket *sock)
{
	extern FunctionRNA rna_NodeSocketInterface_from_socket_func;

	PointerRNA ptr, node_ptr, sock_ptr;
	ParameterList list;
	FunctionRNA *func;

	if (!stemp->typeinfo)
		return;

	RNA_pointer_create((ID *)ntree, &RNA_NodeSocketInterface, stemp, &ptr);
	RNA_pointer_create((ID *)ntree, &RNA_Node, node, &node_ptr);
	RNA_pointer_create((ID *)ntree, &RNA_NodeSocket, sock, &sock_ptr);
	func = &rna_NodeSocketInterface_from_socket_func; /* RNA_struct_find_function(&ptr, "from_socket"); */

	RNA_parameter_list_create(&list, &ptr, func);
	RNA_parameter_set_lookup(&list, "node", &node_ptr);
	RNA_parameter_set_lookup(&list, "socket", &sock_ptr);
	stemp->typeinfo->ext_interface.call(NULL, &ptr, func, &list);

	RNA_parameter_list_free(&list);
}

static void rna_NodeSocketInterface_unregister(Main *UNUSED(bmain), StructRNA *type)
{
	bNodeSocketType *st = RNA_struct_blender_type_get(type);
	if (!st)
		return;

	RNA_struct_free_extension(type, &st->ext_interface);

	RNA_struct_free(&BLENDER_RNA, type);

	/* update while blender is running */
	WM_main_add_notifier(NC_NODE | NA_EDITED, NULL);
}

static StructRNA *rna_NodeSocketInterface_register(
        Main *UNUSED(bmain), ReportList *UNUSED(reports), void *data, const char *identifier,
        StructValidateFunc validate, StructCallbackFunc call, StructFreeFunc free)
{
	bNodeSocketType *st, dummyst;
	bNodeSocket dummysock;
	PointerRNA dummyptr;
	int have_function[5];

	/* setup dummy socket & socket type to store static properties in */
	memset(&dummyst, 0, sizeof(bNodeSocketType));

	memset(&dummysock, 0, sizeof(bNodeSocket));
	dummysock.typeinfo = &dummyst;
	RNA_pointer_create(NULL, &RNA_NodeSocketInterface, &dummysock, &dummyptr);

	/* validate the python class */
	if (validate(&dummyptr, data, have_function) != 0)
		return NULL;

	/* check if we have registered this socket type before */
	st = nodeSocketTypeFind(dummyst.idname);
	if (st) {
		/* basic socket type registered by a socket class before. */
	}
	else {
		/* create a new node socket type */
		st = MEM_callocN(sizeof(bNodeSocketType), "node socket type");
		memcpy(st, &dummyst, sizeof(dummyst));

		nodeRegisterSocketType(st);
	}

	/* if RNA type is already registered, unregister first */
	if (st->ext_interface.srna) {
		StructRNA *srna = st->ext_interface.srna;
		RNA_struct_free_extension(srna, &st->ext_interface);
		RNA_struct_free(&BLENDER_RNA, srna);
	}
	st->ext_interface.srna = RNA_def_struct_ptr(&BLENDER_RNA, identifier, &RNA_NodeSocketInterface);
	st->ext_interface.data = data;
	st->ext_interface.call = call;
	st->ext_interface.free = free;
	RNA_struct_blender_type_set(st->ext_interface.srna, st);

	st->interface_draw = (have_function[0]) ? rna_NodeSocketInterface_draw : NULL;
	st->interface_draw_color = (have_function[1]) ? rna_NodeSocketInterface_draw_color : NULL;
	st->interface_register_properties = (have_function[2]) ? rna_NodeSocketInterface_register_properties : NULL;
	st->interface_init_socket = (have_function[3]) ? rna_NodeSocketInterface_init_socket : NULL;
	st->interface_from_socket = (have_function[4]) ? rna_NodeSocketInterface_from_socket : NULL;

	/* update while blender is running */
	WM_main_add_notifier(NC_NODE | NA_EDITED, NULL);

	return st->ext_interface.srna;
}

static StructRNA *rna_NodeSocketInterface_refine(PointerRNA *ptr)
{
	bNodeSocket *sock = (bNodeSocket *)ptr->data;

	if (sock->typeinfo && sock->typeinfo->ext_interface.srna)
		return sock->typeinfo->ext_interface.srna;
	else
		return &RNA_NodeSocketInterface;
}

static char *rna_NodeSocketInterface_path(PointerRNA *ptr)
{
	bNodeTree *ntree = (bNodeTree *)ptr->id.data;
	bNodeSocket *sock = (bNodeSocket *)ptr->data;
	int socketindex;

	socketindex = BLI_findindex(&ntree->inputs, sock);
	if (socketindex != -1)
		return BLI_sprintfN("inputs[%d]", socketindex);

	socketindex = BLI_findindex(&ntree->outputs, sock);
	if (socketindex != -1)
		return BLI_sprintfN("outputs[%d]", socketindex);

	return NULL;
}

static IDProperty *rna_NodeSocketInterface_idprops(PointerRNA *ptr, bool create)
{
	bNodeSocket *sock = ptr->data;

	if (create && !sock->prop) {
		IDPropertyTemplate val = {0};
		sock->prop = IDP_New(IDP_GROUP, &val, "RNA_NodeSocketInterface ID properties");
	}

	return sock->prop;
}

static void rna_NodeSocketInterface_update(Main *bmain, Scene *UNUSED(scene), PointerRNA *ptr)
{
	bNodeTree *ntree = ptr->id.data;
	bNodeSocket *stemp = ptr->data;

	if (!stemp->typeinfo)
		return;

	ntree->update |= NTREE_UPDATE_GROUP;
	ntreeUpdateTree(bmain, ntree);

	ED_node_tag_update_nodetree(bmain, ntree, NULL);
}


/* ******** Standard Node Socket Base Types ******** */

static void rna_NodeSocketStandard_draw(ID *id, bNodeSocket *sock, struct bContext *C, struct uiLayout *layout, PointerRNA *nodeptr,
                                        const char *text)
{
	PointerRNA ptr;
	RNA_pointer_create(id, &RNA_NodeSocket, sock, &ptr);
	sock->typeinfo->draw(C, layout, &ptr, nodeptr, text);
}

static void rna_NodeSocketStandard_draw_color(ID *id, bNodeSocket *sock, struct bContext *C, PointerRNA *nodeptr, float *r_color)
{
	PointerRNA ptr;
	RNA_pointer_create(id, &RNA_NodeSocket, sock, &ptr);
	sock->typeinfo->draw_color(C, &ptr, nodeptr, r_color);
}

static void rna_NodeSocketInterfaceStandard_draw(ID *id, bNodeSocket *sock, struct bContext *C, struct uiLayout *layout)
{
	PointerRNA ptr;
	RNA_pointer_create(id, &RNA_NodeSocket, sock, &ptr);
	sock->typeinfo->interface_draw(C, layout, &ptr);
}

static void rna_NodeSocketInterfaceStandard_draw_color(ID *id, bNodeSocket *sock, struct bContext *C, float *r_color)
{
	PointerRNA ptr;
	RNA_pointer_create(id, &RNA_NodeSocket, sock, &ptr);
	sock->typeinfo->interface_draw_color(C, &ptr, r_color);
}

static void rna_NodeSocketStandard_float_range(PointerRNA *ptr, float *min, float *max, float *softmin, float *softmax)
{
	bNodeSocket *sock = ptr->data;
	bNodeSocketValueFloat *dval = sock->default_value;
	int subtype = sock->typeinfo->subtype;

	if (dval->max < dval->min) {
		dval->max = dval->min;
	}

	*min = (subtype == PROP_UNSIGNED ? 0.0f : -FLT_MAX);
	*max = FLT_MAX;
	*softmin = dval->min;
	*softmax = dval->max;
}

static void rna_NodeSocketStandard_int_range(PointerRNA *ptr, int *min, int *max, int *softmin, int *softmax)
{
	bNodeSocket *sock = ptr->data;
	bNodeSocketValueInt *dval = sock->default_value;
	int subtype = sock->typeinfo->subtype;

	if (dval->max < dval->min) {
		dval->max = dval->min;
	}

	*min = (subtype == PROP_UNSIGNED ? 0 : INT_MIN);
	*max = INT_MAX;
	*softmin = dval->min;
	*softmax = dval->max;
}

static void rna_NodeSocketStandard_vector_range(PointerRNA *ptr, float *min, float *max, float *softmin, float *softmax)
{
	bNodeSocket *sock = ptr->data;
	bNodeSocketValueVector *dval = sock->default_value;

	if (dval->max < dval->min) {
		dval->max = dval->min;
	}

	*min = -FLT_MAX;
	*max = FLT_MAX;
	*softmin = dval->min;
	*softmax = dval->max;
}

/* using a context update function here, to avoid searching the node if possible */
static void rna_NodeSocketStandard_value_update(struct bContext *C, PointerRNA *ptr)
{
	bNode *node;

	/* default update */
	rna_NodeSocket_update(CTX_data_main(C), CTX_data_scene(C), ptr);

	/* try to use node from context, faster */
	node = CTX_data_pointer_get(C, "node").data;
	if (!node) {
		bNodeTree *ntree = ptr->id.data;
		bNodeSocket *sock = ptr->data;

		/* fall back to searching node in the tree */
		nodeFindNode(ntree, sock, &node, NULL);
	}
<<<<<<< HEAD
=======

	if (node) {
		nodeSynchronizeID(node, true);

		/* extra update for sockets that get synced to material */
		if (node->id && ELEM(node->type, SH_NODE_MATERIAL, SH_NODE_MATERIAL_EXT))
			WM_main_add_notifier(NC_MATERIAL | ND_SHADING_DRAW, node->id);
	}
>>>>>>> fb565ddb
}


/* ******** Node Types ******** */

static void rna_NodeInternalSocketTemplate_name_get(PointerRNA *ptr, char *value)
{
	bNodeSocketTemplate *stemp = ptr->data;
	strcpy(value, stemp->name);
}

static int rna_NodeInternalSocketTemplate_name_length(PointerRNA *ptr)
{
	bNodeSocketTemplate *stemp = ptr->data;
	return strlen(stemp->name);
}

static void rna_NodeInternalSocketTemplate_identifier_get(PointerRNA *ptr, char *value)
{
	bNodeSocketTemplate *stemp = ptr->data;
	strcpy(value, stemp->identifier);
}

static int rna_NodeInternalSocketTemplate_identifier_length(PointerRNA *ptr)
{
	bNodeSocketTemplate *stemp = ptr->data;
	return strlen(stemp->identifier);
}

static int rna_NodeInternalSocketTemplate_type_get(PointerRNA *ptr)
{
	bNodeSocketTemplate *stemp = ptr->data;
	return stemp->type;
}

static PointerRNA rna_NodeInternal_input_template(StructRNA *srna, int index)
{
	bNodeType *ntype = RNA_struct_blender_type_get(srna);
	if (ntype && ntype->inputs) {
		bNodeSocketTemplate *stemp = ntype->inputs;
		int i = 0;
		while (i < index && stemp->type >= 0) {
			++i;
			++stemp;
		}
		if (i == index && stemp->type >= 0) {
			PointerRNA ptr;
			RNA_pointer_create(NULL, &RNA_NodeInternalSocketTemplate, stemp, &ptr);
			return ptr;
		}
	}
	return PointerRNA_NULL;
}

static PointerRNA rna_NodeInternal_output_template(StructRNA *srna, int index)
{
	bNodeType *ntype = RNA_struct_blender_type_get(srna);
	if (ntype && ntype->outputs) {
		bNodeSocketTemplate *stemp = ntype->outputs;
		int i = 0;
		while (i < index && stemp->type >= 0) {
			++i;
			++stemp;
		}
		if (i == index && stemp->type >= 0) {
			PointerRNA ptr;
			RNA_pointer_create(NULL, &RNA_NodeInternalSocketTemplate, stemp, &ptr);
			return ptr;
		}
	}
	return PointerRNA_NULL;
}

static int rna_NodeInternal_poll(StructRNA *srna, bNodeTree *ntree)
{
	bNodeType *ntype = RNA_struct_blender_type_get(srna);
	return ntype && (!ntype->poll || ntype->poll(ntype, ntree));
}

static int rna_NodeInternal_poll_instance(bNode *node, bNodeTree *ntree)
{
	bNodeType *ntype = node->typeinfo;
	if (ntype->poll_instance) {
		return ntype->poll_instance(node, ntree);
	}
	else {
		/* fall back to basic poll function */
		return !ntype->poll || ntype->poll(ntype, ntree);
	}
}

static void rna_NodeInternal_update(ID *id, bNode *node)
{
	bNodeTree *ntree = (bNodeTree *)id;
	if (node->typeinfo->updatefunc)
		node->typeinfo->updatefunc(ntree, node);
}

static void rna_NodeInternal_draw_buttons(ID *id, bNode *node, struct bContext *C, struct uiLayout *layout)
{
	if (node->typeinfo->draw_buttons) {
		PointerRNA ptr;
		RNA_pointer_create(id, &RNA_Node, node, &ptr);
		node->typeinfo->draw_buttons(layout, C, &ptr);
	}
}

static void rna_NodeInternal_draw_buttons_ext(ID *id, bNode *node, struct bContext *C, struct uiLayout *layout)
{
	if (node->typeinfo->draw_buttons_ex) {
		PointerRNA ptr;
		RNA_pointer_create(id, &RNA_Node, node, &ptr);
		node->typeinfo->draw_buttons_ex(layout, C, &ptr);
	}
	else if (node->typeinfo->draw_buttons) {
		PointerRNA ptr;
		RNA_pointer_create(id, &RNA_Node, node, &ptr);
		node->typeinfo->draw_buttons(layout, C, &ptr);
	}
}

static StructRNA *rna_NodeCustomGroup_register(
        Main *bmain, ReportList *reports,
        void *data, const char *identifier,
        StructValidateFunc validate, StructCallbackFunc call, StructFreeFunc free)
{
	bNodeType *nt = rna_Node_register_base(bmain, reports, &RNA_NodeCustomGroup, data, identifier, validate, call, free);
	if (!nt)
		return NULL;

	/* this updates the group node instance from the tree's interface */
	nt->verifyfunc = node_group_verify;

	nodeRegisterType(nt);

	/* update while blender is running */
	WM_main_add_notifier(NC_NODE | NA_EDITED, NULL);

	return nt->ext.srna;
}

static void rna_CompositorNode_tag_need_exec(bNode *node)
{
	node->need_exec = true;
}

static void rna_Node_tex_image_update(Main *bmain, Scene *UNUSED(scene), PointerRNA *ptr)
{
	bNodeTree *ntree = (bNodeTree *)ptr->id.data;
	bNode *node = (bNode *)ptr->data;

	ED_node_tag_update_nodetree(bmain, ntree, node);
	WM_main_add_notifier(NC_IMAGE, NULL);
}

static void rna_NodeGroup_update(Main *bmain, Scene *UNUSED(scene), PointerRNA *ptr)
{
	bNodeTree *ntree = (bNodeTree *)ptr->id.data;
	bNode *node = (bNode *)ptr->data;

	if (node->id)
		ntreeUpdateTree(bmain, (bNodeTree *)node->id);

	ED_node_tag_update_nodetree(bmain, ntree, node);
}

static void rna_NodeGroup_node_tree_set(PointerRNA *ptr, const PointerRNA value)
{
	bNodeTree *ntree = ptr->id.data;
	bNode *node = ptr->data;
	bNodeTree *ngroup = value.data;

	if (nodeGroupPoll(ntree, ngroup)) {
		if (node->id)
			id_us_min(node->id);
		if (ngroup)
			id_us_plus(&ngroup->id);

		node->id = &ngroup->id;
	}
}

static int rna_NodeGroup_node_tree_poll(PointerRNA *ptr, const PointerRNA value)
{
	bNodeTree *ntree = ptr->id.data;
	bNodeTree *ngroup = value.data;

	/* only allow node trees of the same type as the group node's tree */
	if (ngroup->type != ntree->type)
		return false;

	return nodeGroupPoll(ntree, ngroup);
}


static StructRNA *rna_NodeGroup_interface_typef(PointerRNA *ptr)
{
	bNode *node = ptr->data;
	bNodeTree *ngroup = (bNodeTree *)node->id;

	if (ngroup) {
		StructRNA *srna = ntreeInterfaceTypeGet(ngroup, true);
		if (srna)
			return srna;
	}
	return &RNA_PropertyGroup;
}

static StructRNA *rna_NodeGroupInputOutput_interface_typef(PointerRNA *ptr)
{
	bNodeTree *ntree = ptr->id.data;

	if (ntree) {
		StructRNA *srna = ntreeInterfaceTypeGet(ntree, true);
		if (srna)
			return srna;
	}
	return &RNA_PropertyGroup;
}

static void rna_distance_matte_t1_set(PointerRNA *ptr, float value)
{
	bNode *node = (bNode *)ptr->data;
	NodeChroma *chroma = node->storage;

	chroma->t1 = value;
}

static void rna_distance_matte_t2_set(PointerRNA *ptr, float value)
{
	bNode *node = (bNode *)ptr->data;
	NodeChroma *chroma = node->storage;

	chroma->t2 = value;
}

static void rna_difference_matte_t1_set(PointerRNA *ptr, float value)
{
	bNode *node = (bNode *)ptr->data;
	NodeChroma *chroma = node->storage;

	chroma->t1 = value;
}

static void rna_difference_matte_t2_set(PointerRNA *ptr, float value)
{
	bNode *node = (bNode *)ptr->data;
	NodeChroma *chroma = node->storage;

	chroma->t2 = value;
}

/* Button Set Funcs for Matte Nodes */
static void rna_Matte_t1_set(PointerRNA *ptr, float value)
{
	bNode *node = (bNode *)ptr->data;
	NodeChroma *chroma = node->storage;

	chroma->t1 = value;

	if (value < chroma->t2)
		chroma->t2 = value;
}

static void rna_Matte_t2_set(PointerRNA *ptr, float value)
{
	bNode *node = (bNode *)ptr->data;
	NodeChroma *chroma = node->storage;

	if (value > chroma->t1)
		value = chroma->t1;

	chroma->t2 = value;
}

static void rna_Node_scene_set(PointerRNA *ptr, PointerRNA value)
{
	bNode *node = (bNode *)ptr->data;

	if (node->id) {
		id_us_min(node->id);
		node->id = NULL;
	}

	node->id = value.data;

	id_us_plus(node->id);
}

static void rna_Node_image_layer_update(Main *bmain, Scene *scene, PointerRNA *ptr)
{
	bNode *node = (bNode *)ptr->data;
	Image *ima = (Image *)node->id;
	ImageUser *iuser = node->storage;

	BKE_image_multilayer_index(ima->rr, iuser);
	BKE_image_signal(ima, iuser, IMA_SIGNAL_SRC_CHANGE);

	rna_Node_update(bmain, scene, ptr);

	if (scene->nodetree != NULL) {
		ntreeCompositUpdateRLayers(scene->nodetree);
	}
}

static const EnumPropertyItem *renderresult_layers_add_enum(RenderLayer *rl)
{
	EnumPropertyItem *item = NULL;
	EnumPropertyItem tmp = {0};
	int i = 0, totitem = 0;

	while (rl) {
		tmp.identifier = rl->name;
		/* little trick: using space char instead empty string makes the item selectable in the dropdown */
		if (rl->name[0] == '\0')
			tmp.name = " ";
		else
			tmp.name = rl->name;
		tmp.value = i++;
		RNA_enum_item_add(&item, &totitem, &tmp);
		rl = rl->next;
	}

	RNA_enum_item_end(&item, &totitem);

	return item;
}

static const EnumPropertyItem *rna_Node_image_layer_itemf(bContext *UNUSED(C), PointerRNA *ptr,
                                                    PropertyRNA *UNUSED(prop), bool *r_free)
{
	bNode *node = (bNode *)ptr->data;
	Image *ima = (Image *)node->id;
	const EnumPropertyItem *item = NULL;
	RenderLayer *rl;

	if (ima == NULL || ima->rr == NULL) {
		*r_free = false;
		return DummyRNA_NULL_items;
	}

	rl = ima->rr->layers.first;
	item = renderresult_layers_add_enum(rl);

	*r_free = true;

	return item;
}

static int rna_Node_image_has_layers_get(PointerRNA *ptr)
{
	bNode *node = (bNode *)ptr->data;
	Image *ima = (Image *)node->id;

	if (!ima || !(ima->rr)) return 0;

	return RE_layers_have_name(ima->rr);
}

static int rna_Node_image_has_views_get(PointerRNA *ptr)
{
	bNode *node = (bNode *)ptr->data;
	Image *ima = (Image *)node->id;

	if (!ima || !(ima->rr)) return 0;

	return BLI_listbase_count_at_most(&ima->rr->views, 2) > 1;
}

static const EnumPropertyItem *renderresult_views_add_enum(RenderView *rv)
{
	EnumPropertyItem *item = NULL;
	EnumPropertyItem tmp = {0, "ALL", 0, "All", ""};
	int i = 1, totitem = 0;

	/* option to use all views */
	RNA_enum_item_add(&item, &totitem, &tmp);

	while (rv) {
		tmp.identifier = rv->name;
		/* little trick: using space char instead empty string makes the item selectable in the dropdown */
		if (rv->name[0] == '\0')
			tmp.name = " ";
		else
			tmp.name = rv->name;
		tmp.value = i++;
		RNA_enum_item_add(&item, &totitem, &tmp);
		rv = rv->next;
	}

	RNA_enum_item_end(&item, &totitem);

	return item;
}

static const EnumPropertyItem *rna_Node_image_view_itemf(bContext *UNUSED(C), PointerRNA *ptr,
                                                   PropertyRNA *UNUSED(prop), bool *r_free)
{
	bNode *node = (bNode *)ptr->data;
	Image *ima = (Image *)node->id;
	const EnumPropertyItem *item = NULL;
	RenderView *rv;

	if (ima == NULL || ima->rr == NULL) {
		*r_free = false;
		return DummyRNA_NULL_items;
	}

	rv = ima->rr->views.first;
	item = renderresult_views_add_enum(rv);

	*r_free = true;

	return item;
}

static const EnumPropertyItem *rna_Node_view_layer_itemf(bContext *UNUSED(C), PointerRNA *ptr,
                                                    PropertyRNA *UNUSED(prop), bool *r_free)
{
	bNode *node = (bNode *)ptr->data;
	Scene *sce = (Scene *)node->id;
	const EnumPropertyItem *item = NULL;
	RenderLayer *rl;

	if (sce == NULL) {
		*r_free = false;
		return DummyRNA_NULL_items;
	}

	rl = sce->view_layers.first;
	item = renderresult_layers_add_enum(rl);

	*r_free = true;

	return item;
}

static void rna_Node_view_layer_update(Main *bmain, Scene *scene, PointerRNA *ptr)
{
	rna_Node_update(bmain, scene, ptr);
	if (scene->nodetree != NULL) {
		ntreeCompositUpdateRLayers(scene->nodetree);
	}
}

static const EnumPropertyItem *rna_Node_channel_itemf(bContext *UNUSED(C), PointerRNA *ptr,
                                                PropertyRNA *UNUSED(prop), bool *r_free)
{
	bNode *node = (bNode *)ptr->data;
	EnumPropertyItem *item = NULL;
	EnumPropertyItem tmp = {0};
	int totitem = 0;

	switch (node->custom1) {
		case CMP_NODE_CHANNEL_MATTE_CS_RGB:
			tmp.identifier = "R"; tmp.name = "R"; tmp.value = 1;
			RNA_enum_item_add(&item, &totitem, &tmp);
			tmp.identifier = "G"; tmp.name = "G"; tmp.value = 2;
			RNA_enum_item_add(&item, &totitem, &tmp);
			tmp.identifier = "B"; tmp.name = "B"; tmp.value = 3;
			RNA_enum_item_add(&item, &totitem, &tmp);
			break;
		case CMP_NODE_CHANNEL_MATTE_CS_HSV:
			tmp.identifier = "H"; tmp.name = "H"; tmp.value = 1;
			RNA_enum_item_add(&item, &totitem, &tmp);
			tmp.identifier = "S"; tmp.name = "S"; tmp.value = 2;
			RNA_enum_item_add(&item, &totitem, &tmp);
			tmp.identifier = "V"; tmp.name = "V"; tmp.value = 3;
			RNA_enum_item_add(&item, &totitem, &tmp);
			break;
		case CMP_NODE_CHANNEL_MATTE_CS_YUV:
			tmp.identifier = "Y"; tmp.name = "Y"; tmp.value = 1;
			RNA_enum_item_add(&item, &totitem, &tmp);
			tmp.identifier = "G"; tmp.name = "U"; tmp.value = 2;
			RNA_enum_item_add(&item, &totitem, &tmp);
			tmp.identifier = "V"; tmp.name = "V"; tmp.value = 3;
			RNA_enum_item_add(&item, &totitem, &tmp);
			break;
		case CMP_NODE_CHANNEL_MATTE_CS_YCC:
			tmp.identifier = "Y"; tmp.name = "Y"; tmp.value = 1;
			RNA_enum_item_add(&item, &totitem, &tmp);
			tmp.identifier = "CB"; tmp.name = "Cr"; tmp.value = 2;
			RNA_enum_item_add(&item, &totitem, &tmp);
			tmp.identifier = "CR"; tmp.name = "Cb"; tmp.value = 3;
			RNA_enum_item_add(&item, &totitem, &tmp);
			break;
		default:
			return DummyRNA_NULL_items;
	}

	RNA_enum_item_end(&item, &totitem);
	*r_free = true;

	return item;
}

static void rna_Image_Node_update_id(Main *UNUSED(bmain), Scene *UNUSED(scene), PointerRNA *ptr)
{
	bNodeTree *ntree = (bNodeTree *)ptr->id.data;
	bNode *node = (bNode *)ptr->data;

	node->update |= NODE_UPDATE_ID;
	nodeUpdate(ntree, node);	/* to update image node sockets */
}

static void rna_Mapping_Node_update(Main *bmain, Scene *scene, PointerRNA *ptr)
{
	bNode *node = ptr->data;
	BKE_texture_mapping_init(node->storage);
	rna_Node_update(bmain, scene, ptr);
}

static void rna_NodeOutputFile_slots_begin(CollectionPropertyIterator *iter, PointerRNA *ptr)
{
	bNode *node = ptr->data;
	rna_iterator_listbase_begin(iter, &node->inputs, NULL);
}

static PointerRNA rna_NodeOutputFile_slot_file_get(CollectionPropertyIterator *iter)
{
	PointerRNA ptr;
	bNodeSocket *sock = rna_iterator_listbase_get(iter);
	RNA_pointer_create(iter->parent.id.data, &RNA_NodeOutputFileSlotFile, sock->storage, &ptr);
	return ptr;
}

static void rna_NodeColorBalance_update_lgg(Main *bmain, Scene *scene, PointerRNA *ptr)
{
	ntreeCompositColorBalanceSyncFromLGG(ptr->id.data, ptr->data);
	rna_Node_update(bmain, scene, ptr);
}

static void rna_NodeColorBalance_update_cdl(Main *bmain, Scene *scene, PointerRNA *ptr)
{
	ntreeCompositColorBalanceSyncFromCDL(ptr->id.data, ptr->data);
	rna_Node_update(bmain, scene, ptr);
}

/* ******** Node Socket Types ******** */

static PointerRNA rna_NodeOutputFile_slot_layer_get(CollectionPropertyIterator *iter)
{
	PointerRNA ptr;
	bNodeSocket *sock = rna_iterator_listbase_get(iter);
	RNA_pointer_create(iter->parent.id.data, &RNA_NodeOutputFileSlotLayer, sock->storage, &ptr);
	return ptr;
}

static int rna_NodeOutputFileSocket_find_node(bNodeTree *ntree, NodeImageMultiFileSocket *data, bNode **nodep, bNodeSocket **sockp)
{
	bNode *node;
	bNodeSocket *sock;

	for (node = ntree->nodes.first; node; node = node->next) {
		for (sock = node->inputs.first; sock; sock = sock->next) {
			NodeImageMultiFileSocket *sockdata = sock->storage;
			if (sockdata == data) {
				*nodep = node;
				*sockp = sock;
				return 1;
			}
		}
	}

	*nodep = NULL;
	*sockp = NULL;
	return 0;
}

static void rna_NodeOutputFileSlotFile_path_set(PointerRNA *ptr, const char *value)
{
	bNodeTree *ntree = ptr->id.data;
	NodeImageMultiFileSocket *sockdata = ptr->data;
	bNode *node;
	bNodeSocket *sock;

	if (rna_NodeOutputFileSocket_find_node(ntree, sockdata, &node, &sock)) {
		ntreeCompositOutputFileSetPath(node, sock, value);
	}
}

static void rna_NodeOutputFileSlotLayer_name_set(PointerRNA *ptr, const char *value)
{
	bNodeTree *ntree = ptr->id.data;
	NodeImageMultiFileSocket *sockdata = ptr->data;
	bNode *node;
	bNodeSocket *sock;

	if (rna_NodeOutputFileSocket_find_node(ntree, sockdata, &node, &sock)) {
		ntreeCompositOutputFileSetLayer(node, sock, value);
	}
}

static bNodeSocket *rna_NodeOutputFile_slots_new(ID *id, bNode *node, bContext *C, ReportList *UNUSED(reports), const char *name)
{
	bNodeTree *ntree = (bNodeTree *)id;
	Scene *scene = CTX_data_scene(C);
	ImageFormatData *im_format = NULL;
	bNodeSocket *sock;
	if (scene)
		im_format = &scene->r.im_format;

	sock = ntreeCompositOutputFileAddSocket(ntree, node, name, im_format);

	ntreeUpdateTree(CTX_data_main(C), ntree);
	WM_main_add_notifier(NC_NODE | NA_EDITED, ntree);

	return sock;
}

static void rna_ShaderNodeTexIES_mode_set(PointerRNA *ptr, int value)
{
	bNode *node = (bNode *)ptr->data;
	NodeShaderTexIES *nss = node->storage;

	if (nss->mode != value) {
		nss->mode = value;
		nss->filepath[0] = '\0';

		/* replace text datablock by filepath */
		if (node->id) {
			Text *text = (Text *)node->id;

			if (value == NODE_IES_EXTERNAL && text->name) {
				BLI_strncpy(nss->filepath, text->name, sizeof(nss->filepath));
				BLI_path_rel(nss->filepath, BKE_main_blendfile_path_from_global());
			}

			id_us_min(node->id);
			node->id = NULL;
		}
	}
}

static void rna_ShaderNodeScript_mode_set(PointerRNA *ptr, int value)
{
	bNode *node = (bNode *)ptr->data;
	NodeShaderScript *nss = node->storage;

	if (nss->mode != value) {
		nss->mode = value;
		nss->filepath[0] = '\0';
		nss->flag &= ~NODE_SCRIPT_AUTO_UPDATE;

		/* replace text data-block by filepath */
		if (node->id) {
			Text *text = (Text *)node->id;

			if (value == NODE_SCRIPT_EXTERNAL && text->name) {
				BLI_strncpy(nss->filepath, text->name, sizeof(nss->filepath));
				BLI_path_rel(nss->filepath, BKE_main_blendfile_path_from_global());
			}

			id_us_min(node->id);
			node->id = NULL;
		}

		/* remove any bytecode */
		if (nss->bytecode) {
			MEM_freeN(nss->bytecode);
			nss->bytecode = NULL;
		}

		nss->bytecode_hash[0] = '\0';
	}
}

static void rna_ShaderNodeScript_bytecode_get(PointerRNA *ptr, char *value)
{
	bNode *node = (bNode *)ptr->data;
	NodeShaderScript *nss = node->storage;

	strcpy(value, (nss->bytecode) ? nss->bytecode : "");
}

static int rna_ShaderNodeScript_bytecode_length(PointerRNA *ptr)
{
	bNode *node = (bNode *)ptr->data;
	NodeShaderScript *nss = node->storage;

	return (nss->bytecode) ? strlen(nss->bytecode) : 0;
}

static void rna_ShaderNodeScript_bytecode_set(PointerRNA *ptr, const char *value)
{
	bNode *node = (bNode *)ptr->data;
	NodeShaderScript *nss = node->storage;

	if (nss->bytecode)
		MEM_freeN(nss->bytecode);

	if (value && value[0])
		nss->bytecode = BLI_strdup(value);
	else
		nss->bytecode = NULL;
}

static void rna_ShaderNodeScript_update(Main *bmain, Scene *scene, PointerRNA *ptr)
{
	bNodeTree *ntree = (bNodeTree *)ptr->id.data;
	bNode *node = (bNode *)ptr->data;
	RenderEngineType *engine_type = RE_engines_find(scene->r.engine);

	if (engine_type && engine_type->update_script_node) {
		/* auto update node */
		RenderEngine *engine = RE_engine_create(engine_type);
		engine_type->update_script_node(engine, ntree, node);
		RE_engine_free(engine);
	}

	ED_node_tag_update_nodetree(bmain, ntree, node);
}

static void rna_ShaderNodePrincipled_update(Main *bmain, Scene *scene, PointerRNA *ptr)
{
	bNodeTree *ntree = (bNodeTree *)ptr->id.data;
	bNode *node = (bNode *)ptr->data;

	nodeUpdate(ntree, node);
	rna_Node_update(bmain, scene, ptr);
}

static void rna_ShaderNodeSubsurface_update(Main *bmain, Scene *scene, PointerRNA *ptr)
{
	bNodeTree *ntree = (bNodeTree *)ptr->id.data;
	bNode *node = (bNode *)ptr->data;

	nodeUpdate(ntree, node);
	rna_Node_update(bmain, scene, ptr);
}

static void rna_CompositorNodeScale_update(Main *bmain, Scene *scene, PointerRNA *ptr)
{
	bNodeTree *ntree = (bNodeTree *)ptr->id.data;
	bNode *node = (bNode *)ptr->data;

	nodeUpdate(ntree, node);
	rna_Node_update(bmain, scene, ptr);
}

static PointerRNA rna_ShaderNodePointDensity_psys_get(PointerRNA *ptr)
{
	bNode *node = ptr->data;
	NodeShaderTexPointDensity *shader_point_density = node->storage;
	Object *ob = (Object *)node->id;
	ParticleSystem *psys = NULL;
	PointerRNA value;

	if (ob && shader_point_density->particle_system) {
		psys = BLI_findlink(&ob->particlesystem, shader_point_density->particle_system - 1);
	}

	RNA_pointer_create(&ob->id, &RNA_ParticleSystem, psys, &value);
	return value;
}

static void rna_ShaderNodePointDensity_psys_set(PointerRNA *ptr, PointerRNA value)
{
	bNode *node = ptr->data;
	NodeShaderTexPointDensity *shader_point_density = node->storage;
	Object *ob = (Object *)node->id;

	if (ob && value.id.data == ob) {
		shader_point_density->particle_system = BLI_findindex(&ob->particlesystem, value.data) + 1;
	}
	else {
		shader_point_density->particle_system = 0;
	}
}

static int point_density_particle_color_source_from_shader(NodeShaderTexPointDensity *shader_point_density)
{
	switch (shader_point_density->color_source) {
		case SHD_POINTDENSITY_COLOR_PARTAGE:
			return TEX_PD_COLOR_PARTAGE;
		case SHD_POINTDENSITY_COLOR_PARTSPEED:
			return TEX_PD_COLOR_PARTSPEED;
		case SHD_POINTDENSITY_COLOR_PARTVEL:
			return TEX_PD_COLOR_PARTVEL;
		default:
			BLI_assert(!"Unknown color source");
			return TEX_PD_COLOR_CONSTANT;
	}
}

static int point_density_vertex_color_source_from_shader(NodeShaderTexPointDensity *shader_point_density)
{
	switch (shader_point_density->ob_color_source) {
		case SHD_POINTDENSITY_COLOR_VERTCOL:
			return TEX_PD_COLOR_VERTCOL;
		case SHD_POINTDENSITY_COLOR_VERTWEIGHT:
			return TEX_PD_COLOR_VERTWEIGHT;
		case SHD_POINTDENSITY_COLOR_VERTNOR:
			return TEX_PD_COLOR_VERTNOR;
		default:
			BLI_assert(!"Unknown color source");
			return TEX_PD_COLOR_CONSTANT;
	}
}

void rna_ShaderNodePointDensity_density_cache(bNode *self,
                                              Depsgraph *depsgraph)
{
	NodeShaderTexPointDensity *shader_point_density = self->storage;
	PointDensity *pd = &shader_point_density->pd;

	if (depsgraph == NULL) {
		return;
	}

	/* Make sure there's no cached data. */
	BKE_texture_pointdensity_free_data(pd);
	RE_point_density_free(pd);

	/* Create PointDensity structure from node for sampling. */
	BKE_texture_pointdensity_init_data(pd);
	pd->object = (Object *)self->id;
	pd->radius = shader_point_density->radius;
	if (shader_point_density->point_source == SHD_POINTDENSITY_SOURCE_PSYS) {
		pd->source = TEX_PD_PSYS;
		pd->psys = shader_point_density->particle_system;
		pd->psys_cache_space = TEX_PD_OBJECTSPACE;
		pd->color_source = point_density_particle_color_source_from_shader(shader_point_density);
	}
	else {
		BLI_assert(shader_point_density->point_source == SHD_POINTDENSITY_SOURCE_OBJECT);
		pd->source = TEX_PD_OBJECT;
		pd->ob_cache_space = TEX_PD_OBJECTSPACE;
		pd->ob_color_source = point_density_vertex_color_source_from_shader(shader_point_density);
		BLI_strncpy(pd->vertex_attribute_name,
		            shader_point_density->vertex_attribute_name,
		            sizeof(pd->vertex_attribute_name));
	}

	/* Store resolution, so it can be changed in the UI. */
	shader_point_density->cached_resolution = shader_point_density->resolution;

	/* Single-threaded sampling of the voxel domain. */
	RE_point_density_cache(depsgraph, pd);
}

void rna_ShaderNodePointDensity_density_calc(bNode *self,
                                             Depsgraph *depsgraph,
                                             int *length,
                                             float **values)
{
	NodeShaderTexPointDensity *shader_point_density = self->storage;
	PointDensity *pd = &shader_point_density->pd;
	const int resolution = shader_point_density->cached_resolution;

	if (depsgraph == NULL) {
		*length = 0;
		return;
	}

	/* TODO(sergey): Will likely overflow, but how to pass size_t via RNA? */
	*length = 4 * resolution * resolution * resolution;

	if (*values == NULL) {
		*values = MEM_mallocN(sizeof(float) * (*length), "point density dynamic array");
	}

	/* Single-threaded sampling of the voxel domain. */
	RE_point_density_sample(depsgraph, pd, resolution, *values);

	/* We're done, time to clean up. */
	BKE_texture_pointdensity_free_data(pd);
	memset(pd, 0, sizeof(*pd));
	shader_point_density->cached_resolution = 0.0f;
}

void rna_ShaderNodePointDensity_density_minmax(bNode *self,
                                               Depsgraph *depsgraph,
                                               float r_min[3],
                                               float r_max[3])
{
	NodeShaderTexPointDensity *shader_point_density = self->storage;
	PointDensity *pd = &shader_point_density->pd;

	if (depsgraph == NULL) {
		zero_v3(r_min);
		zero_v3(r_max);
		return;
	}

	RE_point_density_minmax(depsgraph, pd, r_min, r_max);
}

#else

static const EnumPropertyItem prop_image_layer_items[] = {
	{ 0, "PLACEHOLDER",          0, "Placeholder",          ""},
	{0, NULL, 0, NULL, NULL}
};

static const EnumPropertyItem prop_image_view_items[] = {
	{ 0, "ALL", 0, "All", ""},
	{0, NULL, 0, NULL, NULL}
};

static const EnumPropertyItem prop_view_layer_items[] = {
	{ 0, "PLACEHOLDER",          0, "Placeholder",          ""},
	{0, NULL, 0, NULL, NULL}
};

static const EnumPropertyItem prop_tri_channel_items[] = {
	{ 1, "R", 0, "R", ""},
	{ 2, "G", 0, "G", ""},
	{ 3, "B", 0, "B", ""},
	{0, NULL, 0, NULL, NULL}
};

static const EnumPropertyItem node_flip_items[] = {
	{0, "X",  0, "Flip X",     ""},
	{1, "Y",  0, "Flip Y",     ""},
	{2, "XY", 0, "Flip X & Y", ""},
	{0, NULL, 0, NULL, NULL}
};

static const EnumPropertyItem node_ycc_items[] = {
	{ 0, "ITUBT601", 0, "ITU 601",  ""},
	{ 1, "ITUBT709", 0, "ITU 709",  ""},
	{ 2, "JFIF",     0, "Jpeg",     ""},
	{0, NULL, 0, NULL, NULL}
};

static const EnumPropertyItem node_glossy_items[] = {
	{SHD_GLOSSY_SHARP,             "SHARP",             0, "Sharp",    ""},
	{SHD_GLOSSY_BECKMANN,          "BECKMANN",          0, "Beckmann", ""},
	{SHD_GLOSSY_GGX,               "GGX",               0, "GGX",      ""},
	{SHD_GLOSSY_ASHIKHMIN_SHIRLEY, "ASHIKHMIN_SHIRLEY", 0, "Ashikhmin-Shirley", ""},
	{SHD_GLOSSY_MULTI_GGX,         "MULTI_GGX",         0, "Multiscatter GGX", ""},
	{0, NULL, 0, NULL, NULL}
};

static const EnumPropertyItem node_anisotropic_items[] = {
	{SHD_GLOSSY_BECKMANN,          "BECKMANN",          0, "Beckmann", ""},
	{SHD_GLOSSY_GGX,               "GGX",               0, "GGX",      ""},
	{SHD_GLOSSY_MULTI_GGX,         "MULTI_GGX",         0, "Multiscatter GGX", ""},
	{SHD_GLOSSY_ASHIKHMIN_SHIRLEY, "ASHIKHMIN_SHIRLEY", 0, "Ashikhmin-Shirley", ""},
	{0, NULL, 0, NULL, NULL}
};

static const EnumPropertyItem node_glass_items[] = {
	{SHD_GLOSSY_SHARP,             "SHARP",             0, "Sharp",    ""},
	{SHD_GLOSSY_BECKMANN,          "BECKMANN",          0, "Beckmann", ""},
	{SHD_GLOSSY_GGX,               "GGX",               0, "GGX",      ""},
	{SHD_GLOSSY_MULTI_GGX,         "MULTI_GGX",         0, "Multiscatter GGX", ""},
	{0, NULL, 0, NULL, NULL}
};

static const EnumPropertyItem node_refraction_items[] = {
	{SHD_GLOSSY_SHARP,             "SHARP",             0, "Sharp",    ""},
	{SHD_GLOSSY_BECKMANN,          "BECKMANN",          0, "Beckmann", ""},
	{SHD_GLOSSY_GGX,               "GGX",               0, "GGX",      ""},
	{0, NULL, 0, NULL, NULL}
};

static const EnumPropertyItem node_toon_items[] = {
	{SHD_TOON_DIFFUSE,    "DIFFUSE",  0, "Diffuse", ""},
	{SHD_TOON_GLOSSY,     "GLOSSY",   0, "Glossy",  ""},
	{0, NULL, 0, NULL, NULL}
};

static const EnumPropertyItem node_hair_items[] = {
	{SHD_HAIR_REFLECTION,     "Reflection",    0,   "Reflection", ""},
	{SHD_HAIR_TRANSMISSION,   "Transmission",    0,  "Transmission", ""},
	{0, NULL, 0, NULL, NULL}
};

static const EnumPropertyItem node_script_mode_items[] = {
	{NODE_SCRIPT_INTERNAL, "INTERNAL", 0, "Internal", "Use internal text data-block"},
	{NODE_SCRIPT_EXTERNAL, "EXTERNAL", 0, "External", "Use external .osl or .oso file"},
	{0, NULL, 0, NULL, NULL}
};

static EnumPropertyItem node_ies_mode_items[] = {
	{NODE_IES_INTERNAL, "INTERNAL", 0, "Internal", "Use internal text datablock"},
	{NODE_IES_EXTERNAL, "EXTERNAL", 0, "External", "Use external .ies file"},
	{0, NULL, 0, NULL, NULL}
};

static const EnumPropertyItem node_principled_distribution_items[] = {
	{SHD_GLOSSY_GGX, "GGX", 0, "GGX", ""},
	{SHD_GLOSSY_MULTI_GGX, "MULTI_GGX", 0, "Multiscatter GGX", ""},
	{0, NULL, 0, NULL, NULL}
};

static const EnumPropertyItem node_subsurface_method_items[] = {
	{SHD_SUBSURFACE_BURLEY, "BURLEY", 0, "Christensen-Burley", "Approximation to physically based volume scattering"},
	{SHD_SUBSURFACE_RANDOM_WALK, "RANDOM_WALK", 0, "Random Walk", "Volumetric approximation to physically based volume scattering"},
	{ 0, NULL, 0, NULL, NULL }
};


/* -- Common nodes ---------------------------------------------------------- */

static void def_group_input(StructRNA *srna)
{
	PropertyRNA *prop;

	prop = RNA_def_property(srna, "interface", PROP_POINTER, PROP_NONE);
	RNA_def_property_pointer_funcs(prop, NULL, NULL, "rna_NodeGroupInputOutput_interface_typef", NULL);
	RNA_def_property_struct_type(prop, "PropertyGroup");
	RNA_def_property_flag(prop, PROP_IDPROPERTY);
	RNA_def_property_ui_text(prop, "Interface", "Interface socket data");
}

static void def_group_output(StructRNA *srna)
{
	PropertyRNA *prop;

	prop = RNA_def_property(srna, "interface", PROP_POINTER, PROP_NONE);
	RNA_def_property_pointer_funcs(prop, NULL, NULL, "rna_NodeGroupInputOutput_interface_typef", NULL);
	RNA_def_property_struct_type(prop, "PropertyGroup");
	RNA_def_property_flag(prop, PROP_IDPROPERTY);
	RNA_def_property_ui_text(prop, "Interface", "Interface socket data");

	prop = RNA_def_property(srna, "is_active_output", PROP_BOOLEAN, PROP_NONE);
	RNA_def_property_boolean_sdna(prop, NULL, "flag", NODE_DO_OUTPUT);
	RNA_def_property_ui_text(prop, "Active Output", "True if this node is used as the active group output");
	RNA_def_property_update(prop, NC_NODE | NA_EDITED, "rna_Node_update");
}

static void def_group(StructRNA *srna)
{
	PropertyRNA *prop;

	prop = RNA_def_property(srna, "node_tree", PROP_POINTER, PROP_NONE);
	RNA_def_property_pointer_sdna(prop, NULL, "id");
	RNA_def_property_struct_type(prop, "NodeTree");
	RNA_def_property_pointer_funcs(prop, NULL, "rna_NodeGroup_node_tree_set", NULL, "rna_NodeGroup_node_tree_poll");
	RNA_def_property_flag(prop, PROP_EDITABLE);
	RNA_def_property_ui_text(prop, "Node Tree", "");
	RNA_def_property_update(prop, NC_NODE | NA_EDITED, "rna_NodeGroup_update");

	prop = RNA_def_property(srna, "interface", PROP_POINTER, PROP_NONE);
	RNA_def_property_pointer_funcs(prop, NULL, NULL, "rna_NodeGroup_interface_typef", NULL);
	RNA_def_property_struct_type(prop, "PropertyGroup");
	RNA_def_property_flag(prop, PROP_IDPROPERTY);
	RNA_def_property_ui_text(prop, "Interface", "Interface socket data");
}

static void def_custom_group(BlenderRNA *brna)
{
	StructRNA *srna;

	srna = RNA_def_struct(brna, "NodeCustomGroup", "Node");
	RNA_def_struct_ui_text(srna, "Custom Group", "Base node type for custom registered node group types");
	RNA_def_struct_sdna(srna, "bNode");

	RNA_def_struct_register_funcs(srna, "rna_NodeCustomGroup_register", "rna_Node_unregister", NULL);

	def_group(srna);
}

static void def_frame(StructRNA *srna)
{
	PropertyRNA *prop;

	prop = RNA_def_property(srna, "text", PROP_POINTER, PROP_NONE);
	RNA_def_property_pointer_sdna(prop, NULL, "id");
	RNA_def_property_struct_type(prop, "Text");
	RNA_def_property_flag(prop, PROP_EDITABLE | PROP_ID_REFCOUNT);
	RNA_def_property_ui_text(prop, "Text", "");
	RNA_def_property_update(prop, NC_NODE | NA_EDITED, "rna_Node_update");

	RNA_def_struct_sdna_from(srna, "NodeFrame", "storage");
	RNA_def_struct_translation_context(srna, BLT_I18NCONTEXT_ID_NODETREE);

	prop = RNA_def_property(srna, "shrink", PROP_BOOLEAN, PROP_NONE);
	RNA_def_property_boolean_sdna(prop, NULL, "flag", NODE_FRAME_SHRINK);
	RNA_def_property_ui_text(prop, "Shrink", "Shrink the frame to minimal bounding box");
	RNA_def_property_update(prop, NC_NODE | ND_DISPLAY, NULL);

	prop = RNA_def_property(srna, "label_size", PROP_INT, PROP_NONE);
	RNA_def_property_int_sdna(prop, NULL, "label_size");
	RNA_def_property_range(prop, 8, 64);
	RNA_def_property_ui_text(prop, "Label Font Size", "Font size to use for displaying the label");
	RNA_def_property_update(prop, NC_NODE | ND_DISPLAY, NULL);
}

static void def_math(StructRNA *srna)
{
	PropertyRNA *prop;

	prop = RNA_def_property(srna, "operation", PROP_ENUM, PROP_NONE);
	RNA_def_property_enum_sdna(prop, NULL, "custom1");
	RNA_def_property_enum_items(prop, rna_enum_node_math_items);
	RNA_def_property_ui_text(prop, "Operation", "");
	RNA_def_property_update(prop, NC_NODE | NA_EDITED, "rna_Node_update");

	prop = RNA_def_property(srna, "use_clamp", PROP_BOOLEAN, PROP_NONE);
	RNA_def_property_boolean_sdna(prop, NULL, "custom2", SHD_MATH_CLAMP);
	RNA_def_property_ui_text(prop, "Clamp", "Clamp result of the node to 0..1 range");
	RNA_def_property_update(prop, NC_NODE | NA_EDITED, "rna_Node_update");
}

static void def_vector_math(StructRNA *srna)
{
	PropertyRNA *prop;

	prop = RNA_def_property(srna, "operation", PROP_ENUM, PROP_NONE);
	RNA_def_property_enum_sdna(prop, NULL, "custom1");
	RNA_def_property_enum_items(prop, rna_enum_node_vec_math_items);
	RNA_def_property_ui_text(prop, "Operation", "");
	RNA_def_property_update(prop, NC_NODE | NA_EDITED, "rna_Node_update");
}

static void def_rgb_curve(StructRNA *srna)
{
	PropertyRNA *prop;

	prop = RNA_def_property(srna, "mapping", PROP_POINTER, PROP_NONE);
	RNA_def_property_pointer_sdna(prop, NULL, "storage");
	RNA_def_property_struct_type(prop, "CurveMapping");
	RNA_def_property_ui_text(prop, "Mapping", "");
	RNA_def_property_update(prop, NC_NODE | NA_EDITED, "rna_Node_update");
}

static void def_vector_curve(StructRNA *srna)
{
	PropertyRNA *prop;

	prop = RNA_def_property(srna, "mapping", PROP_POINTER, PROP_NONE);
	RNA_def_property_pointer_sdna(prop, NULL, "storage");
	RNA_def_property_struct_type(prop, "CurveMapping");
	RNA_def_property_ui_text(prop, "Mapping", "");
	RNA_def_property_update(prop, NC_NODE | NA_EDITED, "rna_Node_update");
}

static void def_time(StructRNA *srna)
{
	PropertyRNA *prop;

	prop = RNA_def_property(srna, "curve", PROP_POINTER, PROP_NONE);
	RNA_def_property_pointer_sdna(prop, NULL, "storage");
	RNA_def_property_struct_type(prop, "CurveMapping");
	RNA_def_property_ui_text(prop, "Curve", "");
	RNA_def_property_update(prop, NC_NODE | NA_EDITED, "rna_Node_update");

	prop = RNA_def_property(srna, "frame_start", PROP_INT, PROP_NONE);
	RNA_def_property_int_sdna(prop, NULL, "custom1");
	RNA_def_property_ui_text(prop, "Start Frame", "");
	RNA_def_property_update(prop, NC_NODE | NA_EDITED, "rna_Node_update");

	prop = RNA_def_property(srna, "frame_end", PROP_INT, PROP_NONE);
	RNA_def_property_int_sdna(prop, NULL, "custom2");
	RNA_def_property_ui_text(prop, "End Frame", "");
	RNA_def_property_update(prop, NC_NODE | NA_EDITED, "rna_Node_update");
}

static void def_colorramp(StructRNA *srna)
{
	PropertyRNA *prop;

	prop = RNA_def_property(srna, "color_ramp", PROP_POINTER, PROP_NONE);
	RNA_def_property_pointer_sdna(prop, NULL, "storage");
	RNA_def_property_struct_type(prop, "ColorRamp");
	RNA_def_property_ui_text(prop, "Color Ramp", "");
	RNA_def_property_update(prop, NC_NODE | NA_EDITED, "rna_Node_update");
}

static void def_mix_rgb(StructRNA *srna)
{
	PropertyRNA *prop;

	prop = RNA_def_property(srna, "blend_type", PROP_ENUM, PROP_NONE);
	RNA_def_property_enum_sdna(prop, NULL, "custom1");
	RNA_def_property_enum_items(prop, rna_enum_ramp_blend_items);
	RNA_def_property_ui_text(prop, "Blend Type", "");
	RNA_def_property_update(prop, NC_NODE | NA_EDITED, "rna_Node_update");

	prop = RNA_def_property(srna, "use_alpha", PROP_BOOLEAN, PROP_NONE);
	RNA_def_property_boolean_sdna(prop, NULL, "custom2", SHD_MIXRGB_USE_ALPHA);
	RNA_def_property_ui_text(prop, "Alpha", "Include alpha of second input in this operation");
	RNA_def_property_update(prop, NC_NODE | NA_EDITED, "rna_Node_update");

	prop = RNA_def_property(srna, "use_clamp", PROP_BOOLEAN, PROP_NONE);
	RNA_def_property_boolean_sdna(prop, NULL, "custom2", SHD_MIXRGB_CLAMP);
	RNA_def_property_ui_text(prop, "Clamp", "Clamp result of the node to 0..1 range");
	RNA_def_property_update(prop, NC_NODE | NA_EDITED, "rna_Node_update");
}

static void def_texture(StructRNA *srna)
{
	PropertyRNA *prop;

	prop = RNA_def_property(srna, "texture", PROP_POINTER, PROP_NONE);
	RNA_def_property_pointer_sdna(prop, NULL, "id");
	RNA_def_property_struct_type(prop, "Texture");
	RNA_def_property_flag(prop, PROP_EDITABLE);
	RNA_def_property_ui_text(prop, "Texture", "");
	RNA_def_property_update(prop, NC_NODE | NA_EDITED, "rna_Node_update");

	prop = RNA_def_property(srna, "node_output", PROP_INT, PROP_NONE);
	RNA_def_property_int_sdna(prop, NULL, "custom1");
	RNA_def_property_ui_text(prop, "Node Output", "For node-based textures, which output node to use");
	RNA_def_property_update(prop, NC_NODE | NA_EDITED, "rna_Node_update");
}


/* -- Shader Nodes ---------------------------------------------------------- */

static void def_sh_output(StructRNA *srna)
{
	PropertyRNA *prop;

	prop = RNA_def_property(srna, "is_active_output", PROP_BOOLEAN, PROP_NONE);
	RNA_def_property_boolean_sdna(prop, NULL, "flag", NODE_DO_OUTPUT);
	RNA_def_property_ui_text(prop, "Active Output", "True if this node is used as the active output");
	RNA_def_property_update(prop, NC_NODE | NA_EDITED, "rna_Node_update");
}

static void def_sh_output_linestyle(StructRNA *srna)
{
	def_sh_output(srna);
	def_mix_rgb(srna);
}

<<<<<<< HEAD
=======
static void def_sh_material(StructRNA *srna)
{
	PropertyRNA *prop;

	prop = RNA_def_property(srna, "material", PROP_POINTER, PROP_NONE);
	RNA_def_property_pointer_sdna(prop, NULL, "id");
	RNA_def_property_struct_type(prop, "Material");
	RNA_def_property_flag(prop, PROP_EDITABLE);
	RNA_def_property_ui_text(prop, "Material", "");
	RNA_def_property_update(prop, NC_NODE | NA_EDITED, "rna_Node_material_update");

	prop = RNA_def_property(srna, "use_diffuse", PROP_BOOLEAN, PROP_NONE);
	RNA_def_property_boolean_sdna(prop, NULL, "custom1", SH_NODE_MAT_DIFF);
	RNA_def_property_ui_text(prop, "Diffuse", "Material Node outputs Diffuse");
	RNA_def_property_update(prop, NC_NODE | NA_EDITED, "rna_Node_update");

	prop = RNA_def_property(srna, "use_specular", PROP_BOOLEAN, PROP_NONE);
	RNA_def_property_boolean_sdna(prop, NULL, "custom1", SH_NODE_MAT_SPEC);
	RNA_def_property_ui_text(prop, "Specular", "Material Node outputs Specular");
	RNA_def_property_update(prop, NC_NODE | NA_EDITED, "rna_Node_update");

	prop = RNA_def_property(srna, "invert_normal", PROP_BOOLEAN, PROP_NONE);
	RNA_def_property_boolean_sdna(prop, NULL, "custom1", SH_NODE_MAT_NEG);
	RNA_def_property_ui_text(prop, "Invert Normal", "Material Node uses inverted normal");
	RNA_def_property_update(prop, NC_NODE | NA_EDITED, "rna_Node_update");
}

>>>>>>> fb565ddb
static void def_sh_mapping(StructRNA *srna)
{
	static const EnumPropertyItem prop_vect_type_items[] = {
		{TEXMAP_TYPE_TEXTURE, "TEXTURE", 0, "Texture", "Transform a texture by inverse mapping the texture coordinate"},
		{TEXMAP_TYPE_POINT,   "POINT",   0, "Point",   "Transform a point"},
		{TEXMAP_TYPE_VECTOR,  "VECTOR",  0, "Vector",  "Transform a direction vector"},
		{TEXMAP_TYPE_NORMAL,  "NORMAL",  0, "Normal",  "Transform a normal vector with unit length"},
		{0, NULL, 0, NULL, NULL}
	};

	static float default_1[3] = {1.f, 1.f, 1.f};

	PropertyRNA *prop;

	RNA_def_struct_sdna_from(srna, "TexMapping", "storage");

	prop = RNA_def_property(srna, "vector_type", PROP_ENUM, PROP_NONE);
	RNA_def_property_enum_sdna(prop, NULL, "type");
	RNA_def_property_enum_items(prop, prop_vect_type_items);
	RNA_def_property_ui_text(prop, "Type", "Type of vector that the mapping transforms");
	RNA_def_property_update(prop, 0, "rna_Mapping_Node_update");

	prop = RNA_def_property(srna, "translation", PROP_FLOAT, PROP_TRANSLATION);
	RNA_def_property_float_sdna(prop, NULL, "loc");
	RNA_def_property_ui_text(prop, "Location", "");
	RNA_def_property_update(prop, 0, "rna_Mapping_Node_update");

	/* Not PROP_XYZ, this is now in radians, no more degrees */
	prop = RNA_def_property(srna, "rotation", PROP_FLOAT, PROP_EULER);
	RNA_def_property_float_sdna(prop, NULL, "rot");
	RNA_def_property_ui_text(prop, "Rotation", "");
	RNA_def_property_update(prop, 0, "rna_Mapping_Node_update");

	prop = RNA_def_property(srna, "scale", PROP_FLOAT, PROP_XYZ);
	RNA_def_property_float_sdna(prop, NULL, "size");
	RNA_def_property_float_array_default(prop, default_1);
	RNA_def_property_flag(prop, PROP_PROPORTIONAL);
	RNA_def_property_ui_text(prop, "Scale", "");
	RNA_def_property_update(prop, 0, "rna_Mapping_Node_update");

	prop = RNA_def_property(srna, "min", PROP_FLOAT, PROP_XYZ);
	RNA_def_property_float_sdna(prop, NULL, "min");
	RNA_def_property_ui_text(prop, "Minimum", "Minimum value for clipping");
	RNA_def_property_update(prop, 0, "rna_Mapping_Node_update");

	prop = RNA_def_property(srna, "max", PROP_FLOAT, PROP_XYZ);
	RNA_def_property_float_sdna(prop, NULL, "max");
	RNA_def_property_float_array_default(prop, default_1);
	RNA_def_property_ui_text(prop, "Maximum", "Maximum value for clipping");
	RNA_def_property_update(prop, 0, "rna_Mapping_Node_update");

	prop = RNA_def_property(srna, "use_min", PROP_BOOLEAN, PROP_NONE);
	RNA_def_property_boolean_sdna(prop, NULL, "flag", TEXMAP_CLIP_MIN);
	RNA_def_property_ui_text(prop, "Has Minimum", "Whether to use minimum clipping value");
	RNA_def_property_update(prop, 0, "rna_Mapping_Node_update");

	prop = RNA_def_property(srna, "use_max", PROP_BOOLEAN, PROP_NONE);
	RNA_def_property_boolean_sdna(prop, NULL, "flag", TEXMAP_CLIP_MAX);
	RNA_def_property_ui_text(prop, "Has Maximum", "Whether to use maximum clipping value");
	RNA_def_property_update(prop, 0, "rna_Mapping_Node_update");
}

<<<<<<< HEAD
=======
static void def_sh_geometry(StructRNA *srna)
{
	PropertyRNA *prop;

	RNA_def_struct_sdna_from(srna, "NodeGeometry", "storage");

	prop = RNA_def_property(srna, "uv_layer", PROP_STRING, PROP_NONE);
	RNA_def_property_string_sdna(prop, NULL, "uvname");
	RNA_def_property_ui_text(prop, "UV Map", "");
	RNA_def_property_update(prop, NC_NODE | NA_EDITED, "rna_Node_update");

	prop = RNA_def_property(srna, "color_layer", PROP_STRING, PROP_NONE);
	RNA_def_property_string_sdna(prop, NULL, "colname");
	RNA_def_property_ui_text(prop, "Vertex Color Layer", "");
	RNA_def_property_update(prop, NC_NODE | NA_EDITED, "rna_Node_update");
}

static void def_sh_lamp(StructRNA *srna)
{
	PropertyRNA *prop;

	prop = RNA_def_property(srna, "lamp_object", PROP_POINTER, PROP_NONE);
	RNA_def_property_pointer_sdna(prop, NULL, "id");
	RNA_def_property_struct_type(prop, "Object");
	RNA_def_property_flag(prop, PROP_EDITABLE | PROP_ID_REFCOUNT);
	RNA_def_property_pointer_funcs(prop, NULL, NULL, NULL, "rna_Lamp_object_poll");
	RNA_def_property_ui_text(prop, "Lamp Object", "");
	RNA_def_property_update(prop, NC_NODE | NA_EDITED, "rna_Node_update");
}

>>>>>>> fb565ddb
static void def_sh_attribute(StructRNA *srna)
{
	PropertyRNA *prop;

	RNA_def_struct_sdna_from(srna, "NodeShaderAttribute", "storage");

	prop = RNA_def_property(srna, "attribute_name", PROP_STRING, PROP_NONE);
	RNA_def_property_string_sdna(prop, NULL, "name");
	RNA_def_property_ui_text(prop, "Attribute Name", "");
	RNA_def_property_update(prop, NC_NODE | NA_EDITED, "rna_Node_update");
}

static void def_sh_tex(StructRNA *srna)
{
	PropertyRNA *prop;

	prop = RNA_def_property(srna, "texture_mapping", PROP_POINTER, PROP_NONE);
	RNA_def_property_pointer_sdna(prop, NULL, "base.tex_mapping");
	RNA_def_property_flag(prop, PROP_NEVER_NULL);
	RNA_def_property_ui_text(prop, "Texture Mapping", "Texture coordinate mapping settings");

	prop = RNA_def_property(srna, "color_mapping", PROP_POINTER, PROP_NONE);
	RNA_def_property_pointer_sdna(prop, NULL, "base.color_mapping");
	RNA_def_property_flag(prop, PROP_NEVER_NULL);
	RNA_def_property_ui_text(prop, "Color Mapping", "Color mapping settings");
}

static void def_sh_tex_sky(StructRNA *srna)
{
	static const EnumPropertyItem prop_sky_type[] = {
		{SHD_SKY_OLD, "PREETHAM", 0, "Preetham", ""},
		{SHD_SKY_NEW, "HOSEK_WILKIE", 0, "Hosek / Wilkie", ""},
		{0, NULL, 0, NULL, NULL}
	};
	static float default_dir[3] = {0.0f, 0.0f, 1.0f};

	PropertyRNA *prop;

	RNA_def_struct_sdna_from(srna, "NodeTexSky", "storage");
	def_sh_tex(srna);

	prop = RNA_def_property(srna, "sky_type", PROP_ENUM, PROP_NONE);
	RNA_def_property_enum_sdna(prop, NULL, "sky_model");
	RNA_def_property_enum_items(prop, prop_sky_type);
	RNA_def_property_ui_text(prop, "Sky Type", "");
	RNA_def_property_update(prop, 0, "rna_Node_update");

	prop = RNA_def_property(srna, "sun_direction", PROP_FLOAT, PROP_DIRECTION);
	RNA_def_property_ui_text(prop, "Sun Direction", "Direction from where the sun is shining");
	RNA_def_property_array(prop, 3);
	RNA_def_property_float_array_default(prop, default_dir);
	RNA_def_property_update(prop, NC_NODE | NA_EDITED, "rna_Node_update");

	prop = RNA_def_property(srna, "turbidity", PROP_FLOAT, PROP_NONE);
	RNA_def_property_range(prop, 1.0f, 10.0f);
	RNA_def_property_ui_range(prop, 1.0f, 10.0f, 10, 3);
	RNA_def_property_ui_text(prop, "Turbidity", "Atmospheric turbidity");
	RNA_def_property_update(prop, NC_NODE | NA_EDITED, "rna_Node_update");

	prop = RNA_def_property(srna, "ground_albedo", PROP_FLOAT, PROP_FACTOR);
	RNA_def_property_range(prop, 0.0f, 1.0f);
	RNA_def_property_ui_text(prop, "Ground Albedo", "Ground color that is subtly reflected in the sky");
	RNA_def_property_update(prop, NC_NODE | NA_EDITED, "rna_Node_update");
}

static const EnumPropertyItem sh_tex_prop_color_space_items[] = {
	{SHD_COLORSPACE_COLOR, "COLOR", 0, "Color",
	                       "Image contains color data, and will be converted to linear color for rendering"},
	{SHD_COLORSPACE_NONE, "NONE", 0, "Non-Color Data",
	                      "Image contains non-color data, for example a displacement or normal map, "
	                      "and will not be converted"},
	{0, NULL, 0, NULL, NULL}
};

static const EnumPropertyItem sh_tex_prop_interpolation_items[] = {
	{SHD_INTERP_LINEAR,  "Linear", 0, "Linear",
	                     "Linear interpolation"},
	{SHD_INTERP_CLOSEST, "Closest", 0, "Closest",
	                     "No interpolation (sample closest texel)"},
	{SHD_INTERP_CUBIC,   "Cubic", 0, "Cubic",
	                     "Cubic interpolation"},
	{SHD_INTERP_SMART,   "Smart", 0, "Smart",
	                     "Bicubic when magnifying, else bilinear (OSL only)"},
	{0, NULL, 0, NULL, NULL}
};

static void def_sh_tex_environment(StructRNA *srna)
{
	static const EnumPropertyItem prop_projection_items[] = {
		{SHD_PROJ_EQUIRECTANGULAR, "EQUIRECTANGULAR", 0, "Equirectangular",
		                           "Equirectangular or latitude-longitude projection"},
		{SHD_PROJ_MIRROR_BALL, "MIRROR_BALL", 0, "Mirror Ball",
		                       "Projection from an orthographic photo of a mirror ball"},
		{0, NULL, 0, NULL, NULL}
	};

	PropertyRNA *prop;

	prop = RNA_def_property(srna, "image", PROP_POINTER, PROP_NONE);
	RNA_def_property_pointer_sdna(prop, NULL, "id");
	RNA_def_property_struct_type(prop, "Image");
	RNA_def_property_flag(prop, PROP_EDITABLE);
	RNA_def_property_ui_text(prop, "Image", "");
	RNA_def_property_update(prop, NC_NODE | NA_EDITED, "rna_Node_tex_image_update");

	RNA_def_struct_sdna_from(srna, "NodeTexEnvironment", "storage");
	def_sh_tex(srna);

	prop = RNA_def_property(srna, "color_space", PROP_ENUM, PROP_NONE);
	RNA_def_property_enum_items(prop, sh_tex_prop_color_space_items);
	RNA_def_property_enum_default(prop, SHD_COLORSPACE_COLOR);
	RNA_def_property_ui_text(prop, "Color Space", "Image file color space");
	RNA_def_property_update(prop, 0, "rna_Node_update");

	prop = RNA_def_property(srna, "projection", PROP_ENUM, PROP_NONE);
	RNA_def_property_enum_items(prop, prop_projection_items);
	RNA_def_property_ui_text(prop, "Projection", "Projection of the input image");
	RNA_def_property_update(prop, 0, "rna_Node_update");

	prop = RNA_def_property(srna, "interpolation", PROP_ENUM, PROP_NONE);
	RNA_def_property_enum_items(prop, sh_tex_prop_interpolation_items);
	RNA_def_property_ui_text(prop, "Interpolation", "Texture interpolation");
	RNA_def_property_update(prop, 0, "rna_Node_update");

	prop = RNA_def_property(srna, "image_user", PROP_POINTER, PROP_NONE);
	RNA_def_property_flag(prop, PROP_NEVER_NULL);
	RNA_def_property_pointer_sdna(prop, NULL, "iuser");
	RNA_def_property_ui_text(prop, "Image User",
	                         "Parameters defining which layer, pass and frame of the image is displayed");
	RNA_def_property_update(prop, 0, "rna_Node_update");
}

static void def_sh_tex_image(StructRNA *srna)
{
	static const EnumPropertyItem prop_projection_items[] = {
		{SHD_PROJ_FLAT,   "FLAT", 0, "Flat",
		                  "Image is projected flat using the X and Y coordinates of the texture vector"},
		{SHD_PROJ_BOX,    "BOX", 0, "Box",
		                  "Image is projected using different components for each side of the object space bounding box"},
		{SHD_PROJ_SPHERE, "SPHERE", 0, "Sphere",
		                  "Image is projected spherically using the Z axis as central"},
		{SHD_PROJ_TUBE,   "TUBE", 0, "Tube",
		                  "Image is projected from the tube using the Z axis as central"},
		{0, NULL, 0, NULL, NULL}
	};

	static const EnumPropertyItem prop_image_extension[] = {
		{SHD_IMAGE_EXTENSION_REPEAT, "REPEAT", 0, "Repeat", "Cause the image to repeat horizontally and vertically"},
		{SHD_IMAGE_EXTENSION_EXTEND, "EXTEND", 0, "Extend", "Extend by repeating edge pixels of the image"},
		{SHD_IMAGE_EXTENSION_CLIP, "CLIP", 0, "Clip", "Clip to image size and set exterior pixels as transparent"},
		{0, NULL, 0, NULL, NULL}
	};

	PropertyRNA *prop;

	prop = RNA_def_property(srna, "image", PROP_POINTER, PROP_NONE);
	RNA_def_property_pointer_sdna(prop, NULL, "id");
	RNA_def_property_struct_type(prop, "Image");
	RNA_def_property_flag(prop, PROP_EDITABLE);
	RNA_def_property_ui_text(prop, "Image", "");
	RNA_def_property_update(prop, NC_NODE | NA_EDITED, "rna_Node_tex_image_update");

	RNA_def_struct_sdna_from(srna, "NodeTexImage", "storage");
	def_sh_tex(srna);

	prop = RNA_def_property(srna, "color_space", PROP_ENUM, PROP_NONE);
	RNA_def_property_enum_items(prop, sh_tex_prop_color_space_items);
	RNA_def_property_enum_default(prop, SHD_COLORSPACE_COLOR);
	RNA_def_property_ui_text(prop, "Color Space", "Image file color space");
	RNA_def_property_update(prop, 0, "rna_Node_update");

	prop = RNA_def_property(srna, "projection", PROP_ENUM, PROP_NONE);
	RNA_def_property_enum_items(prop, prop_projection_items);
	RNA_def_property_ui_text(prop, "Projection", "Method to project 2D image on object with a 3D texture vector");
	RNA_def_property_update(prop, 0, "rna_Node_update");

	prop = RNA_def_property(srna, "interpolation", PROP_ENUM, PROP_NONE);
	RNA_def_property_enum_items(prop, sh_tex_prop_interpolation_items);
	RNA_def_property_ui_text(prop, "Interpolation", "Texture interpolation");
	RNA_def_property_update(prop, 0, "rna_Node_update");

	prop = RNA_def_property(srna, "projection_blend", PROP_FLOAT, PROP_FACTOR);
	RNA_def_property_ui_text(prop, "Projection Blend", "For box projection, amount of blend to use between sides");
	RNA_def_property_update(prop, 0, "rna_Node_update");

	prop = RNA_def_property(srna, "extension", PROP_ENUM, PROP_NONE);
	RNA_def_property_enum_items(prop, prop_image_extension);
	RNA_def_property_ui_text(prop, "Extension", "How the image is extrapolated past its original bounds");
	RNA_def_property_update(prop, 0, "rna_Node_update");

	prop = RNA_def_property(srna, "image_user", PROP_POINTER, PROP_NONE);
	RNA_def_property_flag(prop, PROP_NEVER_NULL);
	RNA_def_property_pointer_sdna(prop, NULL, "iuser");
	RNA_def_property_ui_text(prop, "Image User",
	                         "Parameters defining which layer, pass and frame of the image is displayed");
	RNA_def_property_update(prop, 0, "rna_Node_update");
}

static void def_sh_tex_gradient(StructRNA *srna)
{
	static const EnumPropertyItem prop_gradient_type[] = {
		{SHD_BLEND_LINEAR, "LINEAR", 0, "Linear", "Create a linear progression"},
		{SHD_BLEND_QUADRATIC, "QUADRATIC", 0, "Quadratic", "Create a quadratic progression"},
		{SHD_BLEND_EASING, "EASING", 0, "Easing", "Create a progression easing from one step to the next"},
		{SHD_BLEND_DIAGONAL, "DIAGONAL", 0, "Diagonal", "Create a diagonal progression"},
		{SHD_BLEND_SPHERICAL, "SPHERICAL", 0, "Spherical", "Create a spherical progression"},
		{SHD_BLEND_QUADRATIC_SPHERE, "QUADRATIC_SPHERE", 0, "Quadratic sphere",
		                             "Create a quadratic progression in the shape of a sphere"},
		{SHD_BLEND_RADIAL, "RADIAL", 0, "Radial", "Create a radial progression"},
		{0, NULL, 0, NULL, NULL}
	};

	PropertyRNA *prop;

	RNA_def_struct_sdna_from(srna, "NodeTexGradient", "storage");
	def_sh_tex(srna);

	prop = RNA_def_property(srna, "gradient_type", PROP_ENUM, PROP_NONE);
	RNA_def_property_enum_items(prop, prop_gradient_type);
	RNA_def_property_ui_text(prop, "Gradient Type", "Style of the color blending");
	RNA_def_property_update(prop, 0, "rna_Node_update");
}

static void def_sh_tex_noise(StructRNA *srna)
{
	RNA_def_struct_sdna_from(srna, "NodeTexNoise", "storage");
	def_sh_tex(srna);
}

static void def_sh_tex_checker(StructRNA *srna)
{
	RNA_def_struct_sdna_from(srna, "NodeTexChecker", "storage");
	def_sh_tex(srna);
}

static void def_sh_tex_brick(StructRNA *srna)
{
	PropertyRNA *prop;

	RNA_def_struct_sdna_from(srna, "NodeTexBrick", "storage");
	def_sh_tex(srna);

	prop = RNA_def_property(srna, "offset_frequency", PROP_INT, PROP_NONE);
	RNA_def_property_int_sdna(prop, NULL, "offset_freq");
	RNA_def_property_int_default(prop, 2);
	RNA_def_property_range(prop, 1, 99);
	RNA_def_property_ui_text(prop, "Offset Frequency", "");
	RNA_def_property_update(prop, 0, "rna_Node_update");

	prop = RNA_def_property(srna, "squash_frequency", PROP_INT, PROP_NONE);
	RNA_def_property_int_sdna(prop, NULL, "squash_freq");
	RNA_def_property_int_default(prop, 2);
	RNA_def_property_range(prop, 1, 99);
	RNA_def_property_ui_text(prop, "Squash Frequency", "");
	RNA_def_property_update(prop, 0, "rna_Node_update");

	prop = RNA_def_property(srna, "offset", PROP_FLOAT, PROP_NONE);
	RNA_def_property_float_sdna(prop, NULL, "offset");
	RNA_def_property_float_default(prop, 0.5f);
	RNA_def_property_range(prop, 0.0f, 1.0f);
	RNA_def_property_ui_text(prop, "Offset Amount", "");
	RNA_def_property_update(prop, 0, "rna_Node_update");

	prop = RNA_def_property(srna, "squash", PROP_FLOAT, PROP_NONE);
	RNA_def_property_float_sdna(prop, NULL, "squash");
	RNA_def_property_float_default(prop, 1.0f);
	RNA_def_property_range(prop, 0.0f, 99.0f);
	RNA_def_property_ui_text(prop, "Squash Amount", "");
	RNA_def_property_update(prop, 0, "rna_Node_update");

}

static void def_sh_tex_magic(StructRNA *srna)
{
	PropertyRNA *prop;

	RNA_def_struct_sdna_from(srna, "NodeTexMagic", "storage");
	def_sh_tex(srna);

	prop = RNA_def_property(srna, "turbulence_depth", PROP_INT, PROP_NONE);
	RNA_def_property_int_sdna(prop, NULL, "depth");
	RNA_def_property_range(prop, 0, 10);
	RNA_def_property_ui_text(prop, "Depth", "Level of detail in the added turbulent noise");
	RNA_def_property_update(prop, 0, "rna_Node_update");
}

static void def_sh_tex_musgrave(StructRNA *srna)
{
	static const EnumPropertyItem prop_musgrave_type[] = {
		{SHD_MUSGRAVE_MULTIFRACTAL, "MULTIFRACTAL", 0, "Multifractal", ""},
		{SHD_MUSGRAVE_RIDGED_MULTIFRACTAL, "RIDGED_MULTIFRACTAL", 0, "Ridged Multifractal", ""},
		{SHD_MUSGRAVE_HYBRID_MULTIFRACTAL, "HYBRID_MULTIFRACTAL", 0, "Hybrid Multifractal", ""},
		{SHD_MUSGRAVE_FBM, "FBM", 0, "fBM", ""},
		{SHD_MUSGRAVE_HETERO_TERRAIN, "HETERO_TERRAIN", 0, "Hetero Terrain", ""},
		{0, NULL, 0, NULL, NULL}
	};

	PropertyRNA *prop;

	RNA_def_struct_sdna_from(srna, "NodeTexMusgrave", "storage");
	def_sh_tex(srna);

	prop = RNA_def_property(srna, "musgrave_type", PROP_ENUM, PROP_NONE);
	RNA_def_property_enum_sdna(prop, NULL, "musgrave_type");
	RNA_def_property_enum_items(prop, prop_musgrave_type);
	RNA_def_property_ui_text(prop, "Type", "");
	RNA_def_property_update(prop, 0, "rna_Node_update");
}

static void def_sh_tex_voronoi(StructRNA *srna)
{
	static const EnumPropertyItem prop_coloring_items[] = {
		{SHD_VORONOI_INTENSITY, "INTENSITY", 0, "Intensity", "Only calculate intensity"},
		{SHD_VORONOI_CELLS, "CELLS", 0, "Cells", "Color cells by position"},
		{0, NULL, 0, NULL, NULL}
	};

	PropertyRNA *prop;

	RNA_def_struct_sdna_from(srna, "NodeTexVoronoi", "storage");
	def_sh_tex(srna);

	prop = RNA_def_property(srna, "coloring", PROP_ENUM, PROP_NONE);
	RNA_def_property_enum_sdna(prop, NULL, "coloring");
	RNA_def_property_enum_items(prop, prop_coloring_items);
	RNA_def_property_ui_text(prop, "Coloring", "");
	RNA_def_property_update(prop, 0, "rna_Node_update");
}

static void def_sh_tex_wave(StructRNA *srna)
{
	static const EnumPropertyItem prop_wave_type_items[] = {
		{SHD_WAVE_BANDS, "BANDS", 0, "Bands", "Use standard wave texture in bands"},
		{SHD_WAVE_RINGS, "RINGS", 0, "Rings", "Use wave texture in rings"},
		{0, NULL, 0, NULL, NULL}
	};

	static const EnumPropertyItem prop_wave_profile_items[] = {
		{SHD_WAVE_PROFILE_SIN, "SIN", 0, "Sine", "Use a standard sine profile"},
		{SHD_WAVE_PROFILE_SAW, "SAW", 0, "Saw", "Use a sawtooth profile"},
		{0, NULL, 0, NULL, NULL}
	};

	PropertyRNA *prop;

	RNA_def_struct_sdna_from(srna, "NodeTexWave", "storage");
	def_sh_tex(srna);

	prop = RNA_def_property(srna, "wave_type", PROP_ENUM, PROP_NONE);
	RNA_def_property_enum_sdna(prop, NULL, "wave_type");
	RNA_def_property_enum_items(prop, prop_wave_type_items);
	RNA_def_property_ui_text(prop, "Wave Type", "");
	RNA_def_property_update(prop, 0, "rna_Node_update");

	prop = RNA_def_property(srna, "wave_profile", PROP_ENUM, PROP_NONE);
	RNA_def_property_enum_sdna(prop, NULL, "wave_profile");
	RNA_def_property_enum_items(prop, prop_wave_profile_items);
	RNA_def_property_ui_text(prop, "Wave Profile", "");
	RNA_def_property_update(prop, 0, "rna_Node_update");
}

static void def_sh_tex_coord(StructRNA *srna)
{
	PropertyRNA *prop;

	prop = RNA_def_property(srna, "object", PROP_POINTER, PROP_NONE);
	RNA_def_property_pointer_sdna(prop, NULL, "id");
	RNA_def_property_struct_type(prop, "Object");
	RNA_def_property_flag(prop, PROP_EDITABLE | PROP_ID_REFCOUNT);
	RNA_def_property_ui_text(prop, "Object", "Use coordinates from this object (for object texture coordinates output)");
	RNA_def_property_update(prop, NC_NODE | NA_EDITED, "rna_Node_update");

	prop = RNA_def_property(srna, "from_dupli", PROP_BOOLEAN, PROP_NONE);
	RNA_def_property_boolean_sdna(prop, NULL, "custom1", 1);
	RNA_def_property_ui_text(prop, "From Dupli", "Use the parent of the dupli object if possible");
	RNA_def_property_update(prop, NC_NODE | NA_EDITED, "rna_Node_update");
}

static void def_sh_vect_transform(StructRNA *srna)
{
	static const EnumPropertyItem prop_vect_type_items[] = {
		{SHD_VECT_TRANSFORM_TYPE_POINT,  "POINT",   0, "Point",    "Transform a point"},
		{SHD_VECT_TRANSFORM_TYPE_VECTOR, "VECTOR",  0, "Vector",   "Transform a direction vector"},
		{SHD_VECT_TRANSFORM_TYPE_NORMAL, "NORMAL",  0, "Normal",   "Transform a normal vector with unit length"},
		{0, NULL, 0, NULL, NULL}
	};

	static const EnumPropertyItem prop_vect_space_items[] = {
		{SHD_VECT_TRANSFORM_SPACE_WORLD,  "WORLD",   0, "World",    ""},
		{SHD_VECT_TRANSFORM_SPACE_OBJECT, "OBJECT",  0, "Object",   ""},
		{SHD_VECT_TRANSFORM_SPACE_CAMERA, "CAMERA",  0, "Camera",   ""},
		{0, NULL, 0, NULL, NULL}
	};

	PropertyRNA *prop;

	RNA_def_struct_sdna_from(srna, "NodeShaderVectTransform", "storage");

	prop = RNA_def_property(srna, "vector_type", PROP_ENUM, PROP_NONE);
	RNA_def_property_enum_sdna(prop, NULL, "type");
	RNA_def_property_enum_items(prop, prop_vect_type_items);
	RNA_def_property_ui_text(prop, "Type", "");
	RNA_def_property_update(prop, 0, "rna_Node_update");

	prop = RNA_def_property(srna, "convert_from", PROP_ENUM, PROP_NONE);
	RNA_def_property_enum_items(prop, prop_vect_space_items);
	RNA_def_property_ui_text(prop, "Convert From", "Space to convert from");
	RNA_def_property_update(prop, 0, "rna_Node_update");

	prop = RNA_def_property(srna, "convert_to", PROP_ENUM, PROP_NONE);
	RNA_def_property_enum_items(prop, prop_vect_space_items);
	RNA_def_property_ui_text(prop, "Convert To", "Space to convert to");
	RNA_def_property_update(prop, 0, "rna_Node_update");
}

static void def_sh_tex_wireframe(StructRNA *srna)
{
	PropertyRNA *prop;

	prop = RNA_def_property(srna, "use_pixel_size", PROP_BOOLEAN, PROP_NONE);
	RNA_def_property_boolean_sdna(prop, NULL, "custom1", 1);
	RNA_def_property_ui_text(prop, "Pixel Size", "Use screen pixel size instead of world units");
	RNA_def_property_update(prop, NC_NODE | NA_EDITED, "rna_Node_update");
}

static void def_sh_tex_pointdensity(StructRNA *srna)
{
	PropertyRNA *prop;

	FunctionRNA *func;
	PropertyRNA *parm;

	static const EnumPropertyItem point_source_items[] = {
		{SHD_POINTDENSITY_SOURCE_PSYS, "PARTICLE_SYSTEM", 0, "Particle System",
		 "Generate point density from a particle system"},
		{SHD_POINTDENSITY_SOURCE_OBJECT, "OBJECT", 0, "Object Vertices",
		 "Generate point density from an object's vertices"},
		{0, NULL, 0, NULL, NULL}
	};

	static const EnumPropertyItem prop_interpolation_items[] = {
		{SHD_INTERP_CLOSEST, "Closest", 0, "Closest",
		                     "No interpolation (sample closest texel)"},
		{SHD_INTERP_LINEAR,  "Linear", 0, "Linear",
		                     "Linear interpolation"},
		{SHD_INTERP_CUBIC,   "Cubic", 0, "Cubic",
		                     "Cubic interpolation"},
		{0, NULL, 0, NULL, NULL}
	};

	static const EnumPropertyItem space_items[] = {
		{SHD_POINTDENSITY_SPACE_OBJECT, "OBJECT", 0, "Object Space", ""},
		{SHD_POINTDENSITY_SPACE_WORLD,   "WORLD", 0, "World Space", ""},
		{0, NULL, 0, NULL, NULL}
	};

	static const EnumPropertyItem particle_color_source_items[] = {
		{SHD_POINTDENSITY_COLOR_PARTAGE, "PARTICLE_AGE", 0, "Particle Age",
		                                 "Lifetime mapped as 0.0 - 1.0 intensity"},
		{SHD_POINTDENSITY_COLOR_PARTSPEED, "PARTICLE_SPEED", 0, "Particle Speed",
		                                   "Particle speed (absolute magnitude of velocity) mapped as 0.0-1.0 intensity"},
		{SHD_POINTDENSITY_COLOR_PARTVEL, "PARTICLE_VELOCITY", 0, "Particle Velocity",
		                                 "XYZ velocity mapped to RGB colors"},
		{0, NULL, 0, NULL, NULL}
	};

	static const EnumPropertyItem vertex_color_source_items[] = {
	    {SHD_POINTDENSITY_COLOR_VERTCOL, "VERTEX_COLOR", 0, "Vertex Color", "Vertex color layer"},
	    {SHD_POINTDENSITY_COLOR_VERTWEIGHT, "VERTEX_WEIGHT", 0, "Vertex Weight", "Vertex group weight"},
	    {SHD_POINTDENSITY_COLOR_VERTNOR, "VERTEX_NORMAL", 0, "Vertex Normal",
	                                     "XYZ normal vector mapped to RGB colors"},
		{0, NULL, 0, NULL, NULL}
	};

	prop = RNA_def_property(srna, "object", PROP_POINTER, PROP_NONE);
	RNA_def_property_pointer_sdna(prop, NULL, "id");
	RNA_def_property_struct_type(prop, "Object");
	RNA_def_property_flag(prop, PROP_EDITABLE | PROP_ID_REFCOUNT);
	RNA_def_property_ui_text(prop, "Object", "Object to take point data from");
	RNA_def_property_update(prop, NC_NODE | NA_EDITED, "rna_Node_update");

	RNA_def_struct_sdna_from(srna, "NodeShaderTexPointDensity", "storage");

	prop = RNA_def_property(srna, "point_source", PROP_ENUM, PROP_NONE);
	RNA_def_property_enum_items(prop, point_source_items);
	RNA_def_property_ui_text(prop, "Point Source", "Point data to use as renderable point density");
	RNA_def_property_update(prop, NC_NODE | NA_EDITED, "rna_Node_update");

	prop = RNA_def_property(srna, "particle_system", PROP_POINTER, PROP_NONE);
	RNA_def_property_ui_text(prop, "Particle System", "Particle System to render as points");
	RNA_def_property_struct_type(prop, "ParticleSystem");
	RNA_def_property_pointer_funcs(prop, "rna_ShaderNodePointDensity_psys_get",
	                               "rna_ShaderNodePointDensity_psys_set", NULL, NULL);
	RNA_def_property_flag(prop, PROP_EDITABLE);
	RNA_def_property_update(prop, NC_NODE | NA_EDITED, "rna_Node_update");

	prop = RNA_def_property(srna, "resolution", PROP_INT, PROP_NONE);
	RNA_def_property_range(prop, 1, 32768);
	RNA_def_property_ui_text(prop, "Resolution", "Resolution used by the texture holding the point density");
	RNA_def_property_update(prop, NC_NODE | NA_EDITED, "rna_Node_update");

	prop = RNA_def_property(srna, "radius", PROP_FLOAT, PROP_NONE);
	RNA_def_property_float_sdna(prop, NULL, "radius");
	RNA_def_property_range(prop, 0.001, FLT_MAX);
	RNA_def_property_ui_text(prop, "Radius", "Radius from the shaded sample to look for points within");
	RNA_def_property_update(prop, NC_NODE | NA_EDITED, "rna_Node_update");

	prop = RNA_def_property(srna, "space", PROP_ENUM, PROP_NONE);
	RNA_def_property_enum_items(prop, space_items);
	RNA_def_property_ui_text(prop, "Space", "Coordinate system to calculate voxels in");
	RNA_def_property_update(prop, 0, "rna_Node_update");

	prop = RNA_def_property(srna, "interpolation", PROP_ENUM, PROP_NONE);
	RNA_def_property_enum_items(prop, prop_interpolation_items);
	RNA_def_property_ui_text(prop, "Interpolation", "Texture interpolation");
	RNA_def_property_update(prop, 0, "rna_Node_update");

	prop = RNA_def_property(srna, "particle_color_source", PROP_ENUM, PROP_NONE);
	RNA_def_property_enum_sdna(prop, NULL, "color_source");
	RNA_def_property_enum_items(prop, particle_color_source_items);
	RNA_def_property_ui_text(prop, "Color Source", "Data to derive color results from");
	RNA_def_property_update(prop, 0, "rna_Node_update");

	prop = RNA_def_property(srna, "vertex_color_source", PROP_ENUM, PROP_NONE);
	RNA_def_property_enum_sdna(prop, NULL, "ob_color_source");
	RNA_def_property_enum_items(prop, vertex_color_source_items);
	RNA_def_property_ui_text(prop, "Color Source", "Data to derive color results from");
	RNA_def_property_update(prop, 0, "rna_Node_update");

	prop = RNA_def_property(srna, "vertex_attribute_name", PROP_STRING, PROP_NONE);
	RNA_def_property_ui_text(prop, "Vertex Attribute Name", "Vertex attribute to use for color");
	RNA_def_property_update(prop, NC_NODE | NA_EDITED, "rna_Node_update");

	func = RNA_def_function(srna, "cache_point_density", "rna_ShaderNodePointDensity_density_cache");
	RNA_def_function_ui_description(func, "Cache point density data for later calculation");
	RNA_def_pointer(func, "depsgraph", "Depsgraph", "", "");

	func = RNA_def_function(srna, "calc_point_density", "rna_ShaderNodePointDensity_density_calc");
	RNA_def_function_ui_description(func, "Calculate point density");
	RNA_def_pointer(func, "depsgraph", "Depsgraph", "", "");
	/* TODO, See how array size of 0 works, this shouldnt be used. */
	parm = RNA_def_float_array(func, "rgba_values", 1, NULL, 0, 0, "", "RGBA Values", 0, 0);
	RNA_def_parameter_flags(parm, PROP_DYNAMIC, 0);
	RNA_def_function_output(func, parm);

	func = RNA_def_function(srna, "calc_point_density_minmax", "rna_ShaderNodePointDensity_density_minmax");
	RNA_def_function_ui_description(func, "Calculate point density");
	RNA_def_pointer(func, "depsgraph", "Depsgraph", "", "");
	parm = RNA_def_property(func, "min", PROP_FLOAT, PROP_COORDS);
	RNA_def_property_array(parm, 3);
	RNA_def_parameter_flags(parm, PROP_THICK_WRAP, 0);
	RNA_def_function_output(func, parm);
	parm = RNA_def_property(func, "max", PROP_FLOAT, PROP_COORDS);
	RNA_def_property_array(parm, 3);
	RNA_def_parameter_flags(parm, PROP_THICK_WRAP, 0);
	RNA_def_function_output(func, parm);
}

static void def_glossy(StructRNA *srna)
{
	PropertyRNA *prop;

	prop = RNA_def_property(srna, "distribution", PROP_ENUM, PROP_NONE);
	RNA_def_property_enum_sdna(prop, NULL, "custom1");
	RNA_def_property_enum_items(prop, node_glossy_items);
	RNA_def_property_ui_text(prop, "Distribution", "");
	RNA_def_property_update(prop, NC_NODE | NA_EDITED, "rna_Node_update");
}

static void def_glass(StructRNA *srna)
{
	PropertyRNA *prop;

	prop = RNA_def_property(srna, "distribution", PROP_ENUM, PROP_NONE);
	RNA_def_property_enum_sdna(prop, NULL, "custom1");
	RNA_def_property_enum_items(prop, node_glass_items);
	RNA_def_property_ui_text(prop, "Distribution", "");
	RNA_def_property_update(prop, NC_NODE | NA_EDITED, "rna_Node_update");
}

static void def_principled(StructRNA *srna)
{
	PropertyRNA *prop;

	prop = RNA_def_property(srna, "distribution", PROP_ENUM, PROP_NONE);
	RNA_def_property_enum_sdna(prop, NULL, "custom1");
	RNA_def_property_enum_items(prop, node_principled_distribution_items);
	RNA_def_property_ui_text(prop, "Distribution", "");
	RNA_def_property_update(prop, NC_NODE | NA_EDITED, "rna_ShaderNodePrincipled_update");

	prop = RNA_def_property(srna, "subsurface_method", PROP_ENUM, PROP_NONE);
	RNA_def_property_enum_sdna(prop, NULL, "custom2");
	RNA_def_property_enum_items(prop, node_subsurface_method_items);
	RNA_def_property_ui_text(prop, "Subsurface Method", "Method for rendering subsurface scattering");
	RNA_def_property_update(prop, NC_NODE | NA_EDITED, "rna_ShaderNodePrincipled_update");
}

static void def_refraction(StructRNA *srna)
{
	PropertyRNA *prop;

	prop = RNA_def_property(srna, "distribution", PROP_ENUM, PROP_NONE);
	RNA_def_property_enum_sdna(prop, NULL, "custom1");
	RNA_def_property_enum_items(prop, node_refraction_items);
	RNA_def_property_ui_text(prop, "Distribution", "");
	RNA_def_property_update(prop, NC_NODE | NA_EDITED, "rna_Node_update");
}

static void def_anisotropic(StructRNA *srna)
{
	PropertyRNA *prop;

	prop = RNA_def_property(srna, "distribution", PROP_ENUM, PROP_NONE);
	RNA_def_property_enum_sdna(prop, NULL, "custom1");
	RNA_def_property_enum_items(prop, node_anisotropic_items);
	RNA_def_property_ui_text(prop, "Distribution", "");
	RNA_def_property_update(prop, NC_NODE | NA_EDITED, "rna_Node_update");
}

static void def_toon(StructRNA *srna)
{
	PropertyRNA *prop;

	prop = RNA_def_property(srna, "component", PROP_ENUM, PROP_NONE);
	RNA_def_property_enum_sdna(prop, NULL, "custom1");
	RNA_def_property_enum_items(prop, node_toon_items);
	RNA_def_property_ui_text(prop, "Component", "");
	RNA_def_property_update(prop, NC_NODE | NA_EDITED, "rna_Node_update");
}

static void def_sh_bump(StructRNA *srna)
{
	PropertyRNA *prop;

	prop = RNA_def_property(srna, "invert", PROP_BOOLEAN, PROP_NONE);
	RNA_def_property_boolean_sdna(prop, NULL, "custom1", 1);
	RNA_def_property_ui_text(prop, "Invert", "Invert the bump mapping direction to push into the surface instead of out");
	RNA_def_property_update(prop, NC_NODE | NA_EDITED, "rna_Node_update");
}

static void def_hair(StructRNA *srna)
{
	PropertyRNA *prop;

	prop = RNA_def_property(srna, "component", PROP_ENUM, PROP_NONE);
	RNA_def_property_enum_sdna(prop, NULL, "custom1");
	RNA_def_property_enum_items(prop, node_hair_items);
	RNA_def_property_ui_text(prop, "Component", "");
	RNA_def_property_update(prop, NC_NODE | NA_EDITED, "rna_Node_update");
}

static void def_sh_uvmap(StructRNA *srna)
{
	PropertyRNA *prop;

	prop = RNA_def_property(srna, "from_dupli", PROP_BOOLEAN, PROP_NONE);
	RNA_def_property_boolean_sdna(prop, NULL, "custom1", 1);
	RNA_def_property_ui_text(prop, "From Dupli", "Use the parent of the dupli object if possible");
	RNA_def_property_update(prop, NC_NODE | NA_EDITED, "rna_Node_update");

	RNA_def_struct_sdna_from(srna, "NodeShaderUVMap", "storage");

	prop = RNA_def_property(srna, "uv_map", PROP_STRING, PROP_NONE);
	RNA_def_property_ui_text(prop, "UV Map", "UV coordinates to be used for mapping");
	RNA_def_property_update(prop, NC_NODE | NA_EDITED, "rna_Node_update");

	RNA_def_struct_sdna_from(srna, "bNode", NULL);
}

static void def_sh_uvalongstroke(StructRNA *srna)
{
	PropertyRNA *prop;

	prop = RNA_def_property(srna, "use_tips", PROP_BOOLEAN, PROP_NONE);
	RNA_def_property_boolean_sdna(prop, NULL, "custom1", 1);
	RNA_def_property_ui_text(prop, "Use Tips", "Lower half of the texture is for tips of the stroke");
	RNA_def_property_update(prop, NC_NODE | NA_EDITED, "rna_Node_update");
}

static void def_sh_normal_map(StructRNA *srna)
{
	static const EnumPropertyItem prop_space_items[] = {
		{SHD_SPACE_TANGENT, "TANGENT", 0, "Tangent Space", "Tangent space normal mapping"},
		{SHD_SPACE_OBJECT, "OBJECT", 0, "Object Space", "Object space normal mapping"},
		{SHD_SPACE_WORLD, "WORLD", 0, "World Space", "World space normal mapping"},
		{SHD_SPACE_BLENDER_OBJECT, "BLENDER_OBJECT", 0, "Blender Object Space", "Object space normal mapping, compatible with Blender render baking"},
		{SHD_SPACE_BLENDER_WORLD, "BLENDER_WORLD", 0, "Blender World Space", "World space normal mapping, compatible with Blender render baking"},
		{0, NULL, 0, NULL, NULL}
	};

	PropertyRNA *prop;

	RNA_def_struct_sdna_from(srna, "NodeShaderNormalMap", "storage");

	prop = RNA_def_property(srna, "space", PROP_ENUM, PROP_NONE);
	RNA_def_property_enum_items(prop, prop_space_items);
	RNA_def_property_ui_text(prop, "Space", "Space of the input normal");
	RNA_def_property_update(prop, 0, "rna_Node_update");

	prop = RNA_def_property(srna, "uv_map", PROP_STRING, PROP_NONE);
	RNA_def_property_ui_text(prop, "UV Map", "UV Map for tangent space maps");
	RNA_def_property_update(prop, NC_NODE | NA_EDITED, "rna_Node_update");

	RNA_def_struct_sdna_from(srna, "bNode", NULL);
}

static void def_sh_displacement(StructRNA *srna)
{
	static const EnumPropertyItem prop_space_items[] = {
		{SHD_SPACE_OBJECT, "OBJECT", 0, "Object Space", "Displacement is in object space, affected by object scale"},
		{SHD_SPACE_WORLD, "WORLD", 0, "World Space", "Displacement is in world space, not affected by object scale"},
		{0, NULL, 0, NULL, NULL}
	};

	PropertyRNA *prop;

	prop = RNA_def_property(srna, "space", PROP_ENUM, PROP_NONE);
	RNA_def_property_enum_sdna(prop, NULL, "custom1");
	RNA_def_property_enum_items(prop, prop_space_items);
	RNA_def_property_ui_text(prop, "Space", "Space of the input height");
	RNA_def_property_update(prop, 0, "rna_Node_update");

	RNA_def_struct_sdna_from(srna, "bNode", NULL);
}

static void def_sh_vector_displacement(StructRNA *srna)
{
	static const EnumPropertyItem prop_space_items[] = {
		{SHD_SPACE_TANGENT, "TANGENT", 0, "Tangent Space", "Tagent space vector displacement mapping"},
		{SHD_SPACE_OBJECT, "OBJECT", 0, "Object Space", "Object space vector displacement mapping"},
		{SHD_SPACE_WORLD, "WORLD", 0, "World Space", "World space vector displacement mapping"},
		{0, NULL, 0, NULL, NULL}
	};

	PropertyRNA *prop;

	prop = RNA_def_property(srna, "space", PROP_ENUM, PROP_NONE);
	RNA_def_property_enum_sdna(prop, NULL, "custom1");
	RNA_def_property_enum_items(prop, prop_space_items);
	RNA_def_property_ui_text(prop, "Space", "Space of the input height");
	RNA_def_property_update(prop, 0, "rna_Node_update");

	RNA_def_struct_sdna_from(srna, "bNode", NULL);
}

static void def_sh_tangent(StructRNA *srna)
{
	static const EnumPropertyItem prop_direction_type_items[] = {
		{SHD_TANGENT_RADIAL, "RADIAL", 0, "Radial", "Radial tangent around the X, Y or Z axis"},
		{SHD_TANGENT_UVMAP, "UV_MAP", 0, "UV Map", "Tangent from UV map"},
		{0, NULL, 0, NULL, NULL}
	};

	static const EnumPropertyItem prop_axis_items[] = {
		{SHD_TANGENT_AXIS_X, "X", 0, "X", "X axis"},
		{SHD_TANGENT_AXIS_Y, "Y", 0, "Y", "Y axis"},
		{SHD_TANGENT_AXIS_Z, "Z", 0, "Z", "Z axis"},
		{0, NULL, 0, NULL, NULL}
	};

	PropertyRNA *prop;

	RNA_def_struct_sdna_from(srna, "NodeShaderTangent", "storage");

	prop = RNA_def_property(srna, "direction_type", PROP_ENUM, PROP_NONE);
	RNA_def_property_enum_items(prop, prop_direction_type_items);
	RNA_def_property_ui_text(prop, "Direction", "Method to use for the tangent");
	RNA_def_property_update(prop, 0, "rna_Node_update");

	prop = RNA_def_property(srna, "axis", PROP_ENUM, PROP_NONE);
	RNA_def_property_enum_items(prop, prop_axis_items);
	RNA_def_property_ui_text(prop, "Axis", "Axis for radial tangents");
	RNA_def_property_update(prop, 0, "rna_Node_update");

	prop = RNA_def_property(srna, "uv_map", PROP_STRING, PROP_NONE);
	RNA_def_property_ui_text(prop, "UV Map", "UV Map for tangent generated from UV");
	RNA_def_property_update(prop, NC_NODE | NA_EDITED, "rna_Node_update");

	RNA_def_struct_sdna_from(srna, "bNode", NULL);
}

static void def_sh_bevel(StructRNA *srna)
{
	PropertyRNA *prop;

	prop = RNA_def_property(srna, "samples", PROP_INT, PROP_UNSIGNED);
	RNA_def_property_int_sdna(prop, NULL, "custom1");
	RNA_def_property_range(prop, 2, 16);
	RNA_def_property_ui_text(prop, "Samples", "Number of rays to trace per shader evaluation");
	RNA_def_property_update(prop, 0, "rna_Node_update");
}

static void def_sh_subsurface(StructRNA *srna)
{
	static const EnumPropertyItem prop_subsurface_falloff_items[] = {
		{SHD_SUBSURFACE_CUBIC, "CUBIC", 0, "Cubic", "Simple cubic falloff function"},
		{SHD_SUBSURFACE_GAUSSIAN, "GAUSSIAN", 0, "Gaussian", "Normal distribution, multiple can be combined to fit more complex profiles"},
		{SHD_SUBSURFACE_BURLEY, "BURLEY", 0, "Christensen-Burley", "Approximation to physically based volume scattering"},
		{SHD_SUBSURFACE_RANDOM_WALK, "RANDOM_WALK", 0, "Random Walk", "Volumetric approximation to physically based volume scattering"},
		{0, NULL, 0, NULL, NULL}
	};

	PropertyRNA *prop;

	prop = RNA_def_property(srna, "falloff", PROP_ENUM, PROP_NONE);
	RNA_def_property_enum_sdna(prop, NULL, "custom1");
	RNA_def_property_enum_items(prop, prop_subsurface_falloff_items);
	RNA_def_property_ui_text(prop, "Falloff", "Function to determine how much light nearby points contribute based on their distance to the shading point");
	RNA_def_property_update(prop, NC_NODE | NA_EDITED, "rna_ShaderNodeSubsurface_update");
}

static void def_sh_tex_ies(StructRNA *srna)
{
	PropertyRNA *prop;

	prop = RNA_def_property(srna, "ies", PROP_POINTER, PROP_NONE);
	RNA_def_property_pointer_sdna(prop, NULL, "id");
	RNA_def_property_struct_type(prop, "Text");
	RNA_def_property_flag(prop, PROP_EDITABLE | PROP_ID_REFCOUNT);
	RNA_def_property_ui_text(prop, "IES Text", "Internal IES file");
	RNA_def_property_update(prop, NC_NODE | NA_EDITED, "rna_Node_update");

	RNA_def_struct_sdna_from(srna, "NodeShaderTexIES", "storage");

	prop = RNA_def_property(srna, "filepath", PROP_STRING, PROP_FILEPATH);
	RNA_def_property_ui_text(prop, "File Path", "IES light path");
	RNA_def_property_update(prop, NC_NODE | NA_EDITED, "rna_Node_update");

	prop = RNA_def_property(srna, "mode", PROP_ENUM, PROP_NONE);
	RNA_def_property_enum_funcs(prop, NULL, "rna_ShaderNodeTexIES_mode_set", NULL);
	RNA_def_property_enum_items(prop, node_ies_mode_items);
	RNA_def_property_ui_text(prop, "Source", "Whether the IES file is loaded from disk or from a Text datablock");
	RNA_def_property_update(prop, NC_NODE | NA_EDITED, "rna_Node_update");

	RNA_def_struct_sdna_from(srna, "bNode", NULL);
}

static void def_sh_script(StructRNA *srna)
{
	PropertyRNA *prop;

	prop = RNA_def_property(srna, "script", PROP_POINTER, PROP_NONE);
	RNA_def_property_pointer_sdna(prop, NULL, "id");
	RNA_def_property_struct_type(prop, "Text");
	RNA_def_property_flag(prop, PROP_EDITABLE | PROP_ID_REFCOUNT);
	RNA_def_property_ui_text(prop, "Script", "Internal shader script to define the shader");
	RNA_def_property_update(prop, NC_NODE | NA_EDITED, "rna_ShaderNodeScript_update");

	RNA_def_struct_sdna_from(srna, "NodeShaderScript", "storage");

	prop = RNA_def_property(srna, "filepath", PROP_STRING, PROP_FILEPATH);
	RNA_def_property_ui_text(prop, "File Path", "Shader script path");
	RNA_def_property_update(prop, NC_NODE | NA_EDITED, "rna_ShaderNodeScript_update");

	prop = RNA_def_property(srna, "mode", PROP_ENUM, PROP_NONE);
	RNA_def_property_enum_funcs(prop, NULL, "rna_ShaderNodeScript_mode_set", NULL);
	RNA_def_property_enum_items(prop, node_script_mode_items);
	RNA_def_property_ui_text(prop, "Script Source", "");
	RNA_def_property_update(prop, NC_NODE | NA_EDITED, "rna_Node_update");

	prop = RNA_def_property(srna, "use_auto_update", PROP_BOOLEAN, PROP_NONE);
	RNA_def_property_boolean_sdna(prop, NULL, "flag", NODE_SCRIPT_AUTO_UPDATE);
	RNA_def_property_ui_text(prop, "Auto Update",
	                         "Automatically update the shader when the .osl file changes (external scripts only)");

	prop = RNA_def_property(srna, "bytecode", PROP_STRING, PROP_NONE);
	RNA_def_property_string_funcs(prop, "rna_ShaderNodeScript_bytecode_get", "rna_ShaderNodeScript_bytecode_length",
	                              "rna_ShaderNodeScript_bytecode_set");
	RNA_def_property_ui_text(prop, "Bytecode", "Compile bytecode for shader script node");
	RNA_def_property_update(prop, NC_NODE | NA_EDITED, "rna_Node_update");

	prop = RNA_def_property(srna, "bytecode_hash", PROP_STRING, PROP_NONE);
	RNA_def_property_ui_text(prop, "Bytecode Hash", "Hash of compile bytecode, for quick equality checking");
	RNA_def_property_update(prop, NC_NODE | NA_EDITED, "rna_Node_update");

	/* needs to be reset to avoid bad pointer type in API functions below */
	RNA_def_struct_sdna_from(srna, "bNode", NULL);

	/* API functions */

#if 0	/* XXX TODO use general node api for this */
	func = RNA_def_function(srna, "find_socket", "rna_ShaderNodeScript_find_socket");
	RNA_def_function_ui_description(func, "Find a socket by name");
	parm = RNA_def_string(func, "name", NULL, 0, "Socket name", "");
	RNA_def_parameter_flags(parm, 0, PARM_REQUIRED);
	/*parm =*/ RNA_def_boolean(func, "is_output", false, "Output", "Whether the socket is an output");
	parm = RNA_def_pointer(func, "result", "NodeSocket", "", "");
	RNA_def_function_return(func, parm);

	func = RNA_def_function(srna, "add_socket", "rna_ShaderNodeScript_add_socket");
	RNA_def_function_ui_description(func, "Add a socket socket");
	RNA_def_function_flag(func, FUNC_USE_SELF_ID);
	parm = RNA_def_string(func, "name", NULL, 0, "Name", "");
	RNA_def_parameter_flags(parm, 0, PARM_REQUIRED);
	parm = RNA_def_enum(func, "type", node_socket_type_items, SOCK_FLOAT, "Type", "");
	RNA_def_parameter_flags(parm, 0, PARM_REQUIRED);
	/*parm =*/ RNA_def_boolean(func, "is_output", false, "Output", "Whether the socket is an output");
	parm = RNA_def_pointer(func, "result", "NodeSocket", "", "");
	RNA_def_function_return(func, parm);

	func = RNA_def_function(srna, "remove_socket", "rna_ShaderNodeScript_remove_socket");
	RNA_def_function_ui_description(func, "Remove a socket socket");
	RNA_def_function_flag(func, FUNC_USE_SELF_ID);
	parm = RNA_def_pointer(func, "sock", "NodeSocket", "Socket", "");
	RNA_def_parameter_flags(parm, PROP_NEVER_NULL, PARM_REQUIRED);
#endif
}

/* -- Compositor Nodes ------------------------------------------------------ */

static void def_cmp_alpha_over(StructRNA *srna)
{
	PropertyRNA *prop;

	/* XXX: Tooltip */
	prop = RNA_def_property(srna, "use_premultiply", PROP_BOOLEAN, PROP_NONE);
	RNA_def_property_boolean_sdna(prop, NULL, "custom1", 1);
	RNA_def_property_ui_text(prop, "Convert Premul", "");
	RNA_def_property_update(prop, NC_NODE | NA_EDITED, "rna_Node_update");

	RNA_def_struct_sdna_from(srna, "NodeTwoFloats", "storage");

	prop = RNA_def_property(srna, "premul", PROP_FLOAT, PROP_FACTOR);
	RNA_def_property_float_sdna(prop, NULL, "x");
	RNA_def_property_range(prop, 0.0f, 1.0f);
	RNA_def_property_ui_text(prop, "Premul", "Mix Factor");
	RNA_def_property_update(prop, NC_NODE | NA_EDITED, "rna_Node_update");
}

static void def_cmp_blur(StructRNA *srna)
{
	PropertyRNA *prop;

	static const EnumPropertyItem filter_type_items[] = {
		{R_FILTER_BOX,        "FLAT",       0, "Flat",          ""},
		{R_FILTER_TENT,       "TENT",       0, "Tent",          ""},
		{R_FILTER_QUAD,       "QUAD",       0, "Quadratic",     ""},
		{R_FILTER_CUBIC,      "CUBIC",      0, "Cubic",         ""},
		{R_FILTER_GAUSS,      "GAUSS",      0, "Gaussian",      ""},
		{R_FILTER_FAST_GAUSS, "FAST_GAUSS", 0, "Fast Gaussian", ""},
		{R_FILTER_CATROM,     "CATROM",     0, "Catrom",        ""},
		{R_FILTER_MITCH,      "MITCH",      0, "Mitch",         ""},
		{0, NULL, 0, NULL, NULL}
	};

	static const EnumPropertyItem aspect_correction_type_items[] = {
		{CMP_NODE_BLUR_ASPECT_NONE, "NONE", 0,  "None", ""},
		{CMP_NODE_BLUR_ASPECT_Y,    "Y",    0,  "Y",    ""},
		{CMP_NODE_BLUR_ASPECT_X,    "X",    0,  "X",    ""},
		{0, NULL, 0, NULL, NULL}
	};

	/* duplicated in def_cmp_bokehblur */
	prop = RNA_def_property(srna, "use_variable_size", PROP_BOOLEAN, PROP_NONE);
	RNA_def_property_boolean_sdna(prop, NULL, "custom1", CMP_NODEFLAG_BLUR_VARIABLE_SIZE);
	RNA_def_property_ui_text(prop, "Variable Size", "Support variable blur per-pixel when using an image for size input");
	RNA_def_property_update(prop, NC_NODE | NA_EDITED, "rna_Node_update");

	prop = RNA_def_property(srna, "use_extended_bounds", PROP_BOOLEAN, PROP_NONE);
	RNA_def_property_boolean_sdna(prop, NULL, "custom1", CMP_NODEFLAG_BLUR_EXTEND_BOUNDS);
	RNA_def_property_ui_text(prop, "Extend Bounds", "Extend bounds of the input image to fully fit blurred image");
	RNA_def_property_update(prop, NC_NODE | NA_EDITED, "rna_Node_update");

	RNA_def_struct_sdna_from(srna, "NodeBlurData", "storage");

	prop = RNA_def_property(srna, "size_x", PROP_INT, PROP_NONE);
	RNA_def_property_int_sdna(prop, NULL, "sizex");
	RNA_def_property_range(prop, 0, 2048);
	RNA_def_property_ui_text(prop, "Size X", "");
	RNA_def_property_update(prop, NC_NODE | NA_EDITED, "rna_Node_update");

	prop = RNA_def_property(srna, "size_y", PROP_INT, PROP_NONE);
	RNA_def_property_int_sdna(prop, NULL, "sizey");
	RNA_def_property_range(prop, 0, 2048);
	RNA_def_property_ui_text(prop, "Size Y", "");
	RNA_def_property_update(prop, NC_NODE | NA_EDITED, "rna_Node_update");

	prop = RNA_def_property(srna, "use_relative", PROP_BOOLEAN, PROP_NONE);
	RNA_def_property_boolean_sdna(prop, NULL, "relative", 1);
	RNA_def_property_ui_text(prop, "Relative", "Use relative (percent) values to define blur radius");
	RNA_def_property_update(prop, NC_NODE | NA_EDITED, "rna_Node_update");

	prop = RNA_def_property(srna, "aspect_correction", PROP_ENUM, PROP_NONE);
	RNA_def_property_enum_sdna(prop, NULL, "aspect");
	RNA_def_property_enum_items(prop, aspect_correction_type_items);
	RNA_def_property_ui_text(prop, "Aspect Correction", "Type of aspect correction to use");
	RNA_def_property_update(prop, NC_NODE | NA_EDITED, "rna_Node_update");

	prop = RNA_def_property(srna, "factor", PROP_FLOAT, PROP_NONE);
	RNA_def_property_float_sdna(prop, NULL, "fac");
	RNA_def_property_range(prop, 0.0f, 2.0f);
	RNA_def_property_ui_text(prop, "Factor", "");
	RNA_def_property_update(prop, NC_NODE | NA_EDITED, "rna_Node_update");

	prop = RNA_def_property(srna, "factor_x", PROP_FLOAT, PROP_PERCENTAGE);
	RNA_def_property_float_sdna(prop, NULL, "percentx");
	RNA_def_property_range(prop, 0.0f, 100.0f);
	RNA_def_property_ui_text(prop, "Relative Size X", "");
	RNA_def_property_update(prop, NC_NODE | NA_EDITED, "rna_Node_update");

	prop = RNA_def_property(srna, "factor_y", PROP_FLOAT, PROP_PERCENTAGE);
	RNA_def_property_float_sdna(prop, NULL, "percenty");
	RNA_def_property_range(prop, 0.0f, 100.0f);
	RNA_def_property_ui_text(prop, "Relative Size Y", "");
	RNA_def_property_update(prop, NC_NODE | NA_EDITED, "rna_Node_update");

	prop = RNA_def_property(srna, "filter_type", PROP_ENUM, PROP_NONE);
	RNA_def_property_enum_sdna(prop, NULL, "filtertype");
	RNA_def_property_enum_items(prop, filter_type_items);
	RNA_def_property_ui_text(prop, "Filter Type", "");
	RNA_def_property_update(prop, NC_NODE | NA_EDITED, "rna_Node_update");

	prop = RNA_def_property(srna, "use_bokeh", PROP_BOOLEAN, PROP_NONE);
	RNA_def_property_boolean_sdna(prop, NULL, "bokeh", 1);
	RNA_def_property_ui_text(prop, "Bokeh", "Use circular filter (slower)");
	RNA_def_property_update(prop, NC_NODE | NA_EDITED, "rna_Node_update");

	prop = RNA_def_property(srna, "use_gamma_correction", PROP_BOOLEAN, PROP_NONE);
	RNA_def_property_boolean_sdna(prop, NULL, "gamma", 1);
	RNA_def_property_ui_text(prop, "Gamma", "Apply filter on gamma corrected values");
	RNA_def_property_update(prop, NC_NODE | NA_EDITED, "rna_Node_update");
}

static void def_cmp_filter(StructRNA *srna)
{
	PropertyRNA *prop;

	prop = RNA_def_property(srna, "filter_type", PROP_ENUM, PROP_NONE);
	RNA_def_property_enum_sdna(prop, NULL, "custom1");
	RNA_def_property_enum_items(prop, rna_enum_node_filter_items);
	RNA_def_property_ui_text(prop, "Filter Type", "");
	RNA_def_property_update(prop, NC_NODE | NA_EDITED, "rna_Node_update");
}

static void def_cmp_map_value(StructRNA *srna)
{
	PropertyRNA *prop;

	RNA_def_struct_sdna_from(srna, "TexMapping", "storage");

	prop = RNA_def_property(srna, "offset", PROP_FLOAT, PROP_NONE);
	RNA_def_property_float_sdna(prop, NULL, "loc");
	RNA_def_property_array(prop, 1);
	RNA_def_property_range(prop, -1000.0f, 1000.0f);
	RNA_def_property_ui_text(prop, "Offset", "");
	RNA_def_property_update(prop, NC_NODE | NA_EDITED, "rna_Node_update");

	prop = RNA_def_property(srna, "size", PROP_FLOAT, PROP_NONE);
	RNA_def_property_float_sdna(prop, NULL, "size");
	RNA_def_property_array(prop, 1);
	RNA_def_property_range(prop, -1000.0f, 1000.0f);
	RNA_def_property_ui_text(prop, "Size", "");
	RNA_def_property_update(prop, NC_NODE | NA_EDITED, "rna_Node_update");

	prop = RNA_def_property(srna, "use_min", PROP_BOOLEAN, PROP_NONE);
	RNA_def_property_boolean_sdna(prop, NULL, "flag", TEXMAP_CLIP_MIN);
	RNA_def_property_ui_text(prop, "Use Minimum", "");
	RNA_def_property_update(prop, NC_NODE | NA_EDITED, "rna_Node_update");

	prop = RNA_def_property(srna, "use_max", PROP_BOOLEAN, PROP_NONE);
	RNA_def_property_boolean_sdna(prop, NULL, "flag", TEXMAP_CLIP_MAX);
	RNA_def_property_ui_text(prop, "Use Maximum", "");
	RNA_def_property_update(prop, NC_NODE | NA_EDITED, "rna_Node_update");

	prop = RNA_def_property(srna, "min", PROP_FLOAT, PROP_NONE);
	RNA_def_property_float_sdna(prop, NULL, "min");
	RNA_def_property_array(prop, 1);
	RNA_def_property_range(prop, -1000.0f, 1000.0f);
	RNA_def_property_ui_text(prop, "Minimum", "");
	RNA_def_property_update(prop, NC_NODE | NA_EDITED, "rna_Node_update");

	prop = RNA_def_property(srna, "max", PROP_FLOAT, PROP_NONE);
	RNA_def_property_float_sdna(prop, NULL, "max");
	RNA_def_property_array(prop, 1);
	RNA_def_property_range(prop, -1000.0f, 1000.0f);
	RNA_def_property_ui_text(prop, "Maximum", "");
	RNA_def_property_update(prop, NC_NODE | NA_EDITED, "rna_Node_update");
}

static void def_cmp_map_range(StructRNA *srna)
{
	PropertyRNA *prop;

	prop = RNA_def_property(srna, "use_clamp", PROP_BOOLEAN, PROP_NONE);
	RNA_def_property_boolean_sdna(prop, NULL, "custom1", 1);
	RNA_def_property_ui_text(prop, "Clamp", "Clamp result of the node to 0..1 range");
	RNA_def_property_update(prop, NC_NODE | NA_EDITED, "rna_Node_update");
}

static void def_cmp_vector_blur(StructRNA *srna)
{
	PropertyRNA *prop;

	RNA_def_struct_sdna_from(srna, "NodeBlurData", "storage");

	prop = RNA_def_property(srna, "samples", PROP_INT, PROP_NONE);
	RNA_def_property_int_sdna(prop, NULL, "samples");
	RNA_def_property_range(prop, 1, 256);
	RNA_def_property_ui_text(prop, "Samples", "");
	RNA_def_property_update(prop, NC_NODE | NA_EDITED, "rna_Node_update");

	prop = RNA_def_property(srna, "speed_min", PROP_INT, PROP_NONE);
	RNA_def_property_int_sdna(prop, NULL, "minspeed");
	RNA_def_property_range(prop, 0, 1024);
	RNA_def_property_ui_text(prop, "Min Speed",
	                         "Minimum speed for a pixel to be blurred (used to separate background from foreground)");
	RNA_def_property_update(prop, NC_NODE | NA_EDITED, "rna_Node_update");

	prop = RNA_def_property(srna, "speed_max", PROP_INT, PROP_NONE);
	RNA_def_property_int_sdna(prop, NULL, "maxspeed");
	RNA_def_property_range(prop, 0, 1024);
	RNA_def_property_ui_text(prop, "Max Speed", "Maximum speed, or zero for none");
	RNA_def_property_update(prop, NC_NODE | NA_EDITED, "rna_Node_update");

	prop = RNA_def_property(srna, "factor", PROP_FLOAT, PROP_NONE);
	RNA_def_property_float_sdna(prop, NULL, "fac");
	RNA_def_property_range(prop, 0.0, 20.0);
	RNA_def_property_ui_range(prop, 0.0, 2.0, 1.0, 2);
	RNA_def_property_ui_text(prop, "Blur Factor",
	                         "Scaling factor for motion vectors (actually, 'shutter speed', in frames)");
	RNA_def_property_update(prop, NC_NODE | NA_EDITED, "rna_Node_update");

	prop = RNA_def_property(srna, "use_curved", PROP_BOOLEAN, PROP_NONE);
	RNA_def_property_boolean_sdna(prop, NULL, "curved", 1);
	RNA_def_property_ui_text(prop, "Curved", "Interpolate between frames in a Bezier curve, rather than linearly");
	RNA_def_property_update(prop, NC_NODE | NA_EDITED, "rna_Node_update");
}

static void def_cmp_levels(StructRNA *srna)
{
	PropertyRNA *prop;

	static const EnumPropertyItem channel_items[] = {
		{1, "COMBINED_RGB", 0, "C", "Combined RGB"},
		{2, "RED", 0, "R", "Red Channel"},
		{3, "GREEN", 0, "G", "Green Channel"},
		{4, "BLUE", 0, "B", "Blue Channel"},
		{5, "LUMINANCE", 0, "L", "Luminance Channel"},
		{0, NULL, 0, NULL, NULL}
	};

	prop = RNA_def_property(srna, "channel", PROP_ENUM, PROP_NONE);
	RNA_def_property_enum_sdna(prop, NULL, "custom1");
	RNA_def_property_enum_items(prop, channel_items);
	RNA_def_property_ui_text(prop, "Channel", "");
	RNA_def_property_update(prop, NC_NODE | NA_EDITED, "rna_Node_update");
}

static void def_node_image_user(StructRNA *srna)
{
	PropertyRNA *prop;

	prop = RNA_def_property(srna, "frame_duration", PROP_INT, PROP_NONE);
	RNA_def_property_int_sdna(prop, NULL, "frames");
	RNA_def_property_range(prop, 0, MAXFRAMEF);
	RNA_def_property_ui_text(prop, "Frames", "Number of images of a movie to use"); /* copied from the rna_image.c */
	RNA_def_property_update(prop, NC_NODE | NA_EDITED, "rna_Node_update");

	prop = RNA_def_property(srna, "frame_start", PROP_INT, PROP_NONE);
	RNA_def_property_int_sdna(prop, NULL, "sfra");
	RNA_def_property_range(prop, MINAFRAMEF, MAXFRAMEF);
	/* copied from the rna_image.c */
	RNA_def_property_ui_text(prop, "Start Frame",
	                         "Global starting frame of the movie/sequence, assuming first picture has a #1");
	RNA_def_property_update(prop, NC_NODE | NA_EDITED, "rna_Node_update");

	prop = RNA_def_property(srna, "frame_offset", PROP_INT, PROP_NONE);
	RNA_def_property_int_sdna(prop, NULL, "offset");
	RNA_def_property_range(prop, MINAFRAMEF, MAXFRAMEF);
	/* copied from the rna_image.c */
	RNA_def_property_ui_text(prop, "Offset", "Offset the number of the frame to use in the animation");
	RNA_def_property_update(prop, NC_NODE | NA_EDITED, "rna_Node_update");

	prop = RNA_def_property(srna, "use_cyclic", PROP_BOOLEAN, PROP_NONE);
	RNA_def_property_boolean_sdna(prop, NULL, "cycl", 1);
	RNA_def_property_ui_text(prop, "Cyclic", "Cycle the images in the movie"); /* copied from the rna_image.c */
	RNA_def_property_update(prop, NC_NODE | NA_EDITED, "rna_Node_update");

	prop = RNA_def_property(srna, "use_auto_refresh", PROP_BOOLEAN, PROP_NONE);
	RNA_def_property_boolean_sdna(prop, NULL, "flag", IMA_ANIM_ALWAYS);
	/* copied from the rna_image.c */
	RNA_def_property_ui_text(prop, "Auto-Refresh", "Always refresh image on frame changes");
	RNA_def_property_update(prop, NC_NODE | NA_EDITED, "rna_Node_update");

	prop = RNA_def_property(srna, "layer", PROP_ENUM, PROP_NONE);
	RNA_def_property_enum_sdna(prop, NULL, "layer");
	RNA_def_property_enum_items(prop, prop_image_layer_items);
	RNA_def_property_enum_funcs(prop, NULL, NULL, "rna_Node_image_layer_itemf");
	RNA_def_property_flag(prop, PROP_ENUM_NO_TRANSLATE);
	RNA_def_property_ui_text(prop, "Layer", "");
	RNA_def_property_update(prop, NC_NODE | NA_EDITED, "rna_Node_image_layer_update");

	prop = RNA_def_property(srna, "has_layers", PROP_BOOLEAN, PROP_NONE);
	RNA_def_property_boolean_funcs(prop, "rna_Node_image_has_layers_get", NULL);
	RNA_def_property_clear_flag(prop, PROP_EDITABLE);
	RNA_def_property_ui_text(prop, "Has Layers", "True if this image has any named layer");

	prop = RNA_def_property(srna, "view", PROP_ENUM, PROP_NONE);
	RNA_def_property_enum_sdna(prop, NULL, "view");
	RNA_def_property_enum_items(prop, prop_image_view_items);
	RNA_def_property_enum_funcs(prop, NULL, NULL, "rna_Node_image_view_itemf");
	RNA_def_property_flag(prop, PROP_ENUM_NO_TRANSLATE);
	RNA_def_property_ui_text(prop, "View", "");
	RNA_def_property_update(prop, NC_NODE | NA_EDITED, "rna_Node_update");

	prop = RNA_def_property(srna, "has_views", PROP_BOOLEAN, PROP_NONE);
	RNA_def_property_boolean_funcs(prop, "rna_Node_image_has_views_get", NULL);
	RNA_def_property_clear_flag(prop, PROP_EDITABLE);
	RNA_def_property_ui_text(prop, "Has View", "True if this image has multiple views");
}

static void def_cmp_image(StructRNA *srna)
{
	PropertyRNA *prop;

#if 0
	static const EnumPropertyItem type_items[] = {
		{IMA_SRC_FILE,      "IMAGE",     0, "Image",     ""},
		{IMA_SRC_MOVIE,     "MOVIE",     "Movie",     ""},
		{IMA_SRC_SEQUENCE,  "SEQUENCE",  "Sequence",  ""},
		{IMA_SRC_GENERATED, "GENERATED", "Generated", ""},
		{0, NULL, 0, NULL, NULL}
	};
#endif

	prop = RNA_def_property(srna, "image", PROP_POINTER, PROP_NONE);
	RNA_def_property_pointer_sdna(prop, NULL, "id");
	RNA_def_property_struct_type(prop, "Image");
	RNA_def_property_flag(prop, PROP_EDITABLE);
	RNA_def_property_ui_text(prop, "Image", "");
	RNA_def_property_update(prop, NC_NODE | NA_EDITED, "rna_Image_Node_update_id");

	prop = RNA_def_property(srna, "use_straight_alpha_output", PROP_BOOLEAN, PROP_NONE);
	RNA_def_property_boolean_sdna(prop, NULL, "custom1", CMP_NODE_IMAGE_USE_STRAIGHT_OUTPUT);
	RNA_def_property_ui_text(prop, "Straight Alpha Output", "Put Node output buffer to straight alpha instead of premultiplied");
	RNA_def_property_update(prop, NC_NODE | NA_EDITED, "rna_Node_update");

	/* NB: image user properties used in the UI are redefined in def_node_image_user,
	 * to trigger correct updates of the node editor. RNA design problem that prevents
	 * updates from nested structs ...
	 */
	RNA_def_struct_sdna_from(srna, "ImageUser", "storage");
	def_node_image_user(srna);
}

static void def_cmp_render_layers(StructRNA *srna)
{
	PropertyRNA *prop;

	prop = RNA_def_property(srna, "scene", PROP_POINTER, PROP_NONE);
	RNA_def_property_pointer_sdna(prop, NULL, "id");
	RNA_def_property_pointer_funcs(prop, NULL, "rna_Node_scene_set", NULL, NULL);
	RNA_def_property_struct_type(prop, "Scene");
	RNA_def_property_flag(prop, PROP_EDITABLE | PROP_ID_REFCOUNT);
	RNA_def_property_ui_text(prop, "Scene", "");
<<<<<<< HEAD
	RNA_def_property_update(prop, NC_NODE | NA_EDITED, "rna_Node_view_layer_update");
	
=======
	RNA_def_property_update(prop, NC_NODE | NA_EDITED, "rna_Node_scene_layer_update");

>>>>>>> fb565ddb
	prop = RNA_def_property(srna, "layer", PROP_ENUM, PROP_NONE);
	RNA_def_property_enum_sdna(prop, NULL, "custom1");
	RNA_def_property_enum_items(prop, prop_view_layer_items);
	RNA_def_property_enum_funcs(prop, NULL, NULL, "rna_Node_view_layer_itemf");
	RNA_def_property_flag(prop, PROP_ENUM_NO_TRANSLATE);
	RNA_def_property_ui_text(prop, "Layer", "");
	RNA_def_property_update(prop, NC_NODE | NA_EDITED, "rna_Node_view_layer_update");
}

static void rna_def_cmp_output_file_slot_file(BlenderRNA *brna)
{
	StructRNA *srna;
	PropertyRNA *prop;

	srna = RNA_def_struct(brna, "NodeOutputFileSlotFile", NULL);
	RNA_def_struct_sdna(srna, "NodeImageMultiFileSocket");
	RNA_def_struct_ui_text(srna, "Output File Slot", "Single layer file slot of the file output node");

	prop = RNA_def_property(srna, "use_node_format", PROP_BOOLEAN, PROP_NONE);
	RNA_def_property_boolean_sdna(prop, NULL, "use_node_format", 1);
	RNA_def_property_ui_text(prop, "Use Node Format", "");
	RNA_def_property_update(prop, NC_NODE | NA_EDITED, NULL);

	prop = RNA_def_property(srna, "format", PROP_POINTER, PROP_NONE);
	RNA_def_property_struct_type(prop, "ImageFormatSettings");

	prop = RNA_def_property(srna, "path", PROP_STRING, PROP_NONE);
	RNA_def_property_string_sdna(prop, NULL, "path");
	RNA_def_property_string_funcs(prop, NULL, NULL, "rna_NodeOutputFileSlotFile_path_set");
	RNA_def_struct_name_property(srna, prop);
	RNA_def_property_ui_text(prop, "Path", "Subpath used for this slot");
	RNA_def_property_update(prop, NC_NODE | NA_EDITED, NULL);
}
static void rna_def_cmp_output_file_slot_layer(BlenderRNA *brna)
{
	StructRNA *srna;
	PropertyRNA *prop;

	srna = RNA_def_struct(brna, "NodeOutputFileSlotLayer", NULL);
	RNA_def_struct_sdna(srna, "NodeImageMultiFileSocket");
	RNA_def_struct_ui_text(srna, "Output File Layer Slot", "Multilayer slot of the file output node");

	prop = RNA_def_property(srna, "name", PROP_STRING, PROP_NONE);
	RNA_def_property_string_sdna(prop, NULL, "layer");
	RNA_def_property_string_funcs(prop, NULL, NULL, "rna_NodeOutputFileSlotLayer_name_set");
	RNA_def_struct_name_property(srna, prop);
	RNA_def_property_ui_text(prop, "Name", "OpenEXR layer name used for this slot");
	RNA_def_property_update(prop, NC_NODE | NA_EDITED, NULL);
}
static void rna_def_cmp_output_file_slots_api(BlenderRNA *brna, PropertyRNA *cprop, const char *struct_name)
{
	StructRNA *srna;
	PropertyRNA *parm;
	FunctionRNA *func;

	RNA_def_property_srna(cprop, struct_name);
	srna = RNA_def_struct(brna, struct_name, NULL);
	RNA_def_struct_sdna(srna, "bNode");
	RNA_def_struct_ui_text(srna, "File Output Slots", "Collection of File Output node slots");

	func = RNA_def_function(srna, "new", "rna_NodeOutputFile_slots_new");
	RNA_def_function_ui_description(func, "Add a file slot to this node");
	RNA_def_function_flag(func, FUNC_USE_SELF_ID | FUNC_USE_REPORTS | FUNC_USE_CONTEXT);
	parm = RNA_def_string(func, "name", NULL, MAX_NAME, "Name", "");
	RNA_def_parameter_flags(parm, 0, PARM_REQUIRED);
	/* return value */
	parm = RNA_def_pointer(func, "socket", "NodeSocket", "", "New socket");
	RNA_def_function_return(func, parm);

	/* NB: methods below can use the standard node socket API functions,
	 * included here for completeness.
	 */

	func = RNA_def_function(srna, "remove", "rna_Node_socket_remove");
	RNA_def_function_ui_description(func, "Remove a file slot from this node");
	RNA_def_function_flag(func, FUNC_USE_SELF_ID | FUNC_USE_MAIN | FUNC_USE_REPORTS);
	parm = RNA_def_pointer(func, "socket", "NodeSocket", "", "The socket to remove");
	RNA_def_parameter_flags(parm, 0, PARM_REQUIRED);

	func = RNA_def_function(srna, "clear", "rna_Node_inputs_clear");
	RNA_def_function_ui_description(func, "Remove all file slots from this node");
	RNA_def_function_flag(func, FUNC_USE_SELF_ID | FUNC_USE_MAIN);

	func = RNA_def_function(srna, "move", "rna_Node_inputs_move");
	RNA_def_function_ui_description(func, "Move a file slot to another position");
	RNA_def_function_flag(func, FUNC_USE_SELF_ID | FUNC_USE_MAIN);
	parm = RNA_def_int(func, "from_index", -1, 0, INT_MAX, "From Index", "Index of the socket to move", 0, 10000);
	RNA_def_parameter_flags(parm, 0, PARM_REQUIRED);
	parm = RNA_def_int(func, "to_index", -1, 0, INT_MAX, "To Index", "Target index for the socket", 0, 10000);
	RNA_def_parameter_flags(parm, 0, PARM_REQUIRED);
}
static void def_cmp_output_file(BlenderRNA *brna, StructRNA *srna)
{
	PropertyRNA *prop;

	RNA_def_struct_sdna_from(srna, "NodeImageMultiFile", "storage");

	prop = RNA_def_property(srna, "base_path", PROP_STRING, PROP_FILEPATH);
	RNA_def_property_string_sdna(prop, NULL, "base_path");
	RNA_def_property_ui_text(prop, "Base Path", "Base output path for the image");
	RNA_def_property_update(prop, NC_NODE | NA_EDITED, "rna_Node_update");

	prop = RNA_def_property(srna, "active_input_index", PROP_INT, PROP_NONE);
	RNA_def_property_int_sdna(prop, NULL, "active_input");
	RNA_def_property_ui_text(prop, "Active Input Index", "Active input index in details view list");
	RNA_def_property_update(prop, NC_NODE | NA_EDITED, "rna_Node_update");

	prop = RNA_def_property(srna, "format", PROP_POINTER, PROP_NONE);
	RNA_def_property_struct_type(prop, "ImageFormatSettings");

	/* XXX using two different collections here for the same basic DNA list!
	 * Details of the output slots depend on whether the node is in Multilayer EXR mode.
	 */

	prop = RNA_def_property(srna, "file_slots", PROP_COLLECTION, PROP_NONE);
	RNA_def_property_collection_funcs(prop, "rna_NodeOutputFile_slots_begin", "rna_iterator_listbase_next", "rna_iterator_listbase_end",
	                                  "rna_NodeOutputFile_slot_file_get", NULL, NULL, NULL, NULL);
	RNA_def_property_struct_type(prop, "NodeOutputFileSlotFile");
	RNA_def_property_ui_text(prop, "File Slots", "");
	rna_def_cmp_output_file_slots_api(brna, prop, "CompositorNodeOutputFileFileSlots");

	prop = RNA_def_property(srna, "layer_slots", PROP_COLLECTION, PROP_NONE);
	RNA_def_property_collection_funcs(prop, "rna_NodeOutputFile_slots_begin", "rna_iterator_listbase_next", "rna_iterator_listbase_end",
	                                  "rna_NodeOutputFile_slot_layer_get", NULL, NULL, NULL, NULL);
	RNA_def_property_struct_type(prop, "NodeOutputFileSlotLayer");
	RNA_def_property_ui_text(prop, "EXR Layer Slots", "");
	rna_def_cmp_output_file_slots_api(brna, prop, "CompositorNodeOutputFileLayerSlots");
}

static void def_cmp_dilate_erode(StructRNA *srna)
{
	PropertyRNA *prop;

	static const EnumPropertyItem mode_items[] = {
	    {CMP_NODE_DILATEERODE_STEP,             "STEP",      0, "Step",      ""},
	    {CMP_NODE_DILATEERODE_DISTANCE_THRESH,  "THRESHOLD", 0, "Threshold", ""},
	    {CMP_NODE_DILATEERODE_DISTANCE,         "DISTANCE",  0, "Distance",  ""},
	    {CMP_NODE_DILATEERODE_DISTANCE_FEATHER, "FEATHER",   0, "Feather",  ""},
	    {0, NULL, 0, NULL, NULL}
	};

	prop = RNA_def_property(srna, "mode", PROP_ENUM, PROP_NONE);
	RNA_def_property_enum_sdna(prop, NULL, "custom1");
	RNA_def_property_enum_items(prop, mode_items);
	RNA_def_property_ui_text(prop, "Mode", "Growing/shrinking mode");
	RNA_def_property_update(prop, NC_NODE | NA_EDITED, "rna_Node_update");

	prop = RNA_def_property(srna, "distance", PROP_INT, PROP_NONE);
	RNA_def_property_int_sdna(prop, NULL, "custom2");
	RNA_def_property_range(prop, -5000, 5000);
	RNA_def_property_ui_range(prop, -100, 100, 0, -1);
	RNA_def_property_ui_text(prop, "Distance", "Distance to grow/shrink (number of iterations)");
	RNA_def_property_update(prop, NC_NODE | NA_EDITED, "rna_Node_update");

	/* CMP_NODE_DILATEERODE_DISTANCE_THRESH only */
	prop = RNA_def_property(srna, "edge", PROP_FLOAT, PROP_NONE);
	RNA_def_property_float_sdna(prop, NULL, "custom3");
	RNA_def_property_range(prop, -100, 100);
	RNA_def_property_ui_text(prop, "Edge", "Edge to inset");
	RNA_def_property_update(prop, NC_NODE | NA_EDITED, "rna_Node_update");

	RNA_def_struct_sdna_from(srna, "NodeDilateErode", "storage");

	/* CMP_NODE_DILATEERODE_DISTANCE_FEATHER only */
	prop = RNA_def_property(srna, "falloff", PROP_ENUM, PROP_NONE);
	RNA_def_property_enum_sdna(prop, NULL, "falloff");
	RNA_def_property_enum_items(prop, rna_enum_proportional_falloff_curve_only_items);
	RNA_def_property_ui_text(prop, "Falloff", "Falloff type the feather");
	RNA_def_property_translation_context(prop, BLT_I18NCONTEXT_ID_CURVE); /* Abusing id_curve :/ */
	RNA_def_property_update(prop, NC_NODE | NA_EDITED, "rna_Node_update");
}

static void def_cmp_inpaint(StructRNA *srna)
{
	PropertyRNA *prop;

#if 0
	prop = RNA_def_property(srna, "type", PROP_ENUM, PROP_NONE);

	RNA_def_property_enum_sdna(prop, NULL, "custom1");
	RNA_def_property_enum_items(prop, type_items);
	RNA_def_property_ui_text(prop, "Type", "Type of inpaint algorithm");
	RNA_def_property_update(prop, NC_NODE | NA_EDITED, "rna_Node_update");
#endif

	prop = RNA_def_property(srna, "distance", PROP_INT, PROP_NONE);
	RNA_def_property_int_sdna(prop, NULL, "custom2");
	RNA_def_property_range(prop, 1, 10000);
	RNA_def_property_ui_text(prop, "Distance", "Distance to inpaint (number of iterations)");
	RNA_def_property_update(prop, NC_NODE | NA_EDITED, "rna_Node_update");
}

static void def_cmp_despeckle(StructRNA *srna)
{
	PropertyRNA *prop;

	prop = RNA_def_property(srna, "threshold", PROP_FLOAT, PROP_NONE);
	RNA_def_property_float_sdna(prop, NULL, "custom3");
	RNA_def_property_range(prop, 0.0, 1.0f);
	RNA_def_property_ui_text(prop, "Threshold", "Threshold for detecting pixels to despeckle");
	RNA_def_property_update(prop, NC_NODE | NA_EDITED, "rna_Node_update");

	prop = RNA_def_property(srna, "threshold_neighbor", PROP_FLOAT, PROP_NONE);
	RNA_def_property_float_sdna(prop, NULL, "custom4");
	RNA_def_property_range(prop, 0.0, 1.0f);
	RNA_def_property_ui_text(prop, "Neighbor", "Threshold for the number of neighbor pixels that must match");
	RNA_def_property_update(prop, NC_NODE | NA_EDITED, "rna_Node_update");
}

static void def_cmp_scale(StructRNA *srna)
{
	PropertyRNA *prop;

	static const EnumPropertyItem space_items[] = {
		{CMP_SCALE_RELATIVE, "RELATIVE",   0, "Relative",   ""},
		{CMP_SCALE_ABSOLUTE, "ABSOLUTE",   0, "Absolute",   ""},
		{CMP_SCALE_SCENEPERCENT, "SCENE_SIZE", 0, "Scene Size", ""},
		{CMP_SCALE_RENDERPERCENT, "RENDER_SIZE", 0, "Render Size", ""},
		{0, NULL, 0, NULL, NULL}
	};

	/* matching bgpic_camera_frame_items[] */
	static const EnumPropertyItem space_frame_items[] = {
		{0, "STRETCH", 0, "Stretch", ""},
		{CMP_SCALE_RENDERSIZE_FRAME_ASPECT, "FIT", 0, "Fit", ""},
		{CMP_SCALE_RENDERSIZE_FRAME_ASPECT | CMP_SCALE_RENDERSIZE_FRAME_CROP, "CROP", 0, "Crop", ""},
		{0, NULL, 0, NULL, NULL}
	};

	prop = RNA_def_property(srna, "space", PROP_ENUM, PROP_NONE);
	RNA_def_property_enum_sdna(prop, NULL, "custom1");
	RNA_def_property_enum_items(prop, space_items);
	RNA_def_property_ui_text(prop, "Space", "Coordinate space to scale relative to");
	RNA_def_property_update(prop, NC_NODE | NA_EDITED, "rna_CompositorNodeScale_update");

	/* expose 2 flags as a enum of 3 items */
	prop = RNA_def_property(srna, "frame_method", PROP_ENUM, PROP_NONE);
	RNA_def_property_enum_bitflag_sdna(prop, NULL, "custom2");
	RNA_def_property_enum_items(prop, space_frame_items);
	RNA_def_property_ui_text(prop, "Frame Method", "How the image fits in the camera frame");
	RNA_def_property_update(prop, NC_NODE | NA_EDITED, "rna_Node_update");

	prop = RNA_def_property(srna, "offset_x", PROP_FLOAT, PROP_NONE);
	RNA_def_property_float_sdna(prop, NULL, "custom3");
	RNA_def_property_ui_text(prop, "X Offset", "Offset image horizontally (factor of image size)");
	RNA_def_property_update(prop, NC_NODE | NA_EDITED, "rna_Node_update");

	prop = RNA_def_property(srna, "offset_y", PROP_FLOAT, PROP_NONE);
	RNA_def_property_float_sdna(prop, NULL, "custom4");
	RNA_def_property_ui_text(prop, "Y Offset", "Offset image vertically (factor of image size)");
	RNA_def_property_update(prop, NC_NODE | NA_EDITED, "rna_Node_update");
}

static void def_cmp_rotate(StructRNA *srna)
{
	PropertyRNA *prop;

	prop = RNA_def_property(srna, "filter_type", PROP_ENUM, PROP_NONE);
	RNA_def_property_enum_sdna(prop, NULL, "custom1");
	RNA_def_property_enum_items(prop, node_sampler_type_items);
	RNA_def_property_ui_text(prop, "Filter", "Method to use to filter rotation");
	RNA_def_property_update(prop, NC_NODE | NA_EDITED, "rna_Node_update");
}

static void def_cmp_diff_matte(StructRNA *srna)
{
	PropertyRNA *prop;

	RNA_def_struct_sdna_from(srna, "NodeChroma", "storage");

	prop = RNA_def_property(srna, "tolerance", PROP_FLOAT, PROP_NONE);
	RNA_def_property_float_sdna(prop, NULL, "t1");
	RNA_def_property_float_funcs(prop, NULL, "rna_difference_matte_t1_set", NULL);
	RNA_def_property_range(prop, 0.0f, 1.0f);
	RNA_def_property_ui_text(prop, "Tolerance", "Color distances below this threshold are keyed");
	RNA_def_property_update(prop, NC_NODE | NA_EDITED, "rna_Node_update");

	prop = RNA_def_property(srna, "falloff", PROP_FLOAT, PROP_NONE);
	RNA_def_property_float_sdna(prop, NULL, "t2");
	RNA_def_property_float_funcs(prop, NULL, "rna_difference_matte_t2_set", NULL);
	RNA_def_property_range(prop, 0.0f, 1.0f);
	RNA_def_property_ui_text(prop, "Falloff", "Color distances below this additional threshold are partially keyed");
	RNA_def_property_update(prop, NC_NODE | NA_EDITED, "rna_Node_update");
}

static void def_cmp_color_matte(StructRNA *srna)
{
	PropertyRNA *prop;

	RNA_def_struct_sdna_from(srna, "NodeChroma", "storage");

	prop = RNA_def_property(srna, "color_hue", PROP_FLOAT, PROP_NONE);
	RNA_def_property_float_sdna(prop, NULL, "t1");
	RNA_def_property_range(prop, 0.0f, 1.0f);
	RNA_def_property_ui_text(prop, "H", "Hue tolerance for colors to be considered a keying color");
	RNA_def_property_update(prop, NC_NODE | NA_EDITED, "rna_Node_update");

	prop = RNA_def_property(srna, "color_saturation", PROP_FLOAT, PROP_NONE);
	RNA_def_property_float_sdna(prop, NULL, "t2");
	RNA_def_property_range(prop, 0.0f, 1.0f);
	RNA_def_property_ui_text(prop, "S", "Saturation Tolerance for the color");
	RNA_def_property_update(prop, NC_NODE | NA_EDITED, "rna_Node_update");

	prop = RNA_def_property(srna, "color_value", PROP_FLOAT, PROP_NONE);
	RNA_def_property_float_sdna(prop, NULL, "t3");
	RNA_def_property_range(prop, 0.0f, 1.0f);
	RNA_def_property_ui_text(prop, "V", "Value Tolerance for the color");
	RNA_def_property_update(prop, NC_NODE | NA_EDITED, "rna_Node_update");
}

static void def_cmp_distance_matte(StructRNA *srna)
{
	PropertyRNA *prop;

	static const EnumPropertyItem color_space_items[] = {
		{1, "RGB", 0, "RGB", "RGB color space"},
		{2, "YCC", 0, "YCC", "YCbCr Suppression"},
		{0, NULL, 0, NULL, NULL}
	};

	RNA_def_struct_sdna_from(srna, "NodeChroma", "storage");

	prop = RNA_def_property(srna, "channel", PROP_ENUM, PROP_NONE);
	RNA_def_property_enum_sdna(prop, NULL, "channel");
	RNA_def_property_enum_items(prop, color_space_items);
	RNA_def_property_ui_text(prop, "Channel", "");
	RNA_def_property_update(prop, NC_NODE | NA_EDITED, "rna_Node_update");


	prop = RNA_def_property(srna, "tolerance", PROP_FLOAT, PROP_NONE);
	RNA_def_property_float_sdna(prop, NULL, "t1");
	RNA_def_property_float_funcs(prop, NULL, "rna_distance_matte_t1_set", NULL);
	RNA_def_property_range(prop, 0.0f, 1.0f);
	RNA_def_property_ui_text(prop, "Tolerance", "Color distances below this threshold are keyed");
	RNA_def_property_update(prop, NC_NODE | NA_EDITED, "rna_Node_update");

	prop = RNA_def_property(srna, "falloff", PROP_FLOAT, PROP_NONE);
	RNA_def_property_float_sdna(prop, NULL, "t2");
	RNA_def_property_float_funcs(prop, NULL, "rna_distance_matte_t2_set", NULL);
	RNA_def_property_range(prop, 0.0f, 1.0f);
	RNA_def_property_ui_text(prop, "Falloff", "Color distances below this additional threshold are partially keyed");
	RNA_def_property_update(prop, NC_NODE | NA_EDITED, "rna_Node_update");
}

static void def_cmp_color_spill(StructRNA *srna)
{
	PropertyRNA *prop;

	static const EnumPropertyItem channel_items[] = {
		{1, "R", 0, "R", "Red Spill Suppression"},
		{2, "G", 0, "G", "Green Spill Suppression"},
		{3, "B", 0, "B", "Blue Spill Suppression"},
		{0, NULL, 0, NULL, NULL}
	};

	static const EnumPropertyItem limit_channel_items[] = {
		{0, "R", 0, "R", "Limit by Red"},
		{1, "G", 0, "G", "Limit by Green"},
		{2, "B", 0, "B", "Limit by Blue"},
		{0, NULL, 0, NULL, NULL}
	};

	static const EnumPropertyItem algorithm_items[] = {
		{0, "SIMPLE", 0, "Simple", "Simple Limit Algorithm"},
		{1, "AVERAGE", 0, "Average", "Average Limit Algorithm"},
		{0, NULL, 0, NULL, NULL}
	};

	prop = RNA_def_property(srna, "channel", PROP_ENUM, PROP_NONE);
	RNA_def_property_enum_sdna(prop, NULL, "custom1");
	RNA_def_property_enum_items(prop, channel_items);
	RNA_def_property_ui_text(prop, "Channel", "");
	RNA_def_property_update(prop, NC_NODE | NA_EDITED, "rna_Node_update");

	prop = RNA_def_property(srna, "limit_method", PROP_ENUM, PROP_NONE);
	RNA_def_property_enum_sdna(prop, NULL, "custom2");
	RNA_def_property_enum_items(prop, algorithm_items);
	RNA_def_property_ui_text(prop, "Algorithm", "");
	RNA_def_property_update(prop, NC_NODE | NA_EDITED, "rna_Node_update");

	RNA_def_struct_sdna_from(srna, "NodeColorspill", "storage");

	prop = RNA_def_property(srna, "limit_channel", PROP_ENUM, PROP_NONE);
	RNA_def_property_enum_sdna(prop, NULL, "limchan");
	RNA_def_property_enum_items(prop, limit_channel_items);
	RNA_def_property_ui_text(prop, "Limit Channel", "");
	RNA_def_property_update(prop, NC_NODE | NA_EDITED, "rna_Node_update");

	prop = RNA_def_property(srna, "ratio", PROP_FLOAT, PROP_NONE);
	RNA_def_property_float_sdna(prop, NULL, "limscale");
	RNA_def_property_range(prop, 0.5f, 1.5f);
	RNA_def_property_ui_text(prop, "Ratio", "Scale limit by value");
	RNA_def_property_update(prop, NC_NODE | NA_EDITED, "rna_Node_update");

	prop = RNA_def_property(srna, "use_unspill", PROP_BOOLEAN, PROP_NONE);
	RNA_def_property_boolean_sdna(prop, NULL, "unspill", 0);
	RNA_def_property_ui_text(prop, "Unspill", "Compensate all channels (differently) by hand");
	RNA_def_property_update(prop, NC_NODE | NA_EDITED, "rna_Node_update");

	prop = RNA_def_property(srna, "unspill_red", PROP_FLOAT, PROP_NONE);
	RNA_def_property_float_sdna(prop, NULL, "uspillr");
	RNA_def_property_range(prop, 0.0f, 1.5f);
	RNA_def_property_ui_text(prop, "R", "Red spillmap scale");
	RNA_def_property_update(prop, NC_NODE | NA_EDITED, "rna_Node_update");

	prop = RNA_def_property(srna, "unspill_green", PROP_FLOAT, PROP_NONE);
	RNA_def_property_float_sdna(prop, NULL, "uspillg");
	RNA_def_property_range(prop, 0.0f, 1.5f);
	RNA_def_property_ui_text(prop, "G", "Green spillmap scale");
	RNA_def_property_update(prop, NC_NODE | NA_EDITED, "rna_Node_update");

	prop = RNA_def_property(srna, "unspill_blue", PROP_FLOAT, PROP_NONE);
	RNA_def_property_float_sdna(prop, NULL, "uspillb");
	RNA_def_property_range(prop, 0.0f, 1.5f);
	RNA_def_property_ui_text(prop, "B", "Blue spillmap scale");
	RNA_def_property_update(prop, NC_NODE | NA_EDITED, "rna_Node_update");
}

static void def_cmp_luma_matte(StructRNA *srna)
{
	PropertyRNA *prop;

	RNA_def_struct_sdna_from(srna, "NodeChroma", "storage");

	prop = RNA_def_property(srna, "limit_max", PROP_FLOAT, PROP_NONE);
	RNA_def_property_float_sdna(prop, NULL, "t1");
	RNA_def_property_float_funcs(prop, NULL, "rna_Matte_t1_set", NULL);
	RNA_def_property_ui_range(prop, 0, 1, 0.1f, 3);
	RNA_def_property_ui_text(prop, "High", "Values higher than this setting are 100% opaque");
	RNA_def_property_update(prop, NC_NODE | NA_EDITED, "rna_Node_update");

	prop = RNA_def_property(srna, "limit_min", PROP_FLOAT, PROP_NONE);
	RNA_def_property_float_sdna(prop, NULL, "t2");
	RNA_def_property_float_funcs(prop, NULL, "rna_Matte_t2_set", NULL);
	RNA_def_property_ui_range(prop, 0, 1, 0.1f, 3);
	RNA_def_property_ui_text(prop, "Low", "Values lower than this setting are 100% keyed");
	RNA_def_property_update(prop, NC_NODE | NA_EDITED, "rna_Node_update");
}

static void def_cmp_brightcontrast(StructRNA *srna)
{
	PropertyRNA *prop;

	prop = RNA_def_property(srna, "use_premultiply", PROP_BOOLEAN, PROP_NONE);
	RNA_def_property_boolean_sdna(prop, NULL, "custom1", 1);
	RNA_def_property_ui_text(prop, "Convert Premul", "Keep output image premultiplied alpha");
	RNA_def_property_update(prop, NC_NODE | NA_EDITED, "rna_Node_update");
}

static void def_cmp_chroma_matte(StructRNA *srna)
{
	PropertyRNA *prop;

	RNA_def_struct_sdna_from(srna, "NodeChroma", "storage");

	prop = RNA_def_property(srna, "tolerance", PROP_FLOAT, PROP_ANGLE);
	RNA_def_property_float_sdna(prop, NULL, "t1");
	RNA_def_property_float_funcs(prop, NULL, "rna_Matte_t1_set", NULL);
	RNA_def_property_range(prop, DEG2RADF(1.0f), DEG2RADF(80.0f));
	RNA_def_property_ui_text(prop, "Acceptance", "Tolerance for a color to be considered a keying color");
	RNA_def_property_update(prop, NC_NODE | NA_EDITED, "rna_Node_update");

	prop = RNA_def_property(srna, "threshold", PROP_FLOAT, PROP_ANGLE);
	RNA_def_property_float_sdna(prop, NULL, "t2");
	RNA_def_property_float_funcs(prop, NULL, "rna_Matte_t2_set", NULL);
	RNA_def_property_range(prop, 0.0f, DEG2RADF(30.0f));
	RNA_def_property_ui_text(prop, "Cutoff", "Tolerance below which colors will be considered as exact matches");
	RNA_def_property_update(prop, NC_NODE | NA_EDITED, "rna_Node_update");

	prop = RNA_def_property(srna, "lift", PROP_FLOAT, PROP_NONE);
	RNA_def_property_float_sdna(prop, NULL, "fsize");
	RNA_def_property_range(prop, 0.0f, 1.0f);
	RNA_def_property_ui_text(prop, "Lift", "Alpha lift");
	RNA_def_property_update(prop, NC_NODE | NA_EDITED, "rna_Node_update");

	prop = RNA_def_property(srna, "gain", PROP_FLOAT, PROP_NONE);
	RNA_def_property_float_sdna(prop, NULL, "fstrength");
	RNA_def_property_range(prop, 0.0f, 1.0f);
	RNA_def_property_ui_text(prop, "Falloff", "Alpha falloff");
	RNA_def_property_update(prop, NC_NODE | NA_EDITED, "rna_Node_update");

	prop = RNA_def_property(srna, "shadow_adjust", PROP_FLOAT, PROP_NONE);
	RNA_def_property_float_sdna(prop, NULL, "t3");
	RNA_def_property_range(prop, 0.0f, 1.0f);
	RNA_def_property_ui_text(prop, "Shadow Adjust", "Adjusts the brightness of any shadows captured");
	RNA_def_property_update(prop, NC_NODE | NA_EDITED, "rna_Node_update");
}

static void def_cmp_channel_matte(StructRNA *srna)
{
	PropertyRNA *prop;

	static const EnumPropertyItem color_space_items[] = {
		{CMP_NODE_CHANNEL_MATTE_CS_RGB, "RGB", 0, "RGB",   "RGB Color Space"},
		{CMP_NODE_CHANNEL_MATTE_CS_HSV, "HSV", 0, "HSV",   "HSV Color Space"},
		{CMP_NODE_CHANNEL_MATTE_CS_YUV, "YUV", 0, "YUV",   "YUV Color Space"},
		{CMP_NODE_CHANNEL_MATTE_CS_YCC, "YCC", 0, "YCbCr", "YCbCr Color Space"},
		{0, NULL, 0, NULL, NULL}
	};

	static const EnumPropertyItem algorithm_items[] = {
		{0, "SINGLE", 0, "Single", "Limit by single channel"},
		{1, "MAX", 0, "Max", "Limit by max of other channels "},
		{0, NULL, 0, NULL, NULL}
	};

	prop = RNA_def_property(srna, "color_space", PROP_ENUM, PROP_NONE);
	RNA_def_property_enum_sdna(prop, NULL, "custom1");
	RNA_def_property_enum_items(prop, color_space_items);
	RNA_def_property_ui_text(prop, "Color Space", "");
	RNA_def_property_update(prop, NC_NODE | NA_EDITED, "rna_Node_update");

	prop = RNA_def_property(srna, "matte_channel", PROP_ENUM, PROP_NONE);
	RNA_def_property_enum_sdna(prop, NULL, "custom2");
	RNA_def_property_enum_items(prop, prop_tri_channel_items);
	RNA_def_property_enum_funcs(prop, NULL, NULL, "rna_Node_channel_itemf");
	RNA_def_property_ui_text(prop, "Channel", "Channel used to determine matte");
	RNA_def_property_update(prop, NC_NODE | NA_EDITED, "rna_Node_update");

	RNA_def_struct_sdna_from(srna, "NodeChroma", "storage");

	prop = RNA_def_property(srna, "limit_method", PROP_ENUM, PROP_NONE);
	RNA_def_property_enum_sdna(prop, NULL, "algorithm");
	RNA_def_property_enum_items(prop, algorithm_items);
	RNA_def_property_ui_text(prop, "Algorithm", "Algorithm to use to limit channel");
	RNA_def_property_update(prop, NC_NODE | NA_EDITED, "rna_Node_update");

	prop = RNA_def_property(srna, "limit_channel", PROP_ENUM, PROP_NONE);
	RNA_def_property_enum_sdna(prop, NULL, "channel");
	RNA_def_property_enum_items(prop, prop_tri_channel_items);
	RNA_def_property_enum_funcs(prop, NULL, NULL, "rna_Node_channel_itemf");
	RNA_def_property_ui_text(prop, "Limit Channel", "Limit by this channel's value");
	RNA_def_property_update(prop, NC_NODE | NA_EDITED, "rna_Node_update");

	prop = RNA_def_property(srna, "limit_max", PROP_FLOAT, PROP_NONE);
	RNA_def_property_float_sdna(prop, NULL, "t1");
	RNA_def_property_float_funcs(prop, NULL, "rna_Matte_t1_set", NULL);
	RNA_def_property_ui_range(prop, 0, 1, 0.1f, 3);
	RNA_def_property_ui_text(prop, "High", "Values higher than this setting are 100% opaque");
	RNA_def_property_update(prop, NC_NODE | NA_EDITED, "rna_Node_update");

	prop = RNA_def_property(srna, "limit_min", PROP_FLOAT, PROP_NONE);
	RNA_def_property_float_sdna(prop, NULL, "t2");
	RNA_def_property_float_funcs(prop, NULL, "rna_Matte_t2_set", NULL);
	RNA_def_property_ui_range(prop, 0, 1, 0.1f, 3);
	RNA_def_property_ui_text(prop, "Low", "Values lower than this setting are 100% keyed");
	RNA_def_property_update(prop, NC_NODE | NA_EDITED, "rna_Node_update");
}

static void def_cmp_flip(StructRNA *srna)
{
	PropertyRNA *prop;

	prop = RNA_def_property(srna, "axis", PROP_ENUM, PROP_NONE);
	RNA_def_property_enum_sdna(prop, NULL, "custom1");
	RNA_def_property_enum_items(prop, node_flip_items);
	RNA_def_property_ui_text(prop, "Axis", "");
	RNA_def_property_update(prop, NC_NODE | NA_EDITED, "rna_Node_update");
}

static void def_cmp_splitviewer(StructRNA *srna)
{
	PropertyRNA *prop;

	prop = RNA_def_property(srna, "axis", PROP_ENUM, PROP_NONE);
	RNA_def_property_enum_sdna(prop, NULL, "custom2");
	RNA_def_property_enum_items(prop, rna_enum_axis_xy_items);
	RNA_def_property_ui_text(prop, "Axis", "");
	RNA_def_property_update(prop, NC_NODE | NA_EDITED, "rna_Node_update");

	prop = RNA_def_property(srna, "factor", PROP_INT, PROP_FACTOR);
	RNA_def_property_int_sdna(prop, NULL, "custom1");
	RNA_def_property_range(prop, 0, 100);
	RNA_def_property_ui_text(prop, "Factor", "");
	RNA_def_property_update(prop, NC_NODE | NA_EDITED, "rna_Node_update");
}

static void def_cmp_id_mask(StructRNA *srna)
{
	PropertyRNA *prop;

	prop = RNA_def_property(srna, "index", PROP_INT, PROP_NONE);
	RNA_def_property_int_sdna(prop, NULL, "custom1");
	RNA_def_property_range(prop, 0, 32767);
	RNA_def_property_ui_text(prop, "Index", "Pass index number to convert to alpha");
	RNA_def_property_update(prop, NC_NODE | NA_EDITED, "rna_Node_update");

	prop = RNA_def_property(srna, "use_antialiasing", PROP_BOOLEAN, PROP_NONE);
	RNA_def_property_boolean_sdna(prop, NULL, "custom2", 0);
	RNA_def_property_ui_text(prop, "Anti-Aliasing", "Apply an anti-aliasing filter to the mask");
	RNA_def_property_update(prop, NC_NODE | NA_EDITED, "rna_Node_update");
}

static void def_cmp_double_edge_mask(StructRNA *srna)
{
	PropertyRNA *prop;

	static const EnumPropertyItem BufEdgeMode_items[] = {
		{0, "BLEED_OUT",  0, "Bleed Out",     "Allow mask pixels to bleed along edges"},
		{1, "KEEP_IN",  0, "Keep In",     "Restrict mask pixels from touching edges"},
		{0, NULL, 0, NULL, NULL}
	};

	static const EnumPropertyItem InnerEdgeMode_items[] = {
		{0, "ALL", 0, "All", "All pixels on inner mask edge are considered during mask calculation"},
		{1, "ADJACENT_ONLY", 0, "Adjacent Only",
		 "Only inner mask pixels adjacent to outer mask pixels are considered during mask calculation"},
		{0, NULL, 0, NULL, NULL}
	};

	prop = RNA_def_property(srna, "inner_mode", PROP_ENUM, PROP_NONE);
	RNA_def_property_enum_sdna(prop, NULL, "custom1");
	RNA_def_property_enum_items(prop, InnerEdgeMode_items);
	RNA_def_property_ui_text(prop, "Inner Edge Mode", "");
	RNA_def_property_update(prop, NC_NODE | NA_EDITED, "rna_Node_update");

	prop = RNA_def_property(srna, "edge_mode", PROP_ENUM, PROP_NONE);
	RNA_def_property_enum_sdna(prop, NULL, "custom2");
	RNA_def_property_enum_items(prop, BufEdgeMode_items);
	RNA_def_property_ui_text(prop, "Buffer Edge Mode", "");
	RNA_def_property_update(prop, NC_NODE | NA_EDITED, "rna_Node_update");
}

static void def_cmp_map_uv(StructRNA *srna)
{
	PropertyRNA *prop;

	prop = RNA_def_property(srna, "alpha", PROP_INT, PROP_FACTOR);
	RNA_def_property_int_sdna(prop, NULL, "custom1");
	RNA_def_property_range(prop, 0, 100);
	RNA_def_property_ui_text(prop, "Alpha", "");
	RNA_def_property_update(prop, NC_NODE | NA_EDITED, "rna_Node_update");
}

static void def_cmp_defocus(StructRNA *srna)
{
	PropertyRNA *prop;

	static const EnumPropertyItem bokeh_items[] = {
		{8, "OCTAGON",  0, "Octagonal",  "8 sides"},
		{7, "HEPTAGON", 0, "Heptagonal", "7 sides"},
		{6, "HEXAGON",  0, "Hexagonal",  "6 sides"},
		{5, "PENTAGON", 0, "Pentagonal", "5 sides"},
		{4, "SQUARE",   0, "Square",     "4 sides"},
		{3, "TRIANGLE", 0, "Triangular", "3 sides"},
		{0, "CIRCLE",   0, "Circular",   ""},
		{0, NULL, 0, NULL, NULL}
	};

	prop = RNA_def_property(srna, "scene", PROP_POINTER, PROP_NONE);
	RNA_def_property_pointer_sdna(prop, NULL, "id");
	RNA_def_property_pointer_funcs(prop, NULL, "rna_Node_scene_set", NULL, NULL);
	RNA_def_property_struct_type(prop, "Scene");
	RNA_def_property_flag(prop, PROP_EDITABLE | PROP_ID_REFCOUNT);
	RNA_def_property_ui_text(prop, "Scene", "Scene from which to select the active camera (render scene if undefined)");
	RNA_def_property_update(prop, NC_NODE | NA_EDITED, "rna_Node_update");

	RNA_def_struct_sdna_from(srna, "NodeDefocus", "storage");

	prop = RNA_def_property(srna, "bokeh", PROP_ENUM, PROP_NONE);
	RNA_def_property_enum_sdna(prop, NULL, "bktype");
	RNA_def_property_enum_items(prop, bokeh_items);
	RNA_def_property_ui_text(prop, "Bokeh Type", "");
	RNA_def_property_update(prop, NC_NODE | NA_EDITED, "rna_Node_update");

	prop = RNA_def_property(srna, "angle", PROP_FLOAT, PROP_ANGLE);
	RNA_def_property_float_sdna(prop, NULL, "rotation");
	RNA_def_property_range(prop, 0.0f, DEG2RADF(90.0f));
	RNA_def_property_ui_text(prop, "Angle", "Bokeh shape rotation offset");
	RNA_def_property_update(prop, NC_NODE | NA_EDITED, "rna_Node_update");

	prop = RNA_def_property(srna, "use_gamma_correction", PROP_BOOLEAN, PROP_NONE);
	RNA_def_property_boolean_sdna(prop, NULL, "gamco", 1);
	RNA_def_property_ui_text(prop, "Gamma Correction", "Enable gamma correction before and after main process");
	RNA_def_property_update(prop, NC_NODE | NA_EDITED, "rna_Node_update");

	/* TODO */
	prop = RNA_def_property(srna, "f_stop", PROP_FLOAT, PROP_NONE);
	RNA_def_property_float_sdna(prop, NULL, "fstop");
	RNA_def_property_range(prop, 0.0f, 128.0f);
	RNA_def_property_ui_text(prop, "F-stop",
	                         "Amount of focal blur, 128=infinity=perfect focus, half the value doubles "
	                         "the blur radius");
	RNA_def_property_update(prop, NC_NODE | NA_EDITED, "rna_Node_update");

	prop = RNA_def_property(srna, "blur_max", PROP_FLOAT, PROP_NONE);
	RNA_def_property_float_sdna(prop, NULL, "maxblur");
	RNA_def_property_range(prop, 0.0f, 10000.0f);
	RNA_def_property_ui_text(prop, "Max Blur", "Blur limit, maximum CoC radius");
	RNA_def_property_update(prop, NC_NODE | NA_EDITED, "rna_Node_update");

	prop = RNA_def_property(srna, "threshold", PROP_FLOAT, PROP_NONE);
	RNA_def_property_float_sdna(prop, NULL, "bthresh");
	RNA_def_property_range(prop, 0.0f, 100.0f);
	RNA_def_property_ui_text(prop, "Threshold",
	                         "CoC radius threshold, prevents background bleed on in-focus midground, 0=off");
	RNA_def_property_update(prop, NC_NODE | NA_EDITED, "rna_Node_update");

	prop = RNA_def_property(srna, "use_preview", PROP_BOOLEAN, PROP_NONE);
	RNA_def_property_boolean_sdna(prop, NULL, "preview", 1);
	RNA_def_property_ui_text(prop, "Preview", "Enable low quality mode, useful for preview");
	RNA_def_property_update(prop, NC_NODE | NA_EDITED, "rna_Node_update");

	prop = RNA_def_property(srna, "use_zbuffer", PROP_BOOLEAN, PROP_NONE);
	RNA_def_property_boolean_negative_sdna(prop, NULL, "no_zbuf", 1);
	RNA_def_property_ui_text(prop, "Use Z-Buffer",
	                         "Disable when using an image as input instead of actual z-buffer "
	                         "(auto enabled if node not image based, eg. time node)");
	RNA_def_property_update(prop, NC_NODE | NA_EDITED, "rna_Node_update");

	prop = RNA_def_property(srna, "z_scale", PROP_FLOAT, PROP_NONE);
	RNA_def_property_float_sdna(prop, NULL, "scale");
	RNA_def_property_range(prop, 0.0f, 1000.0f);
	RNA_def_property_ui_text(prop, "Z-Scale",
	                         "Scale the Z input when not using a z-buffer, controls maximum blur designated "
	                         "by the color white or input value 1");
	RNA_def_property_update(prop, NC_NODE | NA_EDITED, "rna_Node_update");
}

static void def_cmp_invert(StructRNA *srna)
{
	PropertyRNA *prop;

	prop = RNA_def_property(srna, "invert_rgb", PROP_BOOLEAN, PROP_NONE);
	RNA_def_property_boolean_sdna(prop, NULL, "custom1", CMP_CHAN_RGB);
	RNA_def_property_ui_text(prop, "RGB", "");
	RNA_def_property_update(prop, NC_NODE | NA_EDITED, "rna_Node_update");

	prop = RNA_def_property(srna, "invert_alpha", PROP_BOOLEAN, PROP_NONE);
	RNA_def_property_boolean_sdna(prop, NULL, "custom1", CMP_CHAN_A);
	RNA_def_property_ui_text(prop, "Alpha", "");
	RNA_def_property_update(prop, NC_NODE | NA_EDITED, "rna_Node_update");
}

static void def_cmp_crop(StructRNA *srna)
{
	PropertyRNA *prop;

	prop = RNA_def_property(srna, "use_crop_size", PROP_BOOLEAN, PROP_NONE);
	RNA_def_property_boolean_sdna(prop, NULL, "custom1", 1);
	RNA_def_property_ui_text(prop, "Crop Image Size", "Whether to crop the size of the input image");
	RNA_def_property_update(prop, NC_NODE | NA_EDITED, "rna_Node_update");

	prop = RNA_def_property(srna, "relative", PROP_BOOLEAN, PROP_NONE);
	RNA_def_property_boolean_sdna(prop, NULL, "custom2", 1);
	RNA_def_property_ui_text(prop, "Relative", "Use relative values to crop image");
	RNA_def_property_update(prop, NC_NODE | NA_EDITED, "rna_Node_update");

	RNA_def_struct_sdna_from(srna, "NodeTwoXYs", "storage");

	prop = RNA_def_property(srna, "min_x", PROP_INT, PROP_NONE);
	RNA_def_property_int_sdna(prop, NULL, "x1");
	RNA_def_property_range(prop, 0, 10000);
	RNA_def_property_ui_text(prop, "X1", "");
	RNA_def_property_update(prop, NC_NODE | NA_EDITED, "rna_Node_update");

	prop = RNA_def_property(srna, "max_x", PROP_INT, PROP_NONE);
	RNA_def_property_int_sdna(prop, NULL, "x2");
	RNA_def_property_range(prop, 0, 10000);
	RNA_def_property_ui_text(prop, "X2", "");
	RNA_def_property_update(prop, NC_NODE | NA_EDITED, "rna_Node_update");

	prop = RNA_def_property(srna, "min_y", PROP_INT, PROP_NONE);
	RNA_def_property_int_sdna(prop, NULL, "y1");
	RNA_def_property_range(prop, 0, 10000);
	RNA_def_property_ui_text(prop, "Y1", "");
	RNA_def_property_update(prop, NC_NODE | NA_EDITED, "rna_Node_update");

	prop = RNA_def_property(srna, "max_y", PROP_INT, PROP_NONE);
	RNA_def_property_int_sdna(prop, NULL, "y2");
	RNA_def_property_range(prop, 0, 10000);
	RNA_def_property_ui_text(prop, "Y2", "");
	RNA_def_property_update(prop, NC_NODE | NA_EDITED, "rna_Node_update");

	prop = RNA_def_property(srna, "rel_min_x", PROP_FLOAT, PROP_NONE);
	RNA_def_property_float_sdna(prop, NULL, "fac_x1");
	RNA_def_property_range(prop, 0.0, 1.0);
	RNA_def_property_ui_text(prop, "X1", "");
	RNA_def_property_update(prop, NC_NODE | NA_EDITED, "rna_Node_update");

	prop = RNA_def_property(srna, "rel_max_x", PROP_FLOAT, PROP_NONE);
	RNA_def_property_float_sdna(prop, NULL, "fac_x2");
	RNA_def_property_range(prop, 0.0, 1.0);
	RNA_def_property_ui_text(prop, "X2", "");
	RNA_def_property_update(prop, NC_NODE | NA_EDITED, "rna_Node_update");

	prop = RNA_def_property(srna, "rel_min_y", PROP_FLOAT, PROP_NONE);
	RNA_def_property_float_sdna(prop, NULL, "fac_y1");
	RNA_def_property_range(prop, 0.0, 1.0);
	RNA_def_property_ui_text(prop, "Y1", "");
	RNA_def_property_update(prop, NC_NODE | NA_EDITED, "rna_Node_update");

	prop = RNA_def_property(srna, "rel_max_y", PROP_FLOAT, PROP_NONE);
	RNA_def_property_float_sdna(prop, NULL, "fac_y2");
	RNA_def_property_range(prop, 0.0, 1.0);
	RNA_def_property_ui_text(prop, "Y2", "");
	RNA_def_property_update(prop, NC_NODE | NA_EDITED, "rna_Node_update");
}

static void def_cmp_dblur(StructRNA *srna)
{
	PropertyRNA *prop;

	RNA_def_struct_sdna_from(srna, "NodeDBlurData", "storage");

	prop = RNA_def_property(srna, "iterations", PROP_INT, PROP_NONE);
	RNA_def_property_int_sdna(prop, NULL, "iter");
	RNA_def_property_range(prop, 1, 32);
	RNA_def_property_ui_text(prop, "Iterations", "");
	RNA_def_property_update(prop, NC_NODE | NA_EDITED, "rna_Node_update");

	prop = RNA_def_property(srna, "use_wrap", PROP_BOOLEAN, PROP_NONE);
	RNA_def_property_boolean_sdna(prop, NULL, "wrap", 1);
	RNA_def_property_ui_text(prop, "Wrap", "");
	RNA_def_property_update(prop, NC_NODE | NA_EDITED, "rna_Node_update");

	prop = RNA_def_property(srna, "center_x", PROP_FLOAT, PROP_NONE);
	RNA_def_property_float_sdna(prop, NULL, "center_x");
	RNA_def_property_range(prop, 0.0f, 1.0f);
	RNA_def_property_ui_text(prop, "Center X", "");
	RNA_def_property_update(prop, NC_NODE | NA_EDITED, "rna_Node_update");

	prop = RNA_def_property(srna, "center_y", PROP_FLOAT, PROP_NONE);
	RNA_def_property_float_sdna(prop, NULL, "center_y");
	RNA_def_property_range(prop, 0.0f, 1.0f);
	RNA_def_property_ui_text(prop, "Center Y", "");
	RNA_def_property_update(prop, NC_NODE | NA_EDITED, "rna_Node_update");

	prop = RNA_def_property(srna, "distance", PROP_FLOAT, PROP_NONE);
	RNA_def_property_float_sdna(prop, NULL, "distance");
	RNA_def_property_range(prop, -1.0f, 1.0f);
	RNA_def_property_ui_text(prop, "Distance", "");
	RNA_def_property_update(prop, NC_NODE | NA_EDITED, "rna_Node_update");

	prop = RNA_def_property(srna, "angle", PROP_FLOAT, PROP_ANGLE);
	RNA_def_property_float_sdna(prop, NULL, "angle");
	RNA_def_property_range(prop, 0.0f, DEG2RADF(360.0f));
	RNA_def_property_ui_text(prop, "Angle", "");
	RNA_def_property_update(prop, NC_NODE | NA_EDITED, "rna_Node_update");

	prop = RNA_def_property(srna, "spin", PROP_FLOAT, PROP_ANGLE);
	RNA_def_property_float_sdna(prop, NULL, "spin");
	RNA_def_property_range(prop, DEG2RADF(-360.0f), DEG2RADF(360.0f));
	RNA_def_property_ui_text(prop, "Spin", "");
	RNA_def_property_update(prop, NC_NODE | NA_EDITED, "rna_Node_update");

	prop = RNA_def_property(srna, "zoom", PROP_FLOAT, PROP_NONE);
	RNA_def_property_float_sdna(prop, NULL, "zoom");
	RNA_def_property_range(prop, 0.0f, 100.0f);
	RNA_def_property_ui_text(prop, "Zoom", "");
	RNA_def_property_update(prop, NC_NODE | NA_EDITED, "rna_Node_update");
}

static void def_cmp_bilateral_blur(StructRNA *srna)
{
	PropertyRNA *prop;

	RNA_def_struct_sdna_from(srna, "NodeBilateralBlurData", "storage");

	prop = RNA_def_property(srna, "iterations", PROP_INT, PROP_NONE);
	RNA_def_property_int_sdna(prop, NULL, "iter");
	RNA_def_property_range(prop, 1, 128);
	RNA_def_property_ui_text(prop, "Iterations", "");
	RNA_def_property_update(prop, NC_NODE | NA_EDITED, "rna_Node_update");

	prop = RNA_def_property(srna, "sigma_color", PROP_FLOAT, PROP_NONE);
	RNA_def_property_float_sdna(prop, NULL, "sigma_color");
	RNA_def_property_range(prop, 0.01f, 3.0f);
	RNA_def_property_ui_text(prop, "Color Sigma", "");
	RNA_def_property_update(prop, NC_NODE | NA_EDITED, "rna_Node_update");

	prop = RNA_def_property(srna, "sigma_space", PROP_FLOAT, PROP_NONE);
	RNA_def_property_float_sdna(prop, NULL, "sigma_space");
	RNA_def_property_range(prop, 0.01f, 30.0f);
	RNA_def_property_ui_text(prop, "Space Sigma", "");
	RNA_def_property_update(prop, NC_NODE | NA_EDITED, "rna_Node_update");
}

static void def_cmp_premul_key(StructRNA *srna)
{
	PropertyRNA *prop;

	static const EnumPropertyItem type_items[] = {
		{0, "STRAIGHT_TO_PREMUL", 0, "Straight to Premul", ""},
		{1, "PREMUL_TO_STRAIGHT", 0, "Premul to Straight", ""},
		{0, NULL, 0, NULL, NULL}
	};

	prop = RNA_def_property(srna, "mapping", PROP_ENUM, PROP_NONE);
	RNA_def_property_enum_sdna(prop, NULL, "custom1");
	RNA_def_property_enum_items(prop, type_items);
	RNA_def_property_ui_text(prop, "Mapping", "Conversion between premultiplied alpha and key alpha");
	RNA_def_property_update(prop, NC_NODE | NA_EDITED, "rna_Node_update");

}

static void def_cmp_glare(StructRNA *srna)
{
	PropertyRNA *prop;

	static const EnumPropertyItem type_items[] = {
		{3, "GHOSTS",      0, "Ghosts",      ""},
		{2, "STREAKS",     0, "Streaks",     ""},
		{1, "FOG_GLOW",    0, "Fog Glow",    ""},
		{0, "SIMPLE_STAR", 0, "Simple Star", ""},
		{0, NULL, 0, NULL, NULL}
	};

	static const EnumPropertyItem quality_items[] = {
		{0, "HIGH",   0, "High",   ""},
		{1, "MEDIUM", 0, "Medium", ""},
		{2, "LOW",    0, "Low",    ""},
		{0, NULL, 0, NULL, NULL}
	};

	RNA_def_struct_sdna_from(srna, "NodeGlare", "storage");

	prop = RNA_def_property(srna, "glare_type", PROP_ENUM, PROP_NONE);
	RNA_def_property_enum_sdna(prop, NULL, "type");
	RNA_def_property_enum_items(prop, type_items);
	RNA_def_property_ui_text(prop, "Glare Type", "");
	RNA_def_property_update(prop, NC_NODE | NA_EDITED, "rna_Node_update");

	prop = RNA_def_property(srna, "quality", PROP_ENUM, PROP_NONE);
	RNA_def_property_enum_sdna(prop, NULL, "quality");
	RNA_def_property_enum_items(prop, quality_items);
	RNA_def_property_ui_text(prop, "Quality",
	                         "If not set to high quality, the effect will be applied to a low-res copy "
	                         "of the source image");
	RNA_def_property_update(prop, NC_NODE | NA_EDITED, "rna_Node_update");

	prop = RNA_def_property(srna, "iterations", PROP_INT, PROP_NONE);
	RNA_def_property_int_sdna(prop, NULL, "iter");
	RNA_def_property_range(prop, 2, 5);
	RNA_def_property_ui_text(prop, "Iterations", "");
	RNA_def_property_update(prop, NC_NODE | NA_EDITED, "rna_Node_update");

	prop = RNA_def_property(srna, "color_modulation", PROP_FLOAT, PROP_NONE);
	RNA_def_property_float_sdna(prop, NULL, "colmod");
	RNA_def_property_range(prop, 0.0f, 1.0f);
	RNA_def_property_ui_text(prop, "Color Modulation",
	                         "Amount of Color Modulation, modulates colors of streaks and ghosts for "
	                         "a spectral dispersion effect");
	RNA_def_property_update(prop, NC_NODE | NA_EDITED, "rna_Node_update");

	prop = RNA_def_property(srna, "mix", PROP_FLOAT, PROP_NONE);
	RNA_def_property_float_sdna(prop, NULL, "mix");
	RNA_def_property_range(prop, -1.0f, 1.0f);
	RNA_def_property_ui_text(prop, "Mix",
	                         "-1 is original image only, 0 is exact 50/50 mix, 1 is processed image only");
	RNA_def_property_update(prop, NC_NODE | NA_EDITED, "rna_Node_update");

	prop = RNA_def_property(srna, "threshold", PROP_FLOAT, PROP_NONE);
	RNA_def_property_float_sdna(prop, NULL, "threshold");
	RNA_def_property_range(prop, 0.0f, 1000.0f);
	RNA_def_property_ui_text(prop, "Threshold",
	                         "The glare filter will only be applied to pixels brighter than this value");
	RNA_def_property_update(prop, NC_NODE | NA_EDITED, "rna_Node_update");

	prop = RNA_def_property(srna, "streaks", PROP_INT, PROP_NONE);
	RNA_def_property_int_sdna(prop, NULL, "streaks");
	RNA_def_property_range(prop, 1, 16);
	RNA_def_property_ui_text(prop, "Streaks", "Total number of streaks");
	RNA_def_property_update(prop, NC_NODE | NA_EDITED, "rna_Node_update");

	prop = RNA_def_property(srna, "angle_offset", PROP_FLOAT, PROP_ANGLE);
	RNA_def_property_float_sdna(prop, NULL, "angle_ofs");
	RNA_def_property_range(prop, 0.0f, DEG2RADF(180.0f));
	RNA_def_property_ui_text(prop, "Angle Offset", "Streak angle offset");
	RNA_def_property_update(prop, NC_NODE | NA_EDITED, "rna_Node_update");

	prop = RNA_def_property(srna, "fade", PROP_FLOAT, PROP_NONE);
	RNA_def_property_float_sdna(prop, NULL, "fade");
	RNA_def_property_range(prop, 0.75f, 1.0f);
	RNA_def_property_ui_text(prop, "Fade", "Streak fade-out factor");
	RNA_def_property_update(prop, NC_NODE | NA_EDITED, "rna_Node_update");

	prop = RNA_def_property(srna, "use_rotate_45", PROP_BOOLEAN, PROP_NONE);
	RNA_def_property_boolean_sdna(prop, NULL, "star_45", 0);
	RNA_def_property_ui_text(prop, "Rotate 45", "Simple star filter: add 45 degree rotation offset");
	RNA_def_property_update(prop, NC_NODE | NA_EDITED, "rna_Node_update");

	prop = RNA_def_property(srna, "size", PROP_INT, PROP_NONE);
	RNA_def_property_int_sdna(prop, NULL, "size");
	RNA_def_property_range(prop, 6, 9);
	RNA_def_property_ui_text(prop, "Size",
	                         "Glow/glare size (not actual size; relative to initial size of bright area of pixels)");
	RNA_def_property_update(prop, NC_NODE | NA_EDITED, "rna_Node_update");

	/* TODO */
}

static void def_cmp_tonemap(StructRNA *srna)
{
	PropertyRNA *prop;

	static const EnumPropertyItem type_items[] = {
		{1, "RD_PHOTORECEPTOR", 0, "R/D Photoreceptor", ""},
		{0, "RH_SIMPLE",        0, "Rh Simple",         ""},
		{0, NULL, 0, NULL, NULL}
	};

	RNA_def_struct_sdna_from(srna, "NodeTonemap", "storage");

	prop = RNA_def_property(srna, "tonemap_type", PROP_ENUM, PROP_NONE);
	RNA_def_property_enum_sdna(prop, NULL, "type");
	RNA_def_property_enum_items(prop, type_items);
	RNA_def_property_ui_text(prop, "Tonemap Type", "");
	RNA_def_property_update(prop, NC_NODE | NA_EDITED, "rna_Node_update");

	prop = RNA_def_property(srna, "key", PROP_FLOAT, PROP_NONE);
	RNA_def_property_float_sdna(prop, NULL, "key");
	RNA_def_property_range(prop, 0.0f, 1.0f);
	RNA_def_property_ui_text(prop, "Key", "The value the average luminance is mapped to");
	RNA_def_property_update(prop, NC_NODE | NA_EDITED, "rna_Node_update");

	prop = RNA_def_property(srna, "offset", PROP_FLOAT, PROP_NONE);
	RNA_def_property_float_sdna(prop, NULL, "offset");
	RNA_def_property_range(prop, 0.001f, 10.0f);
	RNA_def_property_ui_text(prop, "Offset",
	                         "Normally always 1, but can be used as an extra control to alter the brightness curve");
	RNA_def_property_update(prop, NC_NODE | NA_EDITED, "rna_Node_update");

	prop = RNA_def_property(srna, "gamma", PROP_FLOAT, PROP_NONE);
	RNA_def_property_float_sdna(prop, NULL, "gamma");
	RNA_def_property_range(prop, 0.001f, 3.0f);
	RNA_def_property_ui_text(prop, "Gamma", "If not used, set to 1");
	RNA_def_property_update(prop, NC_NODE | NA_EDITED, "rna_Node_update");

	prop = RNA_def_property(srna, "intensity", PROP_FLOAT, PROP_NONE);
	RNA_def_property_float_sdna(prop, NULL, "f");
	RNA_def_property_range(prop, -8.0f, 8.0f);
	RNA_def_property_ui_text(prop, "Intensity", "If less than zero, darkens image; otherwise, makes it brighter");
	RNA_def_property_update(prop, NC_NODE | NA_EDITED, "rna_Node_update");

	prop = RNA_def_property(srna, "contrast", PROP_FLOAT, PROP_NONE);
	RNA_def_property_float_sdna(prop, NULL, "m");
	RNA_def_property_range(prop, 0.0f, 1.0f);
	RNA_def_property_ui_text(prop, "Contrast", "Set to 0 to use estimate from input image");
	RNA_def_property_update(prop, NC_NODE | NA_EDITED, "rna_Node_update");

	prop = RNA_def_property(srna, "adaptation", PROP_FLOAT, PROP_NONE);
	RNA_def_property_float_sdna(prop, NULL, "a");
	RNA_def_property_range(prop, 0.0f, 1.0f);
	RNA_def_property_ui_text(prop, "Adaptation", "If 0, global; if 1, based on pixel intensity");
	RNA_def_property_update(prop, NC_NODE | NA_EDITED, "rna_Node_update");

	prop = RNA_def_property(srna, "correction", PROP_FLOAT, PROP_NONE);
	RNA_def_property_float_sdna(prop, NULL, "c");
	RNA_def_property_range(prop, 0.0f, 1.0f);
	RNA_def_property_ui_text(prop, "Color Correction", "If 0, same for all channels; if 1, each independent");
	RNA_def_property_update(prop, NC_NODE | NA_EDITED, "rna_Node_update");
}

static void def_cmp_lensdist(StructRNA *srna)
{
	PropertyRNA *prop;

	RNA_def_struct_sdna_from(srna, "NodeLensDist", "storage");

	prop = RNA_def_property(srna, "use_projector", PROP_BOOLEAN, PROP_NONE);
	RNA_def_property_boolean_sdna(prop, NULL, "proj", 1);
	RNA_def_property_ui_text(prop, "Projector",
	                         "Enable/disable projector mode (the effect is applied in horizontal direction only)");
	RNA_def_property_update(prop, NC_NODE | NA_EDITED, "rna_Node_update");

	prop = RNA_def_property(srna, "use_jitter", PROP_BOOLEAN, PROP_NONE);
	RNA_def_property_boolean_sdna(prop, NULL, "jit", 1);
	RNA_def_property_ui_text(prop, "Jitter", "Enable/disable jittering (faster, but also noisier)");
	RNA_def_property_update(prop, NC_NODE | NA_EDITED, "rna_Node_update");

	prop = RNA_def_property(srna, "use_fit", PROP_BOOLEAN, PROP_NONE);
	RNA_def_property_boolean_sdna(prop, NULL, "fit", 1);
	RNA_def_property_ui_text(prop, "Fit",
	                         "For positive distortion factor only: scale image such that black areas are not visible");
	RNA_def_property_update(prop, NC_NODE | NA_EDITED, "rna_Node_update");
}

static void def_cmp_colorbalance(StructRNA *srna)
{
	PropertyRNA *prop;
	static float default_1[3] = {1.f, 1.f, 1.f};

	static const EnumPropertyItem type_items[] = {
		{0, "LIFT_GAMMA_GAIN", 0, "Lift/Gamma/Gain", ""},
		{1, "OFFSET_POWER_SLOPE", 0, "Offset/Power/Slope (ASC-CDL)", "ASC-CDL standard color correction"},
		{0, NULL, 0, NULL, NULL}
	};

	prop = RNA_def_property(srna, "correction_method", PROP_ENUM, PROP_NONE);
	RNA_def_property_enum_sdna(prop, NULL, "custom1");
	RNA_def_property_enum_items(prop, type_items);
	RNA_def_property_ui_text(prop, "Correction Formula", "");
	RNA_def_property_update(prop, NC_NODE | NA_EDITED, "rna_Node_update");

	RNA_def_struct_sdna_from(srna, "NodeColorBalance", "storage");

	prop = RNA_def_property(srna, "lift", PROP_FLOAT, PROP_COLOR_GAMMA);
	RNA_def_property_float_sdna(prop, NULL, "lift");
	RNA_def_property_array(prop, 3);
	RNA_def_property_float_array_default(prop, default_1);
	RNA_def_property_ui_range(prop, 0, 2, 0.1, 3);
	RNA_def_property_ui_text(prop, "Lift", "Correction for Shadows");
	RNA_def_property_update(prop, NC_NODE | NA_EDITED, "rna_NodeColorBalance_update_lgg");

	prop = RNA_def_property(srna, "gamma", PROP_FLOAT, PROP_COLOR_GAMMA);
	RNA_def_property_float_sdna(prop, NULL, "gamma");
	RNA_def_property_array(prop, 3);
	RNA_def_property_float_array_default(prop, default_1);
	RNA_def_property_ui_range(prop, 0, 2, 0.1, 3);
	RNA_def_property_ui_text(prop, "Gamma", "Correction for Midtones");
	RNA_def_property_update(prop, NC_NODE | NA_EDITED, "rna_NodeColorBalance_update_lgg");

	prop = RNA_def_property(srna, "gain", PROP_FLOAT, PROP_COLOR_GAMMA);
	RNA_def_property_float_sdna(prop, NULL, "gain");
	RNA_def_property_array(prop, 3);
	RNA_def_property_float_array_default(prop, default_1);
	RNA_def_property_ui_range(prop, 0, 2, 0.1, 3);
	RNA_def_property_ui_text(prop, "Gain", "Correction for Highlights");
	RNA_def_property_update(prop, NC_NODE | NA_EDITED, "rna_NodeColorBalance_update_lgg");


	prop = RNA_def_property(srna, "offset", PROP_FLOAT, PROP_COLOR_GAMMA);
	RNA_def_property_float_sdna(prop, NULL, "offset");
	RNA_def_property_array(prop, 3);
	RNA_def_property_ui_range(prop, 0, 1, 0.1, 3);
	RNA_def_property_ui_text(prop, "Offset", "Correction for Shadows");
	RNA_def_property_update(prop, NC_NODE | NA_EDITED, "rna_NodeColorBalance_update_cdl");

	prop = RNA_def_property(srna, "power", PROP_FLOAT, PROP_COLOR_GAMMA);
	RNA_def_property_float_sdna(prop, NULL, "power");
	RNA_def_property_array(prop, 3);
	RNA_def_property_float_array_default(prop, default_1);
	RNA_def_property_range(prop, 0.f, FLT_MAX);
	RNA_def_property_ui_range(prop, 0, 2, 0.1, 3);
	RNA_def_property_ui_text(prop, "Power", "Correction for Midtones");
	RNA_def_property_update(prop, NC_NODE | NA_EDITED, "rna_NodeColorBalance_update_cdl");

	prop = RNA_def_property(srna, "slope", PROP_FLOAT, PROP_COLOR_GAMMA);
	RNA_def_property_float_sdna(prop, NULL, "slope");
	RNA_def_property_array(prop, 3);
	RNA_def_property_float_array_default(prop, default_1);
	RNA_def_property_range(prop, 0.f, FLT_MAX);
	RNA_def_property_ui_range(prop, 0, 2, 0.1, 3);
	RNA_def_property_ui_text(prop, "Slope", "Correction for Highlights");
	RNA_def_property_update(prop, NC_NODE | NA_EDITED, "rna_NodeColorBalance_update_cdl");

	prop = RNA_def_property(srna, "offset_basis", PROP_FLOAT, PROP_NONE);
	RNA_def_property_range(prop,  -FLT_MAX, FLT_MAX);
	RNA_def_property_ui_range(prop, -1.0, 1.0, 1.0, 2);
	RNA_def_property_ui_text(prop, "Basis", "Support negative color by using this as the RGB basis");
	RNA_def_property_update(prop, NC_NODE | NA_EDITED, "rna_NodeColorBalance_update_cdl");
}

static void def_cmp_huecorrect(StructRNA *srna)
{
	PropertyRNA *prop;

	prop = RNA_def_property(srna, "mapping", PROP_POINTER, PROP_NONE);
	RNA_def_property_pointer_sdna(prop, NULL, "storage");
	RNA_def_property_struct_type(prop, "CurveMapping");
	RNA_def_property_ui_text(prop, "Mapping", "");
	RNA_def_property_update(prop, NC_NODE | NA_EDITED, "rna_Node_update");
}

static void def_cmp_zcombine(StructRNA *srna)
{
	PropertyRNA *prop;

	prop = RNA_def_property(srna, "use_alpha", PROP_BOOLEAN, PROP_NONE);
	RNA_def_property_boolean_sdna(prop, NULL, "custom1", 0);
	RNA_def_property_ui_text(prop, "Use Alpha", "Take Alpha channel into account when doing the Z operation");
	RNA_def_property_update(prop, NC_NODE | NA_EDITED, "rna_Node_update");

	prop = RNA_def_property(srna, "use_antialias_z", PROP_BOOLEAN, PROP_NONE);
	RNA_def_property_boolean_negative_sdna(prop, NULL, "custom2", 0);
	RNA_def_property_ui_text(prop, "Anti-Alias Z", "Anti-alias the z-buffer to try to avoid artifacts, mostly useful for Blender renders");
	RNA_def_property_update(prop, NC_NODE | NA_EDITED, "rna_Node_update");
}

static void def_cmp_ycc(StructRNA *srna)
{
	PropertyRNA *prop;

	prop = RNA_def_property(srna, "mode", PROP_ENUM, PROP_NONE);
	RNA_def_property_enum_sdna(prop, NULL, "custom1");
	RNA_def_property_enum_items(prop, node_ycc_items);
	RNA_def_property_ui_text(prop, "Mode", "");
	RNA_def_property_update(prop, NC_NODE | NA_EDITED, "rna_Node_update");
}

static void def_cmp_movieclip(StructRNA *srna)
{
	PropertyRNA *prop;

	prop = RNA_def_property(srna, "clip", PROP_POINTER, PROP_NONE);
	RNA_def_property_pointer_sdna(prop, NULL, "id");
	RNA_def_property_struct_type(prop, "MovieClip");
	RNA_def_property_flag(prop, PROP_EDITABLE);
	RNA_def_property_ui_text(prop, "Movie Clip", "");
	RNA_def_property_update(prop, NC_NODE | NA_EDITED, "rna_Node_update");

	RNA_def_struct_sdna_from(srna, "MovieClipUser", "storage");
}

static void def_cmp_stabilize2d(StructRNA *srna)
{
	PropertyRNA *prop;

	prop = RNA_def_property(srna, "clip", PROP_POINTER, PROP_NONE);
	RNA_def_property_pointer_sdna(prop, NULL, "id");
	RNA_def_property_struct_type(prop, "MovieClip");
	RNA_def_property_flag(prop, PROP_EDITABLE);
	RNA_def_property_ui_text(prop, "Movie Clip", "");
	RNA_def_property_update(prop, NC_NODE | NA_EDITED, "rna_Node_update");

	prop = RNA_def_property(srna, "filter_type", PROP_ENUM, PROP_NONE);
	RNA_def_property_enum_sdna(prop, NULL, "custom1");
	RNA_def_property_enum_items(prop, node_sampler_type_items);
	RNA_def_property_ui_text(prop, "Filter", "Method to use to filter stabilization");
	RNA_def_property_update(prop, NC_NODE | NA_EDITED, "rna_Node_update");

	prop = RNA_def_property(srna, "invert", PROP_BOOLEAN, PROP_NONE);
	RNA_def_property_boolean_sdna(prop, NULL, "custom2", CMP_NODEFLAG_STABILIZE_INVERSE);
	RNA_def_property_ui_text(prop, "Invert", "Invert stabilization to re-introduce motion to the frame");
	RNA_def_property_update(prop, NC_NODE | NA_EDITED, "rna_Node_update");
}

static void def_cmp_moviedistortion(StructRNA *srna)
{
	PropertyRNA *prop;

	static const EnumPropertyItem distortion_type_items[] = {
		{0, "UNDISTORT",   0, "Undistort",   ""},
		{1, "DISTORT", 0, "Distort", ""},
		{0, NULL, 0, NULL, NULL}
	};

	prop = RNA_def_property(srna, "clip", PROP_POINTER, PROP_NONE);
	RNA_def_property_pointer_sdna(prop, NULL, "id");
	RNA_def_property_struct_type(prop, "MovieClip");
	RNA_def_property_flag(prop, PROP_EDITABLE);
	RNA_def_property_ui_text(prop, "Movie Clip", "");
	RNA_def_property_update(prop, NC_NODE | NA_EDITED, "rna_Node_update");

	prop = RNA_def_property(srna, "distortion_type", PROP_ENUM, PROP_NONE);
	RNA_def_property_enum_sdna(prop, NULL, "custom1");
	RNA_def_property_enum_items(prop, distortion_type_items);
	RNA_def_property_ui_text(prop, "Distortion", "Distortion to use to filter image");
	RNA_def_property_update(prop, NC_NODE | NA_EDITED, "rna_Node_update");
}

static void def_cmp_mask(StructRNA *srna)
{
	PropertyRNA *prop;

	static const EnumPropertyItem aspect_type_items[] = {
		{0, "SCENE",   0, "Scene Size",   ""},
		{CMP_NODEFLAG_MASK_FIXED, "FIXED",   0, "Fixed",   "Use pixel size for the buffer"},
		{CMP_NODEFLAG_MASK_FIXED_SCENE, "FIXED_SCENE",   0, "Fixed/Scene", "Pixel size scaled by scene percentage"},
		{0, NULL, 0, NULL, NULL}
	};

	prop = RNA_def_property(srna, "mask", PROP_POINTER, PROP_NONE);
	RNA_def_property_pointer_sdna(prop, NULL, "id");
	RNA_def_property_struct_type(prop, "Mask");
	RNA_def_property_flag(prop, PROP_EDITABLE);
	RNA_def_property_ui_text(prop, "Mask", "");

	prop = RNA_def_property(srna, "use_antialiasing", PROP_BOOLEAN, PROP_NONE);
	RNA_def_property_boolean_sdna(prop, NULL, "custom1", CMP_NODEFLAG_MASK_AA);
	RNA_def_property_ui_text(prop, "Anti-Alias", "Apply an anti-aliasing filter to the mask");
	RNA_def_property_update(prop, NC_NODE | NA_EDITED, "rna_Node_update");

	prop = RNA_def_property(srna, "use_feather", PROP_BOOLEAN, PROP_NONE);
	RNA_def_property_boolean_negative_sdna(prop, NULL, "custom1", CMP_NODEFLAG_MASK_NO_FEATHER);
	RNA_def_property_ui_text(prop, "Feather", "Use feather information from the mask");
	RNA_def_property_update(prop, NC_NODE | NA_EDITED, "rna_Node_update");

	prop = RNA_def_property(srna, "use_motion_blur", PROP_BOOLEAN, PROP_NONE);
	RNA_def_property_boolean_sdna(prop, NULL, "custom1", CMP_NODEFLAG_MASK_MOTION_BLUR);
	RNA_def_property_ui_text(prop, "Motion Blur", "Use multi-sampled motion blur of the mask");
	RNA_def_property_update(prop, NC_NODE | NA_EDITED, "rna_Node_update");

	prop = RNA_def_property(srna, "motion_blur_samples", PROP_INT, PROP_NONE);
	RNA_def_property_int_sdna(prop, NULL, "custom2");
	RNA_def_property_range(prop, 1, CMP_NODE_MASK_MBLUR_SAMPLES_MAX);
	RNA_def_property_ui_text(prop, "Samples", "Number of motion blur samples");
	RNA_def_property_update(prop, NC_NODE | NA_EDITED, "rna_Node_update");

	prop = RNA_def_property(srna, "motion_blur_shutter", PROP_FLOAT, PROP_NONE);
	RNA_def_property_float_sdna(prop, NULL, "custom3");
	RNA_def_property_range(prop, 0.0, 1.0f);
	RNA_def_property_ui_text(prop, "Shutter", "Exposure for motion blur as a factor of FPS");
	RNA_def_property_update(prop, NC_NODE | NA_EDITED, "rna_Node_update");


	prop = RNA_def_property(srna, "size_source", PROP_ENUM, PROP_NONE);
	RNA_def_property_enum_bitflag_sdna(prop, NULL, "custom1");
	RNA_def_property_enum_items(prop, aspect_type_items);
	RNA_def_property_ui_text(prop, "Size Source", "Where to get the mask size from for aspect/size information");
	RNA_def_property_update(prop, NC_NODE | NA_EDITED, "rna_Node_update");


	RNA_def_struct_sdna_from(srna, "NodeMask", "storage");

	prop = RNA_def_property(srna, "size_x", PROP_INT, PROP_NONE);
	RNA_def_property_range(prop, 1.0f, 10000.0f);
	RNA_def_property_ui_text(prop, "X", "");
	RNA_def_property_update(prop, NC_NODE | NA_EDITED, "rna_Node_update");

	prop = RNA_def_property(srna, "size_y", PROP_INT, PROP_NONE);
	RNA_def_property_range(prop, 1.0f, 10000.0f);
	RNA_def_property_ui_text(prop, "Y", "");
	RNA_def_property_update(prop, NC_NODE | NA_EDITED, "rna_Node_update");
}

static void dev_cmd_transform(StructRNA *srna)
{
	PropertyRNA *prop;

	prop = RNA_def_property(srna, "filter_type", PROP_ENUM, PROP_NONE);
	RNA_def_property_enum_sdna(prop, NULL, "custom1");
	RNA_def_property_enum_items(prop, node_sampler_type_items);
	RNA_def_property_ui_text(prop, "Filter", "Method to use to filter transform");
	RNA_def_property_update(prop, NC_NODE | NA_EDITED, "rna_Node_update");
}

/* -- Compositor Nodes ------------------------------------------------------ */

static const EnumPropertyItem node_masktype_items[] = {
	{0, "ADD",           0, "Add",           ""},
	{1, "SUBTRACT",      0, "Subtract",      ""},
	{2, "MULTIPLY",      0, "Multiply",      ""},
	{3, "NOT",           0, "Not",           ""},
	{0, NULL, 0, NULL, NULL}
};

static void def_cmp_boxmask(StructRNA *srna)
{
	PropertyRNA *prop;

	prop = RNA_def_property(srna, "mask_type", PROP_ENUM, PROP_NONE);
	RNA_def_property_enum_sdna(prop, NULL, "custom1");
	RNA_def_property_enum_items(prop, node_masktype_items);
	RNA_def_property_ui_text(prop, "Mask type", "");
	RNA_def_property_update(prop, NC_NODE | NA_EDITED, "rna_Node_update");

	RNA_def_struct_sdna_from(srna, "NodeBoxMask", "storage");

	prop = RNA_def_property(srna, "x", PROP_FLOAT, PROP_NONE);
	RNA_def_property_float_sdna(prop, NULL, "x");
	RNA_def_property_float_default(prop, 0.5f);
	RNA_def_property_range(prop, -1.0f, 2.0f);
	RNA_def_property_ui_text(prop, "X", "X position of the middle of the box");
	RNA_def_property_update(prop, NC_NODE | NA_EDITED, "rna_Node_update");

	prop = RNA_def_property(srna, "y", PROP_FLOAT, PROP_NONE);
	RNA_def_property_float_sdna(prop, NULL, "y");
	RNA_def_property_float_default(prop, 0.5f);
	RNA_def_property_range(prop, -1.0f, 2.0f);
	RNA_def_property_ui_text(prop, "Y", "Y position of the middle of the box");
	RNA_def_property_update(prop, NC_NODE | NA_EDITED, "rna_Node_update");

	prop = RNA_def_property(srna, "width", PROP_FLOAT, PROP_NONE);
	RNA_def_property_float_sdna(prop, NULL, "width");
	RNA_def_property_float_default(prop, 0.3f);
	RNA_def_property_range(prop, 0.0f, 2.0f);
	RNA_def_property_ui_text(prop, "Width", "Width of the box");
	RNA_def_property_update(prop, NC_NODE | NA_EDITED, "rna_Node_update");

	prop = RNA_def_property(srna, "height", PROP_FLOAT, PROP_NONE);
	RNA_def_property_float_sdna(prop, NULL, "height");
	RNA_def_property_float_default(prop, 0.2f);
	RNA_def_property_range(prop, 0.0f, 2.0f);
	RNA_def_property_ui_text(prop, "Height", "Height of the box");
	RNA_def_property_update(prop, NC_NODE | NA_EDITED, "rna_Node_update");

	prop = RNA_def_property(srna, "rotation", PROP_FLOAT, PROP_ANGLE);
	RNA_def_property_float_sdna(prop, NULL, "rotation");
	RNA_def_property_float_default(prop, 0.0f);
	RNA_def_property_range(prop, DEG2RADF(-1800.0f), DEG2RADF(1800.0f));
	RNA_def_property_ui_text(prop, "Rotation", "Rotation angle of the box");
	RNA_def_property_update(prop, NC_NODE | NA_EDITED, "rna_Node_update");
}

static void def_cmp_ellipsemask(StructRNA *srna)
{
	PropertyRNA *prop;
	prop = RNA_def_property(srna, "mask_type", PROP_ENUM, PROP_NONE);
	RNA_def_property_enum_sdna(prop, NULL, "custom1");
	RNA_def_property_enum_items(prop, node_masktype_items);
	RNA_def_property_ui_text(prop, "Mask type", "");
	RNA_def_property_update(prop, NC_NODE | NA_EDITED, "rna_Node_update");

	RNA_def_struct_sdna_from(srna, "NodeEllipseMask", "storage");

	prop = RNA_def_property(srna, "x", PROP_FLOAT, PROP_NONE);
	RNA_def_property_float_sdna(prop, NULL, "x");
	RNA_def_property_float_default(prop, 0.5f);
	RNA_def_property_range(prop, -1.0f, 2.0f);
	RNA_def_property_ui_text(prop, "X", "X position of the middle of the ellipse");
	RNA_def_property_update(prop, NC_NODE | NA_EDITED, "rna_Node_update");

	prop = RNA_def_property(srna, "y", PROP_FLOAT, PROP_NONE);
	RNA_def_property_float_sdna(prop, NULL, "y");
	RNA_def_property_float_default(prop, 0.5f);
	RNA_def_property_range(prop, -1.0f, 2.0f);
	RNA_def_property_ui_text(prop, "Y", "Y position of the middle of the ellipse");
	RNA_def_property_update(prop, NC_NODE | NA_EDITED, "rna_Node_update");

	prop = RNA_def_property(srna, "width", PROP_FLOAT, PROP_NONE);
	RNA_def_property_float_sdna(prop, NULL, "width");
	RNA_def_property_float_default(prop, 0.3f);
	RNA_def_property_range(prop, 0.0f, 2.0f);
	RNA_def_property_ui_text(prop, "Width", "Width of the ellipse");
	RNA_def_property_update(prop, NC_NODE | NA_EDITED, "rna_Node_update");

	prop = RNA_def_property(srna, "height", PROP_FLOAT, PROP_NONE);
	RNA_def_property_float_sdna(prop, NULL, "height");
	RNA_def_property_float_default(prop, 0.2f);
	RNA_def_property_range(prop, 0.0f, 2.0f);
	RNA_def_property_ui_text(prop, "Height", "Height of the ellipse");
	RNA_def_property_update(prop, NC_NODE | NA_EDITED, "rna_Node_update");

	prop = RNA_def_property(srna, "rotation", PROP_FLOAT, PROP_ANGLE);
	RNA_def_property_float_sdna(prop, NULL, "rotation");
	RNA_def_property_float_default(prop, 0.0f);
	RNA_def_property_range(prop, DEG2RADF(-1800.0f), DEG2RADF(1800.0f));
	RNA_def_property_ui_text(prop, "Rotation", "Rotation angle of the ellipse");
	RNA_def_property_update(prop, NC_NODE | NA_EDITED, "rna_Node_update");
}

static void def_cmp_bokehblur(StructRNA *srna)
{
	PropertyRNA *prop;

	/* duplicated in def_cmp_blur */
	prop = RNA_def_property(srna, "use_variable_size", PROP_BOOLEAN, PROP_NONE);
	RNA_def_property_boolean_sdna(prop, NULL, "custom1", CMP_NODEFLAG_BLUR_VARIABLE_SIZE);
	RNA_def_property_ui_text(prop, "Variable Size",
	                         "Support variable blur per-pixel when using an image for size input");
	RNA_def_property_update(prop, NC_NODE | NA_EDITED, "rna_Node_update");

	prop = RNA_def_property(srna, "use_extended_bounds", PROP_BOOLEAN, PROP_NONE);
	RNA_def_property_boolean_sdna(prop, NULL, "custom1", CMP_NODEFLAG_BLUR_EXTEND_BOUNDS);
	RNA_def_property_ui_text(prop, "Extend Bounds", "Extend bounds of the input image to fully fit blurred image");
	RNA_def_property_update(prop, NC_NODE | NA_EDITED, "rna_Node_update");

#if 0
	prop = RNA_def_property(srna, "f_stop", PROP_FLOAT, PROP_NONE);
	RNA_def_property_float_sdna(prop, NULL, "custom3");
	RNA_def_property_range(prop, 0.0f, 128.0f);
	RNA_def_property_ui_text(prop, "F-stop",
	                         "Amount of focal blur, 128=infinity=perfect focus, half the value doubles "
	                         "the blur radius");
	RNA_def_property_update(prop, NC_NODE | NA_EDITED, "rna_Node_update");
#endif

	prop = RNA_def_property(srna, "blur_max", PROP_FLOAT, PROP_NONE);
	RNA_def_property_float_sdna(prop, NULL, "custom4");
	RNA_def_property_range(prop, 0.0f, 10000.0f);
	RNA_def_property_ui_text(prop, "Max Blur", "Blur limit, maximum CoC radius");
	RNA_def_property_update(prop, NC_NODE | NA_EDITED, "rna_Node_update");

}

static void def_cmp_bokehimage(StructRNA *srna)
{
	PropertyRNA *prop;

	RNA_def_struct_sdna_from(srna, "NodeBokehImage", "storage");

	prop = RNA_def_property(srna, "angle", PROP_FLOAT, PROP_ANGLE);
	RNA_def_property_float_sdna(prop, NULL, "angle");
	RNA_def_property_float_default(prop, 0.0f);
	RNA_def_property_range(prop, DEG2RADF(-720.0f), DEG2RADF(720.0f));
	RNA_def_property_ui_text(prop, "Angle", "Angle of the bokeh");
	RNA_def_property_update(prop, NC_NODE | NA_EDITED, "rna_Node_update");

	prop = RNA_def_property(srna, "flaps", PROP_INT, PROP_NONE);
	RNA_def_property_int_sdna(prop, NULL, "flaps");
	RNA_def_property_int_default(prop, 5);
	RNA_def_property_range(prop, 3, 24);
	RNA_def_property_ui_text(prop, "Flaps", "Number of flaps");
	RNA_def_property_update(prop, NC_NODE | NA_EDITED, "rna_Node_update");

	prop = RNA_def_property(srna, "rounding", PROP_FLOAT, PROP_NONE);
	RNA_def_property_float_sdna(prop, NULL, "rounding");
	RNA_def_property_float_default(prop, 0.0f);
	RNA_def_property_range(prop, -0.0f, 1.0f);
	RNA_def_property_ui_text(prop, "Rounding", "Level of rounding of the bokeh");
	RNA_def_property_update(prop, NC_NODE | NA_EDITED, "rna_Node_update");

	prop = RNA_def_property(srna, "catadioptric", PROP_FLOAT, PROP_NONE);
	RNA_def_property_float_sdna(prop, NULL, "catadioptric");
	RNA_def_property_float_default(prop, 0.0f);
	RNA_def_property_range(prop, -0.0f, 1.0f);
	RNA_def_property_ui_text(prop, "Catadioptric", "Level of catadioptric of the bokeh");
	RNA_def_property_update(prop, NC_NODE | NA_EDITED, "rna_Node_update");

	prop = RNA_def_property(srna, "shift", PROP_FLOAT, PROP_NONE);
	RNA_def_property_float_sdna(prop, NULL, "lensshift");
	RNA_def_property_float_default(prop, 0.0f);
	RNA_def_property_range(prop, -1.0f, 1.0f);
	RNA_def_property_ui_text(prop, "Lens shift", "Shift of the lens components");
	RNA_def_property_update(prop, NC_NODE | NA_EDITED, "rna_Node_update");

}

static void def_cmp_switch(StructRNA *srna)
{
	PropertyRNA *prop;

	prop = RNA_def_property(srna, "check", PROP_BOOLEAN, PROP_NONE);
	RNA_def_property_boolean_sdna(prop, NULL, "custom1", 0);
	RNA_def_property_ui_text(prop, "Switch", "Off: first socket, On: second socket");
	RNA_def_property_update(prop, NC_NODE | NA_EDITED, "rna_Node_update");
}

static void def_cmp_switch_view(StructRNA *UNUSED(srna))
{
}

static void def_cmp_colorcorrection(StructRNA *srna)
{
	PropertyRNA *prop;
	prop = RNA_def_property(srna, "red", PROP_BOOLEAN, PROP_NONE);
	RNA_def_property_boolean_sdna(prop, NULL, "custom1", 1);
	RNA_def_property_boolean_default(prop, true);
	RNA_def_property_ui_text(prop, "Red", "Red channel active");
	RNA_def_property_update(prop, NC_NODE | NA_EDITED, "rna_Node_update");

	prop = RNA_def_property(srna, "green", PROP_BOOLEAN, PROP_NONE);
	RNA_def_property_boolean_sdna(prop, NULL, "custom1", 2);
	RNA_def_property_boolean_default(prop, true);
	RNA_def_property_ui_text(prop, "Green", "Green channel active");
	RNA_def_property_update(prop, NC_NODE | NA_EDITED, "rna_Node_update");

	prop = RNA_def_property(srna, "blue", PROP_BOOLEAN, PROP_NONE);
	RNA_def_property_boolean_sdna(prop, NULL, "custom1", 4);
	RNA_def_property_boolean_default(prop, true);
	RNA_def_property_ui_text(prop, "Blue", "Blue channel active");
	RNA_def_property_update(prop, NC_NODE | NA_EDITED, "rna_Node_update");

	RNA_def_struct_sdna_from(srna, "NodeColorCorrection", "storage");

	prop = RNA_def_property(srna, "midtones_start", PROP_FLOAT, PROP_NONE);
	RNA_def_property_float_sdna(prop, NULL, "startmidtones");
	RNA_def_property_float_default(prop, 0.2f);
	RNA_def_property_range(prop, 0, 1);
	RNA_def_property_ui_text(prop, "Midtones Start", "Start of midtones");
	RNA_def_property_update(prop, NC_NODE | NA_EDITED, "rna_Node_update");

	prop = RNA_def_property(srna, "midtones_end", PROP_FLOAT, PROP_NONE);
	RNA_def_property_float_sdna(prop, NULL, "endmidtones");
	RNA_def_property_float_default(prop, 0.7f);
	RNA_def_property_range(prop, 0, 1);
	RNA_def_property_ui_text(prop, "Midtones End", "End of midtones");
	RNA_def_property_update(prop, NC_NODE | NA_EDITED, "rna_Node_update");

	prop = RNA_def_property(srna, "master_saturation", PROP_FLOAT, PROP_NONE);
	RNA_def_property_float_sdna(prop, NULL, "master.saturation");
	RNA_def_property_float_default(prop, 1.0f);
	RNA_def_property_range(prop, 0, 4);
	RNA_def_property_ui_text(prop, "Master Saturation", "Master saturation");
	RNA_def_property_update(prop, NC_NODE | NA_EDITED, "rna_Node_update");

	prop = RNA_def_property(srna, "master_contrast", PROP_FLOAT, PROP_NONE);
	RNA_def_property_float_sdna(prop, NULL, "master.contrast");
	RNA_def_property_float_default(prop, 1.0f);
	RNA_def_property_range(prop, 0, 4);
	RNA_def_property_ui_text(prop, "Master Contrast", "Master contrast");
	RNA_def_property_update(prop, NC_NODE | NA_EDITED, "rna_Node_update");

	prop = RNA_def_property(srna, "master_gamma", PROP_FLOAT, PROP_NONE);
	RNA_def_property_float_sdna(prop, NULL, "master.gamma");
	RNA_def_property_float_default(prop, 1.0f);
	RNA_def_property_range(prop, 0, 4);
	RNA_def_property_ui_text(prop, "Master Gamma", "Master gamma");
	RNA_def_property_update(prop, NC_NODE | NA_EDITED, "rna_Node_update");

	prop = RNA_def_property(srna, "master_gain", PROP_FLOAT, PROP_NONE);
	RNA_def_property_float_sdna(prop, NULL, "master.gain");
	RNA_def_property_float_default(prop, 1.0f);
	RNA_def_property_range(prop, 0, 4);
	RNA_def_property_ui_text(prop, "Master Gain", "Master gain");
	RNA_def_property_update(prop, NC_NODE | NA_EDITED, "rna_Node_update");

	prop = RNA_def_property(srna, "master_lift", PROP_FLOAT, PROP_NONE);
	RNA_def_property_float_sdna(prop, NULL, "master.lift");
	RNA_def_property_float_default(prop, 0.0f);
	RNA_def_property_range(prop, -1, 1);
	RNA_def_property_ui_text(prop, "Master Lift", "Master lift");
	RNA_def_property_update(prop, NC_NODE | NA_EDITED, "rna_Node_update");

//
	prop = RNA_def_property(srna, "shadows_saturation", PROP_FLOAT, PROP_NONE);
	RNA_def_property_float_sdna(prop, NULL, "shadows.saturation");
	RNA_def_property_float_default(prop, 1.0f);
	RNA_def_property_range(prop, 0, 4);
	RNA_def_property_ui_text(prop, "Shadows Saturation", "Shadows saturation");
	RNA_def_property_update(prop, NC_NODE | NA_EDITED, "rna_Node_update");

	prop = RNA_def_property(srna, "shadows_contrast", PROP_FLOAT, PROP_NONE);
	RNA_def_property_float_sdna(prop, NULL, "shadows.contrast");
	RNA_def_property_float_default(prop, 1.0f);
	RNA_def_property_range(prop, 0, 4);
	RNA_def_property_ui_text(prop, "Shadows Contrast", "Shadows contrast");
	RNA_def_property_update(prop, NC_NODE | NA_EDITED, "rna_Node_update");

	prop = RNA_def_property(srna, "shadows_gamma", PROP_FLOAT, PROP_NONE);
	RNA_def_property_float_sdna(prop, NULL, "shadows.gamma");
	RNA_def_property_float_default(prop, 1.0f);
	RNA_def_property_range(prop, 0, 4);
	RNA_def_property_ui_text(prop, "Shadows Gamma", "Shadows gamma");
	RNA_def_property_update(prop, NC_NODE | NA_EDITED, "rna_Node_update");

	prop = RNA_def_property(srna, "shadows_gain", PROP_FLOAT, PROP_NONE);
	RNA_def_property_float_sdna(prop, NULL, "shadows.gain");
	RNA_def_property_float_default(prop, 1.0f);
	RNA_def_property_range(prop, 0, 4);
	RNA_def_property_ui_text(prop, "Shadows Gain", "Shadows gain");
	RNA_def_property_update(prop, NC_NODE | NA_EDITED, "rna_Node_update");

	prop = RNA_def_property(srna, "shadows_lift", PROP_FLOAT, PROP_NONE);
	RNA_def_property_float_sdna(prop, NULL, "shadows.lift");
	RNA_def_property_float_default(prop, 0.0f);
	RNA_def_property_range(prop, -1, 1);
	RNA_def_property_ui_text(prop, "Shadows Lift", "Shadows lift");
	RNA_def_property_update(prop, NC_NODE | NA_EDITED, "rna_Node_update");
//
	prop = RNA_def_property(srna, "midtones_saturation", PROP_FLOAT, PROP_NONE);
	RNA_def_property_float_sdna(prop, NULL, "midtones.saturation");
	RNA_def_property_float_default(prop, 1.0f);
	RNA_def_property_range(prop, 0, 4);
	RNA_def_property_ui_text(prop, "Midtones Saturation", "Midtones saturation");
	RNA_def_property_update(prop, NC_NODE | NA_EDITED, "rna_Node_update");

	prop = RNA_def_property(srna, "midtones_contrast", PROP_FLOAT, PROP_NONE);
	RNA_def_property_float_sdna(prop, NULL, "midtones.contrast");
	RNA_def_property_float_default(prop, 1.0f);
	RNA_def_property_range(prop, 0, 4);
	RNA_def_property_ui_text(prop, "Midtones Contrast", "Midtones contrast");
	RNA_def_property_update(prop, NC_NODE | NA_EDITED, "rna_Node_update");

	prop = RNA_def_property(srna, "midtones_gamma", PROP_FLOAT, PROP_NONE);
	RNA_def_property_float_sdna(prop, NULL, "midtones.gamma");
	RNA_def_property_float_default(prop, 1.0f);
	RNA_def_property_range(prop, 0, 4);
	RNA_def_property_ui_text(prop, "Midtones Gamma", "Midtones gamma");
	RNA_def_property_update(prop, NC_NODE | NA_EDITED, "rna_Node_update");

	prop = RNA_def_property(srna, "midtones_gain", PROP_FLOAT, PROP_NONE);
	RNA_def_property_float_sdna(prop, NULL, "midtones.gain");
	RNA_def_property_float_default(prop, 1.0f);
	RNA_def_property_range(prop, 0, 4);
	RNA_def_property_ui_text(prop, "Midtones Gain", "Midtones gain");
	RNA_def_property_update(prop, NC_NODE | NA_EDITED, "rna_Node_update");

	prop = RNA_def_property(srna, "midtones_lift", PROP_FLOAT, PROP_NONE);
	RNA_def_property_float_sdna(prop, NULL, "midtones.lift");
	RNA_def_property_float_default(prop, 0.0f);
	RNA_def_property_range(prop, -1, 1);
	RNA_def_property_ui_text(prop, "Midtones Lift", "Midtones lift");
	RNA_def_property_update(prop, NC_NODE | NA_EDITED, "rna_Node_update");
//
	prop = RNA_def_property(srna, "highlights_saturation", PROP_FLOAT, PROP_NONE);
	RNA_def_property_float_sdna(prop, NULL, "highlights.saturation");
	RNA_def_property_float_default(prop, 1.0f);
	RNA_def_property_range(prop, 0, 4);
	RNA_def_property_ui_text(prop, "Highlights Saturation", "Highlights saturation");
	RNA_def_property_update(prop, NC_NODE | NA_EDITED, "rna_Node_update");

	prop = RNA_def_property(srna, "highlights_contrast", PROP_FLOAT, PROP_NONE);
	RNA_def_property_float_sdna(prop, NULL, "highlights.contrast");
	RNA_def_property_float_default(prop, 1.0f);
	RNA_def_property_range(prop, 0, 4);
	RNA_def_property_ui_text(prop, "Highlights Contrast", "Highlights contrast");
	RNA_def_property_update(prop, NC_NODE | NA_EDITED, "rna_Node_update");

	prop = RNA_def_property(srna, "highlights_gamma", PROP_FLOAT, PROP_NONE);
	RNA_def_property_float_sdna(prop, NULL, "highlights.gamma");
	RNA_def_property_float_default(prop, 1.0f);
	RNA_def_property_range(prop, 0, 4);
	RNA_def_property_ui_text(prop, "Highlights Gamma", "Highlights gamma");
	RNA_def_property_update(prop, NC_NODE | NA_EDITED, "rna_Node_update");

	prop = RNA_def_property(srna, "highlights_gain", PROP_FLOAT, PROP_NONE);
	RNA_def_property_float_sdna(prop, NULL, "highlights.gain");
	RNA_def_property_float_default(prop, 1.0f);
	RNA_def_property_range(prop, 0, 4);
	RNA_def_property_ui_text(prop, "Highlights Gain", "Highlights gain");
	RNA_def_property_update(prop, NC_NODE | NA_EDITED, "rna_Node_update");

	prop = RNA_def_property(srna, "highlights_lift", PROP_FLOAT, PROP_NONE);
	RNA_def_property_float_sdna(prop, NULL, "highlights.lift");
	RNA_def_property_float_default(prop, 0.0f);
	RNA_def_property_range(prop, -1, 1);
	RNA_def_property_ui_text(prop, "Highlights Lift", "Highlights lift");
	RNA_def_property_update(prop, NC_NODE | NA_EDITED, "rna_Node_update");
}

static void def_cmp_viewer(StructRNA *srna)
{
	PropertyRNA *prop;
	static const EnumPropertyItem tileorder_items[] = {
		{0, "CENTEROUT",      0, "Center",         "Expand from center"},
		{1, "RANDOM",         0, "Random",         "Random tiles"},
		{2, "BOTTOMUP",       0, "Bottom up",      "Expand from bottom"},
		{3, "RULE_OF_THIRDS", 0, "Rule of thirds", "Expand from 9 places"},
		{0, NULL, 0, NULL, NULL}
	};

	prop = RNA_def_property(srna, "tile_order", PROP_ENUM, PROP_NONE);
	RNA_def_property_enum_sdna(prop, NULL, "custom1");
	RNA_def_property_enum_items(prop, tileorder_items);
	RNA_def_property_ui_text(prop, "Tile order", "Tile order");
	RNA_def_property_update(prop, NC_NODE | NA_EDITED, "rna_Node_update");

	prop = RNA_def_property(srna, "center_x", PROP_FLOAT, PROP_NONE);
	RNA_def_property_float_sdna(prop, NULL, "custom3");
	RNA_def_property_float_default(prop, 0.5f);
	RNA_def_property_range(prop, 0.0f, 1.0f);
	RNA_def_property_ui_text(prop, "X", "");
	RNA_def_property_update(prop, NC_NODE | NA_EDITED, "rna_Node_update");

	prop = RNA_def_property(srna, "center_y", PROP_FLOAT, PROP_NONE);
	RNA_def_property_float_sdna(prop, NULL, "custom4");
	RNA_def_property_float_default(prop, 0.5f);
	RNA_def_property_range(prop, 0.0f, 1.0f);
	RNA_def_property_ui_text(prop, "Y", "");
	RNA_def_property_update(prop, NC_NODE | NA_EDITED, "rna_Node_update");

	prop = RNA_def_property(srna, "use_alpha", PROP_BOOLEAN, PROP_NONE);
	RNA_def_property_boolean_negative_sdna(prop, NULL, "custom2", CMP_NODE_OUTPUT_IGNORE_ALPHA);
	RNA_def_property_ui_text(prop, "Use Alpha", "Colors are treated alpha premultiplied, or colors output straight (alpha gets set to 1)");
	RNA_def_property_update(prop, NC_NODE | NA_EDITED, "rna_Node_update");
}

static void def_cmp_composite(StructRNA *srna)
{
	PropertyRNA *prop;

	prop = RNA_def_property(srna, "use_alpha", PROP_BOOLEAN, PROP_NONE);
	RNA_def_property_boolean_negative_sdna(prop, NULL, "custom2", CMP_NODE_OUTPUT_IGNORE_ALPHA);
	RNA_def_property_ui_text(prop, "Use Alpha", "Colors are treated alpha premultiplied, or colors output straight (alpha gets set to 1)");
	RNA_def_property_update(prop, NC_NODE | NA_EDITED, "rna_Node_update");
}

static void def_cmp_keyingscreen(StructRNA *srna)
{
	PropertyRNA *prop;

	prop = RNA_def_property(srna, "clip", PROP_POINTER, PROP_NONE);
	RNA_def_property_pointer_sdna(prop, NULL, "id");
	RNA_def_property_struct_type(prop, "MovieClip");
	RNA_def_property_flag(prop, PROP_EDITABLE);
	RNA_def_property_ui_text(prop, "Movie Clip", "");
	RNA_def_property_update(prop, NC_NODE | NA_EDITED, "rna_Node_update");

	RNA_def_struct_sdna_from(srna, "NodeKeyingScreenData", "storage");

	prop = RNA_def_property(srna, "tracking_object", PROP_STRING, PROP_NONE);
	RNA_def_property_string_sdna(prop, NULL, "tracking_object");
	RNA_def_property_ui_text(prop, "Tracking Object", "");
	RNA_def_property_update(prop, NC_NODE | NA_EDITED, "rna_Node_update");
}

static void def_cmp_keying(StructRNA *srna)
{
	PropertyRNA *prop;

	RNA_def_struct_sdna_from(srna, "NodeKeyingData", "storage");

	prop = RNA_def_property(srna, "screen_balance", PROP_FLOAT, PROP_FACTOR);
	RNA_def_property_float_sdna(prop, NULL, "screen_balance");
	RNA_def_property_range(prop, 0.0f, 1.0f);
	RNA_def_property_ui_text(prop, "Screen Balance", "Balance between two non-primary channels primary channel is comparing against");
	RNA_def_property_update(prop, NC_NODE | NA_EDITED, "rna_Node_update");

	prop = RNA_def_property(srna, "despill_factor", PROP_FLOAT, PROP_FACTOR);
	RNA_def_property_float_sdna(prop, NULL, "despill_factor");
	RNA_def_property_range(prop, 0.0f, 1.0f);
	RNA_def_property_ui_text(prop, "Despill Factor", "Factor of despilling screen color from image");
	RNA_def_property_update(prop, NC_NODE | NA_EDITED, "rna_Node_update");

	prop = RNA_def_property(srna, "despill_balance", PROP_FLOAT, PROP_FACTOR);
	RNA_def_property_float_sdna(prop, NULL, "despill_balance");
	RNA_def_property_range(prop, 0.0f, 1.0f);
	RNA_def_property_ui_text(prop, "Despill Balance", "Balance between non-key colors used to detect amount of key color to be removed");
	RNA_def_property_update(prop, NC_NODE | NA_EDITED, "rna_Node_update");

	prop = RNA_def_property(srna, "clip_black", PROP_FLOAT, PROP_FACTOR);
	RNA_def_property_float_sdna(prop, NULL, "clip_black");
	RNA_def_property_range(prop, 0.0f, 1.0f);
	RNA_def_property_ui_text(prop, "Clip Black", "Value of non-scaled matte pixel which considers as fully background pixel");
	RNA_def_property_update(prop, NC_NODE | NA_EDITED, "rna_Node_update");

	prop = RNA_def_property(srna, "clip_white", PROP_FLOAT, PROP_FACTOR);
	RNA_def_property_float_sdna(prop, NULL, "clip_white");
	RNA_def_property_range(prop, 0.0f, 1.0f);
	RNA_def_property_ui_text(prop, "Clip White", "Value of non-scaled matte pixel which considers as fully foreground pixel");
	RNA_def_property_update(prop, NC_NODE | NA_EDITED, "rna_Node_update");

	prop = RNA_def_property(srna, "blur_pre", PROP_INT, PROP_NONE);
	RNA_def_property_int_sdna(prop, NULL, "blur_pre");
	RNA_def_property_range(prop, 0, 2048);
	RNA_def_property_ui_text(prop, "Pre Blur", "Chroma pre-blur size which applies before running keyer");
	RNA_def_property_update(prop, NC_NODE | NA_EDITED, "rna_Node_update");

	prop = RNA_def_property(srna, "blur_post", PROP_INT, PROP_NONE);
	RNA_def_property_int_sdna(prop, NULL, "blur_post");
	RNA_def_property_range(prop, 0, 2048);
	RNA_def_property_ui_text(prop, "Post Blur", "Matte blur size which applies after clipping and dilate/eroding");
	RNA_def_property_update(prop, NC_NODE | NA_EDITED, "rna_Node_update");

	prop = RNA_def_property(srna, "dilate_distance", PROP_INT, PROP_NONE);
	RNA_def_property_int_sdna(prop, NULL, "dilate_distance");
	RNA_def_property_range(prop, -100, 100);
	RNA_def_property_ui_text(prop, "Dilate/Erode", "Matte dilate/erode side");
	RNA_def_property_update(prop, NC_NODE | NA_EDITED, "rna_Node_update");

	prop = RNA_def_property(srna, "edge_kernel_radius", PROP_INT, PROP_NONE);
	RNA_def_property_int_sdna(prop, NULL, "edge_kernel_radius");
	RNA_def_property_range(prop, 0, 100);
	RNA_def_property_ui_text(prop, "Edge Kernel Radius", "Radius of kernel used to detect whether pixel belongs to edge");
	RNA_def_property_update(prop, NC_NODE | NA_EDITED, "rna_Node_update");

	prop = RNA_def_property(srna, "edge_kernel_tolerance", PROP_FLOAT, PROP_FACTOR);
	RNA_def_property_float_sdna(prop, NULL, "edge_kernel_tolerance");
	RNA_def_property_range(prop, 0.0f, 1.0f);
	RNA_def_property_ui_text(prop, "Edge Kernel Tolerance", "Tolerance to pixels inside kernel which are treating as belonging to the same plane");
	RNA_def_property_update(prop, NC_NODE | NA_EDITED, "rna_Node_update");

	prop = RNA_def_property(srna, "feather_falloff", PROP_ENUM, PROP_NONE);
	RNA_def_property_enum_sdna(prop, NULL, "feather_falloff");
	RNA_def_property_enum_items(prop, rna_enum_proportional_falloff_curve_only_items);
	RNA_def_property_ui_text(prop, "Feather Falloff", "Falloff type the feather");
	RNA_def_property_translation_context(prop, BLT_I18NCONTEXT_ID_CURVE); /* Abusing id_curve :/ */
	RNA_def_property_update(prop, NC_NODE | NA_EDITED, "rna_Node_update");

	prop = RNA_def_property(srna, "feather_distance", PROP_INT, PROP_NONE);
	RNA_def_property_int_sdna(prop, NULL, "feather_distance");
	RNA_def_property_range(prop, -100, 100);
	RNA_def_property_ui_text(prop, "Feather Distance", "Distance to grow/shrink the feather");
	RNA_def_property_update(prop, NC_NODE | NA_EDITED, "rna_Node_update");
}

static void def_cmp_trackpos(StructRNA *srna)
{
	PropertyRNA *prop;

	static const EnumPropertyItem position_items[] = {
		{CMP_TRACKPOS_ABSOLUTE, "ABSOLUTE", 0,
		 "Absolute",  "Output absolute position of a marker"},
		{CMP_TRACKPOS_RELATIVE_START, "RELATIVE_START", 0,
		 "Relative Start",  "Output position of a marker relative to first marker of a track"},
		{CMP_TRACKPOS_RELATIVE_FRAME, "RELATIVE_FRAME", 0,
		 "Relative Frame",  "Output position of a marker relative to marker at given frame number"},
		{CMP_TRACKPOS_ABSOLUTE_FRAME, "ABSOLUTE_FRAME", 0,
		 "Absolute Frame",  "Output absolute position of a marker at given frame number"},
		{0, NULL, 0, NULL, NULL}
	};

	prop = RNA_def_property(srna, "clip", PROP_POINTER, PROP_NONE);
	RNA_def_property_pointer_sdna(prop, NULL, "id");
	RNA_def_property_struct_type(prop, "MovieClip");
	RNA_def_property_flag(prop, PROP_EDITABLE);
	RNA_def_property_ui_text(prop, "Movie Clip", "");
	RNA_def_property_update(prop, NC_NODE | NA_EDITED, "rna_Node_update");

	prop = RNA_def_property(srna, "position", PROP_ENUM, PROP_NONE);
	RNA_def_property_enum_sdna(prop, NULL, "custom1");
	RNA_def_property_enum_items(prop, position_items);
	RNA_def_property_ui_text(prop, "Position", "Which marker position to use for output");
	RNA_def_property_update(prop, NC_NODE | NA_EDITED, "rna_Node_update");

	prop = RNA_def_property(srna, "frame_relative", PROP_INT, PROP_NONE);
	RNA_def_property_int_sdna(prop, NULL, "custom2");
	RNA_def_property_ui_text(prop, "Frame", "Frame to be used for relative position");
	RNA_def_property_update(prop, NC_NODE | NA_EDITED, "rna_Node_update");

	RNA_def_struct_sdna_from(srna, "NodeTrackPosData", "storage");

	prop = RNA_def_property(srna, "tracking_object", PROP_STRING, PROP_NONE);
	RNA_def_property_string_sdna(prop, NULL, "tracking_object");
	RNA_def_property_ui_text(prop, "Tracking Object", "");
	RNA_def_property_update(prop, NC_NODE | NA_EDITED, "rna_Node_update");

	prop = RNA_def_property(srna, "track_name", PROP_STRING, PROP_NONE);
	RNA_def_property_string_sdna(prop, NULL, "track_name");
	RNA_def_property_ui_text(prop, "Track", "");
	RNA_def_property_update(prop, NC_NODE | NA_EDITED, "rna_Node_update");
}

static void def_cmp_translate(StructRNA *srna)
{
	static const EnumPropertyItem translate_items[] = {
		{CMP_NODE_WRAP_NONE, "NONE",  0, "None",       "No wrapping on X and Y"},
		{CMP_NODE_WRAP_X,    "XAXIS", 0, "X Axis",     "Wrap all pixels on the X axis"},
		{CMP_NODE_WRAP_Y,    "YAXIS", 0, "Y Axis",     "Wrap all pixels on the Y axis"},
		{CMP_NODE_WRAP_XY,   "BOTH",  0, "Both Axes",  "Wrap all pixels on both axes"},
		{0, NULL, 0, NULL, NULL}
	};

	PropertyRNA *prop;

	RNA_def_struct_sdna_from(srna, "NodeTranslateData", "storage");

	prop = RNA_def_property(srna, "use_relative", PROP_BOOLEAN, PROP_NONE);
	RNA_def_property_boolean_sdna(prop, NULL, "relative", 1);
	RNA_def_property_ui_text(prop, "Relative",
	                         "Use relative (fraction of input image size) values to define translation");
	RNA_def_property_update(prop, NC_NODE | NA_EDITED, "rna_Node_update");

	prop = RNA_def_property(srna, "wrap_axis", PROP_ENUM, PROP_NONE);
	RNA_def_property_enum_sdna(prop, NULL, "wrap_axis");
	RNA_def_property_enum_items(prop, translate_items);
	RNA_def_property_ui_text(prop, "Wrapping", "Wrap image on a specific axis");
	RNA_def_property_update(prop, NC_NODE | NA_EDITED, "rna_Node_update");
}

static void def_cmp_planetrackdeform(StructRNA *srna)
{
	PropertyRNA *prop;

	prop = RNA_def_property(srna, "clip", PROP_POINTER, PROP_NONE);
	RNA_def_property_pointer_sdna(prop, NULL, "id");
	RNA_def_property_struct_type(prop, "MovieClip");
	RNA_def_property_flag(prop, PROP_EDITABLE);
	RNA_def_property_ui_text(prop, "Movie Clip", "");
	RNA_def_property_update(prop, NC_NODE | NA_EDITED, "rna_Node_update");

	RNA_def_struct_sdna_from(srna, "NodePlaneTrackDeformData", "storage");

	prop = RNA_def_property(srna, "tracking_object", PROP_STRING, PROP_NONE);
	RNA_def_property_string_sdna(prop, NULL, "tracking_object");
	RNA_def_property_ui_text(prop, "Tracking Object", "");
	RNA_def_property_update(prop, NC_NODE | NA_EDITED, "rna_Node_update");

	prop = RNA_def_property(srna, "plane_track_name", PROP_STRING, PROP_NONE);
	RNA_def_property_string_sdna(prop, NULL, "plane_track_name");
	RNA_def_property_ui_text(prop, "Plane Track", "");
	RNA_def_property_update(prop, NC_NODE | NA_EDITED, "rna_Node_update");

	prop = RNA_def_property(srna, "use_motion_blur", PROP_BOOLEAN, PROP_NONE);
	RNA_def_property_boolean_sdna(prop, NULL, "flag", CMP_NODEFLAG_PLANETRACKDEFORM_MOTION_BLUR);
	RNA_def_property_ui_text(prop, "Motion Blur", "Use multi-sampled motion blur of the mask");
	RNA_def_property_update(prop, NC_NODE | NA_EDITED, "rna_Node_update");

	prop = RNA_def_property(srna, "motion_blur_samples", PROP_INT, PROP_NONE);
	RNA_def_property_range(prop, 1, CMP_NODE_PLANETRACKDEFORM_MBLUR_SAMPLES_MAX);
	RNA_def_property_ui_text(prop, "Samples", "Number of motion blur samples");
	RNA_def_property_update(prop, NC_NODE | NA_EDITED, "rna_Node_update");

	prop = RNA_def_property(srna, "motion_blur_shutter", PROP_FLOAT, PROP_NONE);
	RNA_def_property_range(prop, 0.0, 1.0f);
	RNA_def_property_ui_text(prop, "Shutter", "Exposure for motion blur as a factor of FPS");
	RNA_def_property_update(prop, NC_NODE | NA_EDITED, "rna_Node_update");
}

static void def_cmp_sunbeams(StructRNA *srna)
{
	PropertyRNA *prop;

	RNA_def_struct_sdna_from(srna, "NodeSunBeams", "storage");

	prop = RNA_def_property(srna, "source", PROP_FLOAT, PROP_NONE);
	RNA_def_property_float_sdna(prop, NULL, "source");
	RNA_def_property_range(prop, -100.0f, 100.0f);
	RNA_def_property_ui_range(prop, -10.0f, 10.0f, 10, 3);
	RNA_def_property_ui_text(prop, "Source", "Source point of rays as a factor of the image width & height");
	RNA_def_property_update(prop, NC_NODE | NA_EDITED, "rna_Node_update");

	prop = RNA_def_property(srna, "ray_length", PROP_FLOAT, PROP_UNSIGNED);
	RNA_def_property_float_sdna(prop, NULL, "ray_length");
	RNA_def_property_range(prop, 0.0f, 100.0f);
	RNA_def_property_ui_range(prop, 0.0f, 1.0f, 10, 3);
	RNA_def_property_ui_text(prop, "Ray Length", "Length of rays as a factor of the image size");
	RNA_def_property_update(prop, NC_NODE | NA_EDITED, "rna_Node_update");
}

/* -- Texture Nodes --------------------------------------------------------- */

static void def_tex_output(StructRNA *srna)
{
	PropertyRNA *prop;

	RNA_def_struct_sdna_from(srna, "TexNodeOutput", "storage");

	prop = RNA_def_property(srna, "filepath", PROP_STRING, PROP_NONE);
	RNA_def_property_string_sdna(prop, NULL, "name");
	RNA_def_property_ui_text(prop, "Output Name", "");
	RNA_def_property_update(prop, NC_NODE | NA_EDITED, "rna_Node_update");
}

static void def_tex_image(StructRNA *srna)
{
	PropertyRNA *prop;

	prop = RNA_def_property(srna, "image", PROP_POINTER, PROP_NONE);
	RNA_def_property_pointer_sdna(prop, NULL, "id");
	RNA_def_property_struct_type(prop, "Image");
	RNA_def_property_flag(prop, PROP_EDITABLE);
	RNA_def_property_ui_text(prop, "Image", "");
	RNA_def_property_update(prop, NC_NODE | NA_EDITED, "rna_Node_update");

	prop = RNA_def_property(srna, "image_user", PROP_POINTER, PROP_NONE);
	RNA_def_property_pointer_sdna(prop, NULL, "storage");
	RNA_def_property_struct_type(prop, "ImageUser");
	RNA_def_property_ui_text(prop, "Image User",
	                         "Parameters defining the image duration, offset and related settings");
	RNA_def_property_update(prop, NC_NODE | NA_EDITED, "rna_Node_update");
}

static void def_tex_bricks(StructRNA *srna)
{
	PropertyRNA *prop;

	prop = RNA_def_property(srna, "offset", PROP_FLOAT, PROP_NONE);
	RNA_def_property_float_sdna(prop, NULL, "custom3");
	RNA_def_property_range(prop, 0.0f, 1.0f);
	RNA_def_property_ui_text(prop, "Offset Amount", "");
	RNA_def_property_update(prop, NC_NODE | NA_EDITED, "rna_Node_update");

	prop = RNA_def_property(srna, "offset_frequency", PROP_INT, PROP_NONE);
	RNA_def_property_int_sdna(prop, NULL, "custom1");
	RNA_def_property_range(prop, 2, 99);
	RNA_def_property_ui_text(prop, "Offset Frequency", "Offset every N rows");
	RNA_def_property_update(prop, NC_NODE | NA_EDITED, "rna_Node_update");

	prop = RNA_def_property(srna, "squash", PROP_FLOAT, PROP_NONE);
	RNA_def_property_float_sdna(prop, NULL, "custom4");
	RNA_def_property_range(prop, 0.0f, 99.0f);
	RNA_def_property_ui_text(prop, "Squash Amount", "");
	RNA_def_property_update(prop, NC_NODE | NA_EDITED, "rna_Node_update");

	prop = RNA_def_property(srna, "squash_frequency", PROP_INT, PROP_NONE);
	RNA_def_property_int_sdna(prop, NULL, "custom2");
	RNA_def_property_range(prop, 2, 99);
	RNA_def_property_ui_text(prop, "Squash Frequency", "Squash every N rows");
	RNA_def_property_update(prop, NC_NODE | NA_EDITED, "rna_Node_update");
}

/* -------------------------------------------------------------------------- */

static void rna_def_shader_node(BlenderRNA *brna)
{
	StructRNA *srna;

	srna = RNA_def_struct(brna, "ShaderNode", "NodeInternal");
	RNA_def_struct_ui_text(srna, "Shader Node", "Material shader node");
	RNA_def_struct_sdna(srna, "bNode");
	RNA_def_struct_register_funcs(srna, "rna_ShaderNode_register", "rna_Node_unregister", NULL);
}

static void rna_def_compositor_node(BlenderRNA *brna)
{
	StructRNA *srna;
	FunctionRNA *func;

	srna = RNA_def_struct(brna, "CompositorNode", "NodeInternal");
	RNA_def_struct_ui_text(srna, "Compositor Node", "");
	RNA_def_struct_sdna(srna, "bNode");
	RNA_def_struct_register_funcs(srna, "rna_CompositorNode_register", "rna_Node_unregister", NULL);

	/* compositor node need_exec flag */
	func = RNA_def_function(srna, "tag_need_exec", "rna_CompositorNode_tag_need_exec");
	RNA_def_function_ui_description(func, "Tag the node for compositor update");
}

static void rna_def_texture_node(BlenderRNA *brna)
{
	StructRNA *srna;

	srna = RNA_def_struct(brna, "TextureNode", "NodeInternal");
	RNA_def_struct_ui_text(srna, "Texture Node", "");
	RNA_def_struct_sdna(srna, "bNode");
	RNA_def_struct_register_funcs(srna, "rna_TextureNode_register", "rna_Node_unregister", NULL);
}

/* -------------------------------------------------------------------------- */

static void rna_def_node_socket(BlenderRNA *brna)
{
	StructRNA *srna;
	PropertyRNA *prop;
	PropertyRNA *parm;
	FunctionRNA *func;

	static float default_draw_color[] = { 0.0f, 0.0f, 0.0f, 1.0f };

	srna = RNA_def_struct(brna, "NodeSocket", NULL);
	RNA_def_struct_ui_text(srna, "Node Socket", "Input or output socket of a node");
	RNA_def_struct_sdna(srna, "bNodeSocket");
	RNA_def_struct_refine_func(srna, "rna_NodeSocket_refine");
	RNA_def_struct_ui_icon(srna, ICON_PLUG);
	RNA_def_struct_path_func(srna, "rna_NodeSocket_path");
	RNA_def_struct_register_funcs(srna, "rna_NodeSocket_register", "rna_NodeSocket_unregister", NULL);
	RNA_def_struct_idprops_func(srna, "rna_NodeSocket_idprops");

	prop = RNA_def_property(srna, "name", PROP_STRING, PROP_NONE);
	RNA_def_property_ui_text(prop, "Name", "Socket name");
	RNA_def_struct_name_property(srna, prop);
	RNA_def_property_update(prop, NC_NODE | NA_EDITED, "rna_NodeSocket_update");

	prop = RNA_def_property(srna, "identifier", PROP_STRING, PROP_NONE);
	RNA_def_property_string_sdna(prop, NULL, "identifier");
	RNA_def_property_clear_flag(prop, PROP_EDITABLE);
	RNA_def_property_ui_text(prop, "Identifier", "Unique identifier for mapping sockets");

	prop = RNA_def_property(srna, "is_output", PROP_BOOLEAN, PROP_NONE);
	RNA_def_property_boolean_funcs(prop, "rna_NodeSocket_is_output_get", NULL);
	RNA_def_property_clear_flag(prop, PROP_EDITABLE);
	RNA_def_property_ui_text(prop, "Is Output", "True if the socket is an output, otherwise input");

	prop = RNA_def_property(srna, "hide", PROP_BOOLEAN, PROP_NONE);
	RNA_def_property_boolean_sdna(prop, NULL, "flag", SOCK_HIDDEN);
	RNA_def_property_boolean_funcs(prop, NULL, "rna_NodeSocket_hide_set");
	RNA_def_property_ui_text(prop, "Hide", "Hide the socket");
	RNA_def_property_update(prop, NC_NODE | ND_DISPLAY, NULL);

	prop = RNA_def_property(srna, "enabled", PROP_BOOLEAN, PROP_NONE);
	RNA_def_property_boolean_negative_sdna(prop, NULL, "flag", SOCK_UNAVAIL);
	RNA_def_property_ui_text(prop, "Enabled", "Enable the socket");
	RNA_def_property_update(prop, NC_NODE | ND_DISPLAY, NULL);

	prop = RNA_def_property(srna, "link_limit", PROP_INT, PROP_NONE);
	RNA_def_property_int_sdna(prop, NULL, "limit");
	RNA_def_property_int_funcs(prop, NULL, "rna_NodeSocket_link_limit_set", NULL);
	RNA_def_property_range(prop, 1, 0xFFF);
	RNA_def_property_ui_text(prop, "Link Limit", "Max number of links allowed for this socket");
	RNA_def_property_update(prop, NC_NODE | NA_EDITED, NULL);

	prop = RNA_def_property(srna, "is_linked", PROP_BOOLEAN, PROP_NONE);
	RNA_def_property_boolean_sdna(prop, NULL, "flag", SOCK_IN_USE);
	RNA_def_property_clear_flag(prop, PROP_EDITABLE);
	RNA_def_property_ui_text(prop, "Linked", "True if the socket is connected");

	prop = RNA_def_property(srna, "show_expanded", PROP_BOOLEAN, PROP_NONE);
	RNA_def_property_boolean_negative_sdna(prop, NULL, "flag", SOCK_COLLAPSED);
	RNA_def_property_ui_text(prop, "Expanded", "Socket links are expanded in the user interface");
	RNA_def_property_update(prop, NC_NODE | NA_EDITED, NULL);

	prop = RNA_def_property(srna, "hide_value", PROP_BOOLEAN, PROP_NONE);
	RNA_def_property_boolean_sdna(prop, NULL, "flag", SOCK_HIDE_VALUE);
	RNA_def_property_ui_text(prop, "Hide Value", "Hide the socket input value");
	RNA_def_property_update(prop, NC_NODE | ND_DISPLAY, NULL);

	prop = RNA_def_property(srna, "node", PROP_POINTER, PROP_NONE);
	RNA_def_property_pointer_funcs(prop, "rna_NodeSocket_node_get", NULL, NULL, NULL);
	RNA_def_property_struct_type(prop, "Node");
	RNA_def_property_clear_flag(prop, PROP_EDITABLE);
	RNA_def_property_ui_text(prop, "Node", "Node owning this socket");

	/* NB: the type property is used by standard sockets.
	 * Ideally should be defined only for the registered subclass,
	 * but to use the existing DNA is added in the base type here.
	 * Future socket types can ignore or override this if needed.
	 */
	prop = RNA_def_property(srna, "type", PROP_ENUM, PROP_NONE);
	RNA_def_property_enum_sdna(prop, NULL, "type");
	RNA_def_property_enum_items(prop, node_socket_type_items);
	RNA_def_property_enum_default(prop, SOCK_FLOAT);
	RNA_def_property_ui_text(prop, "Type", "Data type");
	RNA_def_property_update(prop, NC_NODE | NA_EDITED, "rna_NodeSocket_update");

	prop = RNA_def_property(srna, "draw_shape", PROP_ENUM, PROP_NONE);
	RNA_def_property_enum_sdna(prop, NULL, "draw_shape");
	RNA_def_property_enum_items(prop, rna_enum_node_socket_draw_shape_items);
	RNA_def_property_enum_default(prop, SOCK_DRAW_SHAPE_CIRCLE);
	RNA_def_property_ui_text(prop, "Shape", "Socket shape");
	RNA_def_property_update(prop, NC_NODE | NA_EDITED, "rna_NodeSocket_update");

	/* registration */
	prop = RNA_def_property(srna, "bl_idname", PROP_STRING, PROP_NONE);
	RNA_def_property_string_sdna(prop, NULL, "typeinfo->idname");
	RNA_def_property_flag(prop, PROP_REGISTER);
	RNA_def_property_ui_text(prop, "ID Name", "");

	/* draw socket */
	func = RNA_def_function(srna, "draw", NULL);
	RNA_def_function_ui_description(func, "Draw socket");
	RNA_def_function_flag(func, FUNC_REGISTER);
	parm = RNA_def_pointer(func, "context", "Context", "", "");
	RNA_def_parameter_flags(parm, PROP_NEVER_NULL, PARM_REQUIRED);
	parm = RNA_def_property(func, "layout", PROP_POINTER, PROP_NONE);
	RNA_def_property_struct_type(parm, "UILayout");
	RNA_def_property_ui_text(parm, "Layout", "Layout in the UI");
	RNA_def_parameter_flags(parm, PROP_NEVER_NULL, PARM_REQUIRED);
	parm = RNA_def_property(func, "node", PROP_POINTER, PROP_NONE);
	RNA_def_property_struct_type(parm, "Node");
	RNA_def_property_ui_text(parm, "Node", "Node the socket belongs to");
	RNA_def_parameter_flags(parm, PROP_NEVER_NULL, PARM_REQUIRED | PARM_RNAPTR);
	parm = RNA_def_property(func, "text", PROP_STRING, PROP_NONE);
	RNA_def_property_ui_text(parm, "Text", "Text label to draw alongside properties");
	// RNA_def_property_string_default(parm, "");
	RNA_def_parameter_flags(parm, 0, PARM_REQUIRED);

	func = RNA_def_function(srna, "draw_color", NULL);
	RNA_def_function_ui_description(func, "Color of the socket icon");
	RNA_def_function_flag(func, FUNC_REGISTER);
	parm = RNA_def_pointer(func, "context", "Context", "", "");
	RNA_def_parameter_flags(parm, PROP_NEVER_NULL, PARM_REQUIRED);
	parm = RNA_def_property(func, "node", PROP_POINTER, PROP_NONE);
	RNA_def_property_struct_type(parm, "Node");
	RNA_def_property_ui_text(parm, "Node", "Node the socket belongs to");
	RNA_def_parameter_flags(parm, PROP_NEVER_NULL, PARM_REQUIRED | PARM_RNAPTR);
	parm = RNA_def_float_array(func, "color", 4, default_draw_color, 0.0f, 1.0f, "Color", "", 0.0f, 1.0f);
	RNA_def_function_output(func, parm);
}

static void rna_def_node_socket_interface(BlenderRNA *brna)
{
	StructRNA *srna;
	PropertyRNA *prop;
	PropertyRNA *parm;
	FunctionRNA *func;

	static float default_draw_color[] = { 0.0f, 0.0f, 0.0f, 1.0f };

	srna = RNA_def_struct(brna, "NodeSocketInterface", NULL);
	RNA_def_struct_ui_text(srna, "Node Socket Template", "Parameters to define node sockets");
	/* XXX Using bNodeSocket DNA for templates is a compatibility hack.
	 * This allows to keep the inputs/outputs lists in bNodeTree working for earlier versions
	 * and at the same time use them for socket templates in groups.
	 */
	RNA_def_struct_sdna(srna, "bNodeSocket");
	RNA_def_struct_refine_func(srna, "rna_NodeSocketInterface_refine");
	RNA_def_struct_path_func(srna, "rna_NodeSocketInterface_path");
	RNA_def_struct_idprops_func(srna, "rna_NodeSocketInterface_idprops");
	RNA_def_struct_register_funcs(srna, "rna_NodeSocketInterface_register", "rna_NodeSocketInterface_unregister", NULL);

	prop = RNA_def_property(srna, "name", PROP_STRING, PROP_NONE);
	RNA_def_property_ui_text(prop, "Name", "Socket name");
	RNA_def_struct_name_property(srna, prop);
	RNA_def_property_update(prop, NC_NODE | NA_EDITED, "rna_NodeSocketInterface_update");

	prop = RNA_def_property(srna, "identifier", PROP_STRING, PROP_NONE);
	RNA_def_property_string_sdna(prop, NULL, "identifier");
	RNA_def_property_clear_flag(prop, PROP_EDITABLE);
	RNA_def_property_ui_text(prop, "Identifier", "Unique identifier for mapping sockets");

	prop = RNA_def_property(srna, "is_output", PROP_BOOLEAN, PROP_NONE);
	RNA_def_property_boolean_funcs(prop, "rna_NodeSocket_is_output_get", NULL);
	RNA_def_property_clear_flag(prop, PROP_EDITABLE);
	RNA_def_property_ui_text(prop, "Is Output", "True if the socket is an output, otherwise input");

	/* registration */
	prop = RNA_def_property(srna, "bl_socket_idname", PROP_STRING, PROP_NONE);
	RNA_def_property_string_sdna(prop, NULL, "typeinfo->idname");
	RNA_def_property_flag(prop, PROP_REGISTER);
	RNA_def_property_ui_text(prop, "ID Name", "");

	func = RNA_def_function(srna, "draw", NULL);
	RNA_def_function_ui_description(func, "Draw template settings");
	RNA_def_function_flag(func, FUNC_REGISTER_OPTIONAL);
	parm = RNA_def_pointer(func, "context", "Context", "", "");
	RNA_def_parameter_flags(parm, PROP_NEVER_NULL, PARM_REQUIRED);
	parm = RNA_def_property(func, "layout", PROP_POINTER, PROP_NONE);
	RNA_def_property_struct_type(parm, "UILayout");
	RNA_def_property_ui_text(parm, "Layout", "Layout in the UI");
	RNA_def_parameter_flags(parm, PROP_NEVER_NULL, PARM_REQUIRED);

	func = RNA_def_function(srna, "draw_color", NULL);
	RNA_def_function_ui_description(func, "Color of the socket icon");
	RNA_def_function_flag(func, FUNC_REGISTER);
	parm = RNA_def_pointer(func, "context", "Context", "", "");
	RNA_def_parameter_flags(parm, PROP_NEVER_NULL, PARM_REQUIRED);
	parm = RNA_def_float_array(func, "color", 4, default_draw_color, 0.0f, 1.0f, "Color", "", 0.0f, 1.0f);
	RNA_def_function_output(func, parm);

	func = RNA_def_function(srna, "register_properties", NULL);
	RNA_def_function_ui_description(func, "Define RNA properties of a socket");
	RNA_def_function_flag(func, FUNC_REGISTER_OPTIONAL | FUNC_ALLOW_WRITE);
	parm = RNA_def_pointer(func, "data_rna_type", "Struct", "Data RNA Type", "RNA type for special socket properties");
	RNA_def_parameter_flags(parm, 0, PARM_REQUIRED);

	func = RNA_def_function(srna, "init_socket", NULL);
	RNA_def_function_ui_description(func, "Initialize a node socket instance");
	RNA_def_function_flag(func, FUNC_REGISTER_OPTIONAL | FUNC_ALLOW_WRITE);
	parm = RNA_def_pointer(func, "node", "Node", "Node", "Node of the socket to initialize");
	RNA_def_parameter_flags(parm, PROP_NEVER_NULL, PARM_REQUIRED | PARM_RNAPTR);
	parm = RNA_def_pointer(func, "socket", "NodeSocket", "Socket", "Socket to initialize");
	RNA_def_parameter_flags(parm, PROP_NEVER_NULL, PARM_REQUIRED | PARM_RNAPTR);
	parm = RNA_def_string(func, "data_path", NULL, 0, "Data Path", "Path to specialized socket data");
	RNA_def_parameter_flags(parm, 0, PARM_REQUIRED);

	func = RNA_def_function(srna, "from_socket", NULL);
	RNA_def_function_ui_description(func, "Setup template parameters from an existing socket");
	RNA_def_function_flag(func, FUNC_REGISTER_OPTIONAL | FUNC_ALLOW_WRITE);
	parm = RNA_def_pointer(func, "node", "Node", "Node", "Node of the original socket");
	RNA_def_parameter_flags(parm, PROP_NEVER_NULL, PARM_REQUIRED | PARM_RNAPTR);
	parm = RNA_def_pointer(func, "socket", "NodeSocket", "Socket", "Original socket");
	RNA_def_parameter_flags(parm, PROP_NEVER_NULL, PARM_REQUIRED | PARM_RNAPTR);
}

static void rna_def_node_socket_float(BlenderRNA *brna, const char *idname, const char *interface_idname, PropertySubType subtype)
{
	StructRNA *srna;
	PropertyRNA *prop;
	float value_default;

	/* choose sensible common default based on subtype */
	switch (subtype) {
		case PROP_FACTOR:
			value_default = 1.0f;
			break;
		case PROP_PERCENTAGE:
			value_default = 100.0f;
			break;
		default:
			value_default = 0.0f;
			break;
	}

	srna = RNA_def_struct(brna, idname, "NodeSocketStandard");
	RNA_def_struct_ui_text(srna, "Float Node Socket", "Floating point number socket of a node");
	RNA_def_struct_sdna(srna, "bNodeSocket");

	RNA_def_struct_sdna_from(srna, "bNodeSocketValueFloat", "default_value");

	prop = RNA_def_property(srna, "default_value", PROP_FLOAT, subtype);
	RNA_def_property_float_sdna(prop, NULL, "value");
	RNA_def_property_float_funcs(prop, NULL, NULL, "rna_NodeSocketStandard_float_range");
	RNA_def_property_ui_text(prop, "Default Value", "Input value used for unconnected socket");
	RNA_def_property_update(prop, NC_NODE | NA_EDITED, "rna_NodeSocketStandard_value_update");
	RNA_def_property_flag(prop, PROP_CONTEXT_UPDATE);

	RNA_def_struct_sdna_from(srna, "bNodeSocket", NULL);

	/* socket interface */
	srna = RNA_def_struct(brna, interface_idname, "NodeSocketInterfaceStandard");
	RNA_def_struct_ui_text(srna, "Float Node Socket Interface", "Floating point number socket of a node");
	RNA_def_struct_sdna(srna, "bNodeSocket");

	RNA_def_struct_sdna_from(srna, "bNodeSocketValueFloat", "default_value");

	prop = RNA_def_property(srna, "default_value", PROP_FLOAT, subtype);
	RNA_def_property_float_sdna(prop, NULL, "value");
	RNA_def_property_float_default(prop, value_default);
	RNA_def_property_float_funcs(prop, NULL, NULL, "rna_NodeSocketStandard_float_range");
	RNA_def_property_ui_text(prop, "Default Value", "Input value used for unconnected socket");
	RNA_def_property_update(prop, NC_NODE | NA_EDITED, "rna_NodeSocketInterface_update");

	prop = RNA_def_property(srna, "min_value", PROP_FLOAT, PROP_NONE);
	RNA_def_property_float_sdna(prop, NULL, "min");
	RNA_def_property_ui_text(prop, "Minimum Value", "Minimum value");
	RNA_def_property_update(prop, NC_NODE | NA_EDITED, "rna_NodeSocketInterface_update");

	prop = RNA_def_property(srna, "max_value", PROP_FLOAT, PROP_NONE);
	RNA_def_property_float_sdna(prop, NULL, "max");
	RNA_def_property_ui_text(prop, "Maximum Value", "Maximum value");
	RNA_def_property_update(prop, NC_NODE | NA_EDITED, "rna_NodeSocketInterface_update");

	RNA_def_struct_sdna_from(srna, "bNodeSocket", NULL);
}

static void rna_def_node_socket_int(BlenderRNA *brna, const char *identifier, const char *interface_idname, PropertySubType subtype)
{
	StructRNA *srna;
	PropertyRNA *prop;
	int value_default;

	/* choose sensible common default based on subtype */
	switch (subtype) {
		case PROP_FACTOR:
			value_default = 1;
			break;
		case PROP_PERCENTAGE:
			value_default = 100;
			break;
		default:
			value_default = 0;
			break;
	}

	srna = RNA_def_struct(brna, identifier, "NodeSocketStandard");
	RNA_def_struct_ui_text(srna, "Integer Node Socket", "Integer number socket of a node");
	RNA_def_struct_sdna(srna, "bNodeSocket");

	RNA_def_struct_sdna_from(srna, "bNodeSocketValueInt", "default_value");

	prop = RNA_def_property(srna, "default_value", PROP_INT, subtype);
	RNA_def_property_int_sdna(prop, NULL, "value");
	RNA_def_property_int_default(prop, value_default);
	RNA_def_property_int_funcs(prop, NULL, NULL, "rna_NodeSocketStandard_int_range");
	RNA_def_property_ui_text(prop, "Default Value", "Input value used for unconnected socket");
	RNA_def_property_update(prop, NC_NODE | NA_EDITED, "rna_NodeSocketStandard_value_update");
	RNA_def_property_flag(prop, PROP_CONTEXT_UPDATE);

	RNA_def_struct_sdna_from(srna, "bNodeSocket", NULL);

	/* socket interface */
	srna = RNA_def_struct(brna, interface_idname, "NodeSocketInterfaceStandard");
	RNA_def_struct_ui_text(srna, "Integer Node Socket Interface", "Integer number socket of a node");
	RNA_def_struct_sdna(srna, "bNodeSocket");

	RNA_def_struct_sdna_from(srna, "bNodeSocketValueInt", "default_value");

	prop = RNA_def_property(srna, "default_value", PROP_INT, subtype);
	RNA_def_property_int_sdna(prop, NULL, "value");
	RNA_def_property_int_funcs(prop, NULL, NULL, "rna_NodeSocketStandard_int_range");
	RNA_def_property_ui_text(prop, "Default Value", "Input value used for unconnected socket");
	RNA_def_property_update(prop, NC_NODE | NA_EDITED, "rna_NodeSocketInterface_update");

	prop = RNA_def_property(srna, "min_value", PROP_INT, PROP_NONE);
	RNA_def_property_int_sdna(prop, NULL, "min");
	RNA_def_property_ui_text(prop, "Minimum Value", "Minimum value");
	RNA_def_property_update(prop, NC_NODE | NA_EDITED, "rna_NodeSocketInterface_update");

	prop = RNA_def_property(srna, "max_value", PROP_INT, PROP_NONE);
	RNA_def_property_int_sdna(prop, NULL, "max");
	RNA_def_property_ui_text(prop, "Maximum Value", "Maximum value");
	RNA_def_property_update(prop, NC_NODE | NA_EDITED, "rna_NodeSocketInterface_update");

	RNA_def_struct_sdna_from(srna, "bNodeSocket", NULL);
}

static void rna_def_node_socket_bool(BlenderRNA *brna, const char *identifier, const char *interface_idname)
{
	StructRNA *srna;
	PropertyRNA *prop;

	srna = RNA_def_struct(brna, identifier, "NodeSocketStandard");
	RNA_def_struct_ui_text(srna, "Boolean Node Socket", "Boolean value socket of a node");
	RNA_def_struct_sdna(srna, "bNodeSocket");

	RNA_def_struct_sdna_from(srna, "bNodeSocketValueBoolean", "default_value");

	prop = RNA_def_property(srna, "default_value", PROP_BOOLEAN, PROP_NONE);
	RNA_def_property_boolean_sdna(prop, NULL, "value", 1);
	RNA_def_property_ui_text(prop, "Default Value", "Input value used for unconnected socket");
	RNA_def_property_update(prop, NC_NODE | NA_EDITED, "rna_NodeSocketStandard_value_update");
	RNA_def_property_flag(prop, PROP_CONTEXT_UPDATE);

	RNA_def_struct_sdna_from(srna, "bNodeSocket", NULL);

	/* socket interface */
	srna = RNA_def_struct(brna, interface_idname, "NodeSocketInterfaceStandard");
	RNA_def_struct_ui_text(srna, "Boolean Node Socket Interface", "Boolean value socket of a node");
	RNA_def_struct_sdna(srna, "bNodeSocket");

	RNA_def_struct_sdna_from(srna, "bNodeSocketValueBoolean", "default_value");

	prop = RNA_def_property(srna, "default_value", PROP_BOOLEAN, PROP_NONE);
	RNA_def_property_boolean_sdna(prop, NULL, "value", 1);
	RNA_def_property_ui_text(prop, "Default Value", "Input value used for unconnected socket");
	RNA_def_property_update(prop, NC_NODE | NA_EDITED, "rna_NodeSocketInterface_update");

	RNA_def_struct_sdna_from(srna, "bNodeSocket", NULL);
}

static void rna_def_node_socket_vector(BlenderRNA *brna, const char *identifier, const char *interface_idname, PropertySubType subtype)
{
	StructRNA *srna;
	PropertyRNA *prop;
	const float *value_default;

	/* choose sensible common default based on subtype */
	switch (subtype) {
		case PROP_DIRECTION: {
			static const float default_direction[3] = {0.0f, 0.0f, 1.0f};
			value_default = default_direction;
			break;
		}
		default: {
			static const float default_vector[3] = {0.0f, 0.0f, 0.0f};
			value_default = default_vector;
			break;
		}
	}

	srna = RNA_def_struct(brna, identifier, "NodeSocketStandard");
	RNA_def_struct_ui_text(srna, "Vector Node Socket", "3D vector socket of a node");
	RNA_def_struct_sdna(srna, "bNodeSocket");

	RNA_def_struct_sdna_from(srna, "bNodeSocketValueVector", "default_value");

	prop = RNA_def_property(srna, "default_value", PROP_FLOAT, subtype);
	RNA_def_property_float_sdna(prop, NULL, "value");
	RNA_def_property_float_array_default(prop, value_default);
	RNA_def_property_float_funcs(prop, NULL, NULL, "rna_NodeSocketStandard_vector_range");
	RNA_def_property_ui_text(prop, "Default Value", "Input value used for unconnected socket");
	RNA_def_property_update(prop, NC_NODE | NA_EDITED, "rna_NodeSocketStandard_value_update");
	RNA_def_property_flag(prop, PROP_CONTEXT_UPDATE);

	RNA_def_struct_sdna_from(srna, "bNodeSocket", NULL);

	/* socket interface */
	srna = RNA_def_struct(brna, interface_idname, "NodeSocketInterfaceStandard");
	RNA_def_struct_ui_text(srna, "Vector Node Socket Interface", "3D vector socket of a node");
	RNA_def_struct_sdna(srna, "bNodeSocket");

	RNA_def_struct_sdna_from(srna, "bNodeSocketValueVector", "default_value");

	prop = RNA_def_property(srna, "default_value", PROP_FLOAT, subtype);
	RNA_def_property_float_sdna(prop, NULL, "value");
	RNA_def_property_float_funcs(prop, NULL, NULL, "rna_NodeSocketStandard_vector_range");
	RNA_def_property_ui_text(prop, "Default Value", "Input value used for unconnected socket");
	RNA_def_property_update(prop, NC_NODE | NA_EDITED, "rna_NodeSocketInterface_update");

	prop = RNA_def_property(srna, "min_value", PROP_FLOAT, PROP_NONE);
	RNA_def_property_float_sdna(prop, NULL, "min");
	RNA_def_property_ui_text(prop, "Minimum Value", "Minimum value");
	RNA_def_property_update(prop, NC_NODE | NA_EDITED, "rna_NodeSocketInterface_update");

	prop = RNA_def_property(srna, "max_value", PROP_FLOAT, PROP_NONE);
	RNA_def_property_float_sdna(prop, NULL, "max");
	RNA_def_property_ui_text(prop, "Maximum Value", "Maximum value");
	RNA_def_property_update(prop, NC_NODE | NA_EDITED, "rna_NodeSocketInterface_update");

	RNA_def_struct_sdna_from(srna, "bNodeSocket", NULL);
}

static void rna_def_node_socket_color(BlenderRNA *brna, const char *identifier, const char *interface_idname)
{
	StructRNA *srna;
	PropertyRNA *prop;

	srna = RNA_def_struct(brna, identifier, "NodeSocketStandard");
	RNA_def_struct_ui_text(srna, "Color Node Socket", "RGBA color socket of a node");
	RNA_def_struct_sdna(srna, "bNodeSocket");

	RNA_def_struct_sdna_from(srna, "bNodeSocketValueRGBA", "default_value");

	prop = RNA_def_property(srna, "default_value", PROP_FLOAT, PROP_COLOR);
	RNA_def_property_float_sdna(prop, NULL, "value");
	RNA_def_property_ui_text(prop, "Default Value", "Input value used for unconnected socket");
	RNA_def_property_update(prop, NC_NODE | NA_EDITED, "rna_NodeSocketStandard_value_update");
	RNA_def_property_flag(prop, PROP_CONTEXT_UPDATE);

	RNA_def_struct_sdna_from(srna, "bNodeSocket", NULL);

	/* socket interface */
	srna = RNA_def_struct(brna, interface_idname, "NodeSocketInterfaceStandard");
	RNA_def_struct_ui_text(srna, "Color Node Socket Interface", "RGBA color socket of a node");
	RNA_def_struct_sdna(srna, "bNodeSocket");

	RNA_def_struct_sdna_from(srna, "bNodeSocketValueRGBA", "default_value");

	prop = RNA_def_property(srna, "default_value", PROP_FLOAT, PROP_COLOR);
	RNA_def_property_float_sdna(prop, NULL, "value");
	RNA_def_property_ui_text(prop, "Default Value", "Input value used for unconnected socket");
	RNA_def_property_update(prop, NC_NODE | NA_EDITED, "rna_NodeSocketInterface_update");

	RNA_def_struct_sdna_from(srna, "bNodeSocket", NULL);
}

static void rna_def_node_socket_string(BlenderRNA *brna, const char *identifier, const char *interface_idname)
{
	StructRNA *srna;
	PropertyRNA *prop;

	srna = RNA_def_struct(brna, identifier, "NodeSocketStandard");
	RNA_def_struct_ui_text(srna, "String Node Socket", "String socket of a node");
	RNA_def_struct_sdna(srna, "bNodeSocket");

	RNA_def_struct_sdna_from(srna, "bNodeSocketValueString", "default_value");

	prop = RNA_def_property(srna, "default_value", PROP_STRING, PROP_NONE);
	RNA_def_property_string_sdna(prop, NULL, "value");
	RNA_def_property_ui_text(prop, "Default Value", "Input value used for unconnected socket");
	RNA_def_property_update(prop, NC_NODE | NA_EDITED, "rna_NodeSocketStandard_value_update");
	RNA_def_property_flag(prop, PROP_CONTEXT_UPDATE);

	RNA_def_struct_sdna_from(srna, "bNodeSocket", NULL);

	/* socket interface */
	srna = RNA_def_struct(brna, interface_idname, "NodeSocketInterfaceStandard");
	RNA_def_struct_ui_text(srna, "String Node Socket Interface", "String socket of a node");
	RNA_def_struct_sdna(srna, "bNodeSocket");

	RNA_def_struct_sdna_from(srna, "bNodeSocketValueString", "default_value");

	prop = RNA_def_property(srna, "default_value", PROP_STRING, PROP_NONE);
	RNA_def_property_string_sdna(prop, NULL, "value");
	RNA_def_property_ui_text(prop, "Default Value", "Input value used for unconnected socket");
	RNA_def_property_update(prop, NC_NODE | NA_EDITED, "rna_NodeSocketInterface_update");

	RNA_def_struct_sdna_from(srna, "bNodeSocket", NULL);
}

static void rna_def_node_socket_shader(BlenderRNA *brna, const char *identifier, const char *interface_idname)
{
	StructRNA *srna;

	srna = RNA_def_struct(brna, identifier, "NodeSocketStandard");
	RNA_def_struct_ui_text(srna, "Shader Node Socket", "Shader socket of a node");
	RNA_def_struct_sdna(srna, "bNodeSocket");

	/* socket interface */
	srna = RNA_def_struct(brna, interface_idname, "NodeSocketInterfaceStandard");
	RNA_def_struct_ui_text(srna, "Shader Node Socket Interface", "Shader socket of a node");
	RNA_def_struct_sdna(srna, "bNodeSocket");
}

static void rna_def_node_socket_virtual(BlenderRNA *brna, const char *identifier)
{
	StructRNA *srna;

	srna = RNA_def_struct(brna, identifier, "NodeSocketStandard");
	RNA_def_struct_ui_text(srna, "Virtual Node Socket", "Virtual socket of a node");
	RNA_def_struct_sdna(srna, "bNodeSocket");
}

static void rna_def_node_socket_standard_types(BlenderRNA *brna)
{
	/* XXX Workaround: Registered functions are not exposed in python by bpy,
	 * it expects them to be registered from python and use the native implementation.
	 * However, the standard socket types below are not registering these functions from python,
	 * so in order to call them in py scripts we need to overload and replace them with plain C callbacks.
	 * These types provide a usable basis for socket types defined in C.
	 */

	StructRNA *srna;
	PropertyRNA *parm, *prop;
	FunctionRNA *func;

	static float default_draw_color[] = { 0.0f, 0.0f, 0.0f, 1.0f };

	srna = RNA_def_struct(brna, "NodeSocketStandard", "NodeSocket");
	RNA_def_struct_sdna(srna, "bNodeSocket");

	/* draw socket */
	func = RNA_def_function(srna, "draw", "rna_NodeSocketStandard_draw");
	RNA_def_function_flag(func, FUNC_USE_SELF_ID);
	RNA_def_function_ui_description(func, "Draw socket");
	parm = RNA_def_pointer(func, "context", "Context", "", "");
	RNA_def_parameter_flags(parm, PROP_NEVER_NULL, PARM_REQUIRED);
	parm = RNA_def_property(func, "layout", PROP_POINTER, PROP_NONE);
	RNA_def_property_struct_type(parm, "UILayout");
	RNA_def_property_ui_text(parm, "Layout", "Layout in the UI");
	RNA_def_parameter_flags(parm, PROP_NEVER_NULL, PARM_REQUIRED);
	parm = RNA_def_property(func, "node", PROP_POINTER, PROP_NONE);
	RNA_def_property_struct_type(parm, "Node");
	RNA_def_property_ui_text(parm, "Node", "Node the socket belongs to");
	RNA_def_parameter_flags(parm, PROP_NEVER_NULL, PARM_REQUIRED | PARM_RNAPTR);
	parm = RNA_def_property(func, "text", PROP_STRING, PROP_NONE);
	RNA_def_property_ui_text(parm, "Text", "Text label to draw alongside properties");
	// RNA_def_property_string_default(parm, "");
	RNA_def_parameter_flags(parm, 0, PARM_REQUIRED);

	func = RNA_def_function(srna, "draw_color", "rna_NodeSocketStandard_draw_color");
	RNA_def_function_flag(func, FUNC_USE_SELF_ID);
	RNA_def_function_ui_description(func, "Color of the socket icon");
	parm = RNA_def_pointer(func, "context", "Context", "", "");
	RNA_def_parameter_flags(parm, PROP_NEVER_NULL, PARM_REQUIRED);
	parm = RNA_def_property(func, "node", PROP_POINTER, PROP_NONE);
	RNA_def_property_struct_type(parm, "Node");
	RNA_def_property_ui_text(parm, "Node", "Node the socket belongs to");
	RNA_def_parameter_flags(parm, PROP_NEVER_NULL, PARM_REQUIRED | PARM_RNAPTR);
	parm = RNA_def_float_array(func, "color", 4, default_draw_color, 0.0f, 1.0f, "Color", "", 0.0f, 1.0f);
	RNA_def_function_output(func, parm);


	srna = RNA_def_struct(brna, "NodeSocketInterfaceStandard", "NodeSocketInterface");
	RNA_def_struct_sdna(srna, "bNodeSocket");

	/* for easier type comparison in python */
	prop = RNA_def_property(srna, "type", PROP_ENUM, PROP_NONE);
	RNA_def_property_enum_sdna(prop, NULL, "typeinfo->type");
	RNA_def_property_enum_items(prop, node_socket_type_items);
	RNA_def_property_enum_default(prop, SOCK_FLOAT);
	RNA_def_property_clear_flag(prop, PROP_EDITABLE);
	RNA_def_property_ui_text(prop, "Type", "Data type");

	func = RNA_def_function(srna, "draw", "rna_NodeSocketInterfaceStandard_draw");
	RNA_def_function_flag(func, FUNC_USE_SELF_ID);
	RNA_def_function_ui_description(func, "Draw template settings");
	parm = RNA_def_pointer(func, "context", "Context", "", "");
	RNA_def_parameter_flags(parm, PROP_NEVER_NULL, PARM_REQUIRED);
	parm = RNA_def_property(func, "layout", PROP_POINTER, PROP_NONE);
	RNA_def_property_struct_type(parm, "UILayout");
	RNA_def_property_ui_text(parm, "Layout", "Layout in the UI");
	RNA_def_parameter_flags(parm, PROP_NEVER_NULL, PARM_REQUIRED);

	func = RNA_def_function(srna, "draw_color", "rna_NodeSocketInterfaceStandard_draw_color");
	RNA_def_function_flag(func, FUNC_USE_SELF_ID);
	RNA_def_function_ui_description(func, "Color of the socket icon");
	parm = RNA_def_pointer(func, "context", "Context", "", "");
	RNA_def_parameter_flags(parm, PROP_NEVER_NULL, PARM_REQUIRED);
	parm = RNA_def_float_array(func, "color", 4, default_draw_color, 0.0f, 1.0f, "Color", "", 0.0f, 1.0f);
	RNA_def_function_output(func, parm);


	/* XXX These types should eventually be registered at runtime.
	 * Then use the nodeStaticSocketType and nodeStaticSocketInterfaceType functions
	 * to get the idname strings from int type and subtype (see node_socket.c, register_standard_node_socket_types).
	 */

	rna_def_node_socket_float(brna, "NodeSocketFloat", "NodeSocketInterfaceFloat", PROP_NONE);
	rna_def_node_socket_float(brna, "NodeSocketFloatUnsigned", "NodeSocketInterfaceFloatUnsigned", PROP_UNSIGNED);
	rna_def_node_socket_float(brna, "NodeSocketFloatPercentage", "NodeSocketInterfaceFloatPercentage", PROP_PERCENTAGE);
	rna_def_node_socket_float(brna, "NodeSocketFloatFactor", "NodeSocketInterfaceFloatFactor", PROP_FACTOR);
	rna_def_node_socket_float(brna, "NodeSocketFloatAngle", "NodeSocketInterfaceFloatAngle", PROP_ANGLE);
	rna_def_node_socket_float(brna, "NodeSocketFloatTime", "NodeSocketInterfaceFloatTime", PROP_TIME);

	rna_def_node_socket_int(brna, "NodeSocketInt", "NodeSocketInterfaceInt", PROP_NONE);
	rna_def_node_socket_int(brna, "NodeSocketIntUnsigned", "NodeSocketInterfaceIntUnsigned", PROP_UNSIGNED);
	rna_def_node_socket_int(brna, "NodeSocketIntPercentage", "NodeSocketInterfaceIntPercentage", PROP_PERCENTAGE);
	rna_def_node_socket_int(brna, "NodeSocketIntFactor", "NodeSocketInterfaceIntFactor", PROP_FACTOR);

	rna_def_node_socket_bool(brna, "NodeSocketBool", "NodeSocketInterfaceBool");

	rna_def_node_socket_vector(brna, "NodeSocketVector", "NodeSocketInterfaceVector", PROP_NONE);
	rna_def_node_socket_vector(brna, "NodeSocketVectorTranslation", "NodeSocketInterfaceVectorTranslation", PROP_TRANSLATION);
	rna_def_node_socket_vector(brna, "NodeSocketVectorDirection", "NodeSocketInterfaceVectorDirection", PROP_DIRECTION);
	rna_def_node_socket_vector(brna, "NodeSocketVectorVelocity", "NodeSocketInterfaceVectorVelocity", PROP_VELOCITY);
	rna_def_node_socket_vector(brna, "NodeSocketVectorAcceleration", "NodeSocketInterfaceVectorAcceleration", PROP_ACCELERATION);
	rna_def_node_socket_vector(brna, "NodeSocketVectorEuler", "NodeSocketInterfaceVectorEuler", PROP_EULER);
	rna_def_node_socket_vector(brna, "NodeSocketVectorXYZ", "NodeSocketInterfaceVectorXYZ", PROP_XYZ);

	rna_def_node_socket_color(brna, "NodeSocketColor", "NodeSocketInterfaceColor");

	rna_def_node_socket_string(brna, "NodeSocketString", "NodeSocketInterfaceString");

	rna_def_node_socket_shader(brna, "NodeSocketShader", "NodeSocketInterfaceShader");

	rna_def_node_socket_virtual(brna, "NodeSocketVirtual");
}

static void rna_def_internal_node(BlenderRNA *brna)
{
	StructRNA *srna;
	PropertyRNA *prop, *parm;
	FunctionRNA *func;

	srna = RNA_def_struct(brna, "NodeInternalSocketTemplate", NULL);
	RNA_def_struct_ui_text(srna, "Socket Template", "Type and default value of a node socket");

	prop = RNA_def_property(srna, "name", PROP_STRING, PROP_NONE);
	RNA_def_property_string_funcs(prop, "rna_NodeInternalSocketTemplate_name_get", "rna_NodeInternalSocketTemplate_name_length", NULL);
	RNA_def_property_ui_text(prop, "Name", "Name of the socket");
	RNA_def_property_clear_flag(prop, PROP_EDITABLE);

	prop = RNA_def_property(srna, "identifier", PROP_STRING, PROP_NONE);
	RNA_def_property_string_funcs(prop, "rna_NodeInternalSocketTemplate_identifier_get", "rna_NodeInternalSocketTemplate_identifier_length", NULL);
	RNA_def_property_ui_text(prop, "Identifier", "Identifier of the socket");
	RNA_def_property_clear_flag(prop, PROP_EDITABLE);

	prop = RNA_def_property(srna, "type", PROP_ENUM, PROP_NONE);
	RNA_def_property_enum_funcs(prop, "rna_NodeInternalSocketTemplate_type_get", NULL, NULL);
	RNA_def_property_enum_items(prop, node_socket_type_items);
	RNA_def_property_ui_text(prop, "Type", "Data type of the socket");
	RNA_def_property_clear_flag(prop, PROP_EDITABLE);

	/* XXX Workaround: Registered functions are not exposed in python by bpy,
	 * it expects them to be registered from python and use the native implementation.
	 * However, the standard node types are not registering these functions from python,
	 * so in order to call them in py scripts we need to overload and replace them with plain C callbacks.
	 * This type provides a usable basis for node types defined in C.
	 */

	srna = RNA_def_struct(brna, "NodeInternal", "Node");
	RNA_def_struct_sdna(srna, "bNode");

	/* poll */
	func = RNA_def_function(srna, "poll", "rna_NodeInternal_poll");
	RNA_def_function_ui_description(func, "If non-null output is returned, the node type can be added to the tree");
	RNA_def_function_flag(func, FUNC_NO_SELF | FUNC_USE_SELF_TYPE);
	RNA_def_function_return(func, RNA_def_boolean(func, "visible", false, "", ""));
	parm = RNA_def_pointer(func, "node_tree", "NodeTree", "Node Tree", "");
	RNA_def_parameter_flags(parm, 0, PARM_REQUIRED);

	func = RNA_def_function(srna, "poll_instance", "rna_NodeInternal_poll_instance");
	RNA_def_function_ui_description(func, "If non-null output is returned, the node can be added to the tree");
	RNA_def_function_return(func, RNA_def_boolean(func, "visible", false, "", ""));
	parm = RNA_def_pointer(func, "node_tree", "NodeTree", "Node Tree", "");
	RNA_def_parameter_flags(parm, 0, PARM_REQUIRED);

	/* update */
	func = RNA_def_function(srna, "update", "rna_NodeInternal_update");
	RNA_def_function_ui_description(func, "Update on editor changes");
	RNA_def_function_flag(func, FUNC_USE_SELF_ID | FUNC_ALLOW_WRITE);

	/* draw buttons */
	func = RNA_def_function(srna, "draw_buttons", "rna_NodeInternal_draw_buttons");
	RNA_def_function_ui_description(func, "Draw node buttons");
	RNA_def_function_flag(func, FUNC_USE_SELF_ID);
	parm = RNA_def_pointer(func, "context", "Context", "", "");
	RNA_def_parameter_flags(parm, PROP_NEVER_NULL, PARM_REQUIRED);
	parm = RNA_def_property(func, "layout", PROP_POINTER, PROP_NONE);
	RNA_def_property_struct_type(parm, "UILayout");
	RNA_def_property_ui_text(parm, "Layout", "Layout in the UI");
	RNA_def_parameter_flags(parm, PROP_NEVER_NULL, PARM_REQUIRED);

	/* draw buttons extended */
	func = RNA_def_function(srna, "draw_buttons_ext", "rna_NodeInternal_draw_buttons_ext");
	RNA_def_function_ui_description(func, "Draw node buttons in the sidebar");
	RNA_def_function_flag(func, FUNC_USE_SELF_ID);
	parm = RNA_def_pointer(func, "context", "Context", "", "");
	RNA_def_parameter_flags(parm, PROP_NEVER_NULL, PARM_REQUIRED);
	parm = RNA_def_property(func, "layout", PROP_POINTER, PROP_NONE);
	RNA_def_property_struct_type(parm, "UILayout");
	RNA_def_property_ui_text(parm, "Layout", "Layout in the UI");
	RNA_def_parameter_flags(parm, PROP_NEVER_NULL, PARM_REQUIRED);
}

static void rna_def_node_sockets_api(BlenderRNA *brna, PropertyRNA *cprop, int in_out)
{
	StructRNA *srna;
	PropertyRNA *parm;
	FunctionRNA *func;
	const char *structtype = (in_out == SOCK_IN ? "NodeInputs" : "NodeOutputs");
	const char *uiname =  (in_out == SOCK_IN ? "Node Inputs" : "Node Outputs");
	const char *newfunc = (in_out == SOCK_IN ? "rna_Node_inputs_new" : "rna_Node_outputs_new");
	const char *clearfunc = (in_out == SOCK_IN ? "rna_Node_inputs_clear" : "rna_Node_outputs_clear");
	const char *movefunc = (in_out == SOCK_IN ? "rna_Node_inputs_move" : "rna_Node_outputs_move");

	RNA_def_property_srna(cprop, structtype);
	srna = RNA_def_struct(brna, structtype, NULL);
	RNA_def_struct_sdna(srna, "bNode");
	RNA_def_struct_ui_text(srna, uiname, "Collection of Node Sockets");

	func = RNA_def_function(srna, "new", newfunc);
	RNA_def_function_ui_description(func, "Add a socket to this node");
	RNA_def_function_flag(func, FUNC_USE_SELF_ID | FUNC_USE_MAIN | FUNC_USE_REPORTS);
	parm = RNA_def_string(func, "type", NULL, MAX_NAME, "Type", "Data type");
	RNA_def_parameter_flags(parm, 0, PARM_REQUIRED);
	parm = RNA_def_string(func, "name", NULL, MAX_NAME, "Name", "");
	RNA_def_parameter_flags(parm, 0, PARM_REQUIRED);
	RNA_def_string(func, "identifier", NULL, MAX_NAME, "Identifier", "Unique socket identifier");
	/* return value */
	parm = RNA_def_pointer(func, "socket", "NodeSocket", "", "New socket");
	RNA_def_function_return(func, parm);

	func = RNA_def_function(srna, "remove", "rna_Node_socket_remove");
	RNA_def_function_ui_description(func, "Remove a socket from this node");
	RNA_def_function_flag(func, FUNC_USE_SELF_ID | FUNC_USE_MAIN | FUNC_USE_REPORTS);
	parm = RNA_def_pointer(func, "socket", "NodeSocket", "", "The socket to remove");
	RNA_def_parameter_flags(parm, 0, PARM_REQUIRED);

	func = RNA_def_function(srna, "clear", clearfunc);
	RNA_def_function_ui_description(func, "Remove all sockets from this node");
	RNA_def_function_flag(func, FUNC_USE_SELF_ID | FUNC_USE_MAIN);

	func = RNA_def_function(srna, "move", movefunc);
	RNA_def_function_ui_description(func, "Move a socket to another position");
	RNA_def_function_flag(func, FUNC_USE_SELF_ID | FUNC_USE_MAIN);
	parm = RNA_def_int(func, "from_index", -1, 0, INT_MAX, "From Index", "Index of the socket to move", 0, 10000);
	RNA_def_parameter_flags(parm, 0, PARM_REQUIRED);
	parm = RNA_def_int(func, "to_index", -1, 0, INT_MAX, "To Index", "Target index for the socket", 0, 10000);
	RNA_def_parameter_flags(parm, 0, PARM_REQUIRED);
}

static void rna_def_node(BlenderRNA *brna)
{
	StructRNA *srna;
	PropertyRNA *prop;
	FunctionRNA *func;
	PropertyRNA *parm;

	static const EnumPropertyItem dummy_static_type_items[] = {
		{NODE_CUSTOM, "CUSTOM", 0, "Custom", "Custom Node"},
		{0, NULL, 0, NULL, NULL}};

	static const EnumPropertyItem node_shading_compatibilities[] = {
		{NODE_OLD_SHADING, "OLD_SHADING", 0, "Old Shading", "Old shading system compatibility"},
		{NODE_NEW_SHADING, "NEW_SHADING", 0, "New Shading", "New shading system compatibility"},
		{0, NULL, 0, NULL, NULL}
	};

	srna = RNA_def_struct(brna, "Node", NULL);
	RNA_def_struct_ui_text(srna, "Node", "Node in a node tree");
	RNA_def_struct_sdna(srna, "bNode");
	RNA_def_struct_ui_icon(srna, ICON_NODE);
	RNA_def_struct_refine_func(srna, "rna_Node_refine");
	RNA_def_struct_path_func(srna, "rna_Node_path");
	RNA_def_struct_register_funcs(srna, "rna_Node_register", "rna_Node_unregister", NULL);
	RNA_def_struct_idprops_func(srna, "rna_Node_idprops");

	prop = RNA_def_property(srna, "type", PROP_ENUM, PROP_NONE);
	RNA_def_property_enum_sdna(prop, NULL, "type");
	RNA_def_property_enum_items(prop, dummy_static_type_items);
	RNA_def_property_enum_funcs(prop, NULL, NULL, "rna_node_static_type_itemf");
	RNA_def_property_enum_default(prop, NODE_CUSTOM);
	RNA_def_property_clear_flag(prop, PROP_EDITABLE);
	RNA_def_property_ui_text(prop, "Type", "Node type (deprecated, use bl_static_type or bl_idname for the actual identifier string)");

	prop = RNA_def_property(srna, "location", PROP_FLOAT, PROP_XYZ);
	RNA_def_property_float_sdna(prop, NULL, "locx");
	RNA_def_property_array(prop, 2);
	RNA_def_property_range(prop, -100000.0f, 100000.0f);
	RNA_def_property_ui_text(prop, "Location", "");
	RNA_def_property_update(prop, NC_NODE, "rna_Node_update");

	prop = RNA_def_property(srna, "width", PROP_FLOAT, PROP_XYZ);
	RNA_def_property_float_sdna(prop, NULL, "width");
	RNA_def_property_float_funcs(prop, NULL, NULL, "rna_Node_width_range");
	RNA_def_property_ui_text(prop, "Width", "Width of the node");
	RNA_def_property_update(prop, NC_NODE | ND_DISPLAY, NULL);

	prop = RNA_def_property(srna, "width_hidden", PROP_FLOAT, PROP_XYZ);
	RNA_def_property_float_sdna(prop, NULL, "miniwidth");
	RNA_def_property_float_funcs(prop, NULL, NULL, "rna_Node_width_range");
	RNA_def_property_ui_text(prop, "Width Hidden", "Width of the node in hidden state");
	RNA_def_property_update(prop, NC_NODE | ND_DISPLAY, NULL);

	prop = RNA_def_property(srna, "height", PROP_FLOAT, PROP_XYZ);
	RNA_def_property_float_sdna(prop, NULL, "height");
	RNA_def_property_float_funcs(prop, NULL, NULL, "rna_Node_height_range");
	RNA_def_property_ui_text(prop, "Height", "Height of the node");
	RNA_def_property_update(prop, NC_NODE | ND_DISPLAY, NULL);

	prop = RNA_def_property(srna, "dimensions", PROP_FLOAT, PROP_XYZ_LENGTH);
	RNA_def_property_array(prop, 2);
	RNA_def_property_float_funcs(prop, "rna_Node_dimensions_get", NULL, NULL);
	RNA_def_property_ui_text(prop, "Dimensions", "Absolute bounding box dimensions of the node");
	RNA_def_property_clear_flag(prop, PROP_EDITABLE);

	prop = RNA_def_property(srna, "name", PROP_STRING, PROP_NONE);
	RNA_def_property_ui_text(prop, "Name", "Unique node identifier");
	RNA_def_struct_name_property(srna, prop);
	RNA_def_property_string_funcs(prop, NULL, NULL, "rna_Node_name_set");
	RNA_def_property_update(prop, NC_NODE | NA_EDITED, "rna_Node_update");

	prop = RNA_def_property(srna, "label", PROP_STRING, PROP_NONE);
	RNA_def_property_string_sdna(prop, NULL, "label");
	RNA_def_property_ui_text(prop, "Label", "Optional custom node label");
	RNA_def_property_update(prop, NC_NODE | ND_DISPLAY, NULL);

	prop = RNA_def_property(srna, "inputs", PROP_COLLECTION, PROP_NONE);
	RNA_def_property_collection_sdna(prop, NULL, "inputs", NULL);
	RNA_def_property_struct_type(prop, "NodeSocket");
	RNA_def_property_ui_text(prop, "Inputs", "");
	rna_def_node_sockets_api(brna, prop, SOCK_IN);

	prop = RNA_def_property(srna, "outputs", PROP_COLLECTION, PROP_NONE);
	RNA_def_property_collection_sdna(prop, NULL, "outputs", NULL);
	RNA_def_property_struct_type(prop, "NodeSocket");
	RNA_def_property_ui_text(prop, "Outputs", "");
	rna_def_node_sockets_api(brna, prop, SOCK_OUT);

	prop = RNA_def_property(srna, "internal_links", PROP_COLLECTION, PROP_NONE);
	RNA_def_property_collection_sdna(prop, NULL, "internal_links", NULL);
	RNA_def_property_struct_type(prop, "NodeLink");
	RNA_def_property_ui_text(prop, "Internal Links", "Internal input-to-output connections for muting");

	prop = RNA_def_property(srna, "parent", PROP_POINTER, PROP_NONE);
	RNA_def_property_pointer_sdna(prop, NULL, "parent");
	RNA_def_property_pointer_funcs(prop, NULL, "rna_Node_parent_set", NULL, "rna_Node_parent_poll");
	RNA_def_property_flag(prop, PROP_EDITABLE);
	RNA_def_property_struct_type(prop, "Node");
	RNA_def_property_ui_text(prop, "Parent", "Parent this node is attached to");

	prop = RNA_def_property(srna, "use_custom_color", PROP_BOOLEAN, PROP_NONE);
	RNA_def_property_boolean_sdna(prop, NULL, "flag", NODE_CUSTOM_COLOR);
	RNA_def_property_clear_flag(prop, PROP_ANIMATABLE);
	RNA_def_property_ui_text(prop, "Custom Color", "Use custom color for the node");
	RNA_def_property_update(prop, NC_NODE | ND_DISPLAY, NULL);

	prop = RNA_def_property(srna, "color", PROP_FLOAT, PROP_COLOR);
	RNA_def_property_array(prop, 3);
	RNA_def_property_range(prop, 0.0f, 1.0f);
	RNA_def_property_ui_text(prop, "Color", "Custom color of the node body");
	RNA_def_property_update(prop, NC_NODE | ND_DISPLAY, NULL);

	prop = RNA_def_property(srna, "select", PROP_BOOLEAN, PROP_NONE);
	RNA_def_property_boolean_sdna(prop, NULL, "flag", SELECT);
	RNA_def_property_boolean_funcs(prop, NULL, "rna_Node_select_set");
	RNA_def_property_ui_text(prop, "Select", "Node selection state");
	RNA_def_property_update(prop, NC_NODE | NA_SELECTED, NULL);

	prop = RNA_def_property(srna, "show_options", PROP_BOOLEAN, PROP_NONE);
	RNA_def_property_boolean_sdna(prop, NULL, "flag", NODE_OPTIONS);
	RNA_def_property_ui_text(prop, "Show Options", "");
	RNA_def_property_update(prop, NC_NODE | ND_DISPLAY, NULL);

	prop = RNA_def_property(srna, "show_preview", PROP_BOOLEAN, PROP_NONE);
	RNA_def_property_boolean_sdna(prop, NULL, "flag", NODE_PREVIEW);
	RNA_def_property_ui_text(prop, "Show Preview", "");
	RNA_def_property_update(prop, NC_NODE | ND_DISPLAY, NULL);

	prop = RNA_def_property(srna, "hide", PROP_BOOLEAN, PROP_NONE);
	RNA_def_property_boolean_sdna(prop, NULL, "flag", NODE_HIDDEN);
	RNA_def_property_ui_text(prop, "Hide", "");
	RNA_def_property_update(prop, NC_NODE | ND_DISPLAY, NULL);

	prop = RNA_def_property(srna, "mute", PROP_BOOLEAN, PROP_NONE);
	RNA_def_property_boolean_sdna(prop, NULL, "flag", NODE_MUTED);
	RNA_def_property_ui_text(prop, "Mute", "");
	RNA_def_property_update(prop, 0, "rna_Node_update");

	prop = RNA_def_property(srna, "show_texture", PROP_BOOLEAN, PROP_NONE);
	RNA_def_property_boolean_sdna(prop, NULL, "flag", NODE_ACTIVE_TEXTURE);
	RNA_def_property_ui_text(prop, "Show Texture", "Draw node in viewport textured draw mode");
	RNA_def_property_update(prop, 0, "rna_Node_update");

	/* generic property update function */
	func = RNA_def_function(srna, "socket_value_update", "rna_Node_socket_value_update");
	RNA_def_function_ui_description(func, "Update after property changes");
	RNA_def_function_flag(func, FUNC_USE_SELF_ID);
	parm = RNA_def_pointer(func, "context", "Context", "", "");
	RNA_def_parameter_flags(parm, PROP_NEVER_NULL, PARM_REQUIRED);

	func = RNA_def_function(srna, "is_registered_node_type", "rna_Node_is_registered_node_type");
	RNA_def_function_ui_description(func, "True if a registered node type");
	RNA_def_function_flag(func, FUNC_NO_SELF | FUNC_USE_SELF_TYPE);
	parm = RNA_def_boolean(func, "result", false, "Result", "");
	RNA_def_function_return(func, parm);

	prop = RNA_def_property(srna, "shading_compatibility", PROP_ENUM, PROP_NONE);
	RNA_def_property_flag(prop, PROP_ENUM_FLAG);
	RNA_def_property_clear_flag(prop, PROP_EDITABLE);
	RNA_def_property_enum_sdna(prop, NULL, "typeinfo->compatibility");
	RNA_def_property_enum_items(prop, node_shading_compatibilities);

	/* registration */
	prop = RNA_def_property(srna, "bl_idname", PROP_STRING, PROP_NONE);
	RNA_def_property_string_sdna(prop, NULL, "typeinfo->idname");
	RNA_def_property_flag(prop, PROP_REGISTER);
	RNA_def_property_ui_text(prop, "ID Name", "");

	prop = RNA_def_property(srna, "bl_label", PROP_STRING, PROP_NONE);
	RNA_def_property_string_sdna(prop, NULL, "typeinfo->ui_name");
	RNA_def_property_flag(prop, PROP_REGISTER);
	RNA_def_property_ui_text(prop, "Label", "The node label");

	prop = RNA_def_property(srna, "bl_description", PROP_STRING, PROP_TRANSLATION);
	RNA_def_property_string_sdna(prop, NULL, "typeinfo->ui_description");
	RNA_def_property_flag(prop, PROP_REGISTER_OPTIONAL);

	prop = RNA_def_property(srna, "bl_icon", PROP_ENUM, PROP_NONE);
	RNA_def_property_enum_sdna(prop, NULL, "typeinfo->ui_icon");
	RNA_def_property_enum_items(prop, rna_enum_node_icon_items);
	RNA_def_property_enum_default(prop, ICON_NODE);
	RNA_def_property_flag(prop, PROP_REGISTER_OPTIONAL);
	RNA_def_property_ui_text(prop, "Icon", "The node icon");

	prop = RNA_def_property(srna, "bl_static_type", PROP_ENUM, PROP_NONE);
	RNA_def_property_enum_sdna(prop, NULL, "typeinfo->type");
	RNA_def_property_enum_items(prop, dummy_static_type_items);
	RNA_def_property_enum_funcs(prop, NULL, NULL, "rna_node_static_type_itemf");
	RNA_def_property_enum_default(prop, NODE_CUSTOM);
	RNA_def_property_flag(prop, PROP_REGISTER_OPTIONAL);
	RNA_def_property_ui_text(prop, "Static Type", "Node type (deprecated, use with care)");

	/* type-based size properties */
	prop = RNA_def_property(srna, "bl_width_default", PROP_FLOAT, PROP_UNSIGNED);
	RNA_def_property_float_sdna(prop, NULL, "typeinfo->width");
	RNA_def_property_flag(prop, PROP_REGISTER_OPTIONAL);

	prop = RNA_def_property(srna, "bl_width_min", PROP_FLOAT, PROP_UNSIGNED);
	RNA_def_property_float_sdna(prop, NULL, "typeinfo->minwidth");
	RNA_def_property_flag(prop, PROP_REGISTER_OPTIONAL);

	prop = RNA_def_property(srna, "bl_width_max", PROP_FLOAT, PROP_UNSIGNED);
	RNA_def_property_float_sdna(prop, NULL, "typeinfo->maxwidth");
	RNA_def_property_flag(prop, PROP_REGISTER_OPTIONAL);

	prop = RNA_def_property(srna, "bl_height_default", PROP_FLOAT, PROP_UNSIGNED);
	RNA_def_property_float_sdna(prop, NULL, "typeinfo->height");
	RNA_def_property_flag(prop, PROP_REGISTER_OPTIONAL);

	prop = RNA_def_property(srna, "bl_height_min", PROP_FLOAT, PROP_UNSIGNED);
	RNA_def_property_float_sdna(prop, NULL, "typeinfo->minheight");
	RNA_def_property_flag(prop, PROP_REGISTER_OPTIONAL);

	prop = RNA_def_property(srna, "bl_height_max", PROP_FLOAT, PROP_UNSIGNED);
	RNA_def_property_float_sdna(prop, NULL, "typeinfo->minheight");
	RNA_def_property_flag(prop, PROP_REGISTER_OPTIONAL);

	/* poll */
	func = RNA_def_function(srna, "poll", NULL);
	RNA_def_function_ui_description(func, "If non-null output is returned, the node type can be added to the tree");
	RNA_def_function_flag(func, FUNC_NO_SELF | FUNC_REGISTER);
	RNA_def_function_return(func, RNA_def_boolean(func, "visible", false, "", ""));
	parm = RNA_def_pointer(func, "node_tree", "NodeTree", "Node Tree", "");
	RNA_def_parameter_flags(parm, 0, PARM_REQUIRED);

	func = RNA_def_function(srna, "poll_instance", NULL);
	RNA_def_function_ui_description(func, "If non-null output is returned, the node can be added to the tree");
	RNA_def_function_flag(func, FUNC_REGISTER_OPTIONAL);
	RNA_def_function_return(func, RNA_def_boolean(func, "visible", false, "", ""));
	parm = RNA_def_pointer(func, "node_tree", "NodeTree", "Node Tree", "");
	RNA_def_parameter_flags(parm, 0, PARM_REQUIRED);

	/* update */
	func = RNA_def_function(srna, "update", NULL);
	RNA_def_function_ui_description(func, "Update on editor changes");
	RNA_def_function_flag(func, FUNC_USE_SELF_ID | FUNC_REGISTER_OPTIONAL | FUNC_ALLOW_WRITE);

	/* insert_link */
	func = RNA_def_function(srna, "insert_link", NULL);
	RNA_def_function_ui_description(func, "Handle creation of a link to or from the node");
	RNA_def_function_flag(func, FUNC_USE_SELF_ID | FUNC_REGISTER_OPTIONAL | FUNC_ALLOW_WRITE);
	parm = RNA_def_pointer(func, "link", "NodeLink", "Link", "Node link that will be inserted");
	RNA_def_parameter_flags(parm, PROP_NEVER_NULL, PARM_REQUIRED);

	/* init */
	func = RNA_def_function(srna, "init", NULL);
	RNA_def_function_ui_description(func, "Initialize a new instance of this node");
	RNA_def_function_flag(func, FUNC_REGISTER_OPTIONAL | FUNC_ALLOW_WRITE);
	parm = RNA_def_pointer(func, "context", "Context", "", "");
	RNA_def_parameter_flags(parm, PROP_NEVER_NULL, PARM_REQUIRED);

	/* copy */
	func = RNA_def_function(srna, "copy", NULL);
	RNA_def_function_ui_description(func, "Initialize a new instance of this node from an existing node");
	RNA_def_function_flag(func, FUNC_REGISTER_OPTIONAL | FUNC_ALLOW_WRITE);
	parm = RNA_def_pointer(func, "node", "Node", "Node", "Existing node to copy");
	RNA_def_parameter_flags(parm, PROP_NEVER_NULL, PARM_REQUIRED);

	/* free */
	func = RNA_def_function(srna, "free", NULL);
	RNA_def_function_ui_description(func, "Clean up node on removal");
	RNA_def_function_flag(func, FUNC_REGISTER_OPTIONAL | FUNC_ALLOW_WRITE);

	/* draw buttons */
	func = RNA_def_function(srna, "draw_buttons", NULL);
	RNA_def_function_ui_description(func, "Draw node buttons");
	RNA_def_function_flag(func, FUNC_REGISTER_OPTIONAL);
	parm = RNA_def_pointer(func, "context", "Context", "", "");
	RNA_def_parameter_flags(parm, PROP_NEVER_NULL, PARM_REQUIRED);
	parm = RNA_def_property(func, "layout", PROP_POINTER, PROP_NONE);
	RNA_def_property_struct_type(parm, "UILayout");
	RNA_def_property_ui_text(parm, "Layout", "Layout in the UI");
	RNA_def_parameter_flags(parm, PROP_NEVER_NULL, PARM_REQUIRED);

	/* draw buttons extended */
	func = RNA_def_function(srna, "draw_buttons_ext", NULL);
	RNA_def_function_ui_description(func, "Draw node buttons in the sidebar");
	RNA_def_function_flag(func, FUNC_REGISTER_OPTIONAL);
	parm = RNA_def_pointer(func, "context", "Context", "", "");
	RNA_def_parameter_flags(parm, PROP_NEVER_NULL, PARM_REQUIRED);
	parm = RNA_def_property(func, "layout", PROP_POINTER, PROP_NONE);
	RNA_def_property_struct_type(parm, "UILayout");
	RNA_def_property_ui_text(parm, "Layout", "Layout in the UI");
	RNA_def_parameter_flags(parm, PROP_NEVER_NULL, PARM_REQUIRED);

	/* dynamic label */
	func = RNA_def_function(srna, "draw_label", NULL);
	RNA_def_function_ui_description(func, "Returns a dynamic label string");
	RNA_def_function_flag(func, FUNC_REGISTER_OPTIONAL);
	parm = RNA_def_string(func, "label", NULL, MAX_NAME, "Label", "");
	RNA_def_parameter_flags(parm, PROP_THICK_WRAP, 0); /* needed for string return value */
	RNA_def_function_output(func, parm);
}

static void rna_def_node_link(BlenderRNA *brna)
{
	StructRNA *srna;
	PropertyRNA *prop;

	srna = RNA_def_struct(brna, "NodeLink", NULL);
	RNA_def_struct_ui_text(srna, "NodeLink", "Link between nodes in a node tree");
	RNA_def_struct_sdna(srna, "bNodeLink");
	RNA_def_struct_ui_icon(srna, ICON_NODE);

	prop = RNA_def_property(srna, "is_valid", PROP_BOOLEAN, PROP_NONE);
	RNA_def_property_boolean_sdna(prop, NULL, "flag", NODE_LINK_VALID);
	RNA_def_struct_ui_text(srna, "Valid", "Link is valid");
	RNA_def_property_update(prop, NC_NODE | NA_EDITED, NULL);

	prop = RNA_def_property(srna, "from_node", PROP_POINTER, PROP_NONE);
	RNA_def_property_pointer_sdna(prop, NULL, "fromnode");
	RNA_def_property_struct_type(prop, "Node");
	RNA_def_property_clear_flag(prop, PROP_EDITABLE);
	RNA_def_property_ui_text(prop, "From node", "");

	prop = RNA_def_property(srna, "to_node", PROP_POINTER, PROP_NONE);
	RNA_def_property_pointer_sdna(prop, NULL, "tonode");
	RNA_def_property_struct_type(prop, "Node");
	RNA_def_property_clear_flag(prop, PROP_EDITABLE);
	RNA_def_property_ui_text(prop, "To node", "");

	prop = RNA_def_property(srna, "from_socket", PROP_POINTER, PROP_NONE);
	RNA_def_property_pointer_sdna(prop, NULL, "fromsock");
	RNA_def_property_struct_type(prop, "NodeSocket");
	RNA_def_property_clear_flag(prop, PROP_EDITABLE);
	RNA_def_property_ui_text(prop, "From socket", "");

	prop = RNA_def_property(srna, "to_socket", PROP_POINTER, PROP_NONE);
	RNA_def_property_pointer_sdna(prop, NULL, "tosock");
	RNA_def_property_struct_type(prop, "NodeSocket");
	RNA_def_property_clear_flag(prop, PROP_EDITABLE);
	RNA_def_property_ui_text(prop, "To socket", "");

	prop = RNA_def_property(srna, "is_hidden", PROP_BOOLEAN, PROP_NONE);
	RNA_def_property_boolean_funcs(prop, "rna_NodeLink_is_hidden_get", NULL);
	RNA_def_property_clear_flag(prop, PROP_EDITABLE);
	RNA_def_property_ui_text(prop, "Is Hidden", "Link is hidden due to invisible sockets");
}

static void rna_def_nodetree_nodes_api(BlenderRNA *brna, PropertyRNA *cprop)
{
	StructRNA *srna;
	PropertyRNA *parm, *prop;
	FunctionRNA *func;

	RNA_def_property_srna(cprop, "Nodes");
	srna = RNA_def_struct(brna, "Nodes", NULL);
	RNA_def_struct_sdna(srna, "bNodeTree");
	RNA_def_struct_ui_text(srna, "Nodes", "Collection of Nodes");

	func = RNA_def_function(srna, "new", "rna_NodeTree_node_new");
	RNA_def_function_ui_description(func, "Add a node to this node tree");
	RNA_def_function_flag(func, FUNC_USE_CONTEXT | FUNC_USE_REPORTS);
	/* XXX warning note should eventually be removed,
	 * added this here to avoid frequent confusion with API changes from "type" to "bl_idname"
	 */
	parm = RNA_def_string(func, "type", NULL, MAX_NAME, "Type", "Type of node to add (Warning: should be same as node.bl_idname, not node.type!)");
	RNA_def_parameter_flags(parm, 0, PARM_REQUIRED);
	/* return value */
	parm = RNA_def_pointer(func, "node", "Node", "", "New node");
	RNA_def_function_return(func, parm);

	func = RNA_def_function(srna, "remove", "rna_NodeTree_node_remove");
	RNA_def_function_ui_description(func, "Remove a node from this node tree");
	RNA_def_function_flag(func, FUNC_USE_MAIN | FUNC_USE_REPORTS);
	parm = RNA_def_pointer(func, "node", "Node", "", "The node to remove");
	RNA_def_parameter_flags(parm, PROP_NEVER_NULL, PARM_REQUIRED | PARM_RNAPTR);
	RNA_def_parameter_clear_flags(parm, PROP_THICK_WRAP, 0);

	func = RNA_def_function(srna, "clear", "rna_NodeTree_node_clear");
	RNA_def_function_ui_description(func, "Remove all nodes from this node tree");
	RNA_def_function_flag(func, FUNC_USE_MAIN | FUNC_USE_REPORTS);

	prop = RNA_def_property(srna, "active", PROP_POINTER, PROP_NONE);
	RNA_def_property_struct_type(prop, "Node");
	RNA_def_property_pointer_funcs(prop, "rna_NodeTree_active_node_get", "rna_NodeTree_active_node_set", NULL, NULL);
	RNA_def_property_flag(prop, PROP_EDITABLE | PROP_NEVER_UNLINK);
	RNA_def_property_ui_text(prop, "Active Node", "Active node in this tree");
	RNA_def_property_update(prop, NC_SCENE | ND_OB_ACTIVE, NULL);
}

static void rna_def_nodetree_link_api(BlenderRNA *brna, PropertyRNA *cprop)
{
	StructRNA *srna;
	PropertyRNA *parm;
	FunctionRNA *func;

	RNA_def_property_srna(cprop, "NodeLinks");
	srna = RNA_def_struct(brna, "NodeLinks", NULL);
	RNA_def_struct_sdna(srna, "bNodeTree");
	RNA_def_struct_ui_text(srna, "Node Links", "Collection of Node Links");

	func = RNA_def_function(srna, "new", "rna_NodeTree_link_new");
	RNA_def_function_ui_description(func, "Add a node link to this node tree");
	RNA_def_function_flag(func, FUNC_USE_MAIN | FUNC_USE_REPORTS);
	parm = RNA_def_pointer(func, "input", "NodeSocket", "", "The input socket");
	RNA_def_parameter_flags(parm, PROP_NEVER_NULL, PARM_REQUIRED);
	parm = RNA_def_pointer(func, "output", "NodeSocket", "", "The output socket");
	RNA_def_parameter_flags(parm, PROP_NEVER_NULL, PARM_REQUIRED);
	RNA_def_boolean(func, "verify_limits", true, "Verify Limits", "Remove existing links if connection limit is exceeded");
	/* return */
	parm = RNA_def_pointer(func, "link", "NodeLink", "", "New node link");
	RNA_def_function_return(func, parm);

	func = RNA_def_function(srna, "remove", "rna_NodeTree_link_remove");
	RNA_def_function_ui_description(func, "remove a node link from the node tree");
	RNA_def_function_flag(func, FUNC_USE_MAIN | FUNC_USE_REPORTS);
	parm = RNA_def_pointer(func, "link", "NodeLink", "", "The node link to remove");
	RNA_def_parameter_flags(parm, PROP_NEVER_NULL, PARM_REQUIRED | PARM_RNAPTR);
	RNA_def_parameter_clear_flags(parm, PROP_THICK_WRAP, 0);

	func = RNA_def_function(srna, "clear", "rna_NodeTree_link_clear");
	RNA_def_function_ui_description(func, "remove all node links from the node tree");
	RNA_def_function_flag(func, FUNC_USE_MAIN | FUNC_USE_REPORTS);
}

static void rna_def_node_tree_sockets_api(BlenderRNA *brna, PropertyRNA *cprop, int in_out)
{
	StructRNA *srna;
	PropertyRNA *parm;
	FunctionRNA *func;
	const char *structtype = (in_out == SOCK_IN ? "NodeTreeInputs" : "NodeTreeOutputs");
	const char *uiname =  (in_out == SOCK_IN ? "Node Tree Inputs" : "Node Tree Outputs");
	const char *newfunc = (in_out == SOCK_IN ? "rna_NodeTree_inputs_new" : "rna_NodeTree_outputs_new");
	const char *clearfunc = (in_out == SOCK_IN ? "rna_NodeTree_inputs_clear" : "rna_NodeTree_outputs_clear");
	const char *movefunc = (in_out == SOCK_IN ? "rna_NodeTree_inputs_move" : "rna_NodeTree_outputs_move");

	RNA_def_property_srna(cprop, structtype);
	srna = RNA_def_struct(brna, structtype, NULL);
	RNA_def_struct_sdna(srna, "bNodeTree");
	RNA_def_struct_ui_text(srna, uiname, "Collection of Node Tree Sockets");

	func = RNA_def_function(srna, "new", newfunc);
	RNA_def_function_ui_description(func, "Add a socket to this node tree");
	RNA_def_function_flag(func, FUNC_USE_MAIN | FUNC_USE_REPORTS);
	parm = RNA_def_string(func, "type", NULL, MAX_NAME, "Type", "Data type");
	RNA_def_parameter_flags(parm, 0, PARM_REQUIRED);
	parm = RNA_def_string(func, "name", NULL, MAX_NAME, "Name", "");
	RNA_def_parameter_flags(parm, 0, PARM_REQUIRED);
	/* return value */
	parm = RNA_def_pointer(func, "socket", "NodeSocketInterface", "", "New socket");
	RNA_def_function_return(func, parm);

	func = RNA_def_function(srna, "remove", "rna_NodeTree_socket_remove");
	RNA_def_function_ui_description(func, "Remove a socket from this node tree");
	RNA_def_function_flag(func, FUNC_USE_MAIN | FUNC_USE_REPORTS);
	parm = RNA_def_pointer(func, "socket", "NodeSocketInterface", "", "The socket to remove");
	RNA_def_parameter_flags(parm, 0, PARM_REQUIRED);

	func = RNA_def_function(srna, "clear", clearfunc);
	RNA_def_function_ui_description(func, "Remove all sockets from this node tree");
	RNA_def_function_flag(func, FUNC_USE_MAIN | FUNC_USE_REPORTS);

	func = RNA_def_function(srna, "move", movefunc);
	RNA_def_function_ui_description(func, "Move a socket to another position");
	RNA_def_function_flag(func, FUNC_USE_MAIN);
	parm = RNA_def_int(func, "from_index", -1, 0, INT_MAX, "From Index", "Index of the socket to move", 0, 10000);
	RNA_def_parameter_flags(parm, 0, PARM_REQUIRED);
	parm = RNA_def_int(func, "to_index", -1, 0, INT_MAX, "To Index", "Target index for the socket", 0, 10000);
	RNA_def_parameter_flags(parm, 0, PARM_REQUIRED);
}

static void rna_def_nodetree(BlenderRNA *brna)
{
	StructRNA *srna;
	PropertyRNA *prop;
	FunctionRNA *func;
	PropertyRNA *parm;

	static const EnumPropertyItem static_type_items[] = {
		{NTREE_SHADER,      "SHADER",       ICON_MATERIAL,      "Shader",       "Shader nodes"},
		{NTREE_TEXTURE,     "TEXTURE",      ICON_TEXTURE,       "Texture",      "Texture nodes"},
		{NTREE_COMPOSIT,    "COMPOSITING",  ICON_RENDERLAYERS,  "Compositing",  "Compositing nodes"},
		{0, NULL, 0, NULL, NULL}
	};

	srna = RNA_def_struct(brna, "NodeTree", "ID");
	RNA_def_struct_ui_text(srna, "Node Tree",
	                       "Node tree consisting of linked nodes used for shading, textures and compositing");
	RNA_def_struct_sdna(srna, "bNodeTree");
	RNA_def_struct_ui_icon(srna, ICON_NODETREE);
	RNA_def_struct_refine_func(srna, "rna_NodeTree_refine");
	RNA_def_struct_register_funcs(srna, "rna_NodeTree_register", "rna_NodeTree_unregister", NULL);

	prop = RNA_def_property(srna, "view_center", PROP_FLOAT, PROP_XYZ);
	RNA_def_property_array(prop, 2);
	RNA_def_property_float_sdna(prop, NULL, "view_center");
	RNA_def_property_clear_flag(prop, PROP_EDITABLE);

	/* AnimData */
	rna_def_animdata_common(srna);

	/* Nodes Collection */
	prop = RNA_def_property(srna, "nodes", PROP_COLLECTION, PROP_NONE);
	RNA_def_property_collection_sdna(prop, NULL, "nodes", NULL);
	RNA_def_property_struct_type(prop, "Node");
	RNA_def_property_ui_text(prop, "Nodes", "");
	rna_def_nodetree_nodes_api(brna, prop);

	/* NodeLinks Collection */
	prop = RNA_def_property(srna, "links", PROP_COLLECTION, PROP_NONE);
	RNA_def_property_collection_sdna(prop, NULL, "links", NULL);
	RNA_def_property_struct_type(prop, "NodeLink");
	RNA_def_property_ui_text(prop, "Links", "");
	rna_def_nodetree_link_api(brna, prop);

	/* Grease Pencil */
	prop = RNA_def_property(srna, "grease_pencil", PROP_POINTER, PROP_NONE);
	RNA_def_property_pointer_sdna(prop, NULL, "gpd");
	RNA_def_property_struct_type(prop, "GreasePencil");
	RNA_def_property_flag(prop, PROP_EDITABLE | PROP_ID_REFCOUNT);
	RNA_def_property_ui_text(prop, "Grease Pencil Data", "Grease Pencil data-block");
	RNA_def_property_update(prop, NC_NODE, NULL);

	prop = RNA_def_property(srna, "type", PROP_ENUM, PROP_NONE);
	RNA_def_property_clear_flag(prop, PROP_EDITABLE);
	RNA_def_property_enum_items(prop, static_type_items);
	RNA_def_property_ui_text(prop, "Type", "Node Tree type (deprecated, bl_idname is the actual node tree type identifier)");

	prop = RNA_def_property(srna, "inputs", PROP_COLLECTION, PROP_NONE);
	RNA_def_property_collection_sdna(prop, NULL, "inputs", NULL);
	RNA_def_property_struct_type(prop, "NodeSocketInterface");
	RNA_def_property_clear_flag(prop, PROP_EDITABLE);
	RNA_def_property_ui_text(prop, "Inputs", "Node tree inputs");
	rna_def_node_tree_sockets_api(brna, prop, SOCK_IN);

	prop = RNA_def_property(srna, "active_input", PROP_INT, PROP_UNSIGNED);
	RNA_def_property_int_funcs(prop, "rna_NodeTree_active_input_get", "rna_NodeTree_active_input_set", NULL);
	RNA_def_property_ui_text(prop, "Active Input", "Index of the active input");
	RNA_def_property_update(prop, NC_NODE, NULL);

	prop = RNA_def_property(srna, "outputs", PROP_COLLECTION, PROP_NONE);
	RNA_def_property_collection_sdna(prop, NULL, "outputs", NULL);
	RNA_def_property_struct_type(prop, "NodeSocketInterface");
	RNA_def_property_clear_flag(prop, PROP_EDITABLE);
	RNA_def_property_ui_text(prop, "Outputs", "Node tree outputs");
	rna_def_node_tree_sockets_api(brna, prop, SOCK_OUT);

	prop = RNA_def_property(srna, "active_output", PROP_INT, PROP_UNSIGNED);
	RNA_def_property_int_funcs(prop, "rna_NodeTree_active_output_get", "rna_NodeTree_active_output_set", NULL);
	RNA_def_property_ui_text(prop, "Active Output", "Index of the active output");
	RNA_def_property_update(prop, NC_NODE, NULL);

	/* exposed as a function for runtime interface type properties */
	func = RNA_def_function(srna, "interface_update", "rna_NodeTree_interface_update");
	RNA_def_function_ui_description(func, "Updated node group interface");
	parm = RNA_def_pointer(func, "context", "Context", "", "");
	RNA_def_parameter_flags(parm, PROP_NEVER_NULL, PARM_REQUIRED);

	/* registration */
	prop = RNA_def_property(srna, "bl_idname", PROP_STRING, PROP_NONE);
	RNA_def_property_string_sdna(prop, NULL, "typeinfo->idname");
	RNA_def_property_flag(prop, PROP_REGISTER);
	RNA_def_property_ui_text(prop, "ID Name", "");

	prop = RNA_def_property(srna, "bl_label", PROP_STRING, PROP_NONE);
	RNA_def_property_string_sdna(prop, NULL, "typeinfo->ui_name");
	RNA_def_property_flag(prop, PROP_REGISTER);
	RNA_def_property_ui_text(prop, "Label", "The node tree label");

	prop = RNA_def_property(srna, "bl_description", PROP_STRING, PROP_TRANSLATION);
	RNA_def_property_string_sdna(prop, NULL, "typeinfo->ui_description");
	RNA_def_property_flag(prop, PROP_REGISTER_OPTIONAL);

	prop = RNA_def_property(srna, "bl_icon", PROP_ENUM, PROP_NONE);
	RNA_def_property_enum_sdna(prop, NULL, "typeinfo->ui_icon");
	RNA_def_property_enum_items(prop, rna_enum_node_icon_items);
	RNA_def_property_enum_default(prop, ICON_NODETREE);
	RNA_def_property_flag(prop, PROP_REGISTER);
	RNA_def_property_ui_text(prop, "Icon", "The node tree icon");

	/* poll */
	func = RNA_def_function(srna, "poll", NULL);
	RNA_def_function_ui_description(func, "Check visibility in the editor");
	RNA_def_function_flag(func, FUNC_NO_SELF | FUNC_REGISTER_OPTIONAL);
	parm = RNA_def_pointer(func, "context", "Context", "", "");
	RNA_def_parameter_flags(parm, PROP_NEVER_NULL, PARM_REQUIRED);
	RNA_def_function_return(func, RNA_def_boolean(func, "visible", false, "", ""));

	/* update */
	func = RNA_def_function(srna, "update", NULL);
	RNA_def_function_ui_description(func, "Update on editor changes");
	RNA_def_function_flag(func, FUNC_REGISTER_OPTIONAL | FUNC_ALLOW_WRITE);

	/* get a node tree from context */
	func = RNA_def_function(srna, "get_from_context", NULL);
	RNA_def_function_ui_description(func, "Get a node tree from the context");
	RNA_def_function_flag(func, FUNC_NO_SELF | FUNC_REGISTER_OPTIONAL);
	parm = RNA_def_pointer(func, "context", "Context", "", "");
	RNA_def_parameter_flags(parm, PROP_NEVER_NULL, PARM_REQUIRED);
	parm = RNA_def_pointer(func, "result_1", "NodeTree", "Node Tree", "Active node tree from context");
	RNA_def_function_output(func, parm);
	parm = RNA_def_pointer(func, "result_2", "ID", "Owner ID", "ID data-block that owns the node tree");
	RNA_def_function_output(func, parm);
	parm = RNA_def_pointer(func, "result_3", "ID", "From ID", "Original ID data-block selected from the context");
	RNA_def_function_output(func, parm);
}

static void rna_def_composite_nodetree(BlenderRNA *brna)
{
	StructRNA *srna;
	PropertyRNA *prop;

	srna = RNA_def_struct(brna, "CompositorNodeTree", "NodeTree");
	RNA_def_struct_ui_text(srna, "Compositor Node Tree", "Node tree consisting of linked nodes used for compositing");
	RNA_def_struct_sdna(srna, "bNodeTree");
	RNA_def_struct_ui_icon(srna, ICON_RENDERLAYERS);

	prop = RNA_def_property(srna, "render_quality", PROP_ENUM, PROP_NONE);
	RNA_def_property_enum_sdna(prop, NULL, "render_quality");
	RNA_def_property_enum_items(prop, node_quality_items);
	RNA_def_property_ui_text(prop, "Render Quality", "Quality when rendering");

	prop = RNA_def_property(srna, "edit_quality", PROP_ENUM, PROP_NONE);
	RNA_def_property_enum_sdna(prop, NULL, "edit_quality");
	RNA_def_property_enum_items(prop, node_quality_items);
	RNA_def_property_ui_text(prop, "Edit Quality", "Quality when editing");

	prop = RNA_def_property(srna, "chunk_size", PROP_ENUM, PROP_NONE);
	RNA_def_property_enum_sdna(prop, NULL, "chunksize");
	RNA_def_property_enum_items(prop, node_chunksize_items);
	RNA_def_property_ui_text(prop, "Chunksize", "Max size of a tile (smaller values gives better distribution "
	                                            "of multiple threads, but more overhead)");

	prop = RNA_def_property(srna, "use_opencl", PROP_BOOLEAN, PROP_NONE);
	RNA_def_property_boolean_sdna(prop, NULL, "flag", NTREE_COM_OPENCL);
	RNA_def_property_ui_text(prop, "OpenCL", "Enable GPU calculations");

	prop = RNA_def_property(srna, "use_groupnode_buffer", PROP_BOOLEAN, PROP_NONE);
	RNA_def_property_boolean_sdna(prop, NULL, "flag", NTREE_COM_GROUPNODE_BUFFER);
	RNA_def_property_ui_text(prop, "Buffer Groups", "Enable buffering of group nodes");

	prop = RNA_def_property(srna, "use_two_pass", PROP_BOOLEAN, PROP_NONE);
	RNA_def_property_boolean_sdna(prop, NULL, "flag", NTREE_TWO_PASS);
	RNA_def_property_ui_text(prop, "Two Pass", "Use two pass execution during editing: first calculate fast nodes, "
	                                           "second pass calculate all nodes");

	prop = RNA_def_property(srna, "use_viewer_border", PROP_BOOLEAN, PROP_NONE);
	RNA_def_property_boolean_sdna(prop, NULL, "flag", NTREE_VIEWER_BORDER);
	RNA_def_property_ui_text(prop, "Viewer Border", "Use boundaries for viewer nodes and composite backdrop");
	RNA_def_property_update(prop, NC_NODE | ND_DISPLAY, "rna_NodeTree_update");
}

static void rna_def_shader_nodetree(BlenderRNA *brna)
{
	StructRNA *srna;

	srna = RNA_def_struct(brna, "ShaderNodeTree", "NodeTree");
	RNA_def_struct_ui_text(srna, "Shader Node Tree",
	                       "Node tree consisting of linked nodes used for materials (and other shading data-blocks)");
	RNA_def_struct_sdna(srna, "bNodeTree");
	RNA_def_struct_ui_icon(srna, ICON_MATERIAL);
}

static void rna_def_texture_nodetree(BlenderRNA *brna)
{
	StructRNA *srna;

	srna = RNA_def_struct(brna, "TextureNodeTree", "NodeTree");
	RNA_def_struct_ui_text(srna, "Texture Node Tree", "Node tree consisting of linked nodes used for textures");
	RNA_def_struct_sdna(srna, "bNodeTree");
	RNA_def_struct_ui_icon(srna, ICON_TEXTURE);
}

static StructRNA *define_specific_node(BlenderRNA *brna, const char *struct_name, const char *base_name,
                                       const char *ui_name, const char *ui_desc, void (*def_func)(StructRNA *))
{
	StructRNA *srna;
	FunctionRNA *func;
	PropertyRNA *parm;

	/* XXX hack, want to avoid "NodeInternal" prefix, so use "Node" in NOD_static_types.h and replace here */
	if (STREQ(base_name, "Node"))
		base_name = "NodeInternal";

	srna = RNA_def_struct(brna, struct_name, base_name);
	RNA_def_struct_ui_text(srna, ui_name, ui_desc);
	RNA_def_struct_sdna(srna, "bNode");

	func = RNA_def_function(srna, "is_registered_node_type", "rna_Node_is_registered_node_type");
	RNA_def_function_ui_description(func, "True if a registered node type");
	RNA_def_function_flag(func, FUNC_NO_SELF | FUNC_USE_SELF_TYPE);
	parm = RNA_def_boolean(func, "result", false, "Result", "");
	RNA_def_function_return(func, parm);

	/* Exposes the socket template type lists in RNA for use in scripts
	 * Only used in the C nodes and not exposed in the base class to keep the namespace clean for pynodes.
	 */
	func = RNA_def_function(srna, "input_template", "rna_NodeInternal_input_template");
	RNA_def_function_ui_description(func, "Input socket template");
	RNA_def_function_flag(func, FUNC_NO_SELF | FUNC_USE_SELF_TYPE);
	parm = RNA_def_property(func, "index", PROP_INT, PROP_UNSIGNED);
	RNA_def_property_ui_text(parm, "Index", "");
	RNA_def_parameter_flags(parm, 0, PARM_REQUIRED);
	parm = RNA_def_property(func, "result", PROP_POINTER, PROP_NONE);
	RNA_def_property_struct_type(parm, "NodeInternalSocketTemplate");
	RNA_def_parameter_flags(parm, 0, PARM_RNAPTR);
	RNA_def_function_return(func, parm);

	func = RNA_def_function(srna, "output_template", "rna_NodeInternal_output_template");
	RNA_def_function_ui_description(func, "Output socket template");
	RNA_def_function_flag(func, FUNC_NO_SELF | FUNC_USE_SELF_TYPE);
	parm = RNA_def_property(func, "index", PROP_INT, PROP_UNSIGNED);
	RNA_def_property_ui_text(parm, "Index", "");
	RNA_def_parameter_flags(parm, 0, PARM_REQUIRED);
	parm = RNA_def_property(func, "result", PROP_POINTER, PROP_NONE);
	RNA_def_property_struct_type(parm, "NodeInternalSocketTemplate");
	RNA_def_parameter_flags(parm, 0, PARM_RNAPTR);
	RNA_def_function_return(func, parm);

	if (def_func)
		def_func(srna);

	return srna;
}

static void rna_def_node_instance_hash(BlenderRNA *brna)
{
	StructRNA *srna;

	srna = RNA_def_struct(brna, "NodeInstanceHash", NULL);
	RNA_def_struct_ui_text(srna, "Node Instance Hash", "Hash table containing node instance data");

	/* XXX This type is a stub for now, only used to store instance hash in the context.
	 * Eventually could use a StructRNA pointer to define a specific data type
	 * and expose lookup functions.
	 */
}

void RNA_def_nodetree(BlenderRNA *brna)
{
	StructRNA *srna;

	rna_def_node_socket(brna);
	rna_def_node_socket_interface(brna);

	rna_def_node(brna);
	rna_def_node_link(brna);

	rna_def_internal_node(brna);
	rna_def_shader_node(brna);
	rna_def_compositor_node(brna);
	rna_def_texture_node(brna);

	rna_def_nodetree(brna);

	rna_def_node_socket_standard_types(brna);

	rna_def_composite_nodetree(brna);
	rna_def_shader_nodetree(brna);
	rna_def_texture_nodetree(brna);

#define DefNode(Category, ID, DefFunc, EnumName, StructName, UIName, UIDesc) \
	{ \
		srna = define_specific_node(brna, #Category #StructName, #Category, UIName, UIDesc, DefFunc); \
		if (ID == CMP_NODE_OUTPUT_FILE) { \
			/* needs brna argument, can't use NOD_static_types.h */ \
			def_cmp_output_file(brna, srna); \
		} \
	}

	/* hack, don't want to add include path to RNA just for this, since in the future RNA types
	 * for nodes should be defined locally at runtime anyway ...
	 */
#include "../../nodes/NOD_static_types.h"

	/* Node group types need to be defined for shader, compositor, texture nodes individually.
	 * Cannot use the static types header for this, since they share the same int id.
	 */
	define_specific_node(brna, "ShaderNodeGroup", "ShaderNode", "Group", "", def_group);
	define_specific_node(brna, "CompositorNodeGroup", "CompositorNode", "Group", "", def_group);
	define_specific_node(brna, "TextureNodeGroup", "TextureNode", "Group", "", def_group);
	def_custom_group(brna);

	/* special socket types */
	rna_def_cmp_output_file_slot_file(brna);
	rna_def_cmp_output_file_slot_layer(brna);

	rna_def_node_instance_hash(brna);
}

/* clean up macro definition */
#undef NODE_DEFINE_SUBTYPES

#endif<|MERGE_RESOLUTION|>--- conflicted
+++ resolved
@@ -2324,17 +2324,6 @@
 		/* fall back to searching node in the tree */
 		nodeFindNode(ntree, sock, &node, NULL);
 	}
-<<<<<<< HEAD
-=======
-
-	if (node) {
-		nodeSynchronizeID(node, true);
-
-		/* extra update for sockets that get synced to material */
-		if (node->id && ELEM(node->type, SH_NODE_MATERIAL, SH_NODE_MATERIAL_EXT))
-			WM_main_add_notifier(NC_MATERIAL | ND_SHADING_DRAW, node->id);
-	}
->>>>>>> fb565ddb
 }
 
 
@@ -3555,36 +3544,6 @@
 	def_mix_rgb(srna);
 }
 
-<<<<<<< HEAD
-=======
-static void def_sh_material(StructRNA *srna)
-{
-	PropertyRNA *prop;
-
-	prop = RNA_def_property(srna, "material", PROP_POINTER, PROP_NONE);
-	RNA_def_property_pointer_sdna(prop, NULL, "id");
-	RNA_def_property_struct_type(prop, "Material");
-	RNA_def_property_flag(prop, PROP_EDITABLE);
-	RNA_def_property_ui_text(prop, "Material", "");
-	RNA_def_property_update(prop, NC_NODE | NA_EDITED, "rna_Node_material_update");
-
-	prop = RNA_def_property(srna, "use_diffuse", PROP_BOOLEAN, PROP_NONE);
-	RNA_def_property_boolean_sdna(prop, NULL, "custom1", SH_NODE_MAT_DIFF);
-	RNA_def_property_ui_text(prop, "Diffuse", "Material Node outputs Diffuse");
-	RNA_def_property_update(prop, NC_NODE | NA_EDITED, "rna_Node_update");
-
-	prop = RNA_def_property(srna, "use_specular", PROP_BOOLEAN, PROP_NONE);
-	RNA_def_property_boolean_sdna(prop, NULL, "custom1", SH_NODE_MAT_SPEC);
-	RNA_def_property_ui_text(prop, "Specular", "Material Node outputs Specular");
-	RNA_def_property_update(prop, NC_NODE | NA_EDITED, "rna_Node_update");
-
-	prop = RNA_def_property(srna, "invert_normal", PROP_BOOLEAN, PROP_NONE);
-	RNA_def_property_boolean_sdna(prop, NULL, "custom1", SH_NODE_MAT_NEG);
-	RNA_def_property_ui_text(prop, "Invert Normal", "Material Node uses inverted normal");
-	RNA_def_property_update(prop, NC_NODE | NA_EDITED, "rna_Node_update");
-}
-
->>>>>>> fb565ddb
 static void def_sh_mapping(StructRNA *srna)
 {
 	static const EnumPropertyItem prop_vect_type_items[] = {
@@ -3647,39 +3606,6 @@
 	RNA_def_property_update(prop, 0, "rna_Mapping_Node_update");
 }
 
-<<<<<<< HEAD
-=======
-static void def_sh_geometry(StructRNA *srna)
-{
-	PropertyRNA *prop;
-
-	RNA_def_struct_sdna_from(srna, "NodeGeometry", "storage");
-
-	prop = RNA_def_property(srna, "uv_layer", PROP_STRING, PROP_NONE);
-	RNA_def_property_string_sdna(prop, NULL, "uvname");
-	RNA_def_property_ui_text(prop, "UV Map", "");
-	RNA_def_property_update(prop, NC_NODE | NA_EDITED, "rna_Node_update");
-
-	prop = RNA_def_property(srna, "color_layer", PROP_STRING, PROP_NONE);
-	RNA_def_property_string_sdna(prop, NULL, "colname");
-	RNA_def_property_ui_text(prop, "Vertex Color Layer", "");
-	RNA_def_property_update(prop, NC_NODE | NA_EDITED, "rna_Node_update");
-}
-
-static void def_sh_lamp(StructRNA *srna)
-{
-	PropertyRNA *prop;
-
-	prop = RNA_def_property(srna, "lamp_object", PROP_POINTER, PROP_NONE);
-	RNA_def_property_pointer_sdna(prop, NULL, "id");
-	RNA_def_property_struct_type(prop, "Object");
-	RNA_def_property_flag(prop, PROP_EDITABLE | PROP_ID_REFCOUNT);
-	RNA_def_property_pointer_funcs(prop, NULL, NULL, NULL, "rna_Lamp_object_poll");
-	RNA_def_property_ui_text(prop, "Lamp Object", "");
-	RNA_def_property_update(prop, NC_NODE | NA_EDITED, "rna_Node_update");
-}
-
->>>>>>> fb565ddb
 static void def_sh_attribute(StructRNA *srna)
 {
 	PropertyRNA *prop;
@@ -4935,13 +4861,8 @@
 	RNA_def_property_struct_type(prop, "Scene");
 	RNA_def_property_flag(prop, PROP_EDITABLE | PROP_ID_REFCOUNT);
 	RNA_def_property_ui_text(prop, "Scene", "");
-<<<<<<< HEAD
 	RNA_def_property_update(prop, NC_NODE | NA_EDITED, "rna_Node_view_layer_update");
-	
-=======
-	RNA_def_property_update(prop, NC_NODE | NA_EDITED, "rna_Node_scene_layer_update");
-
->>>>>>> fb565ddb
+
 	prop = RNA_def_property(srna, "layer", PROP_ENUM, PROP_NONE);
 	RNA_def_property_enum_sdna(prop, NULL, "custom1");
 	RNA_def_property_enum_items(prop, prop_view_layer_items);
