--- conflicted
+++ resolved
@@ -336,197 +336,6 @@
       bvh_layout_mask |= BVH_LAYOUT_BVH8;
     }
 #ifdef WITH_EMBREE
-<<<<<<< HEAD
-		bvh_layout_mask |= BVH_LAYOUT_EMBREE;
-#endif  /* WITH_EMBREE */
-		return bvh_layout_mask;
-	}
-
-	void load_texture_info()
-	{
-		if(need_texture_info) {
-			texture_info.copy_to_device();
-			need_texture_info = false;
-		}
-	}
-
-	void mem_alloc(device_memory& mem)
-	{
-		if(mem.type == MEM_TEXTURE) {
-			assert(!"mem_alloc not supported for textures.");
-		}
-		else {
-			if(mem.name) {
-				VLOG(1) << "Buffer allocate: " << mem.name << ", "
-						<< string_human_readable_number(mem.memory_size()) << " bytes. ("
-						<< string_human_readable_size(mem.memory_size()) << ")";
-			}
-
-			if(mem.type == MEM_DEVICE_ONLY) {
-				assert(!mem.host_pointer);
-				size_t alignment = MIN_ALIGNMENT_CPU_DATA_TYPES;
-				void *data = util_aligned_malloc(mem.memory_size(), alignment);
-				mem.device_pointer = (device_ptr)data;
-			}
-			else {
-				mem.device_pointer = (device_ptr)mem.host_pointer;
-			}
-
-			mem.device_size = mem.memory_size();
-			stats.mem_alloc(mem.device_size);
-		}
-	}
-
-	void mem_copy_to(device_memory& mem)
-	{
-		if(mem.type == MEM_TEXTURE) {
-			tex_free(mem);
-			tex_alloc(mem);
-		}
-		else if(mem.type == MEM_PIXELS) {
-			assert(!"mem_copy_to not supported for pixels.");
-		}
-		else {
-			if(!mem.device_pointer) {
-				mem_alloc(mem);
-			}
-
-			/* copy is no-op */
-		}
-	}
-
-	void mem_copy_from(device_memory& /*mem*/,
-	                   int /*y*/, int /*w*/, int /*h*/,
-	                   int /*elem*/)
-	{
-		/* no-op */
-	}
-
-	void mem_zero(device_memory& mem)
-	{
-		if(!mem.device_pointer) {
-			mem_alloc(mem);
-		}
-
-		if(mem.device_pointer) {
-			memset((void*)mem.device_pointer, 0, mem.memory_size());
-		}
-	}
-
-	void mem_free(device_memory& mem)
-	{
-		if(mem.type == MEM_TEXTURE) {
-			tex_free(mem);
-		}
-		else if(mem.device_pointer) {
-			if(mem.type == MEM_DEVICE_ONLY) {
-				util_aligned_free((void*)mem.device_pointer);
-			}
-			mem.device_pointer = 0;
-			stats.mem_free(mem.device_size);
-			mem.device_size = 0;
-		}
-	}
-
-	virtual device_ptr mem_alloc_sub_ptr(device_memory& mem, int offset, int /*size*/)
-	{
-		return (device_ptr) (((char*) mem.device_pointer) + mem.memory_elements_size(offset));
-	}
-
-	void const_copy_to(const char *name, void *host, size_t size)
-	{
-		kernel_const_copy(&kernel_globals, name, host, size);
-	}
-
-	void tex_alloc(device_memory& mem)
-	{
-		VLOG(1) << "Texture allocate: " << mem.name << ", "
-		        << string_human_readable_number(mem.memory_size()) << " bytes. ("
-		        << string_human_readable_size(mem.memory_size()) << ")";
-
-		if(mem.interpolation == INTERPOLATION_NONE) {
-			/* Data texture. */
-			kernel_tex_copy(&kernel_globals,
-							mem.name,
-							mem.host_pointer,
-							mem.data_size);
-		}
-		else {
-			/* Image Texture. */
-			int flat_slot = 0;
-			if(string_startswith(mem.name, "__tex_image")) {
-				int pos = string(mem.name).rfind("_");
-				flat_slot = atoi(mem.name + pos + 1);
-			}
-			else {
-				assert(0);
-			}
-
-			if(flat_slot >= texture_info.size()) {
-				/* Allocate some slots in advance, to reduce amount
-				 * of re-allocations. */
-				texture_info.resize(flat_slot + 128);
-			}
-
-			TextureInfo& info = texture_info[flat_slot];
-			info.data = (uint64_t)mem.host_pointer;
-			info.cl_buffer = 0;
-			info.interpolation = mem.interpolation;
-			info.extension = mem.extension;
-			info.width = mem.dense_width;
-			info.height = mem.dense_height;
-			info.depth = mem.dense_depth;
-
-			SparseTextureInfo s_info;
-			s_info.offsets = 0;
-
-			/* If image is sparse, cache info needed for index calculation. */
-			if(mem.grid_info && mem.grid_type == IMAGE_GRID_TYPE_SPARSE) {
-				device_memory *sparse_mem = (device_memory*)mem.grid_info;
-				s_info.offsets = (uint64_t)sparse_mem->host_pointer;
-				s_info.remain_w = info.width % TILE_SIZE;
-				s_info.remain_h = info.height % TILE_SIZE;
-				s_info.tiled_w = info.width / TILE_SIZE + (s_info.remain_w != 0);
-				s_info.tiled_h = info.height / TILE_SIZE + (s_info.remain_h != 0);
-				s_info.div_w = info.width - s_info.remain_w;
-				s_info.div_h = info.height - s_info.remain_h;
-
-				VLOG(1) << "Allocate: " << sparse_mem->name << ", "
-				        << string_human_readable_number(sparse_mem->memory_size()) << " bytes. ("
-				        << string_human_readable_size(sparse_mem->memory_size()) << ")";
-
-				sparse_mem->device_pointer = (device_ptr)sparse_mem->host_pointer;
-				sparse_mem->device_size = sparse_mem->memory_size();
-				stats.mem_alloc(sparse_mem->device_size);
-			}
-
-			info.sparse_info = s_info;
-
-			need_texture_info = true;
-		}
-
-		mem.device_pointer = (device_ptr)mem.host_pointer;
-		mem.device_size = mem.memory_size();
-		stats.mem_alloc(mem.device_size);
-	}
-
-	void tex_free(device_memory& mem)
-	{
-		if(mem.device_pointer) {
-			if(mem.grid_info && mem.grid_type == IMAGE_GRID_TYPE_SPARSE) {
-				device_memory *grid_info = (device_memory*)mem.grid_info;
-				tex_free(*grid_info);
-			}
-			mem.device_pointer = 0;
-			stats.mem_free(mem.device_size);
-			mem.device_size = 0;
-			need_texture_info = true;
-		}
-	}
-
-	void *osl_memory()
-	{
-=======
     bvh_layout_mask |= BVH_LAYOUT_EMBREE;
 #endif /* WITH_EMBREE */
     return bvh_layout_mask;
@@ -658,9 +467,34 @@
       info.cl_buffer = 0;
       info.interpolation = mem.interpolation;
       info.extension = mem.extension;
-      info.width = mem.data_width;
-      info.height = mem.data_height;
-      info.depth = mem.data_depth;
+      info.width = mem.dense_width;
+      info.height = mem.dense_height;
+      info.depth = mem.dense_depth;
+
+      SparseTextureInfo s_info;
+      s_info.offsets = 0;
+
+      /* If image is sparse, cache info needed for index calculation. */
+      if (mem.grid_info && mem.grid_type == IMAGE_GRID_TYPE_SPARSE) {
+        device_memory *sparse_mem = (device_memory *)mem.grid_info;
+        s_info.offsets = (uint64_t)sparse_mem->host_pointer;
+        s_info.remain_w = info.width % TILE_SIZE;
+        s_info.remain_h = info.height % TILE_SIZE;
+        s_info.tiled_w = info.width / TILE_SIZE + (s_info.remain_w != 0);
+        s_info.tiled_h = info.height / TILE_SIZE + (s_info.remain_h != 0);
+        s_info.div_w = info.width - s_info.remain_w;
+        s_info.div_h = info.height - s_info.remain_h;
+
+        VLOG(1) << "Allocate: " << sparse_mem->name << ", "
+                << string_human_readable_number(sparse_mem->memory_size()) << " bytes. ("
+                << string_human_readable_size(sparse_mem->memory_size()) << ")";
+
+        sparse_mem->device_pointer = (device_ptr)sparse_mem->host_pointer;
+        sparse_mem->device_size = sparse_mem->memory_size();
+        stats.mem_alloc(sparse_mem->device_size);
+      }
+
+      info.sparse_info = s_info;
 
       need_texture_info = true;
     }
@@ -673,6 +507,10 @@
   void tex_free(device_memory &mem)
   {
     if (mem.device_pointer) {
+      if (mem.grid_info && mem.grid_type == IMAGE_GRID_TYPE_SPARSE) {
+        device_memory *grid_info = (device_memory *)mem.grid_info;
+        tex_free(*grid_info);
+      }
       mem.device_pointer = 0;
       stats.mem_free(mem.device_size);
       mem.device_size = 0;
@@ -682,7 +520,6 @@
 
   void *osl_memory()
   {
->>>>>>> 3076d95b
 #ifdef WITH_OSL
     return &osl_globals;
 #else
