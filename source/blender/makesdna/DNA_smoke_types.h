--- conflicted
+++ resolved
@@ -250,22 +250,17 @@
 	float vector_scale;
 	char vector_draw_type;
 	char use_coba;
-<<<<<<< HEAD
-	char coba_field;  /* simulation field used for the color mapping */
-
-	char multi_import;
-	char volume_filepath[1024];
-	int sample_level;
-
-	float clipping;
-=======
 	/** Simulation field used for the color mapping. */
 	char coba_field;
 	char interp_method;
 
+	char multi_import;
+	char _pad3[3];
+	char volume_filepath[1024];
+	int sample_level;
+
 	float clipping;
-	char _pad3[4];
->>>>>>> b3dabc20
+	char _pad4[4];
 } SmokeDomainSettings;
 
 
