--- conflicted
+++ resolved
@@ -84,30 +84,11 @@
                                                         int step,
                                                         float3 normals[3])
 {
-<<<<<<< HEAD
-	if(step == numsteps) {
-		/* center step: regular vertex location */
-		normals[0] = decode_normal(kernel_tex_fetch(__tri_vnormal, tri_vindex.x));
-		normals[1] = decode_normal(kernel_tex_fetch(__tri_vnormal, tri_vindex.y));
-		normals[2] = decode_normal(kernel_tex_fetch(__tri_vnormal, tri_vindex.z));
-	}
-	else {
-		/* center step is not stored in this array */
-		if(step > numsteps)
-			step--;
-
-		offset += step*numverts;
-
-		normals[0] = float4_to_float3(kernel_tex_fetch(__attributes_float3, offset + tri_vindex.x));
-		normals[1] = float4_to_float3(kernel_tex_fetch(__attributes_float3, offset + tri_vindex.y));
-		normals[2] = float4_to_float3(kernel_tex_fetch(__attributes_float3, offset + tri_vindex.z));
-	}
-=======
   if (step == numsteps) {
     /* center step: regular vertex location */
-    normals[0] = float4_to_float3(kernel_tex_fetch(__tri_vnormal, tri_vindex.x));
-    normals[1] = float4_to_float3(kernel_tex_fetch(__tri_vnormal, tri_vindex.y));
-    normals[2] = float4_to_float3(kernel_tex_fetch(__tri_vnormal, tri_vindex.z));
+    normals[0] = decode_normal(kernel_tex_fetch(__tri_vnormal, tri_vindex.x));
+    normals[1] = decode_normal(kernel_tex_fetch(__tri_vnormal, tri_vindex.y));
+    normals[2] = decode_normal(kernel_tex_fetch(__tri_vnormal, tri_vindex.z));
   }
   else {
     /* center step is not stored in this array */
@@ -120,7 +101,6 @@
     normals[1] = float4_to_float3(kernel_tex_fetch(__attributes_float3, offset + tri_vindex.y));
     normals[2] = float4_to_float3(kernel_tex_fetch(__attributes_float3, offset + tri_vindex.z));
   }
->>>>>>> 3076d95b
 }
 
 ccl_device_inline void motion_triangle_vertices(
